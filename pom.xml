--- conflicted
+++ resolved
@@ -33,21 +33,6 @@
                   <organizationUrl>https://github.com/mosip/commons</organizationUrl>
                 </developer>
         </developers>
-
-<<<<<<< HEAD
-	<repositories>
-		<repository>
-			<id>ossrh</id>
-			<name>Central Repository</name>
-			<url>https://oss.sonatype.org/content/repositories/snapshots</url>
-			<layout>default</layout>
-			<snapshots>
-			<enabled>true</enabled>
-			</snapshots>
-		</repository>
-	</repositories>
-
-=======
         <repositories>        
           <repository>
             <id>ossrh</id>
@@ -59,9 +44,6 @@
             </snapshots>
           </repository>
         </repositories>
-
-        
->>>>>>> a78c249f
         <distributionManagement>
 		<snapshotRepository>
                         <id>ossrh</id>
@@ -161,4 +143,4 @@
            <module>id-repository</module>
         </modules>
 
-</project>
+</project>