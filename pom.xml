--- conflicted
+++ resolved
@@ -16,12 +16,7 @@
 		<module>registration-processor</module>
 		<module>authentication</module>
 		<module>id-repository</module>
-<<<<<<< HEAD
 		<module>admin</module>
 		</modules>
-=======
-        <module>admin</module>
-		<module>automationtests</module>
-  </modules>
->>>>>>> 6731ead1
+
 </project>