--- conflicted
+++ resolved
@@ -10,10 +10,7 @@
 
 import java.io.IOException;
 import java.io.InputStream;
-<<<<<<< HEAD
-=======
 import java.security.NoSuchAlgorithmException;
->>>>>>> 6605a4e1
 import java.util.ArrayList;
 import java.util.HashMap;
 import java.util.LinkedHashMap;
@@ -62,10 +59,7 @@
 import io.mosip.kernel.core.exception.ExceptionUtils;
 import io.mosip.kernel.core.logger.spi.Logger;
 import io.mosip.kernel.core.util.JsonUtils;
-<<<<<<< HEAD
-=======
-
->>>>>>> 6605a4e1
+
 
 @RefreshScope
 @Component
@@ -105,11 +99,7 @@
 	public boolean validatePacket(String id, String source, String process) {
 		try {
 			return packetValidator.validate(id, source, process, getAll(id, source, process));
-<<<<<<< HEAD
-		} catch (BaseCheckedException | IOException e) {
-=======
 		} catch (BaseCheckedException | IOException | NoSuchAlgorithmException e) {
->>>>>>> 6605a4e1
 			LOGGER.error(PacketManagerLogger.SESSIONID, PacketManagerLogger.REGISTRATIONID, id,
 					"Packet Validation exception : " + ExceptionUtils.getStackTrace(e));
 			if (e instanceof BaseCheckedException)
@@ -212,25 +202,12 @@
 				: null;
 		String documentString = (String) idobjectMap.get(documentName);
 		try {
-<<<<<<< HEAD
-			JSONObject documentMap = new JSONObject(documentString);
-			if (documentMap != null && schemaVersion != null) {
-=======
 			if (documentString != null && schemaVersion != null) {
 				JSONObject documentMap = new JSONObject(documentString);
->>>>>>> 6605a4e1
 				String packetName = idSchemaUtils.getSource(documentName, schemaVersion);
 				Packet packet = packetKeeper.getPacket(getPacketInfo(id, packetName, source, process));
 				String value = documentMap.has(VALUE) ? documentMap.get(VALUE).toString() : null;
 				InputStream documentStream = ZipUtils.unzipAndGetFile(packet.getPacket(), value);
-<<<<<<< HEAD
-				Document document = new Document();
-				document.setDocument(IOUtils.toByteArray(documentStream));
-				document.setValue(value);
-				document.setType(documentMap.get(TYPE) != null ? documentMap.get(TYPE).toString() : null);
-				document.setFormat(documentMap.get(FORMAT) != null ? documentMap.get(FORMAT).toString() : null);
-				return document;
-=======
 				if (documentStream != null) {
 					Document document = new Document();
 					document.setDocument(IOUtils.toByteArray(documentStream));
@@ -239,7 +216,6 @@
 					document.setFormat(documentMap.get(FORMAT) != null ? documentMap.get(FORMAT).toString() : null);
 					return document;
 				}
->>>>>>> 6605a4e1
 			}
 		} catch (IOException | ApiNotAccessibleException | PacketDecryptionFailureException | JSONException
 				| PacketKeeperException e) {
@@ -291,11 +267,8 @@
 
 			Packet packet = packetKeeper.getPacket(getPacketInfo(id, packetName, source, process));
 			InputStream biometrics = ZipUtils.unzipAndGetFile(packet.getPacket(), fileName);
-<<<<<<< HEAD
-=======
 			if (biometrics == null)
 				return null;
->>>>>>> 6605a4e1
 			BIRType birType = CbeffValidator.getBIRFromXML(IOUtils.toByteArray(biometrics));
 			biometricRecord = new BiometricRecord();
 			List<io.mosip.kernel.core.cbeffutil.entity.BIR> birList = CbeffValidator
