package io.mosip.commons.packet.impl;

import static io.mosip.commons.packet.constants.PacketManagerConstants.FORMAT;
import static io.mosip.commons.packet.constants.PacketManagerConstants.ID;
import static io.mosip.commons.packet.constants.PacketManagerConstants.IDENTITY;
import static io.mosip.commons.packet.constants.PacketManagerConstants.LABEL;
import static io.mosip.commons.packet.constants.PacketManagerConstants.META_INFO_OPERATIONS_DATA;
import static io.mosip.commons.packet.constants.PacketManagerConstants.TYPE;
import static io.mosip.commons.packet.constants.PacketManagerConstants.VALUE;

import java.io.IOException;
import java.io.InputStream;
import java.security.NoSuchAlgorithmException;
import java.util.ArrayList;
import java.util.HashMap;
import java.util.LinkedHashMap;
import java.util.List;
import java.util.Map;
import java.util.Map.Entry;

import org.apache.commons.io.IOUtils;
import org.json.JSONArray;
import org.json.JSONException;
import org.json.JSONObject;
import org.springframework.beans.factory.annotation.Autowired;
import org.springframework.beans.factory.annotation.Value;
import org.springframework.cache.annotation.Cacheable;
import org.springframework.cloud.context.config.annotation.RefreshScope;
import org.springframework.stereotype.Component;

import com.fasterxml.jackson.databind.ObjectMapper;

import io.mosip.commons.packet.constants.PacketManagerConstants;
import io.mosip.commons.packet.dto.Document;
import io.mosip.commons.packet.dto.Packet;
import io.mosip.commons.packet.dto.PacketInfo;
import io.mosip.commons.packet.exception.ApiNotAccessibleException;
import io.mosip.commons.packet.exception.GetAllIdentityException;
import io.mosip.commons.packet.exception.GetAllMetaInfoException;
import io.mosip.commons.packet.exception.GetBiometricException;
import io.mosip.commons.packet.exception.GetDocumentException;
import io.mosip.commons.packet.exception.PacketDecryptionFailureException;
import io.mosip.commons.packet.exception.PacketKeeperException;
import io.mosip.commons.packet.exception.PacketValidationFailureException;
<<<<<<< HEAD
import io.mosip.commons.packet.facade.PacketWriter;
=======
>>>>>>> bdc81248
import io.mosip.commons.packet.keeper.PacketKeeper;
import io.mosip.commons.packet.spi.IPacketReader;
import io.mosip.commons.packet.util.IdSchemaUtils;
import io.mosip.commons.packet.util.PacketManagerHelper;
import io.mosip.commons.packet.util.PacketManagerLogger;
import io.mosip.commons.packet.util.PacketValidator;
import io.mosip.commons.packet.util.ZipUtils;
<<<<<<< HEAD
import io.mosip.kernel.biometrics.entities.BIR;
import io.mosip.kernel.biometrics.entities.BiometricRecord;
import io.mosip.kernel.core.cbeffutil.common.CbeffValidator;
import io.mosip.kernel.core.cbeffutil.jaxbclasses.BIRType;
=======
import io.mosip.kernel.biometrics.commons.CbeffValidator;
import io.mosip.kernel.biometrics.entities.BIR;
import io.mosip.kernel.biometrics.entities.BiometricRecord;
>>>>>>> bdc81248
import io.mosip.kernel.core.exception.BaseCheckedException;
import io.mosip.kernel.core.exception.BaseUncheckedException;
import io.mosip.kernel.core.exception.ExceptionUtils;
import io.mosip.kernel.core.logger.spi.Logger;
import io.mosip.kernel.core.util.JsonUtils;


@RefreshScope
@Component
public class PacketReaderImpl implements IPacketReader {

	private static final Logger LOGGER = PacketManagerLogger.getLogger(PacketReaderImpl.class);

<<<<<<< HEAD
	@Autowired
	private PacketWriter packetWriter;

=======
>>>>>>> bdc81248
	@Value("${mosip.commons.packetnames}")
	private String packetNames;

	@Autowired
	private PacketKeeper packetKeeper;

	@Autowired
	private ObjectMapper mapper;

	@Autowired
	private IdSchemaUtils idSchemaUtils;

	@Autowired
	private PacketValidator packetValidator;

	/**
	 * Perform packet validations and audit errors. List of validations - 1. schema
	 * & idobject reference validation 2. files validation 3. decrypted packet
	 * checksum validation 4. cbeff validation 5. document validation
	 *
	 *
	 * @param id
	 * @param process
	 * @return
	 */
	@Override
	public boolean validatePacket(String id, String source, String process) {
		try {
			return packetValidator.validate(id, source, process);
		} catch (BaseCheckedException | IOException | NoSuchAlgorithmException e) {
			LOGGER.error(PacketManagerLogger.SESSIONID, PacketManagerLogger.REGISTRATIONID, id,
					"Packet Validation exception : " + ExceptionUtils.getStackTrace(e));
			if (e instanceof BaseCheckedException)
				throw new PacketValidationFailureException(((BaseCheckedException) e).getMessage(), e);
			else
				throw new PacketValidationFailureException(((IOException) e).getMessage(), e);
		}
	}

	/**
	 * return data from idobject of all 3 subpackets
	 *
	 * @param id
	 * @param process
	 * @return
	 */
	@Override
	@Cacheable(value = "packets", key = "{'allFields'.concat('-').concat(#id).concat('-').concat(#process)}")
	public Map<String, Object> getAll(String id, String source, String process) {
		LOGGER.info(PacketManagerLogger.SESSIONID, PacketManagerLogger.REGISTRATIONID, id,
				"Getting all fields :: enrtry");
		Map<String, Object> finalMap = new LinkedHashMap<>();
		String[] sourcePacketNames = packetNames.split(",");

		try {
			for (String srcPacket : sourcePacketNames) {
				Packet packet = packetKeeper.getPacket(getPacketInfo(id, srcPacket, source, process));
				InputStream idJsonStream = ZipUtils.unzipAndGetFile(packet.getPacket(), "ID");
				if (idJsonStream != null) {
					byte[] bytearray = IOUtils.toByteArray(idJsonStream);
					String jsonString = new String(bytearray);
					LinkedHashMap<String, Object> currentIdMap = (LinkedHashMap<String, Object>) mapper
							.readValue(jsonString, LinkedHashMap.class).get(IDENTITY);

					currentIdMap.keySet().stream().forEach(key -> {
						Object value = currentIdMap.get(key);
						if (value != null && (value instanceof Number))
							finalMap.putIfAbsent(key, value);
						else if (value != null && (value instanceof String))
							finalMap.putIfAbsent(key, value.toString().replaceAll("^\"|\"$", ""));
						else {
							try {
								finalMap.putIfAbsent(key,
										value != null ? JsonUtils.javaObjectToJsonString(currentIdMap.get(key)) : null);
							} catch (io.mosip.kernel.core.util.exception.JsonProcessingException e) {
								LOGGER.error(ExceptionUtils.getStackTrace(e));
								throw new GetAllIdentityException(e.getMessage());
							}
						}
					});
				}
			}
		} catch (Exception e) {
			LOGGER.error(PacketManagerLogger.SESSIONID, PacketManagerLogger.REGISTRATIONID, id,
					ExceptionUtils.getStackTrace(e));
			if (e instanceof BaseCheckedException) {
				BaseCheckedException ex = (BaseCheckedException) e;
				throw new GetAllIdentityException(ex.getErrorCode(), ex.getMessage());
			} else if (e instanceof BaseUncheckedException) {
				BaseUncheckedException ex = (BaseUncheckedException) e;
				throw new GetAllIdentityException(ex.getErrorCode(), ex.getMessage());
			}
			throw new GetAllIdentityException(e.getMessage());
		}

		return finalMap;
	}

	@Override
	public String getField(String id, String field, String source, String process) {
		LOGGER.info(PacketManagerLogger.SESSIONID, PacketManagerLogger.REGISTRATIONID, id,
				"getField :: for - " + field);
		Map<String, Object> allFields = getAll(id, source, process);
		if (allFields != null) {
			Object fieldObj = allFields.get(field);
			return fieldObj != null ? fieldObj.toString() : null;
		}
		return null;
	}

	@Override
	public Map<String, String> getFields(String id, List<String> fields, String source, String process) {
		LOGGER.info(PacketManagerLogger.SESSIONID, PacketManagerLogger.REGISTRATIONID, id,
				"getFields :: for - " + fields.toString());
		Map<String, String> result = new HashMap<>();
		Map<String, Object> allFields = getAll(id, source, process);
		fields.stream().forEach(
				field -> result.put(field, allFields.get(field) != null ? allFields.get(field).toString() : null));

		return result;
	}

	@Override
	public Document getDocument(String id, String documentName, String source, String process) {
		LOGGER.info(PacketManagerLogger.SESSIONID, PacketManagerLogger.REGISTRATIONID, id,
				"getDocument :: for - " + documentName);
		Map<String, Object> idobjectMap = getAll(id, source, process);
		Double schemaVersion = idobjectMap.get(PacketManagerConstants.IDSCHEMA_VERSION) != null
				? Double.valueOf(idobjectMap.get(PacketManagerConstants.IDSCHEMA_VERSION).toString())
				: null;
		String documentString = (String) idobjectMap.get(documentName);
		try {
			if (documentString != null && schemaVersion != null) {
				JSONObject documentMap = new JSONObject(documentString);
				String packetName = idSchemaUtils.getSource(documentName, schemaVersion);
				Packet packet = packetKeeper.getPacket(getPacketInfo(id, packetName, source, process));
				String value = documentMap.has(VALUE) ? documentMap.get(VALUE).toString() : null;
				InputStream documentStream = ZipUtils.unzipAndGetFile(packet.getPacket(), value);
				if (documentStream != null) {
					Document document = new Document();
					document.setDocument(IOUtils.toByteArray(documentStream));
					document.setValue(value);
					document.setType(documentMap.get(TYPE) != null ? documentMap.get(TYPE).toString() : null);
					document.setFormat(documentMap.get(FORMAT) != null ? documentMap.get(FORMAT).toString() : null);
					return document;
				}
			}
		} catch (IOException | ApiNotAccessibleException | PacketDecryptionFailureException | JSONException
				| PacketKeeperException e) {
			LOGGER.error(PacketManagerLogger.SESSIONID, PacketManagerLogger.REGISTRATIONID, id,
					ExceptionUtils.getStackTrace(e));
			throw new GetDocumentException(e.getMessage());
		}
		return null;
	}

	@Override
	public BiometricRecord getBiometric(String id, String biometricFieldName, List<String> modalities, String source,
			String process) {
		LOGGER.info(PacketManagerLogger.SESSIONID, PacketManagerLogger.REGISTRATIONID, id,
				"getBiometric :: for - " + biometricFieldName);
		BiometricRecord biometricRecord = null;
		String packetName = null;
		String fileName = null;
		try {
			Map<String, Object> idobjectMap = getAll(id, source, process);
			String bioString = (String) idobjectMap.get(biometricFieldName);
			JSONObject biometricMap = null;
			if (bioString != null)
				biometricMap = new JSONObject(bioString);
			if (bioString == null || biometricMap == null || biometricMap.isNull(VALUE)) {
				// biometric file not present in idobject. Search in meta data.
				Map<String, String> metadataMap = getMetaInfo(id, source, process);
				String operationsData = metadataMap.get(META_INFO_OPERATIONS_DATA);
				JSONArray jsonArray = new JSONArray(operationsData);
				for (int i = 0; i < jsonArray.length(); i++) {
					JSONObject jsonObject = (JSONObject) jsonArray.get(i);
					if (jsonObject.has(LABEL)
							&& jsonObject.get(LABEL).toString().equalsIgnoreCase(biometricFieldName)) {
						packetName = ID;
						fileName = jsonObject.isNull(VALUE) ? null : jsonObject.get(VALUE).toString();
						break;
					}
				}
			} else {
				Double schemaVersion = idobjectMap.get(PacketManagerConstants.IDSCHEMA_VERSION) != null
						? Double.valueOf(idobjectMap.get(PacketManagerConstants.IDSCHEMA_VERSION).toString())
						: null;
				packetName = idSchemaUtils.getSource(biometricFieldName, schemaVersion);
				fileName = biometricMap.get(VALUE).toString();
			}

			if (packetName == null || fileName == null)
				return null;

			Packet packet = packetKeeper.getPacket(getPacketInfo(id, packetName, source, process));
			InputStream biometrics = ZipUtils.unzipAndGetFile(packet.getPacket(), fileName);
			if (biometrics == null)
				return null;
<<<<<<< HEAD
			BIRType birType = CbeffValidator.getBIRFromXML(IOUtils.toByteArray(biometrics));
			biometricRecord = new BiometricRecord();
			List<io.mosip.kernel.core.cbeffutil.entity.BIR> birList = CbeffValidator
					.convertBIRTypeToBIR(birType.getBIR());
			biometricRecord.setSegments(filterByModalities(modalities, birList));
=======
			BIR bir = CbeffValidator.getBIRFromXML(IOUtils.toByteArray(biometrics));
			biometricRecord = new BiometricRecord();
			biometricRecord.setSegments(filterByModalities(modalities, bir.getBirs()));
>>>>>>> bdc81248
		} catch (Exception e) {
			LOGGER.error(PacketManagerLogger.SESSIONID, PacketManagerLogger.REGISTRATIONID, id,
					ExceptionUtils.getStackTrace(e));
			if (e instanceof BaseCheckedException) {
				BaseCheckedException ex = (BaseCheckedException) e;
				throw new GetBiometricException(ex.getErrorCode(), ex.getMessage());
			} else if (e instanceof BaseUncheckedException) {
				BaseUncheckedException ex = (BaseUncheckedException) e;
				throw new GetBiometricException(ex.getErrorCode(), ex.getMessage());
			}
			throw new GetBiometricException(e.getMessage());
		}

		return biometricRecord;
	}

	@Override
	public Map<String, String> getMetaInfo(String id, String source, String process) {
		Map<String, String> finalMap = new LinkedHashMap<>();
		String[] sourcePacketNames = packetNames.split(",");

		try {
			for (String packetName : sourcePacketNames) {
				Packet packet = packetKeeper.getPacket(getPacketInfo(id, packetName, source, process));
				InputStream idJsonStream = ZipUtils.unzipAndGetFile(packet.getPacket(), "PACKET_META_INFO");
				if (idJsonStream != null) {
					byte[] bytearray = IOUtils.toByteArray(idJsonStream);
					String jsonString = new String(bytearray);
					LinkedHashMap<String, Object> currentIdMap = (LinkedHashMap<String, Object>) mapper
							.readValue(jsonString, LinkedHashMap.class).get(IDENTITY);

					currentIdMap.keySet().stream().forEach(key -> {
						try {
							finalMap.putIfAbsent(key,
									currentIdMap.get(key) != null ? JsonUtils
											.javaObjectToJsonString(currentIdMap.get(key)).replaceAll("^\"|\"$", "")
											: null);
						} catch (io.mosip.kernel.core.util.exception.JsonProcessingException e) {
							throw new GetAllMetaInfoException(e.getMessage());
						}
					});
				}
			}
		} catch (Exception e) {
			if (e instanceof BaseCheckedException) {
				BaseCheckedException ex = (BaseCheckedException) e;
				throw new GetAllMetaInfoException(ex.getErrorCode(), ex.getMessage());
			} else if (e instanceof BaseUncheckedException) {
				BaseUncheckedException ex = (BaseUncheckedException) e;
				throw new GetAllMetaInfoException(ex.getErrorCode(), ex.getMessage());
			}
			throw new GetAllMetaInfoException(e.getMessage());
		}
		return finalMap;
	}

	@Override
	public List<Map<String, String>> getAuditInfo(String id, String source, String process) {
		LOGGER.info(PacketManagerLogger.SESSIONID, PacketManagerLogger.REGISTRATIONID, id, "getAuditInfo :: enrtry");
		List<Map<String, String>> finalMap = new ArrayList<>();
		String[] sourcePacketNames = packetNames.split(",");
		try {
			for (String srcPacket : sourcePacketNames) {
				Packet packet = packetKeeper.getPacket(getPacketInfo(id, srcPacket, source, process));
				InputStream auditJson = ZipUtils.unzipAndGetFile(packet.getPacket(), "audit");
				if (auditJson != null) {
					byte[] bytearray = IOUtils.toByteArray(auditJson);
					String jsonString = new String(bytearray);
					List<Map<String, String>> currentMap = (List<Map<String, String>>) mapper.readValue(jsonString,
							List.class);
					finalMap.addAll(currentMap);
				}
			}
		} catch (Exception e) {
			LOGGER.error(PacketManagerLogger.SESSIONID, PacketManagerLogger.REGISTRATIONID, id,
					ExceptionUtils.getStackTrace(e));
			if (e instanceof BaseCheckedException) {
				BaseCheckedException ex = (BaseCheckedException) e;
				throw new GetAllIdentityException(ex.getErrorCode(), ex.getMessage());
			} else if (e instanceof BaseUncheckedException) {
				BaseUncheckedException ex = (BaseUncheckedException) e;
				throw new GetAllIdentityException(ex.getErrorCode(), ex.getMessage());
			}
			throw new GetAllIdentityException(e.getMessage());
		}
		return finalMap;
	}

	private PacketInfo getPacketInfo(String id, String packetName, String source, String process) {
		PacketInfo packetInfo = new PacketInfo();
		packetInfo.setId(id);
		packetInfo.setPacketName(packetName);
		packetInfo.setProcess(process);
		packetInfo.setSource(source);
		return packetInfo;
	}

	public List<BIR> filterByModalities(List<String> modalities,
<<<<<<< HEAD
			List<io.mosip.kernel.core.cbeffutil.entity.BIR> birList) {
=======
			List<BIR> birList) {
>>>>>>> bdc81248
		List<BIR> segments = new ArrayList<>();
		if (modalities == null || modalities.isEmpty()) {
			birList.forEach(bir -> segments.add(PacketManagerHelper.convertToBiometricRecordBIR(bir)));
		} else {
			Map<String, BIR> birMap = new HashMap<>();
<<<<<<< HEAD
			for (io.mosip.kernel.core.cbeffutil.entity.BIR bir : birList) {
				String mapKey = "";
				if (bir.getBdbInfo().getSubtype() != null && !bir.getBdbInfo().getSubtype().isEmpty()) {
=======
			for (BIR bir : birList) {
				String mapKey = "";
				if (bir.getBdbInfo().getSubtype() != null || !bir.getBdbInfo().getSubtype().isEmpty()) {
>>>>>>> bdc81248
					for (String subType : bir.getBdbInfo().getSubtype()) {
						mapKey += subType;
					}
					mapKey = bir.getBdbInfo().getType().get(0) + "_" + mapKey;
					birMap.put(mapKey, PacketManagerHelper.convertToBiometricRecordBIR(bir));
				} else {
					bir.getBdbInfo().getType().forEach(type -> birMap.put(type.toString(),PacketManagerHelper.convertToBiometricRecordBIR(bir) ));
				}
			}
			for (String modality : modalities) {
				for (Entry<String, BIR> modalityEntry : birMap.entrySet()) {
					if (modalityEntry.getKey().toLowerCase().contains(modality.toLowerCase())) {
						segments.add(modalityEntry.getValue());
					}
				}
			}
		}
		return segments;
	}

}
<|MERGE_RESOLUTION|>--- conflicted
+++ resolved
@@ -42,10 +42,6 @@
 import io.mosip.commons.packet.exception.PacketDecryptionFailureException;
 import io.mosip.commons.packet.exception.PacketKeeperException;
 import io.mosip.commons.packet.exception.PacketValidationFailureException;
-<<<<<<< HEAD
-import io.mosip.commons.packet.facade.PacketWriter;
-=======
->>>>>>> bdc81248
 import io.mosip.commons.packet.keeper.PacketKeeper;
 import io.mosip.commons.packet.spi.IPacketReader;
 import io.mosip.commons.packet.util.IdSchemaUtils;
@@ -53,16 +49,9 @@
 import io.mosip.commons.packet.util.PacketManagerLogger;
 import io.mosip.commons.packet.util.PacketValidator;
 import io.mosip.commons.packet.util.ZipUtils;
-<<<<<<< HEAD
-import io.mosip.kernel.biometrics.entities.BIR;
-import io.mosip.kernel.biometrics.entities.BiometricRecord;
-import io.mosip.kernel.core.cbeffutil.common.CbeffValidator;
-import io.mosip.kernel.core.cbeffutil.jaxbclasses.BIRType;
-=======
 import io.mosip.kernel.biometrics.commons.CbeffValidator;
 import io.mosip.kernel.biometrics.entities.BIR;
 import io.mosip.kernel.biometrics.entities.BiometricRecord;
->>>>>>> bdc81248
 import io.mosip.kernel.core.exception.BaseCheckedException;
 import io.mosip.kernel.core.exception.BaseUncheckedException;
 import io.mosip.kernel.core.exception.ExceptionUtils;
@@ -76,12 +65,6 @@
 
 	private static final Logger LOGGER = PacketManagerLogger.getLogger(PacketReaderImpl.class);
 
-<<<<<<< HEAD
-	@Autowired
-	private PacketWriter packetWriter;
-
-=======
->>>>>>> bdc81248
 	@Value("${mosip.commons.packetnames}")
 	private String packetNames;
 
@@ -281,17 +264,9 @@
 			InputStream biometrics = ZipUtils.unzipAndGetFile(packet.getPacket(), fileName);
 			if (biometrics == null)
 				return null;
-<<<<<<< HEAD
-			BIRType birType = CbeffValidator.getBIRFromXML(IOUtils.toByteArray(biometrics));
-			biometricRecord = new BiometricRecord();
-			List<io.mosip.kernel.core.cbeffutil.entity.BIR> birList = CbeffValidator
-					.convertBIRTypeToBIR(birType.getBIR());
-			biometricRecord.setSegments(filterByModalities(modalities, birList));
-=======
 			BIR bir = CbeffValidator.getBIRFromXML(IOUtils.toByteArray(biometrics));
 			biometricRecord = new BiometricRecord();
 			biometricRecord.setSegments(filterByModalities(modalities, bir.getBirs()));
->>>>>>> bdc81248
 		} catch (Exception e) {
 			LOGGER.error(PacketManagerLogger.SESSIONID, PacketManagerLogger.REGISTRATIONID, id,
 					ExceptionUtils.getStackTrace(e));
@@ -390,25 +365,15 @@
 	}
 
 	public List<BIR> filterByModalities(List<String> modalities,
-<<<<<<< HEAD
-			List<io.mosip.kernel.core.cbeffutil.entity.BIR> birList) {
-=======
 			List<BIR> birList) {
->>>>>>> bdc81248
 		List<BIR> segments = new ArrayList<>();
 		if (modalities == null || modalities.isEmpty()) {
 			birList.forEach(bir -> segments.add(PacketManagerHelper.convertToBiometricRecordBIR(bir)));
 		} else {
 			Map<String, BIR> birMap = new HashMap<>();
-<<<<<<< HEAD
-			for (io.mosip.kernel.core.cbeffutil.entity.BIR bir : birList) {
+			for (BIR bir : birList) {
 				String mapKey = "";
 				if (bir.getBdbInfo().getSubtype() != null && !bir.getBdbInfo().getSubtype().isEmpty()) {
-=======
-			for (BIR bir : birList) {
-				String mapKey = "";
-				if (bir.getBdbInfo().getSubtype() != null || !bir.getBdbInfo().getSubtype().isEmpty()) {
->>>>>>> bdc81248
 					for (String subType : bir.getBdbInfo().getSubtype()) {
 						mapKey += subType;
 					}
@@ -429,4 +394,4 @@
 		return segments;
 	}
 
-}
+}