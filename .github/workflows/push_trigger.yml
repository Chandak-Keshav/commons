name: Maven Package upon a push
on:
  push:
    branches:
      - master
      - 1.*
      - develop
<<<<<<< HEAD
      - release*
  
=======
>>>>>>> 3ddfb805
jobs:
  build:
    runs-on: ubuntu-latest
    steps:
    - uses: actions/checkout@v2

    - name: Set up JDK 11
      uses: actions/setup-java@v1
      with:
        ref: ${{ github.ref }}
        java-version: 11
        server-id: ossrh # Value of the distributionManagement/repository/id field of the pom.xml
        settings-path: ${{ github.workspace }} # location for the settings.xml file
    
    - name: Setup branch and env 
      run: |
        # Strip git ref prefix from version
        echo "BRANCH_NAME=$(echo ${{ github.ref }} | sed -e 's,.*/\(.*\),\1,')" >> $GITHUB_ENV
        echo "GPG_TTY=$(tty)" >> $GITHUB_ENV    

    - name: Setup branch and GPG public key 
      run: |
        # Strip git ref prefix from version
        echo ${{ env.BRANCH_NAME }}
        echo ${{ env.GPG_TTY }}
        sudo apt-get --yes install gnupg2
        gpg2 --import ./.github/keys/mosipgpgkey_pub.gpg 
        gpg2 --quiet --batch --passphrase=${{secrets.gpg_secret}}  --allow-secret-key-import --import ./.github/keys/mosipgpgkey_sec.gpg 
     
    - uses: actions/cache@v1
      with:
        path: ~/.m2/repository
        key: ${{ runner.os }}-maven-${{ hashFiles('**/pom.xml') }}
        restore-keys: |
          ${{ runner.os }}-maven-${{ env.BRANCH_NAME }}
          
    - name: Install xmllint
      run: |
        sudo apt-get update
        sudo apt-get install libxml2-utils

    - name: Setup the settings file for ossrh server
      run: echo "<settings> <servers>  <server>  <id>ossrh</id>    <username>${{secrets.ossrh_user}}</username> <password>${{secrets.ossrh_secret}}</password> </server> </servers> <profiles> <profile>     <id>ossrh</id> <activation> <activeByDefault>true</activeByDefault> </activation>  <properties> <gpg.executable>gpg2</gpg.executable> <gpg.passphrase>${{secrets.gpg_secret}}</gpg.passphrase> </properties> </profile> <profile> <id>allow-snapshots</id>       <activation><activeByDefault>true</activeByDefault></activation> <repositories> <repository>        <id>snapshots-repo</id> <url>https://oss.sonatype.org/content/repositories/snapshots</url> <releases><enabled>false</enabled></releases> <snapshots><enabled>true</enabled></snapshots> </repository>  <repository>         <id>releases-repo</id>  <url>https://oss.sonatype.org/service/local/staging/deploy/maven2</url>         <releases><enabled>true</enabled></releases>         <snapshots><enabled>false</enabled></snapshots> </repository> </repositories>  </profile> <profile> <id>sonar</id> <properties>  <sonar.sources>.</sonar.sources> <sonar.host.url>https://sonarcloud.io</sonar.host.url>  </properties> <activation> <activeByDefault>false</activeByDefault> </activation> </profile> </profiles> </settings>" > $GITHUB_WORKSPACE/settings.xml
    
    - name: Build with Maven
      run: mvn -U -B package --file pom.xml -s $GITHUB_WORKSPACE/settings.xml

    - name: Ready the springboot artifacts
      run: find -name '*.jar' -executable -type f  -exec zip release.zip {} +

    - name: Upload the springboot jars 
      uses: actions/upload-artifact@v1
      with:
        name: release
        path: ./release.zip

    - uses: 8398a7/action-slack@v3
      with:
        status: ${{ job.status }}
        fields: repo,message,commit,author,action,eventName,ref,workflow,job,took # selectable (default: repo,message)
      env:
        SLACK_WEBHOOK_URL: ${{ secrets.SLACK_WEBHOOK }} # required
      if: failure() # Pick up events even if the job fails or is canceled.

  publish_to_nexus:
    if: "!contains(github.ref, 'master')"
    runs-on: ubuntu-latest
    steps:
    - uses: actions/checkout@v2
    - name: Set up JDK 11
      uses: actions/setup-java@v1
      with:
        ref: ${{ github.ref }}
        java-version: 11
        server-id: ossrh # Value of the distributionManagement/repository/id field of the pom.xml
        settings-path: ${{ github.workspace }} # location for the settings.xml file

    - name: Setup branch and env 
      run: |
        # Strip git ref prefix from version
        echo "BRANCH_NAME=$(echo ${{ github.ref }} | sed -e 's,.*/\(.*\),\1,')" >> $GITHUB_ENV
        echo "GPG_TTY=$(tty)" >> $GITHUB_ENV

    - name: Setup branch and GPG public key 
      run: |
        # Strip git ref prefix from version
        
        echo ${{ env.BRANCH_NAME }}
        
        echo ${{ env.GPG_TTY }}
        sudo apt-get --yes install gnupg2
        gpg2 --import ./.github/keys/mosipgpgkey_pub.gpg 
        gpg2 --quiet --batch --passphrase=${{secrets.gpg_secret}}  --allow-secret-key-import --import ./.github/keys/mosipgpgkey_sec.gpg 
     
    - uses: actions/cache@v1
      with:
        path: ~/.m2/repository
        key: ${{ runner.os }}-maven-${{ hashFiles('**/pom.xml') }}
        restore-keys: |
          ${{ runner.os }}-maven-${{ env.BRANCH_NAME }}
          
    - name: Install xmllint
      run: |
        sudo apt-get update
        sudo apt-get install libxml2-utils

    - name: Setup the settings file for ossrh server
      run: echo "<settings> <activeProfiles> <activeProfile>ossrh</activeProfile> </activeProfiles>  <servers>  <server>  <id>ossrh</id>    <username>${{secrets.RELEASE_USER}}</username> <password>${{secrets.RELEASE_TOKEN}}</password> </server> </servers> <profiles> <profile>     <id>ossrh</id> <activation> <activeByDefault>true</activeByDefault> </activation>  <properties> <gpg.executable>gpg2</gpg.executable> <gpg.passphrase>${{secrets.gpg_secret}}</gpg.passphrase> </properties> </profile> <profile> <id>allow-snapshots</id>       <activation><activeByDefault>true</activeByDefault></activation> <repositories> <repository>        <id>snapshots-repo</id> <url>https://oss.sonatype.org/content/repositories/snapshots</url> <releases><enabled>false</enabled></releases> <snapshots><enabled>true</enabled></snapshots> </repository>  <repository>         <id>releases-repo</id>  <url>https://oss.sonatype.org/service/local/staging/deploy/maven2</url>         <releases><enabled>true</enabled></releases>         <snapshots><enabled>false</enabled></snapshots> </repository> </repositories>  </profile> <profile> <id>sonar</id> <properties>  <sonar.sources>.</sonar.sources> <sonar.host.url>https://sonarcloud.io</sonar.host.url>  </properties> <activation> <activeByDefault>false</activeByDefault> </activation> </profile> </profiles> </settings>" > $GITHUB_WORKSPACE/settings.xml
      
    - name: Build with Maven
      run: mvn -B package --file pom.xml -s $GITHUB_WORKSPACE/settings.xml
        
    - name: Publish the maven package
      run: |
        mvn -B deploy -DaltDeploymentRepository=ossrh::default::${{ secrets.RELEASE_URL }} -s $GITHUB_WORKSPACE/settings.xml -f pom.xml
      env:
        GITHUB_TOKEN: ${{secrets.RELEASE_TOKEN}}
        GPG_TTY: $(tty)

    - uses: 8398a7/action-slack@v3
      with:
        status: ${{ job.status }}
        fields: repo,message,commit,author,action,eventName,ref,workflow,job,took # selectable (default: repo,message)
      env:
        SLACK_WEBHOOK_URL: ${{ secrets.SLACK_WEBHOOK }} # required
      if: failure() # Pick up events even if the job fails or is canceled.

<<<<<<< HEAD
  sonar_analysis:
    runs-on: ubuntu-latest
    steps:
      - uses: actions/checkout@v2
      - name: Set up JDK 11
        uses: actions/setup-java@v1
        with:
          ref: ${{ github.ref }}
          java-version: 11
          server-id: ossrh # Value of the distributionManagement/repository/id field of the pom.xml
          settings-path: ${{ github.workspace }} # location for the settings.xml file

      - name: Setup branch and env
        run: |
          # Strip git ref prefix from version
          echo "BRANCH_NAME=$(echo ${{ github.ref }} | sed -e 's,.*/\(.*\),\1,')" >> $GITHUB_ENV
          echo "GPG_TTY=$(tty)" >> $GITHUB_ENV
      - uses: actions/cache@v1
        with:
          path: ~/.m2/repository
          key: ${{ runner.os }}-maven-${{ hashFiles('**/pom.xml') }}
          restore-keys: |
            ${{ runner.os }}-maven-${{ env.BRANCH_NAME }}

      - name: Setup the settings file for ossrh server
        run: echo "<settings> <servers>  <server>  <id>ossrh</id>    <username>${{secrets.ossrh_user}}</username> <password>${{secrets.ossrh_secret}}</password> </server> </servers> <profiles> <profile>     <id>ossrh</id> <activation> <activeByDefault>true</activeByDefault> </activation>  <properties> <gpg.executable>gpg2</gpg.executable> <gpg.passphrase>${{secrets.gpg_secret}}</gpg.passphrase> </properties> </profile> <profile> <id>allow-snapshots</id>       <activation><activeByDefault>true</activeByDefault></activation> <repositories> <repository>        <id>snapshots-repo</id> <url>https://oss.sonatype.org/content/repositories/snapshots</url> <releases><enabled>false</enabled></releases> <snapshots><enabled>true</enabled></snapshots> </repository>  <repository>         <id>releases-repo</id>  <url>https://oss.sonatype.org/service/local/staging/deploy/maven2</url>         <releases><enabled>true</enabled></releases>         <snapshots><enabled>false</enabled></snapshots> </repository> </repositories>  </profile> <profile> <id>sonar</id> <properties>  <sonar.sources>.</sonar.sources> <sonar.host.url>https://sonarcloud.io</sonar.host.url>  </properties> <activation> <activeByDefault>false</activeByDefault> </activation> </profile> </profiles> </settings>" > $GITHUB_WORKSPACE/settings.xml

      - name: Build with Maven
        run: |
          cd "./${{env.SERVICE_LOCATION}}"
          mvn -B package -s $GITHUB_WORKSPACE/settings.xml --file pom.xml

      - name: Analyze with SonarCloud
        run: |
          cd "./${{env.SERVICE_LOCATION}}"
          mvn -B -Dgpg.skip verify sonar:sonar -Dsonar.projectKey=mosip_${{ github.event.repository.name }} -Dsonar.organization=${{ secrets.ORG_KEY }} -Dsonar.host.url=https://sonarcloud.io -Dsonar.login=${{ secrets.SONAR_TOKEN }}
        env:
          GITHUB_TOKEN: ${{ secrets.GITHUB_TOKEN }}
          SONAR_TOKEN: ${{ secrets.SONAR_TOKEN }}

      - uses: 8398a7/action-slack@v3
        with:
          status: ${{ job.status }}
          fields: repo,message,commit,workflow,job # selectable (default: repo,message)
        env:
          SLACK_WEBHOOK_URL: ${{ secrets.SLACK_DEVOPS_WEBHOOK }} # required
        if: failure() # Pick up events even if the job fails or is canceled.
=======

#  docker-kernel-auditmanager-service:
#    needs: build
#
#    runs-on: ubuntu-latest
#    env:
#      NAMESPACE: ${{ secrets. dev_namespace_docker_hub }}
#      SERVICE_NAME: kernel-auditmanager-service
#      SERVICE_LOCATION: kernel/kernel-auditmanager-service
#
#    steps:
#      - uses: actions/checkout@v2
#      - uses: actions/download-artifact@v1
#        with:
#          name: release
#          path: ./
#
#      - name: Setup branch name
#        run: |
#          # Strip git ref prefix from version
#          echo "BRANCH_NAME=$(echo ${{ github.ref }} | sed -e 's,.*/\(.*\),\1,')" >> $GITHUB_ENV
#          echo ${{ env.BRANCH_NAME }}
#
#      - name: Get version info from pom
#        id: getPomVersion
#        uses: mavrosxristoforos/get-xml-info@1.0
#        with:
#          xml-file: ./${{ env.SERVICE_LOCATION }}/pom.xml
#          xpath: /*[local-name()="project"]/*[local-name()="version"]
#
#      - name: Unzip and extract the id-repository-vid-service
#        run: unzip -uj "release.zip" "${{ env.SERVICE_LOCATION }}/target/*" -d "./${{ env.SERVICE_LOCATION }}/target"
#
#        - name: Get current date
#          id: date
#          run: echo "::set-output name=date::$(date +'%Y-%m-%d')"
#
#        - name: Build image
#          run: |
#            cd "./${{env.SERVICE_LOCATION}}"
#            docker build . --build-arg SOURCE=mosip --build-arg COMMIT_HASH=$(git rev-parse HEAD) --build-arg COMMIT_ID=$(git rev-parse --short HEAD) --build-arg BUILD_TIME=${{steps.date.outputs.date}} --file Dockerfile --tag ${{ env.SERVICE_NAME }}
#
#      - name: Log into registry
#        run: echo "${{ secrets.release_docker_hub }}" | docker login -u ${{ secrets.actor_docker_hub }} --password-stdin
#
#      - name: Push image
#        run: |
#          IMAGE_ID=$NAMESPACE/$SERVICE_NAME
#
#          # Change all uppercase to lowercase
#          IMAGE_ID=$(echo $IMAGE_ID | tr '[A-Z]' '[a-z]')
#          echo "push version ${{steps.getPomVersion.outputs.info}}"
#          VERSION=$BRANCH_NAME
#          echo IMAGE_ID=$IMAGE_ID
#          echo VERSION=$VERSION
#          docker tag $SERVICE_NAME $IMAGE_ID:$VERSION
#          docker push $IMAGE_ID:$VERSION
#      - uses: 8398a7/action-slack@v3
#        with:
#          status: ${{ job.status }}
#          fields: repo,message,commit,author,action,eventName,ref,workflow,job,took # selectable (default: repo,message)
#        env:
#          SLACK_WEBHOOK_URL: ${{ secrets.SLACK_WEBHOOK }} # required
#        if: failure() # Pick up events even if the job fails or is canceled.
>>>>>>> 3ddfb805


  docker-kernel-ridgenerator-service:
    needs: build
    runs-on: ubuntu-latest
    env:
      NAMESPACE: ${{ secrets. dev_namespace_docker_hub }}
      SERVICE_NAME: kernel-ridgenerator-service
      SERVICE_LOCATION: kernel/kernel-ridgenerator-service
    steps:
      - uses: actions/checkout@v2
      - uses: actions/download-artifact@v1
        with:
          name: release
          path: ./

      - name: Setup branch name 
        run: |
          # Strip git ref prefix from version
          echo "BRANCH_NAME=$(echo ${{ github.ref }} | sed -e 's,.*/\(.*\),\1,')" >> $GITHUB_ENV
          echo ${{ env.BRANCH_NAME }}

      - name: Get version info from pom
        id: getPomVersion
        uses: mavrosxristoforos/get-xml-info@1.0
        with:
          xml-file: ./${{ env.SERVICE_LOCATION }}/pom.xml 
          xpath: /*[local-name()="project"]/*[local-name()="version"] 
      
      - name: Unzip and extract the id-repository-vid-service
        run: unzip -uj "release.zip" "${{ env.SERVICE_LOCATION }}/target/*" -d "./${{ env.SERVICE_LOCATION }}/target"

      - name: Get current date
        id: date
        run: echo "::set-output name=date::$(date +'%Y-%m-%d')"

      - name: Build image
        run: |
          cd "./${{env.SERVICE_LOCATION}}"
          docker build . --build-arg SOURCE=mosip --build-arg COMMIT_HASH=$(git rev-parse HEAD) --build-arg COMMIT_ID=$(git rev-parse --short HEAD) --build-arg BUILD_TIME=${{steps.date.outputs.date}} --file Dockerfile --tag ${{ env.SERVICE_NAME }}

      - name: Log into registry
        run: echo "${{ secrets.release_docker_hub }}" | docker login -u ${{ secrets.actor_docker_hub }} --password-stdin
        
      - name: Push image
        run: |
          IMAGE_ID=$NAMESPACE/$SERVICE_NAME
          
          # Change all uppercase to lowercase
          IMAGE_ID=$(echo $IMAGE_ID | tr '[A-Z]' '[a-z]')
          echo "push version ${{steps.getPomVersion.outputs.info}}"
          if [[ $BRANCH_NAME == 'master' ]]; then
            VERSION=latest
          else
            VERSION=$BRANCH_NAME
          fi
          echo IMAGE_ID=$IMAGE_ID
          echo VERSION=$VERSION
          docker tag $SERVICE_NAME $IMAGE_ID:$VERSION
          docker push $IMAGE_ID:$VERSION
      - uses: 8398a7/action-slack@v3
        with:
          status: ${{ job.status }}
          fields: repo,message,commit,author,action,eventName,ref,workflow,job,took # selectable (default: repo,message)
        env:
          SLACK_WEBHOOK_URL: ${{ secrets.SLACK_WEBHOOK }} # required
        if: failure() # Pick up events even if the job fails or is canceled.

  docker-kernel-notification-service:
    needs: build
    runs-on: ubuntu-latest
    env:
      NAMESPACE: ${{ secrets. dev_namespace_docker_hub }}
      SERVICE_NAME: kernel-notification-service
      SERVICE_LOCATION: kernel/kernel-notification-service
    steps:
      - uses: actions/checkout@v2
      - uses: actions/download-artifact@v1
        with:
          name: release
          path: ./

      - name: Setup branch name 
        run: |
          # Strip git ref prefix from version
          echo "BRANCH_NAME=$(echo ${{ github.ref }} | sed -e 's,.*/\(.*\),\1,')" >> $GITHUB_ENV
          echo ${{ env.BRANCH_NAME }}

      - name: Get version info from pom
        id: getPomVersion
        uses: mavrosxristoforos/get-xml-info@1.0
        with:
          xml-file: ./${{ env.SERVICE_LOCATION }}/pom.xml 
          xpath: /*[local-name()="project"]/*[local-name()="version"] 
      
      - name: Unzip and extract the id-repository-vid-service
        run: unzip -uj "release.zip" "${{ env.SERVICE_LOCATION }}/target/*" -d "./${{ env.SERVICE_LOCATION }}/target"
<<<<<<< HEAD
      
      - name: Build image
        run: |
          cd "./${{env.SERVICE_LOCATION}}"
          docker build . --file Dockerfile --tag ${{ env.SERVICE_NAME }}
=======

      - name: Get current date
        id: date
        run: echo "::set-output name=date::$(date +'%Y-%m-%d')"

      - name: Build image
        run: |
          cd "./${{env.SERVICE_LOCATION}}"
          docker build . --build-arg SOURCE=mosip --build-arg COMMIT_HASH=$(git rev-parse HEAD) --build-arg COMMIT_ID=$(git rev-parse --short HEAD) --build-arg BUILD_TIME=${{steps.date.outputs.date}} --file Dockerfile --tag ${{ env.SERVICE_NAME }}
>>>>>>> 3ddfb805

      - name: Log into registry
        run: echo "${{ secrets.release_docker_hub }}" | docker login -u ${{ secrets.actor_docker_hub }} --password-stdin
        
      - name: Push image
        run: |
          IMAGE_ID=$NAMESPACE/$SERVICE_NAME
          
          # Change all uppercase to lowercase
          IMAGE_ID=$(echo $IMAGE_ID | tr '[A-Z]' '[a-z]')
          echo "push version ${{steps.getPomVersion.outputs.info}}"
<<<<<<< HEAD
          if [[ $BRANCH_NAME == 'master' ]]; then
            VERSION=latest
          else
            VERSION=$BRANCH_NAME
          fi
=======
          VERSION=$BRANCH_NAME
>>>>>>> 3ddfb805
          echo IMAGE_ID=$IMAGE_ID
          echo VERSION=$VERSION
          docker tag $SERVICE_NAME $IMAGE_ID:$VERSION
          docker push $IMAGE_ID:$VERSION
<<<<<<< HEAD

=======
>>>>>>> 3ddfb805
      - uses: 8398a7/action-slack@v3
        with:
          status: ${{ job.status }}
          fields: repo,message,commit,author,action,eventName,ref,workflow,job,took # selectable (default: repo,message)
        env:
          SLACK_WEBHOOK_URL: ${{ secrets.SLACK_WEBHOOK }} # required
        if: failure() # Pick up events even if the job fails or is canceled.

#  docker-kernel-auth-service:
#    needs: build
#
#    runs-on: ubuntu-latest
#    env:
#      NAMESPACE: ${{ secrets. dev_namespace_docker_hub }}
#      SERVICE_NAME: kernel-auth-service
#      SERVICE_LOCATION: kernel/kernel-auth-service
#
#    steps:
#      - uses: actions/checkout@v2
#      - uses: actions/download-artifact@v1
#        with:
#          name: release
#          path: ./
#
#      - name: Setup branch name
#        run: |
#          # Strip git ref prefix from version
#          echo "BRANCH_NAME=$(echo ${{ github.ref }} | sed -e 's,.*/\(.*\),\1,')" >> $GITHUB_ENV
#          echo ${{ env.BRANCH_NAME }}
#
#      - name: Get version info from pom
#        id: getPomVersion
#        uses: mavrosxristoforos/get-xml-info@1.0
#        with:
#          xml-file: ./${{ env.SERVICE_LOCATION }}/pom.xml
#          xpath: /*[local-name()="project"]/*[local-name()="version"]
#
#      - name: Unzip and extract the id-repository-vid-service
#        run: unzip -uj "release.zip" "${{ env.SERVICE_LOCATION }}/target/*" -d "./${{ env.SERVICE_LOCATION }}/target"
#
#        - name: Get current date
#          id: date
#          run: echo "::set-output name=date::$(date +'%Y-%m-%d')"
#
#        - name: Build image
#          run: |
#            cd "./${{env.SERVICE_LOCATION}}"
#            docker build . --build-arg SOURCE=mosip --build-arg COMMIT_HASH=$(git rev-parse HEAD) --build-arg COMMIT_ID=$(git rev-parse --short HEAD) --build-arg BUILD_TIME=${{steps.date.outputs.date}} --file Dockerfile --tag ${{ env.SERVICE_NAME }}
#
#      - name: Log into registry
#        run: echo "${{ secrets.release_docker_hub }}" | docker login -u ${{ secrets.actor_docker_hub }} --password-stdin
#
#      - name: Push image
#        run: |
#          IMAGE_ID=$NAMESPACE/$SERVICE_NAME
#
#          # Change all uppercase to lowercase
#          IMAGE_ID=$(echo $IMAGE_ID | tr '[A-Z]' '[a-z]')
#          echo "push version ${{steps.getPomVersion.outputs.info}}"
#          VERSION=$BRANCH_NAME
#          echo IMAGE_ID=$IMAGE_ID
#          echo VERSION=$VERSION
#          docker tag $SERVICE_NAME $IMAGE_ID:$VERSION
#          docker push $IMAGE_ID:$VERSION
#      - uses: 8398a7/action-slack@v3
#        with:
#          status: ${{ job.status }}
#          fields: repo,message,commit,author,action,eventName,ref,workflow,job,took # selectable (default: repo,message)
#        env:
#          SLACK_WEBHOOK_URL: ${{ secrets.SLACK_WEBHOOK }} # required
#        if: failure() # Pick up events even if the job fails or is canceled.

#  docker-kernel-keymanager-service:
#    needs: build
#
#    runs-on: ubuntu-latest
#    env:
#      NAMESPACE: ${{ secrets. dev_namespace_docker_hub }}
#      SERVICE_NAME: kernel-keymanager-service
#      SERVICE_LOCATION: kernel/kernel-keymanager-service
#
#    steps:
#      - uses: actions/checkout@v2
#      - uses: actions/download-artifact@v1
#        with:
#          name: release
#          path: ./
#
#      - name: Setup branch name
#        run: |
#          # Strip git ref prefix from version
#          echo "BRANCH_NAME=$(echo ${{ github.ref }} | sed -e 's,.*/\(.*\),\1,')" >> $GITHUB_ENV
#          echo ${{ env.BRANCH_NAME }}
#
#      - name: Get version info from pom
#        id: getPomVersion
#        uses: mavrosxristoforos/get-xml-info@1.0
#        with:
#          xml-file: ./${{ env.SERVICE_LOCATION }}/pom.xml
#          xpath: /*[local-name()="project"]/*[local-name()="version"]
#
#      - name: Unzip and extract the id-repository-vid-service
#        run: unzip -uj "release.zip" "${{ env.SERVICE_LOCATION }}/target/*" -d "./${{ env.SERVICE_LOCATION }}/target"
#
#        - name: Get current date
#          id: date
#          run: echo "::set-output name=date::$(date +'%Y-%m-%d')"
#
#        - name: Build image
#          run: |
#            cd "./${{env.SERVICE_LOCATION}}"
#            docker build . --build-arg SOURCE=mosip --build-arg COMMIT_HASH=$(git rev-parse HEAD) --build-arg COMMIT_ID=$(git rev-parse --short HEAD) --build-arg BUILD_TIME=${{steps.date.outputs.date}} --file Dockerfile --tag ${{ env.SERVICE_NAME }}
#
#
#      - name: Log into registry
#        run: echo "${{ secrets.release_docker_hub }}" | docker login -u ${{ secrets.actor_docker_hub }} --password-stdin
#
#      - name: Push image
#        run: |
#          IMAGE_ID=$NAMESPACE/$SERVICE_NAME
#
#          # Change all uppercase to lowercase
#          IMAGE_ID=$(echo $IMAGE_ID | tr '[A-Z]' '[a-z]')
#          echo "push version ${{steps.getPomVersion.outputs.info}}"
#          VERSION=$BRANCH_NAME
#          echo IMAGE_ID=$IMAGE_ID
#          echo VERSION=$VERSION
#          docker tag $SERVICE_NAME $IMAGE_ID:$VERSION
#          docker push $IMAGE_ID:$VERSION
#      - uses: 8398a7/action-slack@v3
#        with:
#          status: ${{ job.status }}
#          fields: repo,message,commit,author,action,eventName,ref,workflow,job,took # selectable (default: repo,message)
#        env:
#          SLACK_WEBHOOK_URL: ${{ secrets.SLACK_WEBHOOK }} # required
#        if: failure() # Pick up events even if the job fails or is canceled.


  docker-kernel-pridgenerator-service:
    needs: build
    runs-on: ubuntu-latest
    env:
      NAMESPACE: ${{ secrets. dev_namespace_docker_hub }}
      SERVICE_NAME: kernel-pridgenerator-service
      SERVICE_LOCATION: kernel/kernel-pridgenerator-service
    steps:
      - uses: actions/checkout@v2
      - uses: actions/download-artifact@v1
        with:
          name: release
          path: ./

      - name: Setup branch name 
        run: |
          # Strip git ref prefix from version
          echo "BRANCH_NAME=$(echo ${{ github.ref }} | sed -e 's,.*/\(.*\),\1,')" >> $GITHUB_ENV
          echo ${{ env.BRANCH_NAME }}

      - name: Get version info from pom
        id: getPomVersion
        uses: mavrosxristoforos/get-xml-info@1.0
        with:
          xml-file: ./${{ env.SERVICE_LOCATION }}/pom.xml 
          xpath: /*[local-name()="project"]/*[local-name()="version"] 
      
      - name: Unzip and extract the id-repository-vid-service
        run: unzip -uj "release.zip" "${{ env.SERVICE_LOCATION }}/target/*" -d "./${{ env.SERVICE_LOCATION }}/target"

      - name: Get current date
        id: date
        run: echo "::set-output name=date::$(date +'%Y-%m-%d')"

      - name: Build image
        run: |
          cd "./${{env.SERVICE_LOCATION}}"
          docker build . --build-arg SOURCE=mosip --build-arg COMMIT_HASH=$(git rev-parse HEAD) --build-arg COMMIT_ID=$(git rev-parse --short HEAD) --build-arg BUILD_TIME=${{steps.date.outputs.date}} --file Dockerfile --tag ${{ env.SERVICE_NAME }}

      - name: Log into registry
        run: echo "${{ secrets.release_docker_hub }}" | docker login -u ${{ secrets.actor_docker_hub }} --password-stdin
        
      - name: Push image
        run: |
          IMAGE_ID=$NAMESPACE/$SERVICE_NAME
          
          # Change all uppercase to lowercase
          IMAGE_ID=$(echo $IMAGE_ID | tr '[A-Z]' '[a-z]')
          echo "push version ${{steps.getPomVersion.outputs.info}}"
          if [[ $BRANCH_NAME == 'master' ]]; then
            VERSION=latest
          else
            VERSION=$BRANCH_NAME
          fi
          echo IMAGE_ID=$IMAGE_ID
          echo VERSION=$VERSION
          docker tag $SERVICE_NAME $IMAGE_ID:$VERSION
          docker push $IMAGE_ID:$VERSION

      - uses: 8398a7/action-slack@v3
        with:
          status: ${{ job.status }}
          fields: repo,message,commit,author,action,eventName,ref,workflow,job,took # selectable (default: repo,message)
        env:
          SLACK_WEBHOOK_URL: ${{ secrets.SLACK_WEBHOOK }} # required
        if: failure() # Pick up events even if the job fails or is canceled.

  docker-kernel-otpmanager-service:
    needs: build
    runs-on: ubuntu-latest
    env:
      NAMESPACE: ${{ secrets. dev_namespace_docker_hub }}
      SERVICE_NAME: kernel-otpmanager-service
      SERVICE_LOCATION: kernel/kernel-otpmanager-service
    steps:
      - uses: actions/checkout@v2
      - uses: actions/download-artifact@v1
        with:
          name: release
          path: ./

      - name: Setup branch name 
        run: |
          # Strip git ref prefix from version
          echo "BRANCH_NAME=$(echo ${{ github.ref }} | sed -e 's,.*/\(.*\),\1,')" >> $GITHUB_ENV
          echo ${{ env.BRANCH_NAME }}

      - name: Get version info from pom
        id: getPomVersion
        uses: mavrosxristoforos/get-xml-info@1.0
        with:
          xml-file: ./${{ env.SERVICE_LOCATION }}/pom.xml 
          xpath: /*[local-name()="project"]/*[local-name()="version"] 
      
      - name: Unzip and extract the id-repository-vid-service
        run: unzip -uj "release.zip" "${{ env.SERVICE_LOCATION }}/target/*" -d "./${{ env.SERVICE_LOCATION }}/target"

      - name: Get current date
        id: date
        run: echo "::set-output name=date::$(date +'%Y-%m-%d')"

      - name: Build image
        run: |
          cd "./${{env.SERVICE_LOCATION}}"
          docker build . --build-arg SOURCE=mosip --build-arg COMMIT_HASH=$(git rev-parse HEAD) --build-arg COMMIT_ID=$(git rev-parse --short HEAD) --build-arg BUILD_TIME=${{steps.date.outputs.date}} --file Dockerfile --tag ${{ env.SERVICE_NAME }}

      - name: Log into registry
        run: echo "${{ secrets.release_docker_hub }}" | docker login -u ${{ secrets.actor_docker_hub }} --password-stdin
        
      - name: Push image
        run: |
          IMAGE_ID=$NAMESPACE/$SERVICE_NAME
          
          # Change all uppercase to lowercase
          IMAGE_ID=$(echo $IMAGE_ID | tr '[A-Z]' '[a-z]')
          echo "push version ${{steps.getPomVersion.outputs.info}}"
          if [[ $BRANCH_NAME == 'master' ]]; then
            VERSION=latest
          else
            VERSION=$BRANCH_NAME
          fi
          echo IMAGE_ID=$IMAGE_ID
          echo VERSION=$VERSION
          docker tag $SERVICE_NAME $IMAGE_ID:$VERSION
          docker push $IMAGE_ID:$VERSION

      - uses: 8398a7/action-slack@v3
        with:
          status: ${{ job.status }}
          fields: repo,message,commit,author,action,eventName,ref,workflow,job,took # selectable (default: repo,message)
        env:
          SLACK_WEBHOOK_URL: ${{ secrets.SLACK_WEBHOOK }} # required
        if: failure() # Pick up events even if the job fails or is canceled.

  docker-kernel-idgenerator-service:
    needs: build
    runs-on: ubuntu-latest
    env:
      NAMESPACE: ${{ secrets. dev_namespace_docker_hub }}
      SERVICE_NAME: kernel-idgenerator-service
      SERVICE_LOCATION: kernel/kernel-idgenerator-service
    steps:
      - uses: actions/checkout@v2
      - uses: actions/download-artifact@v1
        with:
          name: release
          path: ./

      - name: Setup branch name 
        run: |
          # Strip git ref prefix from version
          echo "BRANCH_NAME=$(echo ${{ github.ref }} | sed -e 's,.*/\(.*\),\1,')" >> $GITHUB_ENV
          echo ${{ env.BRANCH_NAME }}

      - name: Get version info from pom
        id: getPomVersion
        uses: mavrosxristoforos/get-xml-info@1.0
        with:
          xml-file: ./${{ env.SERVICE_LOCATION }}/pom.xml 
          xpath: /*[local-name()="project"]/*[local-name()="version"] 
      
      - name: Unzip and extract the id-repository-vid-service
        run: unzip -uj "release.zip" "${{ env.SERVICE_LOCATION }}/target/*" -d "./${{ env.SERVICE_LOCATION }}/target"

      - name: Get current date
        id: date
        run: echo "::set-output name=date::$(date +'%Y-%m-%d')"

      - name: Build image
        run: |
          cd "./${{env.SERVICE_LOCATION}}"
          docker build . --build-arg SOURCE=mosip --build-arg COMMIT_HASH=$(git rev-parse HEAD) --build-arg COMMIT_ID=$(git rev-parse --short HEAD) --build-arg BUILD_TIME=${{steps.date.outputs.date}} --file Dockerfile --tag ${{ env.SERVICE_NAME }}

      - name: Log into registry
        run: echo "${{ secrets.release_docker_hub }}" | docker login -u ${{ secrets.actor_docker_hub }} --password-stdin
        
      - name: Push image
        run: |
          IMAGE_ID=$NAMESPACE/$SERVICE_NAME
          
          # Change all uppercase to lowercase
          IMAGE_ID=$(echo $IMAGE_ID | tr '[A-Z]' '[a-z]')
          echo "push version ${{steps.getPomVersion.outputs.info}}"
          if [[ $BRANCH_NAME == 'master' ]]; then
            VERSION=latest
          else
            VERSION=$BRANCH_NAME
          fi
          echo IMAGE_ID=$IMAGE_ID
          echo VERSION=$VERSION
          docker tag $SERVICE_NAME $IMAGE_ID:$VERSION
          docker push $IMAGE_ID:$VERSION

      - uses: 8398a7/action-slack@v3
        with:
          status: ${{ job.status }}
          fields: repo,message,commit,author,action,eventName,ref,workflow,job,took # selectable (default: repo,message)
        env:
          SLACK_WEBHOOK_URL: ${{ secrets.SLACK_WEBHOOK }} # required
        if: failure() # Pick up events even if the job fails or is canceled.

  docker-kernel-salt-generator:
     needs: build
     runs-on: ubuntu-latest
     env:
      NAMESPACE: ${{ secrets. dev_namespace_docker_hub }}
      SERVICE_NAME: kernel-salt-generator
      SERVICE_LOCATION: kernel/kernel-salt-generator
     steps:
      - uses: actions/checkout@v2
      - uses: actions/download-artifact@v1
        with:
          name: release
          path: ./

      - name: Setup branch name 
        run: |
          # Strip git ref prefix from version
          echo "BRANCH_NAME=$(echo ${{ github.ref }} | sed -e 's,.*/\(.*\),\1,')" >> $GITHUB_ENV
          echo ${{ env.BRANCH_NAME }}

      - name: Get version info from pom
        id: getPomVersion
        uses: mavrosxristoforos/get-xml-info@1.0
        with:
          xml-file: ./${{ env.SERVICE_LOCATION }}/pom.xml 
          xpath: /*[local-name()="project"]/*[local-name()="version"] 
      
      - name: Unzip and extract the kernel-salt-generator
        run: unzip -uj "release.zip" "${{ env.SERVICE_LOCATION }}/target/*" -d "./${{ env.SERVICE_LOCATION }}/target"

      - name: Get current date
        id: date
        run: echo "::set-output name=date::$(date +'%Y-%m-%d')"

      - name: Build image
        run: |
          cd "./${{env.SERVICE_LOCATION}}"
          docker build . --build-arg SOURCE=mosip --build-arg COMMIT_HASH=$(git rev-parse HEAD) --build-arg COMMIT_ID=$(git rev-parse --short HEAD) --build-arg BUILD_TIME=${{steps.date.outputs.date}} --file Dockerfile --tag ${{ env.SERVICE_NAME }}

      - name: Log into registry
        run: echo "${{ secrets.release_docker_hub }}" | docker login -u ${{ secrets.actor_docker_hub }} --password-stdin
        
      - name: Push image
        run: |
          IMAGE_ID=$NAMESPACE/$SERVICE_NAME
          
          # Change all uppercase to lowercase
          IMAGE_ID=$(echo $IMAGE_ID | tr '[A-Z]' '[a-z]')
          echo "push version ${{steps.getPomVersion.outputs.info}}"
          if [[ $BRANCH_NAME == 'master' ]]; then
            VERSION=latest
          else
            VERSION=$BRANCH_NAME
          fi
          echo IMAGE_ID=$IMAGE_ID
          echo VERSION=$VERSION
          docker tag $SERVICE_NAME $IMAGE_ID:$VERSION
          docker push $IMAGE_ID:$VERSION

      - uses: 8398a7/action-slack@v3
        with:
          status: ${{ job.status }}
          fields: repo,message,commit,author,action,eventName,ref,workflow,job,took # selectable (default: repo,message)
        env:
          SLACK_WEBHOOK_URL: ${{ secrets.SLACK_WEBHOOK }} # required
        if: failure() # Pick up events even if the job fails or is canceled.

#  docker-kernel-keys-generator:
#    needs: build
#
#    runs-on: ubuntu-latest
#    env:
#      NAMESPACE: ${{ secrets. dev_namespace_docker_hub }}
#      SERVICE_NAME: keys-generator
#      SERVICE_LOCATION: kernel/keys-generator
#
#    steps:
#      - uses: actions/checkout@v2
#      - uses: actions/download-artifact@v1
#        with:
#          name: release
#          path: ./
#
#      - name: Setup branch name
#        run: |
#          # Strip git ref prefix from version
#          echo "BRANCH_NAME=$(echo ${{ github.ref }} | sed -e 's,.*/\(.*\),\1,')" >> $GITHUB_ENV
#          echo ${{ env.BRANCH_NAME }}
#      - name: Get version info from pom
#        id: getPomVersion
#        uses: mavrosxristoforos/get-xml-info@1.0
#        with:
#          xml-file: ./${{ env.SERVICE_LOCATION }}/pom.xml
#          xpath: /*[local-name()="project"]/*[local-name()="version"]
#
#      - name: Unzip and extract the keys-generator
#        run: unzip -uj "release.zip" "${{ env.SERVICE_LOCATION }}/target/*" -d "./${{ env.SERVICE_LOCATION }}/target"
#
#        - name: Get current date
#          id: date
#          run: echo "::set-output name=date::$(date +'%Y-%m-%d')"
#
#        - name: Build image
#          run: |
#            cd "./${{env.SERVICE_LOCATION}}"
#            docker build . --build-arg SOURCE=mosip --build-arg COMMIT_HASH=$(git rev-parse HEAD) --build-arg COMMIT_ID=$(git rev-parse --short HEAD) --build-arg BUILD_TIME=${{steps.date.outputs.date}} --file Dockerfile --tag ${{ env.SERVICE_NAME }}
#
#      - name: Log into registry
#        run: echo "${{ secrets.release_docker_hub }}" | docker login -u ${{ secrets.actor_docker_hub }} --password-stdin
#
#      - name: Push image
#        run: |
#          IMAGE_ID=$NAMESPACE/$SERVICE_NAME
#
#          # Change all uppercase to lowercase
#          IMAGE_ID=$(echo $IMAGE_ID | tr '[A-Z]' '[a-z]')
#          echo "push version ${{steps.getPomVersion.outputs.info}}"
#          VERSION=$BRANCH_NAME
#          echo IMAGE_ID=$IMAGE_ID
#          echo VERSION=$VERSION
#          docker tag $SERVICE_NAME $IMAGE_ID:$VERSION
#          docker push $IMAGE_ID:$VERSION
#      - uses: 8398a7/action-slack@v3
#        with:
#          status: ${{ job.status }}
#          fields: repo,message,commit,author,action,eventName,ref,workflow,job,took # selectable (default: repo,message)
#        env:
#          SLACK_WEBHOOK_URL: ${{ secrets.SLACK_WEBHOOK }} # required
#        if: failure() # Pick up events even if the job fails or is canceled.
#
#  docker-kernel-keys-migrator:
#    needs: build
#
#    runs-on: ubuntu-latest
#    env:
#      NAMESPACE: ${{ secrets. dev_namespace_docker_hub }}
#      SERVICE_NAME: keys-migrator
#      SERVICE_LOCATION: kernel/keys-migrator
#
#    steps:
#      - uses: actions/checkout@v2
#      - uses: actions/download-artifact@v1
#        with:
#          name: release
#          path: ./
#
#      - name: Setup branch name
#        run: |
#          # Strip git ref prefix from version
#          echo "BRANCH_NAME=$(echo ${{ github.ref }} | sed -e 's,.*/\(.*\),\1,')" >> $GITHUB_ENV
#          echo ${{ env.BRANCH_NAME }}
#      - name: Get version info from pom
#        id: getPomVersion
#        uses: mavrosxristoforos/get-xml-info@1.0
#        with:
#          xml-file: ./${{ env.SERVICE_LOCATION }}/pom.xml
#          xpath: /*[local-name()="project"]/*[local-name()="version"]
#
#      - name: Unzip and extract the keys-migrator
#        run: unzip -uj "release.zip" "${{ env.SERVICE_LOCATION }}/target/*" -d "./${{ env.SERVICE_LOCATION }}/target"
#
#        - name: Get current date
#          id: date
#          run: echo "::set-output name=date::$(date +'%Y-%m-%d')"
#
#        - name: Build image
#          run: |
#            cd "./${{env.SERVICE_LOCATION}}"
#            docker build . --build-arg SOURCE=mosip --build-arg COMMIT_HASH=$(git rev-parse HEAD) --build-arg COMMIT_ID=$(git rev-parse --short HEAD) --build-arg BUILD_TIME=${{steps.date.outputs.date}} --file Dockerfile --tag ${{ env.SERVICE_NAME }}
#
#      - name: Log into registry
#        run: echo "${{ secrets.release_docker_hub }}" | docker login -u ${{ secrets.actor_docker_hub }} --password-stdin
#
#      - name: Push image
#        run: |
#          IMAGE_ID=$NAMESPACE/$SERVICE_NAME
#          # Change all uppercase to lowercase
#          IMAGE_ID=$(echo $IMAGE_ID | tr '[A-Z]' '[a-z]')
#          echo "push version ${{steps.getPomVersion.outputs.info}}"
#          VERSION=$BRANCH_NAME
#          echo IMAGE_ID=$IMAGE_ID
#          echo VERSION=$VERSION
#          docker tag $SERVICE_NAME $IMAGE_ID:$VERSION
#          docker push $IMAGE_ID:$VERSION
#      - uses: 8398a7/action-slack@v3
#        with:
#          status: ${{ job.status }}
#          fields: repo,message,commit,author,action,eventName,ref,workflow,job,took # selectable (default: repo,message)
#        env:
#          SLACK_WEBHOOK_URL: ${{ secrets.SLACK_WEBHOOK }} # required
#        if: failure() # Pick up events even if the job fails or is canceled.

  sonar_analysis:
    runs-on: ubuntu-latest
    steps:
      - uses: actions/checkout@v2
      - name: Set up JDK 11
        uses: actions/setup-java@v1
        with:
          ref: ${{ github.ref }}
          java-version: 11
          server-id: ossrh # Value of the distributionManagement/repository/id field of the pom.xml
          settings-path: ${{ github.workspace }} # location for the settings.xml file

      - name: Setup branch and env
        run: |
          # Strip git ref prefix from version
          echo "BRANCH_NAME=$(echo ${{ github.ref }} | sed -e 's,.*/\(.*\),\1,')" >> $GITHUB_ENV
          echo "GPG_TTY=$(tty)" >> $GITHUB_ENV
      - uses: actions/cache@v1
        with:
          path: ~/.m2/repository
          key: ${{ runner.os }}-maven-${{ hashFiles('**/pom.xml') }}
          restore-keys: |
            ${{ runner.os }}-maven-${{ env.BRANCH_NAME }}

      - name: Setup the settings file for ossrh server
        run: echo "<settings> <servers>  <server>  <id>ossrh</id>    <username>${{secrets.ossrh_user}}</username> <password>${{secrets.ossrh_secret}}</password> </server> </servers> <profiles> <profile>     <id>ossrh</id> <activation> <activeByDefault>true</activeByDefault> </activation>  <properties> <gpg.executable>gpg2</gpg.executable> <gpg.passphrase>${{secrets.gpg_secret}}</gpg.passphrase> </properties> </profile> <profile> <id>allow-snapshots</id>       <activation><activeByDefault>true</activeByDefault></activation> <repositories> <repository>        <id>snapshots-repo</id> <url>https://oss.sonatype.org/content/repositories/snapshots</url> <releases><enabled>false</enabled></releases> <snapshots><enabled>true</enabled></snapshots> </repository>  <repository>         <id>releases-repo</id>  <url>https://oss.sonatype.org/service/local/staging/deploy/maven2</url>         <releases><enabled>true</enabled></releases>         <snapshots><enabled>false</enabled></snapshots> </repository> </repositories>  </profile> <profile> <id>sonar</id> <properties>  <sonar.sources>.</sonar.sources> <sonar.host.url>https://sonarcloud.io</sonar.host.url>  </properties> <activation> <activeByDefault>false</activeByDefault> </activation> </profile> </profiles> </settings>" > $GITHUB_WORKSPACE/settings.xml

      - name: Build with Maven
        run: |
          cd "./${{env.SERVICE_LOCATION}}"
          mvn -B package -s $GITHUB_WORKSPACE/settings.xml --file pom.xml

      - name: Analyze with SonarCloud
        run: |
          cd "./${{env.SERVICE_LOCATION}}"
          mvn -B -Dgpg.skip verify sonar:sonar -Dsonar.projectKey=mosip_${{ github.event.repository.name }} -Dsonar.organization=${{ secrets.ORG_KEY }} -Dsonar.host.url=https://sonarcloud.io -Dsonar.login=${{ secrets.SONAR_TOKEN }}
        env:
          GITHUB_TOKEN: ${{ secrets.GITHUB_TOKEN }}
          SONAR_TOKEN: ${{ secrets.SONAR_TOKEN }}

      - uses: 8398a7/action-slack@v3
        with:
          status: ${{ job.status }}
          fields: repo,message,commit,workflow,job # selectable (default: repo,message)
        env:
          SLACK_WEBHOOK_URL: ${{ secrets.SLACK_DEVOPS_WEBHOOK }} # required
        if: failure() # Pick up events even if the job fails or is canceled.<|MERGE_RESOLUTION|>--- conflicted
+++ resolved
@@ -5,11 +5,8 @@
       - master
       - 1.*
       - develop
-<<<<<<< HEAD
       - release*
   
-=======
->>>>>>> 3ddfb805
 jobs:
   build:
     runs-on: ubuntu-latest
@@ -137,7 +134,6 @@
         SLACK_WEBHOOK_URL: ${{ secrets.SLACK_WEBHOOK }} # required
       if: failure() # Pick up events even if the job fails or is canceled.
 
-<<<<<<< HEAD
   sonar_analysis:
     runs-on: ubuntu-latest
     steps:
@@ -185,72 +181,6 @@
         env:
           SLACK_WEBHOOK_URL: ${{ secrets.SLACK_DEVOPS_WEBHOOK }} # required
         if: failure() # Pick up events even if the job fails or is canceled.
-=======
-
-#  docker-kernel-auditmanager-service:
-#    needs: build
-#
-#    runs-on: ubuntu-latest
-#    env:
-#      NAMESPACE: ${{ secrets. dev_namespace_docker_hub }}
-#      SERVICE_NAME: kernel-auditmanager-service
-#      SERVICE_LOCATION: kernel/kernel-auditmanager-service
-#
-#    steps:
-#      - uses: actions/checkout@v2
-#      - uses: actions/download-artifact@v1
-#        with:
-#          name: release
-#          path: ./
-#
-#      - name: Setup branch name
-#        run: |
-#          # Strip git ref prefix from version
-#          echo "BRANCH_NAME=$(echo ${{ github.ref }} | sed -e 's,.*/\(.*\),\1,')" >> $GITHUB_ENV
-#          echo ${{ env.BRANCH_NAME }}
-#
-#      - name: Get version info from pom
-#        id: getPomVersion
-#        uses: mavrosxristoforos/get-xml-info@1.0
-#        with:
-#          xml-file: ./${{ env.SERVICE_LOCATION }}/pom.xml
-#          xpath: /*[local-name()="project"]/*[local-name()="version"]
-#
-#      - name: Unzip and extract the id-repository-vid-service
-#        run: unzip -uj "release.zip" "${{ env.SERVICE_LOCATION }}/target/*" -d "./${{ env.SERVICE_LOCATION }}/target"
-#
-#        - name: Get current date
-#          id: date
-#          run: echo "::set-output name=date::$(date +'%Y-%m-%d')"
-#
-#        - name: Build image
-#          run: |
-#            cd "./${{env.SERVICE_LOCATION}}"
-#            docker build . --build-arg SOURCE=mosip --build-arg COMMIT_HASH=$(git rev-parse HEAD) --build-arg COMMIT_ID=$(git rev-parse --short HEAD) --build-arg BUILD_TIME=${{steps.date.outputs.date}} --file Dockerfile --tag ${{ env.SERVICE_NAME }}
-#
-#      - name: Log into registry
-#        run: echo "${{ secrets.release_docker_hub }}" | docker login -u ${{ secrets.actor_docker_hub }} --password-stdin
-#
-#      - name: Push image
-#        run: |
-#          IMAGE_ID=$NAMESPACE/$SERVICE_NAME
-#
-#          # Change all uppercase to lowercase
-#          IMAGE_ID=$(echo $IMAGE_ID | tr '[A-Z]' '[a-z]')
-#          echo "push version ${{steps.getPomVersion.outputs.info}}"
-#          VERSION=$BRANCH_NAME
-#          echo IMAGE_ID=$IMAGE_ID
-#          echo VERSION=$VERSION
-#          docker tag $SERVICE_NAME $IMAGE_ID:$VERSION
-#          docker push $IMAGE_ID:$VERSION
-#      - uses: 8398a7/action-slack@v3
-#        with:
-#          status: ${{ job.status }}
-#          fields: repo,message,commit,author,action,eventName,ref,workflow,job,took # selectable (default: repo,message)
-#        env:
-#          SLACK_WEBHOOK_URL: ${{ secrets.SLACK_WEBHOOK }} # required
-#        if: failure() # Pick up events even if the job fails or is canceled.
->>>>>>> 3ddfb805
 
 
   docker-kernel-ridgenerator-service:
@@ -348,227 +278,6 @@
       
       - name: Unzip and extract the id-repository-vid-service
         run: unzip -uj "release.zip" "${{ env.SERVICE_LOCATION }}/target/*" -d "./${{ env.SERVICE_LOCATION }}/target"
-<<<<<<< HEAD
-      
-      - name: Build image
-        run: |
-          cd "./${{env.SERVICE_LOCATION}}"
-          docker build . --file Dockerfile --tag ${{ env.SERVICE_NAME }}
-=======
-
-      - name: Get current date
-        id: date
-        run: echo "::set-output name=date::$(date +'%Y-%m-%d')"
-
-      - name: Build image
-        run: |
-          cd "./${{env.SERVICE_LOCATION}}"
-          docker build . --build-arg SOURCE=mosip --build-arg COMMIT_HASH=$(git rev-parse HEAD) --build-arg COMMIT_ID=$(git rev-parse --short HEAD) --build-arg BUILD_TIME=${{steps.date.outputs.date}} --file Dockerfile --tag ${{ env.SERVICE_NAME }}
->>>>>>> 3ddfb805
-
-      - name: Log into registry
-        run: echo "${{ secrets.release_docker_hub }}" | docker login -u ${{ secrets.actor_docker_hub }} --password-stdin
-        
-      - name: Push image
-        run: |
-          IMAGE_ID=$NAMESPACE/$SERVICE_NAME
-          
-          # Change all uppercase to lowercase
-          IMAGE_ID=$(echo $IMAGE_ID | tr '[A-Z]' '[a-z]')
-          echo "push version ${{steps.getPomVersion.outputs.info}}"
-<<<<<<< HEAD
-          if [[ $BRANCH_NAME == 'master' ]]; then
-            VERSION=latest
-          else
-            VERSION=$BRANCH_NAME
-          fi
-=======
-          VERSION=$BRANCH_NAME
->>>>>>> 3ddfb805
-          echo IMAGE_ID=$IMAGE_ID
-          echo VERSION=$VERSION
-          docker tag $SERVICE_NAME $IMAGE_ID:$VERSION
-          docker push $IMAGE_ID:$VERSION
-<<<<<<< HEAD
-
-=======
->>>>>>> 3ddfb805
-      - uses: 8398a7/action-slack@v3
-        with:
-          status: ${{ job.status }}
-          fields: repo,message,commit,author,action,eventName,ref,workflow,job,took # selectable (default: repo,message)
-        env:
-          SLACK_WEBHOOK_URL: ${{ secrets.SLACK_WEBHOOK }} # required
-        if: failure() # Pick up events even if the job fails or is canceled.
-
-#  docker-kernel-auth-service:
-#    needs: build
-#
-#    runs-on: ubuntu-latest
-#    env:
-#      NAMESPACE: ${{ secrets. dev_namespace_docker_hub }}
-#      SERVICE_NAME: kernel-auth-service
-#      SERVICE_LOCATION: kernel/kernel-auth-service
-#
-#    steps:
-#      - uses: actions/checkout@v2
-#      - uses: actions/download-artifact@v1
-#        with:
-#          name: release
-#          path: ./
-#
-#      - name: Setup branch name
-#        run: |
-#          # Strip git ref prefix from version
-#          echo "BRANCH_NAME=$(echo ${{ github.ref }} | sed -e 's,.*/\(.*\),\1,')" >> $GITHUB_ENV
-#          echo ${{ env.BRANCH_NAME }}
-#
-#      - name: Get version info from pom
-#        id: getPomVersion
-#        uses: mavrosxristoforos/get-xml-info@1.0
-#        with:
-#          xml-file: ./${{ env.SERVICE_LOCATION }}/pom.xml
-#          xpath: /*[local-name()="project"]/*[local-name()="version"]
-#
-#      - name: Unzip and extract the id-repository-vid-service
-#        run: unzip -uj "release.zip" "${{ env.SERVICE_LOCATION }}/target/*" -d "./${{ env.SERVICE_LOCATION }}/target"
-#
-#        - name: Get current date
-#          id: date
-#          run: echo "::set-output name=date::$(date +'%Y-%m-%d')"
-#
-#        - name: Build image
-#          run: |
-#            cd "./${{env.SERVICE_LOCATION}}"
-#            docker build . --build-arg SOURCE=mosip --build-arg COMMIT_HASH=$(git rev-parse HEAD) --build-arg COMMIT_ID=$(git rev-parse --short HEAD) --build-arg BUILD_TIME=${{steps.date.outputs.date}} --file Dockerfile --tag ${{ env.SERVICE_NAME }}
-#
-#      - name: Log into registry
-#        run: echo "${{ secrets.release_docker_hub }}" | docker login -u ${{ secrets.actor_docker_hub }} --password-stdin
-#
-#      - name: Push image
-#        run: |
-#          IMAGE_ID=$NAMESPACE/$SERVICE_NAME
-#
-#          # Change all uppercase to lowercase
-#          IMAGE_ID=$(echo $IMAGE_ID | tr '[A-Z]' '[a-z]')
-#          echo "push version ${{steps.getPomVersion.outputs.info}}"
-#          VERSION=$BRANCH_NAME
-#          echo IMAGE_ID=$IMAGE_ID
-#          echo VERSION=$VERSION
-#          docker tag $SERVICE_NAME $IMAGE_ID:$VERSION
-#          docker push $IMAGE_ID:$VERSION
-#      - uses: 8398a7/action-slack@v3
-#        with:
-#          status: ${{ job.status }}
-#          fields: repo,message,commit,author,action,eventName,ref,workflow,job,took # selectable (default: repo,message)
-#        env:
-#          SLACK_WEBHOOK_URL: ${{ secrets.SLACK_WEBHOOK }} # required
-#        if: failure() # Pick up events even if the job fails or is canceled.
-
-#  docker-kernel-keymanager-service:
-#    needs: build
-#
-#    runs-on: ubuntu-latest
-#    env:
-#      NAMESPACE: ${{ secrets. dev_namespace_docker_hub }}
-#      SERVICE_NAME: kernel-keymanager-service
-#      SERVICE_LOCATION: kernel/kernel-keymanager-service
-#
-#    steps:
-#      - uses: actions/checkout@v2
-#      - uses: actions/download-artifact@v1
-#        with:
-#          name: release
-#          path: ./
-#
-#      - name: Setup branch name
-#        run: |
-#          # Strip git ref prefix from version
-#          echo "BRANCH_NAME=$(echo ${{ github.ref }} | sed -e 's,.*/\(.*\),\1,')" >> $GITHUB_ENV
-#          echo ${{ env.BRANCH_NAME }}
-#
-#      - name: Get version info from pom
-#        id: getPomVersion
-#        uses: mavrosxristoforos/get-xml-info@1.0
-#        with:
-#          xml-file: ./${{ env.SERVICE_LOCATION }}/pom.xml
-#          xpath: /*[local-name()="project"]/*[local-name()="version"]
-#
-#      - name: Unzip and extract the id-repository-vid-service
-#        run: unzip -uj "release.zip" "${{ env.SERVICE_LOCATION }}/target/*" -d "./${{ env.SERVICE_LOCATION }}/target"
-#
-#        - name: Get current date
-#          id: date
-#          run: echo "::set-output name=date::$(date +'%Y-%m-%d')"
-#
-#        - name: Build image
-#          run: |
-#            cd "./${{env.SERVICE_LOCATION}}"
-#            docker build . --build-arg SOURCE=mosip --build-arg COMMIT_HASH=$(git rev-parse HEAD) --build-arg COMMIT_ID=$(git rev-parse --short HEAD) --build-arg BUILD_TIME=${{steps.date.outputs.date}} --file Dockerfile --tag ${{ env.SERVICE_NAME }}
-#
-#
-#      - name: Log into registry
-#        run: echo "${{ secrets.release_docker_hub }}" | docker login -u ${{ secrets.actor_docker_hub }} --password-stdin
-#
-#      - name: Push image
-#        run: |
-#          IMAGE_ID=$NAMESPACE/$SERVICE_NAME
-#
-#          # Change all uppercase to lowercase
-#          IMAGE_ID=$(echo $IMAGE_ID | tr '[A-Z]' '[a-z]')
-#          echo "push version ${{steps.getPomVersion.outputs.info}}"
-#          VERSION=$BRANCH_NAME
-#          echo IMAGE_ID=$IMAGE_ID
-#          echo VERSION=$VERSION
-#          docker tag $SERVICE_NAME $IMAGE_ID:$VERSION
-#          docker push $IMAGE_ID:$VERSION
-#      - uses: 8398a7/action-slack@v3
-#        with:
-#          status: ${{ job.status }}
-#          fields: repo,message,commit,author,action,eventName,ref,workflow,job,took # selectable (default: repo,message)
-#        env:
-#          SLACK_WEBHOOK_URL: ${{ secrets.SLACK_WEBHOOK }} # required
-#        if: failure() # Pick up events even if the job fails or is canceled.
-
-
-  docker-kernel-pridgenerator-service:
-    needs: build
-    runs-on: ubuntu-latest
-    env:
-      NAMESPACE: ${{ secrets. dev_namespace_docker_hub }}
-      SERVICE_NAME: kernel-pridgenerator-service
-      SERVICE_LOCATION: kernel/kernel-pridgenerator-service
-    steps:
-      - uses: actions/checkout@v2
-      - uses: actions/download-artifact@v1
-        with:
-          name: release
-          path: ./
-
-      - name: Setup branch name 
-        run: |
-          # Strip git ref prefix from version
-          echo "BRANCH_NAME=$(echo ${{ github.ref }} | sed -e 's,.*/\(.*\),\1,')" >> $GITHUB_ENV
-          echo ${{ env.BRANCH_NAME }}
-
-      - name: Get version info from pom
-        id: getPomVersion
-        uses: mavrosxristoforos/get-xml-info@1.0
-        with:
-          xml-file: ./${{ env.SERVICE_LOCATION }}/pom.xml 
-          xpath: /*[local-name()="project"]/*[local-name()="version"] 
-      
-      - name: Unzip and extract the id-repository-vid-service
-        run: unzip -uj "release.zip" "${{ env.SERVICE_LOCATION }}/target/*" -d "./${{ env.SERVICE_LOCATION }}/target"
-
-      - name: Get current date
-        id: date
-        run: echo "::set-output name=date::$(date +'%Y-%m-%d')"
-
-      - name: Build image
-        run: |
-          cd "./${{env.SERVICE_LOCATION}}"
-          docker build . --build-arg SOURCE=mosip --build-arg COMMIT_HASH=$(git rev-parse HEAD) --build-arg COMMIT_ID=$(git rev-parse --short HEAD) --build-arg BUILD_TIME=${{steps.date.outputs.date}} --file Dockerfile --tag ${{ env.SERVICE_NAME }}
 
       - name: Log into registry
         run: echo "${{ secrets.release_docker_hub }}" | docker login -u ${{ secrets.actor_docker_hub }} --password-stdin
@@ -589,7 +298,6 @@
           echo VERSION=$VERSION
           docker tag $SERVICE_NAME $IMAGE_ID:$VERSION
           docker push $IMAGE_ID:$VERSION
-
       - uses: 8398a7/action-slack@v3
         with:
           status: ${{ job.status }}
@@ -598,13 +306,143 @@
           SLACK_WEBHOOK_URL: ${{ secrets.SLACK_WEBHOOK }} # required
         if: failure() # Pick up events even if the job fails or is canceled.
 
-  docker-kernel-otpmanager-service:
+#  docker-kernel-auth-service:
+#    needs: build
+#
+#    runs-on: ubuntu-latest
+#    env:
+#      NAMESPACE: ${{ secrets. dev_namespace_docker_hub }}
+#      SERVICE_NAME: kernel-auth-service
+#      SERVICE_LOCATION: kernel/kernel-auth-service
+#
+#    steps:
+#      - uses: actions/checkout@v2
+#      - uses: actions/download-artifact@v1
+#        with:
+#          name: release
+#          path: ./
+#
+#      - name: Setup branch name
+#        run: |
+#          # Strip git ref prefix from version
+#          echo "BRANCH_NAME=$(echo ${{ github.ref }} | sed -e 's,.*/\(.*\),\1,')" >> $GITHUB_ENV
+#          echo ${{ env.BRANCH_NAME }}
+#
+#      - name: Get version info from pom
+#        id: getPomVersion
+#        uses: mavrosxristoforos/get-xml-info@1.0
+#        with:
+#          xml-file: ./${{ env.SERVICE_LOCATION }}/pom.xml
+#          xpath: /*[local-name()="project"]/*[local-name()="version"]
+#
+#      - name: Unzip and extract the id-repository-vid-service
+#        run: unzip -uj "release.zip" "${{ env.SERVICE_LOCATION }}/target/*" -d "./${{ env.SERVICE_LOCATION }}/target"
+#
+#        - name: Get current date
+#          id: date
+#          run: echo "::set-output name=date::$(date +'%Y-%m-%d')"
+#
+#        - name: Build image
+#          run: |
+#            cd "./${{env.SERVICE_LOCATION}}"
+#            docker build . --build-arg SOURCE=mosip --build-arg COMMIT_HASH=$(git rev-parse HEAD) --build-arg COMMIT_ID=$(git rev-parse --short HEAD) --build-arg BUILD_TIME=${{steps.date.outputs.date}} --file Dockerfile --tag ${{ env.SERVICE_NAME }}
+#
+#      - name: Log into registry
+#        run: echo "${{ secrets.release_docker_hub }}" | docker login -u ${{ secrets.actor_docker_hub }} --password-stdin
+#
+#      - name: Push image
+#        run: |
+#          IMAGE_ID=$NAMESPACE/$SERVICE_NAME
+#
+#          # Change all uppercase to lowercase
+#          IMAGE_ID=$(echo $IMAGE_ID | tr '[A-Z]' '[a-z]')
+#          echo "push version ${{steps.getPomVersion.outputs.info}}"
+#          VERSION=$BRANCH_NAME
+#          echo IMAGE_ID=$IMAGE_ID
+#          echo VERSION=$VERSION
+#          docker tag $SERVICE_NAME $IMAGE_ID:$VERSION
+#          docker push $IMAGE_ID:$VERSION
+#      - uses: 8398a7/action-slack@v3
+#        with:
+#          status: ${{ job.status }}
+#          fields: repo,message,commit,author,action,eventName,ref,workflow,job,took # selectable (default: repo,message)
+#        env:
+#          SLACK_WEBHOOK_URL: ${{ secrets.SLACK_WEBHOOK }} # required
+#        if: failure() # Pick up events even if the job fails or is canceled.
+
+#  docker-kernel-keymanager-service:
+#    needs: build
+#
+#    runs-on: ubuntu-latest
+#    env:
+#      NAMESPACE: ${{ secrets. dev_namespace_docker_hub }}
+#      SERVICE_NAME: kernel-keymanager-service
+#      SERVICE_LOCATION: kernel/kernel-keymanager-service
+#
+#    steps:
+#      - uses: actions/checkout@v2
+#      - uses: actions/download-artifact@v1
+#        with:
+#          name: release
+#          path: ./
+#
+#      - name: Setup branch name
+#        run: |
+#          # Strip git ref prefix from version
+#          echo "BRANCH_NAME=$(echo ${{ github.ref }} | sed -e 's,.*/\(.*\),\1,')" >> $GITHUB_ENV
+#          echo ${{ env.BRANCH_NAME }}
+#
+#      - name: Get version info from pom
+#        id: getPomVersion
+#        uses: mavrosxristoforos/get-xml-info@1.0
+#        with:
+#          xml-file: ./${{ env.SERVICE_LOCATION }}/pom.xml
+#          xpath: /*[local-name()="project"]/*[local-name()="version"]
+#
+#      - name: Unzip and extract the id-repository-vid-service
+#        run: unzip -uj "release.zip" "${{ env.SERVICE_LOCATION }}/target/*" -d "./${{ env.SERVICE_LOCATION }}/target"
+#
+#        - name: Get current date
+#          id: date
+#          run: echo "::set-output name=date::$(date +'%Y-%m-%d')"
+#
+#        - name: Build image
+#          run: |
+#            cd "./${{env.SERVICE_LOCATION}}"
+#            docker build . --build-arg SOURCE=mosip --build-arg COMMIT_HASH=$(git rev-parse HEAD) --build-arg COMMIT_ID=$(git rev-parse --short HEAD) --build-arg BUILD_TIME=${{steps.date.outputs.date}} --file Dockerfile --tag ${{ env.SERVICE_NAME }}
+#
+#
+#      - name: Log into registry
+#        run: echo "${{ secrets.release_docker_hub }}" | docker login -u ${{ secrets.actor_docker_hub }} --password-stdin
+#
+#      - name: Push image
+#        run: |
+#          IMAGE_ID=$NAMESPACE/$SERVICE_NAME
+#
+#          # Change all uppercase to lowercase
+#          IMAGE_ID=$(echo $IMAGE_ID | tr '[A-Z]' '[a-z]')
+#          echo "push version ${{steps.getPomVersion.outputs.info}}"
+#          VERSION=$BRANCH_NAME
+#          echo IMAGE_ID=$IMAGE_ID
+#          echo VERSION=$VERSION
+#          docker tag $SERVICE_NAME $IMAGE_ID:$VERSION
+#          docker push $IMAGE_ID:$VERSION
+#      - uses: 8398a7/action-slack@v3
+#        with:
+#          status: ${{ job.status }}
+#          fields: repo,message,commit,author,action,eventName,ref,workflow,job,took # selectable (default: repo,message)
+#        env:
+#          SLACK_WEBHOOK_URL: ${{ secrets.SLACK_WEBHOOK }} # required
+#        if: failure() # Pick up events even if the job fails or is canceled.
+
+
+  docker-kernel-pridgenerator-service:
     needs: build
     runs-on: ubuntu-latest
     env:
       NAMESPACE: ${{ secrets. dev_namespace_docker_hub }}
-      SERVICE_NAME: kernel-otpmanager-service
-      SERVICE_LOCATION: kernel/kernel-otpmanager-service
+      SERVICE_NAME: kernel-pridgenerator-service
+      SERVICE_LOCATION: kernel/kernel-pridgenerator-service
     steps:
       - uses: actions/checkout@v2
       - uses: actions/download-artifact@v1
@@ -665,13 +503,13 @@
           SLACK_WEBHOOK_URL: ${{ secrets.SLACK_WEBHOOK }} # required
         if: failure() # Pick up events even if the job fails or is canceled.
 
-  docker-kernel-idgenerator-service:
+  docker-kernel-otpmanager-service:
     needs: build
     runs-on: ubuntu-latest
     env:
       NAMESPACE: ${{ secrets. dev_namespace_docker_hub }}
-      SERVICE_NAME: kernel-idgenerator-service
-      SERVICE_LOCATION: kernel/kernel-idgenerator-service
+      SERVICE_NAME: kernel-otpmanager-service
+      SERVICE_LOCATION: kernel/kernel-otpmanager-service
     steps:
       - uses: actions/checkout@v2
       - uses: actions/download-artifact@v1
@@ -732,14 +570,14 @@
           SLACK_WEBHOOK_URL: ${{ secrets.SLACK_WEBHOOK }} # required
         if: failure() # Pick up events even if the job fails or is canceled.
 
-  docker-kernel-salt-generator:
-     needs: build
-     runs-on: ubuntu-latest
-     env:
+  docker-kernel-idgenerator-service:
+    needs: build
+    runs-on: ubuntu-latest
+    env:
       NAMESPACE: ${{ secrets. dev_namespace_docker_hub }}
-      SERVICE_NAME: kernel-salt-generator
-      SERVICE_LOCATION: kernel/kernel-salt-generator
-     steps:
+      SERVICE_NAME: kernel-idgenerator-service
+      SERVICE_LOCATION: kernel/kernel-idgenerator-service
+    steps:
       - uses: actions/checkout@v2
       - uses: actions/download-artifact@v1
         with:
@@ -759,7 +597,7 @@
           xml-file: ./${{ env.SERVICE_LOCATION }}/pom.xml 
           xpath: /*[local-name()="project"]/*[local-name()="version"] 
       
-      - name: Unzip and extract the kernel-salt-generator
+      - name: Unzip and extract the id-repository-vid-service
         run: unzip -uj "release.zip" "${{ env.SERVICE_LOCATION }}/target/*" -d "./${{ env.SERVICE_LOCATION }}/target"
 
       - name: Get current date
@@ -799,6 +637,73 @@
           SLACK_WEBHOOK_URL: ${{ secrets.SLACK_WEBHOOK }} # required
         if: failure() # Pick up events even if the job fails or is canceled.
 
+  docker-kernel-salt-generator:
+     needs: build
+     runs-on: ubuntu-latest
+     env:
+      NAMESPACE: ${{ secrets. dev_namespace_docker_hub }}
+      SERVICE_NAME: kernel-salt-generator
+      SERVICE_LOCATION: kernel/kernel-salt-generator
+     steps:
+      - uses: actions/checkout@v2
+      - uses: actions/download-artifact@v1
+        with:
+          name: release
+          path: ./
+
+      - name: Setup branch name 
+        run: |
+          # Strip git ref prefix from version
+          echo "BRANCH_NAME=$(echo ${{ github.ref }} | sed -e 's,.*/\(.*\),\1,')" >> $GITHUB_ENV
+          echo ${{ env.BRANCH_NAME }}
+
+      - name: Get version info from pom
+        id: getPomVersion
+        uses: mavrosxristoforos/get-xml-info@1.0
+        with:
+          xml-file: ./${{ env.SERVICE_LOCATION }}/pom.xml 
+          xpath: /*[local-name()="project"]/*[local-name()="version"] 
+      
+      - name: Unzip and extract the kernel-salt-generator
+        run: unzip -uj "release.zip" "${{ env.SERVICE_LOCATION }}/target/*" -d "./${{ env.SERVICE_LOCATION }}/target"
+
+      - name: Get current date
+        id: date
+        run: echo "::set-output name=date::$(date +'%Y-%m-%d')"
+
+      - name: Build image
+        run: |
+          cd "./${{env.SERVICE_LOCATION}}"
+          docker build . --build-arg SOURCE=mosip --build-arg COMMIT_HASH=$(git rev-parse HEAD) --build-arg COMMIT_ID=$(git rev-parse --short HEAD) --build-arg BUILD_TIME=${{steps.date.outputs.date}} --file Dockerfile --tag ${{ env.SERVICE_NAME }}
+
+      - name: Log into registry
+        run: echo "${{ secrets.release_docker_hub }}" | docker login -u ${{ secrets.actor_docker_hub }} --password-stdin
+        
+      - name: Push image
+        run: |
+          IMAGE_ID=$NAMESPACE/$SERVICE_NAME
+          
+          # Change all uppercase to lowercase
+          IMAGE_ID=$(echo $IMAGE_ID | tr '[A-Z]' '[a-z]')
+          echo "push version ${{steps.getPomVersion.outputs.info}}"
+          if [[ $BRANCH_NAME == 'master' ]]; then
+            VERSION=latest
+          else
+            VERSION=$BRANCH_NAME
+          fi
+          echo IMAGE_ID=$IMAGE_ID
+          echo VERSION=$VERSION
+          docker tag $SERVICE_NAME $IMAGE_ID:$VERSION
+          docker push $IMAGE_ID:$VERSION
+
+      - uses: 8398a7/action-slack@v3
+        with:
+          status: ${{ job.status }}
+          fields: repo,message,commit,author,action,eventName,ref,workflow,job,took # selectable (default: repo,message)
+        env:
+          SLACK_WEBHOOK_URL: ${{ secrets.SLACK_WEBHOOK }} # required
+        if: failure() # Pick up events even if the job fails or is canceled.
+
 #  docker-kernel-keys-generator:
 #    needs: build
 #
