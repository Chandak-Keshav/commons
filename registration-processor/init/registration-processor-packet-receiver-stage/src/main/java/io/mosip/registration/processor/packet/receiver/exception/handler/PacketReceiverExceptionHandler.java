package io.mosip.registration.processor.packet.receiver.exception.handler;

import java.util.List;
import java.util.Objects;
import java.util.stream.Collectors;

import org.springframework.beans.factory.annotation.Autowired;
import org.springframework.core.env.Environment;
import org.springframework.dao.DataIntegrityViolationException;
import org.springframework.stereotype.Component;
import org.springframework.web.multipart.support.MissingServletRequestPartException;

import com.google.gson.Gson;
import com.google.gson.GsonBuilder;

import io.mosip.kernel.core.exception.BaseCheckedException;
import io.mosip.kernel.core.exception.BaseUncheckedException;
import io.mosip.kernel.core.logger.spi.Logger;
import io.mosip.kernel.core.util.DateUtils;
import io.mosip.registration.processor.core.common.rest.dto.ErrorDTO;
import io.mosip.registration.processor.core.constant.LoggerFileConstant;
import io.mosip.registration.processor.core.exception.util.PlatformErrorMessages;
import io.mosip.registration.processor.core.logger.RegProcessorLogger;
import io.mosip.registration.processor.core.token.validation.exception.AccessDeniedException;
import io.mosip.registration.processor.core.token.validation.exception.InvalidTokenException;
import io.mosip.registration.processor.packet.receiver.dto.PacketReceiverResponseDTO;
import io.mosip.registration.processor.packet.receiver.exception.DuplicateUploadRequestException;
import io.mosip.registration.processor.packet.receiver.exception.FileSizeExceedException;
import io.mosip.registration.processor.packet.receiver.exception.PacketNotAvailableException;
import io.mosip.registration.processor.packet.receiver.exception.PacketNotSyncException;
import io.mosip.registration.processor.packet.receiver.exception.PacketNotValidException;
import io.mosip.registration.processor.packet.receiver.exception.PacketReceiverAppException;
import io.mosip.registration.processor.packet.receiver.exception.PacketSizeNotInSyncException;
import io.mosip.registration.processor.packet.receiver.exception.UnequalHashSequenceException;
import io.mosip.registration.processor.packet.receiver.exception.ValidationException;
import io.mosip.registration.processor.packet.receiver.exception.VirusScanFailedException;
import io.mosip.registration.processor.packet.receiver.exception.VirusScannerServiceException;
import io.mosip.registration.processor.packet.receiver.exception.systemexception.TimeoutException;
import io.mosip.registration.processor.packet.receiver.exception.systemexception.UnexpectedException;
import io.mosip.registration.processor.status.exception.TablenotAccessibleException;

/**
 * The Class PacketReceiverExceptionHandler.
 * 
 * @author Rishabh Keshari
 */
@Component
public class PacketReceiverExceptionHandler {

	/** The reg proc logger. */
	private static Logger regProcLogger = RegProcessorLogger.getLogger(PacketReceiverExceptionHandler.class);

	/** The Constant APPLICATION_VERSION. */
	private static final String APPLICATION_VERSION = "mosip.registration.processor.application.version";

	/** The Constant DATETIME_PATTERN. */
	private static final String DATETIME_PATTERN = "mosip.registration.processor.datetime.pattern";

	private static final String MODULE_ID = "mosip.registration.processor.packet.id";

	@Autowired
	private Environment env;

	/**
	 * Duplicateentry.
	 *
	 * @param e
	 *            the e
	 * @return the string
	 */
	public String duplicateentry(final DuplicateUploadRequestException e) {
		regProcLogger.error(LoggerFileConstant.SESSIONID.toString(), LoggerFileConstant.APPLICATIONID.toString(),
				e.getErrorCode(), e.getStackTrace()[0].toString());
		return buildPacketReceiverExceptionResponse((Exception) e);
	}

	/**
	 * Handle packet not available exception.
	 *
	 * @param e
	 *            the e
	 * @return the string
	 */
	public String handlePacketNotAvailableException(final MissingServletRequestPartException e) {
		regProcLogger.error(LoggerFileConstant.SESSIONID.toString(), LoggerFileConstant.APPLICATIONID.toString(),
				e.getMessage(), e.getStackTrace()[0].toString());
		PacketNotAvailableException packetNotAvailableException = new PacketNotAvailableException(
				PlatformErrorMessages.RPR_PKR_PACKET_NOT_AVAILABLE.getMessage(), e);
		return buildPacketReceiverExceptionResponse((Exception) packetNotAvailableException);
	}

	/**
	 * Handle packet not valid exception.
	 *
	 * @param e
	 *            the e
	 * @return the string
	 */
	public String handlePacketNotValidException(final PacketNotValidException e) {
		regProcLogger.error(LoggerFileConstant.SESSIONID.toString(), LoggerFileConstant.APPLICATIONID.toString(),
				e.getErrorCode(), e.getStackTrace()[0].toString());
		return buildPacketReceiverExceptionResponse((Exception) e);
	}

	/**
	 * Handle file size exceed exception.
	 *
	 * @param e
	 *            the e
	 * @return the string
	 */
	public String handleFileSizeExceedException(final FileSizeExceedException e) {
		regProcLogger.error(LoggerFileConstant.SESSIONID.toString(), LoggerFileConstant.APPLICATIONID.toString(),
				e.getErrorCode(), e.getStackTrace()[0].toString());
		return buildPacketReceiverExceptionResponse((Exception) e);
	}

	/**
	 * Handle tablenot accessible exception.
	 *
	 * @param e
	 *            the e
	 * @return the string
	 */
	public String handleTablenotAccessibleException(final TablenotAccessibleException e) {
		regProcLogger.error(LoggerFileConstant.SESSIONID.toString(), LoggerFileConstant.APPLICATIONID.toString(),
				e.getErrorCode(), e.getStackTrace()[0].toString());
		return buildPacketReceiverExceptionResponse((Exception) e);
	}

	/**
	 * Handle timeout exception.
	 *
	 * @param e
	 *            the e
	 * @return the string
	 */
	public String handleTimeoutException(final TimeoutException e) {
		regProcLogger.error(LoggerFileConstant.SESSIONID.toString(), LoggerFileConstant.APPLICATIONID.toString(),
				e.getErrorCode(), e.getStackTrace()[0].toString());
		return buildPacketReceiverExceptionResponse((Exception) e);
	}

	/**
	 * Handle unexpected exception.
	 *
	 * @param e
	 *            the e
	 * @return the string
	 */
	public String handleUnexpectedException(final UnexpectedException e) {
		regProcLogger.error(LoggerFileConstant.SESSIONID.toString(), LoggerFileConstant.APPLICATIONID.toString(),
				e.getErrorCode(), e.getStackTrace()[0].toString());
		return buildPacketReceiverExceptionResponse((Exception) e);
	}

	/**
	 * Handle validation exception.
	 *
	 * @param e
	 *            the e
	 * @return the string
	 */
	public String handleValidationException(final ValidationException e) {
		regProcLogger.error(LoggerFileConstant.SESSIONID.toString(), LoggerFileConstant.APPLICATIONID.toString(),
				e.getErrorCode(), e.getStackTrace()[0].toString());
		return buildPacketReceiverExceptionResponse((Exception) e);
	}

<<<<<<< HEAD
=======
	/**
	 * Invalid token exception
	 * 
	 * @param e
	 * @return
	 */
	private String handleInvalidTokenException(InvalidTokenException e) {
		regProcLogger.error(LoggerFileConstant.SESSIONID.toString(),LoggerFileConstant.APPLICATIONID.toString(),e.getErrorCode(),  e.getStackTrace()[0].toString());
		return buildPacketReceiverExceptionResponse((Exception)e);
	}
	
	/**
	 * Handles access denied exception
	 * 
	 * @param e
	 * @return
	 */
	public String handleAccessDeniedException(AccessDeniedException e) {
		regProcLogger.error(LoggerFileConstant.SESSIONID.toString(),LoggerFileConstant.APPLICATIONID.toString(),e.getErrorCode(),  e.getStackTrace()[0].toString());
		return buildPacketReceiverExceptionResponse((Exception)e);
	}
	
>>>>>>> 73a7dcf2
	/**
	 * Data exception handler.
	 *
	 * @param e
	 *            the e
	 * @return the string
	 */
	public String dataExceptionHandler(final DataIntegrityViolationException e) {
		regProcLogger.error(LoggerFileConstant.SESSIONID.toString(), LoggerFileConstant.APPLICATIONID.toString(),
				"RPR-DBE-001 Data integrity violation exception", e.getMessage());
		return buildPacketReceiverExceptionResponse((Exception) e);
	}

	/**
	 * Handle packet not sync exception.
	 *
	 * @param e
	 *            the e
	 * @return the string
	 */
	public String handlePacketNotSyncException(final PacketNotSyncException e) {
		regProcLogger.error(LoggerFileConstant.SESSIONID.toString(), LoggerFileConstant.APPLICATIONID.toString(),
				e.getErrorCode(), e.getStackTrace()[0].toString());
		return buildPacketReceiverExceptionResponse((Exception) e);
	}

	/**
	 * Unknown exception handler.
	 *
	 * @param e
	 *            the e
	 * @return the string
	 */
	public String unknownExceptionHandler(Exception e) {
		regProcLogger.error(LoggerFileConstant.SESSIONID.toString(), LoggerFileConstant.APPLICATIONID.toString(),
				"Unknow Exception", e.getMessage());
		PacketReceiverAppException packetReceiverAppException = new PacketReceiverAppException(
				PlatformErrorMessages.RPR_PKR_UNKNOWN_EXCEPTION, e);
		return buildPacketReceiverExceptionResponse((Exception) packetReceiverAppException);
	}

	/**
	 * Packet size not synced exception handler.
	 *
	 * @param e
	 *            the e
	 * @return the string
	 */
	private String packetSizeNotSyncedExceptionHandler(final PacketSizeNotInSyncException e) {
		regProcLogger.error(LoggerFileConstant.SESSIONID.toString(), LoggerFileConstant.APPLICATIONID.toString(),
				"Uploaded packet sized not synced", e.getMessage());
		return buildPacketReceiverExceptionResponse(e);
	}

	/**
	 * Virus scan failed exception handler.
	 *
	 * @param e
	 *            the e
	 * @return the string
	 */
	private String virusScanFailedExceptionHandler(final VirusScanFailedException e) {
		regProcLogger.error(LoggerFileConstant.SESSIONID.toString(), LoggerFileConstant.APPLICATIONID.toString(),
				"Virus scan failed", e.getMessage());
		return buildPacketReceiverExceptionResponse(e);
	}

	/**
	 * Unequal hash sequence exception handler.
	 *
	 * @param e
	 *            the e
	 * @return the string
	 */
	private String unequalHashSequenceExceptionHandler(UnequalHashSequenceException e) {
		regProcLogger.error(LoggerFileConstant.SESSIONID.toString(), LoggerFileConstant.APPLICATIONID.toString(),
				"Unequal Hash Sequence", e.getMessage());
		return buildPacketReceiverExceptionResponse(e);
	}

	/**
	 * Packet size not in sync exception handler.
	 *
	 * @param e
	 *            the e
	 * @return the string
	 */
	private String packetSizeNotInSyncExceptionHandler(PacketSizeNotInSyncException e) {
		regProcLogger.error(LoggerFileConstant.SESSIONID.toString(), LoggerFileConstant.APPLICATIONID.toString(),
				"Synced packet size not equals", e.getMessage());
		return buildPacketReceiverExceptionResponse(e);
	}

	/**
	 * Virus scanner service exception handler.
	 *
	 * @param e
	 *            the e
	 * @return the string
	 */
	private String virusScannerServiceExceptionHandler(VirusScannerServiceException e) {
		regProcLogger.error(LoggerFileConstant.SESSIONID.toString(), LoggerFileConstant.APPLICATIONID.toString(),
				"Virus Scanner Service Failed", e.getMessage());
		return buildPacketReceiverExceptionResponse(e);
	}

	/**
	 * Builds the packet receiver exception response.
	 *
	 * @param ex
	 *            the ex
	 * @return the string
	 */
	private String buildPacketReceiverExceptionResponse(Exception ex) {

		PacketReceiverResponseDTO response = new PacketReceiverResponseDTO();
		Throwable e = ex;
		if (Objects.isNull(response.getId())) {
			response.setId(env.getProperty(MODULE_ID));
		}
		if (e instanceof BaseCheckedException)

		{
			List<String> errorCodes = ((BaseCheckedException) e).getCodes();
			List<String> errorTexts = ((BaseCheckedException) e).getErrorTexts();

			List<ErrorDTO> errors = errorTexts.parallelStream()
					.map(errMsg -> new ErrorDTO(errorCodes.get(errorTexts.indexOf(errMsg)), errMsg)).distinct()
					.collect(Collectors.toList());

			response.setErrors(errors);
		}
		if (e instanceof BaseUncheckedException) {
			List<String> errorCodes = ((BaseUncheckedException) e).getCodes();
			List<String> errorTexts = ((BaseUncheckedException) e).getErrorTexts();

			List<ErrorDTO> errors = errorTexts.parallelStream()
					.map(errMsg -> new ErrorDTO(errorCodes.get(errorTexts.indexOf(errMsg)), errMsg)).distinct()
					.collect(Collectors.toList());

			response.setErrors(errors);
		}
		response.setResponsetime(DateUtils.getUTCCurrentDateTimeString(env.getProperty(DATETIME_PATTERN)));
		response.setVersion(env.getProperty(APPLICATION_VERSION));
		response.setResponse(null);
		Gson gson = new GsonBuilder().create();
		return gson.toJson(response);
	}

	/**
	 * Handler.
	 *
	 * @param exe
	 *            the exe
	 * @return the string
	 */
	public String handler(Throwable exe) {
<<<<<<< HEAD
		if (exe instanceof ValidationException)
=======
		if(exe instanceof AccessDeniedException)
			return handleAccessDeniedException((AccessDeniedException)exe);
		if(exe instanceof InvalidTokenException)
			return handleInvalidTokenException((InvalidTokenException)exe);
		if(exe instanceof ValidationException)
>>>>>>> 73a7dcf2
			return handleValidationException((ValidationException) exe);
		if (exe instanceof UnexpectedException)
			return handleUnexpectedException((UnexpectedException) exe);
		if (exe instanceof TimeoutException)
			return handleTimeoutException((TimeoutException) exe);
		if (exe instanceof TablenotAccessibleException)
			return handleTablenotAccessibleException((TablenotAccessibleException) exe);
		if (exe instanceof PacketNotSyncException)
			return handlePacketNotSyncException((PacketNotSyncException) exe);
		if (exe instanceof FileSizeExceedException)
			return handleFileSizeExceedException((FileSizeExceedException) exe);
		if (exe instanceof PacketNotValidException)
			return handlePacketNotValidException((PacketNotValidException) exe);
		if (exe instanceof DuplicateUploadRequestException)
			return duplicateentry((DuplicateUploadRequestException) exe);
		if (exe instanceof MissingServletRequestPartException)
			return handlePacketNotAvailableException((MissingServletRequestPartException) exe);
		if (exe instanceof DataIntegrityViolationException)
			return dataExceptionHandler((DataIntegrityViolationException) exe);
		if (exe instanceof PacketSizeNotInSyncException)
			return packetSizeNotSyncedExceptionHandler((PacketSizeNotInSyncException) exe);
		if (exe instanceof VirusScanFailedException)
			return virusScanFailedExceptionHandler((VirusScanFailedException) exe);
		if (exe instanceof UnequalHashSequenceException)
			return unequalHashSequenceExceptionHandler((UnequalHashSequenceException) exe);
		if (exe instanceof VirusScannerServiceException)
			return virusScannerServiceExceptionHandler((VirusScannerServiceException) exe);
		else
			return unknownExceptionHandler((Exception) exe);

	}
}<|MERGE_RESOLUTION|>--- conflicted
+++ resolved
@@ -41,7 +41,7 @@
 
 /**
  * The Class PacketReceiverExceptionHandler.
- * 
+ *
  * @author Rishabh Keshari
  */
 @Component
@@ -167,11 +167,9 @@
 		return buildPacketReceiverExceptionResponse((Exception) e);
 	}
 
-<<<<<<< HEAD
-=======
 	/**
 	 * Invalid token exception
-	 * 
+	 *
 	 * @param e
 	 * @return
 	 */
@@ -179,10 +177,10 @@
 		regProcLogger.error(LoggerFileConstant.SESSIONID.toString(),LoggerFileConstant.APPLICATIONID.toString(),e.getErrorCode(),  e.getStackTrace()[0].toString());
 		return buildPacketReceiverExceptionResponse((Exception)e);
 	}
-	
+
 	/**
 	 * Handles access denied exception
-	 * 
+	 *
 	 * @param e
 	 * @return
 	 */
@@ -190,8 +188,7 @@
 		regProcLogger.error(LoggerFileConstant.SESSIONID.toString(),LoggerFileConstant.APPLICATIONID.toString(),e.getErrorCode(),  e.getStackTrace()[0].toString());
 		return buildPacketReceiverExceptionResponse((Exception)e);
 	}
-	
->>>>>>> 73a7dcf2
+
 	/**
 	 * Data exception handler.
 	 *
@@ -349,15 +346,11 @@
 	 * @return the string
 	 */
 	public String handler(Throwable exe) {
-<<<<<<< HEAD
-		if (exe instanceof ValidationException)
-=======
 		if(exe instanceof AccessDeniedException)
 			return handleAccessDeniedException((AccessDeniedException)exe);
 		if(exe instanceof InvalidTokenException)
 			return handleInvalidTokenException((InvalidTokenException)exe);
 		if(exe instanceof ValidationException)
->>>>>>> 73a7dcf2
 			return handleValidationException((ValidationException) exe);
 		if (exe instanceof UnexpectedException)
 			return handleUnexpectedException((UnexpectedException) exe);
