package io.mosip.registration.processor.status.api.controller;

import java.util.List;
import java.util.Objects;

import org.springframework.beans.factory.annotation.Autowired;
import org.springframework.beans.factory.annotation.Value;
import org.springframework.cloud.context.config.annotation.RefreshScope;
import org.springframework.core.env.Environment;
import org.springframework.http.HttpHeaders;
import org.springframework.http.HttpStatus;
import org.springframework.http.MediaType;
import org.springframework.http.ResponseEntity;
import org.springframework.web.bind.annotation.CookieValue;
import org.springframework.web.bind.annotation.PostMapping;
import org.springframework.web.bind.annotation.RequestBody;
import org.springframework.web.bind.annotation.RestController;

import com.google.gson.Gson;
import com.google.gson.GsonBuilder;

import io.mosip.kernel.core.util.DateUtils;
import io.mosip.registration.processor.core.exception.util.PlatformErrorMessages;
import io.mosip.registration.processor.core.token.validation.TokenValidator;
import io.mosip.registration.processor.core.util.DigitalSignatureUtility;
import io.mosip.registration.processor.status.code.RegistrationExternalStatusCode;
import io.mosip.registration.processor.status.dto.InternalRegistrationStatusDto;
import io.mosip.registration.processor.status.dto.RegistrationStatusDto;
import io.mosip.registration.processor.status.dto.RegistrationStatusRequestDTO;
import io.mosip.registration.processor.status.dto.SyncRegistrationDto;
import io.mosip.registration.processor.status.dto.SyncResponseDto;
import io.mosip.registration.processor.status.exception.RegStatusAppException;
import io.mosip.registration.processor.status.service.RegistrationStatusService;
import io.mosip.registration.processor.status.service.SyncRegistrationService;
import io.mosip.registration.processor.status.sync.response.dto.RegStatusResponseDTO;
import io.mosip.registration.processor.status.validator.RegistrationStatusRequestValidator;
import io.swagger.annotations.Api;
import io.swagger.annotations.ApiOperation;
import io.swagger.annotations.ApiResponse;
import io.swagger.annotations.ApiResponses;

/**
 * The Class RegistrationStatusController.
 */
@RefreshScope
@RestController
@Api(tags = "Registration Status")
public class RegistrationStatusController {

	/** The registration status service. */
	@Autowired
	RegistrationStatusService<String, InternalRegistrationStatusDto, RegistrationStatusDto> registrationStatusService;

	/** The sync registration service. */
	@Autowired
	SyncRegistrationService<SyncResponseDto, SyncRegistrationDto> syncRegistrationService;

	/** The validator. */
	@Autowired
	RegistrationStatusRequestValidator registrationStatusRequestValidator;

	/** Token validator class */
	@Autowired
	TokenValidator tokenValidator;

	private static final String REG_STATUS_SERVICE_ID = "mosip.registration.processor.registration.status.id";
	private static final String REG_STATUS_APPLICATION_VERSION = "mosip.registration.processor.application.version";
	private static final String DATETIME_PATTERN = "mosip.registration.processor.datetime.pattern";
	private static final String RESPONSE_SIGNATURE = "Response-Signature";

	@Autowired
	private Environment env;
<<<<<<< HEAD
	
=======

>>>>>>> bd37c710
	@Value("${registration.processor.signature.isEnabled}")
	private Boolean isEnabled;

	@Autowired
	private DigitalSignatureUtility digitalSignatureUtility;

	/**
	 * Search.
	 *
	 * @param registrationIds
	 *            the registration ids
	 * @return the response entity
	 * @throws RegStatusAppException
	 */
	@PostMapping(path = "/search", consumes = MediaType.APPLICATION_JSON_VALUE, produces = MediaType.APPLICATION_JSON_VALUE)
	@ApiOperation(value = "Get the registration entity", response = RegistrationExternalStatusCode.class)
	@ApiResponses(value = { @ApiResponse(code = 200, message = "Registration Entity successfully fetched"),
			@ApiResponse(code = 400, message = "Unable to fetch the Registration Entity") })
	public ResponseEntity<Object> search(
			@RequestBody(required = true) RegistrationStatusRequestDTO registrationStatusRequestDTO,
			@CookieValue(value = "Authorization") String token) throws RegStatusAppException {
		tokenValidator.validate("Authorization=" + token, "registrationstatus");
		try {
			registrationStatusRequestValidator.validate(registrationStatusRequestDTO,
					env.getProperty(REG_STATUS_SERVICE_ID));
			List<RegistrationStatusDto> registrations = registrationStatusService
					.getByIds(registrationStatusRequestDTO.getRequest());
			if (isEnabled) {
				HttpHeaders headers = new HttpHeaders();
				headers.add(RESPONSE_SIGNATURE,
						digitalSignatureUtility.getDigitalSignature(buildRegistrationStatusResponse(registrations)));
				return ResponseEntity.status(HttpStatus.OK).headers(headers)
						.body(buildRegistrationStatusResponse(registrations));
			}
			return ResponseEntity.status(HttpStatus.OK).body(buildRegistrationStatusResponse(registrations));
		} catch (RegStatusAppException e) {
			throw new RegStatusAppException(PlatformErrorMessages.RPR_RGS_DATA_VALIDATION_FAILED, e);
		} catch (Exception e) {
			throw new RegStatusAppException(PlatformErrorMessages.RPR_RGS_UNKNOWN_EXCEPTION, e);
		}
	}

	public String buildRegistrationStatusResponse(List<RegistrationStatusDto> registrations) {

		RegStatusResponseDTO response = new RegStatusResponseDTO();
		if (Objects.isNull(response.getId())) {
			response.setId(env.getProperty(REG_STATUS_SERVICE_ID));
		}
		response.setResponsetime(DateUtils.getUTCCurrentDateTimeString(env.getProperty(DATETIME_PATTERN)));
		response.setVersion(env.getProperty(REG_STATUS_APPLICATION_VERSION));
		response.setResponse(registrations);
		response.setErrors(null);
		Gson gson = new GsonBuilder().create();
		return gson.toJson(response);
	}

}<|MERGE_RESOLUTION|>--- conflicted
+++ resolved
@@ -70,11 +70,8 @@
 
 	@Autowired
 	private Environment env;
-<<<<<<< HEAD
-	
-=======
 
->>>>>>> bd37c710
+
 	@Value("${registration.processor.signature.isEnabled}")
 	private Boolean isEnabled;
 
