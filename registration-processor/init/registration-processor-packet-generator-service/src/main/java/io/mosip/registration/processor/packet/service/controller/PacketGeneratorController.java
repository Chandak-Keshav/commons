--- conflicted
+++ resolved
@@ -87,7 +87,6 @@
 		binder.addValidators(validator);
 	}
 
-
 	/**
 	 * Gets the status.
 	 *
@@ -105,13 +104,8 @@
 	public ResponseEntity<Object> getStatus(
 			@Validated @RequestBody(required = true) PacketGeneratorRequestDto packerGeneratorRequestDto,
 			@CookieValue(value = "Authorization", required = true) String token, @ApiIgnore Errors errors)
-<<<<<<< HEAD
-					throws RegBaseCheckedException, IOException {
-		tokenValidator.validate(token, "packetgenerator");
-=======
 			throws RegBaseCheckedException, IOException {
 		tokenValidator.validate("Authorization=" + token, "packetgenerator");
->>>>>>> f8c759fd
 		try {
 			PacketGeneratorValidationUtil.validate(errors);
 			PacketGeneratorResDto packerGeneratorResDto;
@@ -144,4 +138,4 @@
 		Gson gson = new GsonBuilder().create();
 		return gson.toJson(response);
 	}
-}
+}