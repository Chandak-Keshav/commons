--- conflicted
+++ resolved
@@ -1,65 +1,60 @@
-package io.mosip.registration.processor.manual.adjudication.dao;
-
-import java.util.List;
-import org.springframework.beans.factory.annotation.Autowired;
-import org.springframework.stereotype.Component;
-
-import io.mosip.registration.processor.manual.adjudication.entity.ManualVerificationEntity;
-import io.mosip.registration.processor.manual.adjudication.entity.ManualVerificationPKEntity;
-import io.mosip.registration.processor.manual.adjudication.repository.ManualAdjudiacationRepository;
-
-/**
- * Dao Layer for Manual Verification
- * 
- * @author Shuchita
- * @since 0.0.1
- *
- */
-@Component
-public class ManualAdjudicationDao {
-	@Autowired
-	ManualAdjudiacationRepository<ManualVerificationEntity, ManualVerificationPKEntity> manualAdjudiacationRepository;
-
-	/**
-	 * This method updates Manual Verification Status in DB
-	 * 
-	 * @param manualAdjudicationEntity
-	 *            Entity {@link io.mosip.registration.processor.status.repositary.ManualVerificationEntity}
-	 * @return updated {@link ManualVerificationEntity}
-	 */
-	public ManualVerificationEntity update(ManualVerificationEntity manualAdjudicationEntity) {
-		return manualAdjudiacationRepository.save(manualAdjudicationEntity);
-	}
-<<<<<<< HEAD
-	
-	public List<ManualVerificationEntity> getFirstApplicantDetails(String status) {
-=======
-
-	/**
-	 * This method finds earliest created unassigned {@link ManualVerificationEntity}.
-	 * 
-	 * @return the earliest created unassigned {@link ManualVerificationEntity}
-	 */
-	public List<ManualVerificationEntity> getFirstApplicantDetails() {
-		//TODO TO Fix this sonar lint issue
->>>>>>> 85145192
-		List<ManualVerificationEntity> manualAdjudicationEntitiesList = manualAdjudiacationRepository
-				.getFirstApplicantDetails(status);
-		return manualAdjudicationEntitiesList;
-
-	}
-
-	/**
-	 * @param regId
-	 * @param mvUsrId
-	 * @return
-	 */
-	public ManualVerificationEntity getByRegId(String regId, String mvUsrId) {
-		//TODO TO Specify comment for this method
-		return manualAdjudiacationRepository.getByRegId(regId, mvUsrId);
-	}
-	
-	public ManualVerificationEntity getAssignedApplicantDetails(String userId, String status) {
-		return manualAdjudiacationRepository.getAssignedApplicantDetails(userId,status);
-	}
-}
+package io.mosip.registration.processor.manual.adjudication.dao;
+
+import java.util.List;
+import org.springframework.beans.factory.annotation.Autowired;
+import org.springframework.stereotype.Component;
+
+import io.mosip.registration.processor.manual.adjudication.entity.ManualVerificationEntity;
+import io.mosip.registration.processor.manual.adjudication.entity.ManualVerificationPKEntity;
+import io.mosip.registration.processor.manual.adjudication.repository.ManualAdjudiacationRepository;
+
+/**
+ * Dao Layer for Manual Verification
+ * 
+ * @author Shuchita
+ * @since 0.0.1
+ *
+ */
+@Component
+public class ManualAdjudicationDao {
+	@Autowired
+	ManualAdjudiacationRepository<ManualVerificationEntity, ManualVerificationPKEntity> manualAdjudiacationRepository;
+
+	/**
+	 * This method updates Manual Verification Status in DB
+	 * 
+	 * @param manualAdjudicationEntity
+	 *            Entity {@link io.mosip.registration.processor.status.repositary.ManualVerificationEntity}
+	 * @return updated {@link ManualVerificationEntity}
+	 */
+	public ManualVerificationEntity update(ManualVerificationEntity manualAdjudicationEntity) {
+		return manualAdjudiacationRepository.save(manualAdjudicationEntity);
+	}
+
+	/**
+	 * This method finds earliest created unassigned {@link ManualVerificationEntity}.
+	 * 
+	 * @return the earliest created unassigned {@link ManualVerificationEntity}
+	 */
+	public List<ManualVerificationEntity> getFirstApplicantDetails(String status) {
+		//TODO TO Fix this sonar lint issue
+		List<ManualVerificationEntity> manualAdjudicationEntitiesList = manualAdjudiacationRepository
+				.getFirstApplicantDetails(status);
+		return manualAdjudicationEntitiesList;
+
+	}
+
+	/**
+	 * @param regId
+	 * @param mvUsrId
+	 * @return
+	 */
+	public ManualVerificationEntity getByRegId(String regId, String mvUsrId) {
+		//TODO TO Specify comment for this method
+		return manualAdjudiacationRepository.getByRegId(regId, mvUsrId);
+	}
+	
+	public ManualVerificationEntity getAssignedApplicantDetails(String userId, String status) {
+		return manualAdjudiacationRepository.getAssignedApplicantDetails(userId,status);
+	}
+}