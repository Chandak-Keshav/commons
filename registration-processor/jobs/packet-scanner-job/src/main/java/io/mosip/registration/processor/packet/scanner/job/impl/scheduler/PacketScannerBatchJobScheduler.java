<<<<<<< HEAD
package io.mosip.registration.processor.packet.scanner.job.impl.scheduler;

import org.slf4j.Logger;
import org.slf4j.LoggerFactory;
import org.springframework.batch.core.Job;
import org.springframework.batch.core.JobExecution;
import org.springframework.batch.core.JobParameters;
import org.springframework.batch.core.JobParametersBuilder;
import org.springframework.batch.core.JobParametersInvalidException;
import org.springframework.batch.core.launch.JobLauncher;
import org.springframework.batch.core.repository.JobExecutionAlreadyRunningException;
import org.springframework.batch.core.repository.JobInstanceAlreadyCompleteException;
import org.springframework.batch.core.repository.JobRestartException;
import org.springframework.beans.factory.annotation.Autowired;
import org.springframework.cloud.context.config.annotation.RefreshScope;
import org.springframework.scheduling.annotation.EnableScheduling;
import org.springframework.scheduling.annotation.Scheduled;
import org.springframework.stereotype.Component;

/**
 * Scheduler class for executing the jobs
 * 
 * @author M1030448
 *
 */

@RefreshScope
@Component
@EnableScheduling
public class PacketScannerBatchJobScheduler {

	private static final Logger LOGGER = LoggerFactory.getLogger(PacketScannerBatchJobScheduler.class);

	private static final String LOGDISPLAY = "{} - {} - {}";

	private static final String JOB_STATUS = "Job's status";

	@Autowired
	private JobLauncher jobLauncher;

	@Autowired
	private Job landingZoneScannerJob;

	@Autowired
	private Job virusScannerJob;

	@Autowired
	private Job ftpScannerJob;

	/**
	 * landingZoneScannerJobScheduler runs the landingZoneScannerJob as per given
	 * cron schedule
	 */
	@Scheduled(cron = "${landingzone.cron.job.schedule}")
	public void landingZoneScannerJobScheduler() {
		JobParameters jobParameters = new JobParametersBuilder().addLong("time", System.currentTimeMillis())
				.toJobParameters();

		try {
			JobExecution jobExecution = jobLauncher.run(landingZoneScannerJob, jobParameters);

			LOGGER.info(LOGDISPLAY, JOB_STATUS, jobExecution.getId(), jobExecution.getStatus());
		} catch (JobExecutionAlreadyRunningException | JobRestartException | JobInstanceAlreadyCompleteException
				| JobParametersInvalidException e) {
			LOGGER.error(LOGDISPLAY, "landingZoneScannerJobScheduler failed to execute", e);
		}
	}

	/**
	 * virusScannerJobScheduler runs the virusScannerJob as per given cron schedule
	 */
	@Scheduled(cron = "${virusscan.cron.job.schedule}")
	public void virusScannerJobScheduler() {
		JobParameters jobParameters = new JobParametersBuilder().addLong("time", System.currentTimeMillis())
				.toJobParameters();

		try {
			JobExecution jobExecution = jobLauncher.run(virusScannerJob, jobParameters);
			LOGGER.info(LOGDISPLAY, JOB_STATUS, jobExecution.getId(), jobExecution.getStatus());
		} catch (JobExecutionAlreadyRunningException | JobRestartException | JobInstanceAlreadyCompleteException
				| JobParametersInvalidException e) {
			LOGGER.error(LOGDISPLAY, "virusScannerJobScheduler failed to execute", e);
		}
	}

	/**
	 * ftpJobScheduler runs the ftpJobScheduler as per given cron schedule
	 */
	@Scheduled(cron = "${ftp.cron.job.schedule}")
	public void ftpJobScheduler() {
		JobParameters jobParameters = new JobParametersBuilder().addLong("time", System.currentTimeMillis())
				.toJobParameters();

		try {
			JobExecution jobExecution = jobLauncher.run(ftpScannerJob, jobParameters);
			LOGGER.info(LOGDISPLAY, JOB_STATUS, jobExecution.getId(), jobExecution.getStatus());
		} catch (JobExecutionAlreadyRunningException | JobRestartException | JobInstanceAlreadyCompleteException
				| JobParametersInvalidException e) {
			LOGGER.error(LOGDISPLAY, "ftpJobScheduler failed to execute", e);
		}
	}

}
=======
package io.mosip.registration.processor.packet.scanner.job.impl.scheduler;

import org.slf4j.Logger;
import org.slf4j.LoggerFactory;
import org.springframework.batch.core.Job;
import org.springframework.batch.core.JobExecution;
import org.springframework.batch.core.JobParameters;
import org.springframework.batch.core.JobParametersBuilder;
import org.springframework.batch.core.JobParametersInvalidException;
import org.springframework.batch.core.launch.JobLauncher;
import org.springframework.batch.core.repository.JobExecutionAlreadyRunningException;
import org.springframework.batch.core.repository.JobInstanceAlreadyCompleteException;
import org.springframework.batch.core.repository.JobRestartException;
import org.springframework.beans.factory.annotation.Autowired;
import org.springframework.scheduling.annotation.EnableScheduling;
import org.springframework.scheduling.annotation.Scheduled;
import org.springframework.stereotype.Component;

/**
 * Scheduler class for executing the jobs
 * @author M1030448
 *
 */
@Component
@EnableScheduling
public class PacketScannerBatchJobScheduler {

	private static final Logger LOGGER = LoggerFactory.getLogger(PacketScannerBatchJobScheduler.class);

	private static final String LOGDISPLAY = "{} - {} - {}";
	
	private static final String JOB_STATUS = "Job's status" ;
	
	@Autowired
	private JobLauncher jobLauncher;

	@Autowired
	private Job landingZoneScannerJob;

	@Autowired
	private Job virusScannerJob;
	
	@Autowired
	private Job ftpScannerJob;

	/**
	 * landingZoneScannerJobScheduler runs the landingZoneScannerJob as per given cron schedule 
	 */
	@Scheduled(cron = "${registration.processor.landingzone.cron.job.schedule}")
	public void landingZoneScannerJobScheduler() {
		JobParameters jobParameters = new JobParametersBuilder().addLong("time", System.currentTimeMillis())
				.toJobParameters();

		try {
			JobExecution jobExecution = jobLauncher.run(landingZoneScannerJob, jobParameters);
			
			LOGGER.info(LOGDISPLAY,JOB_STATUS, jobExecution.getId(),jobExecution.getStatus());
		} catch (JobExecutionAlreadyRunningException | JobRestartException | JobInstanceAlreadyCompleteException
				| JobParametersInvalidException e) {
			LOGGER.error(LOGDISPLAY,"landingZoneScannerJobScheduler failed to execute", e);
		}
	}

	/**
	 * virusScannerJobScheduler runs the virusScannerJob as per given cron schedule 
	 */
	@Scheduled(cron = "${registration.processor.virusscan.cron.job.schedule}")
	public void virusScannerJobScheduler() {
		JobParameters jobParameters = new JobParametersBuilder().addLong("time", System.currentTimeMillis())
				.toJobParameters();

		try {
			JobExecution jobExecution = jobLauncher.run(virusScannerJob, jobParameters);
			LOGGER.info(LOGDISPLAY,JOB_STATUS , jobExecution.getId() , jobExecution.getStatus());
		} catch (JobExecutionAlreadyRunningException | JobRestartException | JobInstanceAlreadyCompleteException
				| JobParametersInvalidException e) {
			LOGGER.error(LOGDISPLAY,"virusScannerJobScheduler failed to execute", e);
		}
	}
	
	/**
	 * ftpJobScheduler runs the ftpJobScheduler as per given cron schedule 
	 */
	@Scheduled(cron = "${registration.processor.ftp.cron.job.schedule}")
	public void ftpJobScheduler() {
		JobParameters jobParameters = new JobParametersBuilder().addLong("time", System.currentTimeMillis())
				.toJobParameters();

		try {
			JobExecution jobExecution = jobLauncher.run(ftpScannerJob, jobParameters);
			LOGGER.info(LOGDISPLAY,JOB_STATUS , jobExecution.getId() , jobExecution.getStatus());
		} catch (JobExecutionAlreadyRunningException | JobRestartException | JobInstanceAlreadyCompleteException
				| JobParametersInvalidException e) {
			LOGGER.error(LOGDISPLAY,"ftpJobScheduler failed to execute", e);
		}
	}

}
>>>>>>> c9b25df4
<|MERGE_RESOLUTION|>--- conflicted
+++ resolved
@@ -1,4 +1,3 @@
-<<<<<<< HEAD
 package io.mosip.registration.processor.packet.scanner.job.impl.scheduler;
 
 import org.slf4j.Logger;
@@ -20,7 +19,7 @@
 
 /**
  * Scheduler class for executing the jobs
- * 
+ *
  * @author M1030448
  *
  */
@@ -52,7 +51,7 @@
 	 * landingZoneScannerJobScheduler runs the landingZoneScannerJob as per given
 	 * cron schedule
 	 */
-	@Scheduled(cron = "${landingzone.cron.job.schedule}")
+	@Scheduled(cron = "${registration.processor.landingzone.cron.job.schedule}")
 	public void landingZoneScannerJobScheduler() {
 		JobParameters jobParameters = new JobParametersBuilder().addLong("time", System.currentTimeMillis())
 				.toJobParameters();
@@ -70,7 +69,7 @@
 	/**
 	 * virusScannerJobScheduler runs the virusScannerJob as per given cron schedule
 	 */
-	@Scheduled(cron = "${virusscan.cron.job.schedule}")
+	@Scheduled(cron = "${registration.processor.virusscan.cron.job.schedule}")
 	public void virusScannerJobScheduler() {
 		JobParameters jobParameters = new JobParametersBuilder().addLong("time", System.currentTimeMillis())
 				.toJobParameters();
@@ -87,7 +86,7 @@
 	/**
 	 * ftpJobScheduler runs the ftpJobScheduler as per given cron schedule
 	 */
-	@Scheduled(cron = "${ftp.cron.job.schedule}")
+	@Scheduled(cron = "${registration.processor.ftp.cron.job.schedule}")
 	public void ftpJobScheduler() {
 		JobParameters jobParameters = new JobParametersBuilder().addLong("time", System.currentTimeMillis())
 				.toJobParameters();
@@ -101,104 +100,4 @@
 		}
 	}
 
-}
-=======
-package io.mosip.registration.processor.packet.scanner.job.impl.scheduler;
-
-import org.slf4j.Logger;
-import org.slf4j.LoggerFactory;
-import org.springframework.batch.core.Job;
-import org.springframework.batch.core.JobExecution;
-import org.springframework.batch.core.JobParameters;
-import org.springframework.batch.core.JobParametersBuilder;
-import org.springframework.batch.core.JobParametersInvalidException;
-import org.springframework.batch.core.launch.JobLauncher;
-import org.springframework.batch.core.repository.JobExecutionAlreadyRunningException;
-import org.springframework.batch.core.repository.JobInstanceAlreadyCompleteException;
-import org.springframework.batch.core.repository.JobRestartException;
-import org.springframework.beans.factory.annotation.Autowired;
-import org.springframework.scheduling.annotation.EnableScheduling;
-import org.springframework.scheduling.annotation.Scheduled;
-import org.springframework.stereotype.Component;
-
-/**
- * Scheduler class for executing the jobs
- * @author M1030448
- *
- */
-@Component
-@EnableScheduling
-public class PacketScannerBatchJobScheduler {
-
-	private static final Logger LOGGER = LoggerFactory.getLogger(PacketScannerBatchJobScheduler.class);
-
-	private static final String LOGDISPLAY = "{} - {} - {}";
-	
-	private static final String JOB_STATUS = "Job's status" ;
-	
-	@Autowired
-	private JobLauncher jobLauncher;
-
-	@Autowired
-	private Job landingZoneScannerJob;
-
-	@Autowired
-	private Job virusScannerJob;
-	
-	@Autowired
-	private Job ftpScannerJob;
-
-	/**
-	 * landingZoneScannerJobScheduler runs the landingZoneScannerJob as per given cron schedule 
-	 */
-	@Scheduled(cron = "${registration.processor.landingzone.cron.job.schedule}")
-	public void landingZoneScannerJobScheduler() {
-		JobParameters jobParameters = new JobParametersBuilder().addLong("time", System.currentTimeMillis())
-				.toJobParameters();
-
-		try {
-			JobExecution jobExecution = jobLauncher.run(landingZoneScannerJob, jobParameters);
-			
-			LOGGER.info(LOGDISPLAY,JOB_STATUS, jobExecution.getId(),jobExecution.getStatus());
-		} catch (JobExecutionAlreadyRunningException | JobRestartException | JobInstanceAlreadyCompleteException
-				| JobParametersInvalidException e) {
-			LOGGER.error(LOGDISPLAY,"landingZoneScannerJobScheduler failed to execute", e);
-		}
-	}
-
-	/**
-	 * virusScannerJobScheduler runs the virusScannerJob as per given cron schedule 
-	 */
-	@Scheduled(cron = "${registration.processor.virusscan.cron.job.schedule}")
-	public void virusScannerJobScheduler() {
-		JobParameters jobParameters = new JobParametersBuilder().addLong("time", System.currentTimeMillis())
-				.toJobParameters();
-
-		try {
-			JobExecution jobExecution = jobLauncher.run(virusScannerJob, jobParameters);
-			LOGGER.info(LOGDISPLAY,JOB_STATUS , jobExecution.getId() , jobExecution.getStatus());
-		} catch (JobExecutionAlreadyRunningException | JobRestartException | JobInstanceAlreadyCompleteException
-				| JobParametersInvalidException e) {
-			LOGGER.error(LOGDISPLAY,"virusScannerJobScheduler failed to execute", e);
-		}
-	}
-	
-	/**
-	 * ftpJobScheduler runs the ftpJobScheduler as per given cron schedule 
-	 */
-	@Scheduled(cron = "${registration.processor.ftp.cron.job.schedule}")
-	public void ftpJobScheduler() {
-		JobParameters jobParameters = new JobParametersBuilder().addLong("time", System.currentTimeMillis())
-				.toJobParameters();
-
-		try {
-			JobExecution jobExecution = jobLauncher.run(ftpScannerJob, jobParameters);
-			LOGGER.info(LOGDISPLAY,JOB_STATUS , jobExecution.getId() , jobExecution.getStatus());
-		} catch (JobExecutionAlreadyRunningException | JobRestartException | JobInstanceAlreadyCompleteException
-				| JobParametersInvalidException e) {
-			LOGGER.error(LOGDISPLAY,"ftpJobScheduler failed to execute", e);
-		}
-	}
-
-}
->>>>>>> c9b25df4
+}