<<<<<<< HEAD
package io.mosip.registration.packet.decryptor.job;

import static org.mockito.ArgumentMatchers.any;
import static org.mockito.ArgumentMatchers.argThat;
import static org.mockito.Mockito.mock;
import static org.mockito.Mockito.verify;
import static org.mockito.Mockito.when;

import java.io.ByteArrayInputStream;
import java.io.IOException;
import java.io.InputStream;
import java.util.ArrayList;
import java.util.List;

import org.junit.Assert;
import org.junit.Before;
import org.junit.Test;
import org.junit.runner.RunWith;
import org.mockito.ArgumentMatcher;
import org.mockito.ArgumentMatchers;
import org.mockito.InjectMocks;
import org.mockito.Mock;
import org.mockito.Mockito;
import org.slf4j.LoggerFactory;
import org.springframework.batch.core.StepContribution;
import org.springframework.batch.core.scope.context.ChunkContext;
import org.springframework.batch.repeat.RepeatStatus;
import org.springframework.boot.test.mock.mockito.MockBean;
import org.springframework.cloud.context.config.annotation.RefreshScope;
import org.springframework.test.context.junit4.SpringRunner;

import ch.qos.logback.classic.spi.ILoggingEvent;
import ch.qos.logback.core.Appender;
import io.mosip.registration.processor.auditmanager.requestbuilder.ClientAuditRequestBuilder;
import io.mosip.registration.processor.core.abstractverticle.MessageDTO;
import io.mosip.registration.processor.filesystem.ceph.adapter.impl.FilesystemCephAdapterImpl;
import io.mosip.registration.processor.packet.archiver.util.PacketArchiver;
import io.mosip.registration.processor.packet.archiver.util.exception.PacketNotFoundException;
import io.mosip.registration.processor.packet.archiver.util.exception.UnableToAccessPathException;
import io.mosip.registration.processor.packet.decryptor.job.Decryptor;
import io.mosip.registration.processor.packet.decryptor.job.exception.PacketDecryptionFailureException;
import io.mosip.registration.processor.packet.decryptor.job.exception.constant.PacketDecryptionFailureExceptionConstant;
import io.mosip.registration.processor.packet.decryptor.job.messagesender.DecryptionMessageSender;
import io.mosip.registration.processor.packet.decryptor.job.tasklet.PacketDecryptorTasklet;
import io.mosip.registration.processor.status.code.RegistrationStatusCode;
import io.mosip.registration.processor.status.dto.InternalRegistrationStatusDto;
import io.mosip.registration.processor.status.dto.RegistrationStatusDto;
import io.mosip.registration.processor.status.exception.TablenotAccessibleException;
import io.mosip.registration.processor.status.service.RegistrationStatusService;

/**
 * The Class PacketDecryptorTaskletTest.
 * 
 */
@RefreshScope
@RunWith(SpringRunner.class)
public class PacketDecryptorTaskletTest {

	/** The Constant stream. */
	private static final InputStream stream = Mockito.mock(InputStream.class);

	/** The packet decryptor tasklet. */
	@InjectMocks
	PacketDecryptorTasklet packetDecryptorTasklet;

	/** The registration status service. */
	@Mock
	RegistrationStatusService<String, InternalRegistrationStatusDto, RegistrationStatusDto> registrationStatusService;

	/** The adapter. */
	@Mock
	FilesystemCephAdapterImpl adapter;

	@Mock
	private DecryptionMessageSender decryptionMessageSender;
	/** The decryptor. */
	@Mock
	private Decryptor decryptor;

	/** The packet archiver. */
	@Mock
	private PacketArchiver packetArchiver;

	/** The step contribution. */
	@MockBean
	StepContribution stepContribution;

	/** The chunk context. */
	@MockBean
	ChunkContext chunkContext;

	/** The dto. */
	InternalRegistrationStatusDto dto;

	/** The list. */
	List<InternalRegistrationStatusDto> list;

	@Mock
	private ClientAuditRequestBuilder clientAuditRequestBuilder = new ClientAuditRequestBuilder();

	/**
	 * Setup.
	 *
	 * @throws UnableToAccessPathException
	 *             the unable to access path exception
	 * @throws PacketNotFoundException
	 *             the packet not found exception
	 * @throws IOException
	 *             Signals that an I/O exception has occurred.
	 * @throws SecurityException
	 * @throws NoSuchFieldException
	 * @throws IllegalAccessException
	 * @throws IllegalArgumentException
	 */
	@Before
	public void setup() throws UnableToAccessPathException, PacketNotFoundException, IOException, NoSuchFieldException,
			SecurityException, IllegalArgumentException, IllegalAccessException {
		dto = new InternalRegistrationStatusDto();
		dto.setRegistrationId("1001");
		dto.setStatusCode("PACKET_UPLOADED_TO_FILESYSTEM");
		dto.setRetryCount(0);
		list = new ArrayList<InternalRegistrationStatusDto>();
		/*AuditRequestBuilder auditRequestBuilder = new AuditRequestBuilder();
		AuditRequestDto auditRequest1 = new AuditRequestDto();

		Field f = CoreAuditRequestBuilder.class.getDeclaredField("auditRequestBuilder");
		f.setAccessible(true);
		f.set(clientAuditRequestBuilder, auditRequestBuilder);
		Field f1 = AuditRequestBuilder.class.getDeclaredField("auditRequest");
		f1.setAccessible(true);
		f1.set(auditRequestBuilder, auditRequest1);*/
	}

	/**
	 * Decryption success test.
	 *
	 * @throws Exception
	 *             the exception
	 */
	@SuppressWarnings("unchecked")
	@Test
	public void decryptionSuccessTest() throws Exception {

		list.add(dto);
		ch.qos.logback.classic.Logger root = (ch.qos.logback.classic.Logger) LoggerFactory
				.getLogger(ch.qos.logback.classic.Logger.ROOT_LOGGER_NAME);
		final Appender<ILoggingEvent> mockAppender = mock(Appender.class);
		when(mockAppender.getName()).thenReturn("MOCK");
		root.addAppender(mockAppender);

		UnableToAccessPathException exception = new UnableToAccessPathException("", "Unable to access path Exception");
		Mockito.doThrow(exception).when(packetArchiver).archivePacket(ArgumentMatchers.any());

		Mockito.when(
				registrationStatusService.getByStatus(RegistrationStatusCode.PACKET_UPLOADED_TO_FILESYSTEM.toString()))
				.thenReturn(list);

		Mockito.doNothing().when(adapter).unpackPacket(any(String.class));

		Mockito.when(adapter.getPacket(any(String.class))).thenReturn(stream);

		Mockito.when(decryptor.decrypt(any(InputStream.class), any(String.class))).thenReturn(stream);

		Mockito.doNothing().when(registrationStatusService)
				.updateRegistrationStatus(any(InternalRegistrationStatusDto.class));

		Mockito.doNothing().when(decryptionMessageSender).sendMessage(any(MessageDTO.class));
		RepeatStatus status = packetDecryptorTasklet.execute(stepContribution, chunkContext);
		Assert.assertEquals(RepeatStatus.FINISHED, status);
		verify(mockAppender).doAppend(argThat(new ArgumentMatcher<ILoggingEvent>() {
			@Override
			public boolean matches(final ILoggingEvent argument) {
				return ((ILoggingEvent) argument).getFormattedMessage()
						.contains("Packet decrypted and extracted encrypted files stored in DFS.");
			}
		}));
	}

	/**
	 * Null packet test.
	 *
	 * @throws Exception
	 *             the exception
	 */
	@SuppressWarnings("unchecked")
	@Test
	public void nullPacketTest() throws Exception {

		list.add(dto);
		ch.qos.logback.classic.Logger root = (ch.qos.logback.classic.Logger) LoggerFactory
				.getLogger(ch.qos.logback.classic.Logger.ROOT_LOGGER_NAME);
		final Appender<ILoggingEvent> mockAppender = mock(Appender.class);
		when(mockAppender.getName()).thenReturn("MOCK");
		root.addAppender(mockAppender);

		PacketNotFoundException exception = new PacketNotFoundException("", "Packet not found Exception");
		Mockito.doThrow(exception).when(packetArchiver).archivePacket(ArgumentMatchers.any());

		Mockito.when(
				registrationStatusService.getByStatus(RegistrationStatusCode.PACKET_UPLOADED_TO_FILESYSTEM.toString()))
				.thenReturn(list);

		Mockito.doNothing().when(adapter).unpackPacket(any(String.class));

		Mockito.when(adapter.getPacket(any(String.class))).thenReturn(stream);

		Mockito.when(decryptor.decrypt(any(InputStream.class), any(String.class))).thenReturn(null);

		RepeatStatus status = packetDecryptorTasklet.execute(stepContribution, chunkContext);
		Assert.assertEquals(RepeatStatus.FINISHED, status);
		verify(mockAppender).doAppend(argThat(new ArgumentMatcher<ILoggingEvent>() {
			@Override
			public boolean matches(final ILoggingEvent argument) {
				return ((ILoggingEvent) argument).getFormattedMessage()
						.contains(" Packet is null and could not be  decrypted ");
			}
		}));
	}

	/**
	 * Decryption failure test.
	 *
	 * @throws Exception
	 *             the exception
	 */
	@SuppressWarnings("unchecked")
	@Test
	public void decryptionFailureTest() throws Exception {

		list.add(dto);
		ch.qos.logback.classic.Logger root = (ch.qos.logback.classic.Logger) LoggerFactory
				.getLogger(ch.qos.logback.classic.Logger.ROOT_LOGGER_NAME);
		final Appender<ILoggingEvent> mockAppender = mock(Appender.class);
		when(mockAppender.getName()).thenReturn("MOCK");
		root.addAppender(mockAppender);

		Mockito.doNothing().when(packetArchiver).archivePacket(ArgumentMatchers.any());

		Mockito.when(
				registrationStatusService.getByStatus(RegistrationStatusCode.PACKET_UPLOADED_TO_FILESYSTEM.toString()))
				.thenReturn(list);

		Mockito.doNothing().when(adapter).unpackPacket(any(String.class));

		Mockito.when(adapter.getPacket(any(String.class))).thenReturn(stream);

		PacketDecryptionFailureException exception = new PacketDecryptionFailureException(
				PacketDecryptionFailureExceptionConstant.MOSIP_PACKET_DECRYPTION_FAILURE_ERROR_CODE.getErrorCode(),
				PacketDecryptionFailureExceptionConstant.MOSIP_PACKET_DECRYPTION_FAILURE_ERROR_CODE.getErrorMessage(),
				new IOException());

		Mockito.when(decryptor.decrypt(any(InputStream.class), any(String.class))).thenThrow(exception);

		RepeatStatus status = packetDecryptorTasklet.execute(stepContribution, chunkContext);
		Assert.assertEquals(RepeatStatus.FINISHED, status);
		verify(mockAppender).doAppend(argThat(new ArgumentMatcher<ILoggingEvent>() {
			@Override
			public boolean matches(final ILoggingEvent argument) {
				return ((ILoggingEvent) argument).getFormattedMessage()
						.contains(PacketDecryptionFailureExceptionConstant.MOSIP_PACKET_DECRYPTION_FAILURE_ERROR_CODE
								.getErrorMessage());
			}
		}));
	}

	/**
	 * No files to be decrypted test.
	 *
	 * @throws Exception
	 *             the exception
	 */
	@SuppressWarnings("unchecked")
	@Test
	public void noFilesToBeDecryptedTest() throws Exception {

		ch.qos.logback.classic.Logger root = (ch.qos.logback.classic.Logger) LoggerFactory
				.getLogger(ch.qos.logback.classic.Logger.ROOT_LOGGER_NAME);
		final Appender<ILoggingEvent> mockAppender = mock(Appender.class);
		when(mockAppender.getName()).thenReturn("MOCK");
		root.addAppender(mockAppender);

		Mockito.doNothing().when(packetArchiver).archivePacket(ArgumentMatchers.any());

		Mockito.when(
				registrationStatusService.getByStatus(RegistrationStatusCode.PACKET_UPLOADED_TO_FILESYSTEM.toString()))
				.thenReturn(list);

		RepeatStatus status = packetDecryptorTasklet.execute(stepContribution, chunkContext);
		Assert.assertEquals(RepeatStatus.FINISHED, status);
		verify(mockAppender).doAppend(argThat(new ArgumentMatcher<ILoggingEvent>() {
			@Override
			public boolean matches(final ILoggingEvent argument) {
				return ((ILoggingEvent) argument).getFormattedMessage()
						.contains("There are currently no files to be decrypted");
			}
		}));
	}

	/**
	 * Status update exception test.
	 *
	 * @throws Exception
	 *             the exception
	 */
	@SuppressWarnings("unchecked")
	@Test
	public void StatusUpdateExceptionTest() throws Exception {
		list.add(dto);

		ch.qos.logback.classic.Logger root = (ch.qos.logback.classic.Logger) LoggerFactory
				.getLogger(ch.qos.logback.classic.Logger.ROOT_LOGGER_NAME);
		final Appender<ILoggingEvent> mockAppender = mock(Appender.class);
		when(mockAppender.getName()).thenReturn("MOCK");
		root.addAppender(mockAppender);

		Mockito.doNothing().when(packetArchiver).archivePacket(ArgumentMatchers.any());

		Mockito.when(
				registrationStatusService.getByStatus(RegistrationStatusCode.PACKET_UPLOADED_TO_FILESYSTEM.toString()))
				.thenReturn(list);

		Mockito.doNothing().when(adapter).unpackPacket(any(String.class));

		Mockito.when(adapter.getPacket(any(String.class))).thenReturn(stream);

		Mockito.when(decryptor.decrypt(any(InputStream.class), any(String.class))).thenReturn(stream);

		Mockito.doThrow(TablenotAccessibleException.class).when(registrationStatusService)
				.updateRegistrationStatus(any(InternalRegistrationStatusDto.class));

		RepeatStatus status = packetDecryptorTasklet.execute(stepContribution, chunkContext);
		Assert.assertEquals(RepeatStatus.FINISHED, status);
		verify(mockAppender).doAppend(argThat(new ArgumentMatcher<ILoggingEvent>() {
			@Override
			public boolean matches(final ILoggingEvent argument) {
				return ((ILoggingEvent) argument).getFormattedMessage()
						.contains("The Registration Status table is not accessible");
			}
		}));
	}

	/**
	 * Gets the by satus exception test.
	 *
	 * @return the by satus exception test
	 * @throws Exception
	 *             the exception
	 */
	@SuppressWarnings("unchecked")
	@Test
	public void getBySatusExceptionTest() throws Exception {

		ch.qos.logback.classic.Logger root = (ch.qos.logback.classic.Logger) LoggerFactory
				.getLogger(ch.qos.logback.classic.Logger.ROOT_LOGGER_NAME);
		final Appender<ILoggingEvent> mockAppender = mock(Appender.class);
		when(mockAppender.getName()).thenReturn("MOCK");
		root.addAppender(mockAppender);
		Mockito.doNothing().when(packetArchiver).archivePacket(ArgumentMatchers.any());

		Mockito.doThrow(TablenotAccessibleException.class).when(registrationStatusService)
				.getByStatus(any(String.class));

		RepeatStatus status = packetDecryptorTasklet.execute(stepContribution, chunkContext);
		Assert.assertEquals(RepeatStatus.FINISHED, status);
		verify(mockAppender).doAppend(argThat(new ArgumentMatcher<ILoggingEvent>() {
			@Override
			public boolean matches(final ILoggingEvent argument) {
				return ((ILoggingEvent) argument).getFormattedMessage()
						.contains("The Registration Status table is not accessible");
			}
		}));
	}

	/**
	 * IO exception test.
	 *
	 * @throws Exception
	 *             the exception
	 */
	@SuppressWarnings("unchecked")
	@Test
	public void IOExceptionTest() throws Exception {

		byte[] by = new byte[2];
		by[0] = 1;
		by[1] = 2;
		InputStream stream = new ByteArrayInputStream(by);
		list.add(dto);
		ch.qos.logback.classic.Logger root = (ch.qos.logback.classic.Logger) LoggerFactory
				.getLogger(ch.qos.logback.classic.Logger.ROOT_LOGGER_NAME);
		final Appender<ILoggingEvent> mockAppender = mock(Appender.class);
		when(mockAppender.getName()).thenReturn("MOCK");
		root.addAppender(mockAppender);

		Mockito.doNothing().when(packetArchiver).archivePacket(ArgumentMatchers.any());

		Mockito.when(
				registrationStatusService.getByStatus(RegistrationStatusCode.PACKET_UPLOADED_TO_FILESYSTEM.toString()))
				.thenReturn(list);

		Mockito.when(adapter.getPacket(any(String.class))).thenReturn(stream);
		Mockito.when(decryptor.decrypt(any(InputStream.class), any(String.class))).thenReturn(stream);
		Mockito.doThrow(IOException.class).when(adapter).unpackPacket(any(String.class));

		RepeatStatus status = packetDecryptorTasklet.execute(stepContribution, chunkContext);
		Assert.assertEquals(RepeatStatus.FINISHED, status);
		verify(mockAppender).doAppend(argThat(new ArgumentMatcher<ILoggingEvent>() {
			@Override
			public boolean matches(final ILoggingEvent argument) {
				return ((ILoggingEvent) argument).getFormattedMessage()
						.contains("The DFS Path set by the System is not accessible");
			}
		}));
	}

}
=======
package io.mosip.registration.packet.decryptor.job;

import static org.mockito.ArgumentMatchers.any;
import static org.mockito.ArgumentMatchers.argThat;
import static org.mockito.Mockito.mock;
import static org.mockito.Mockito.verify;
import static org.mockito.Mockito.when;

import java.io.ByteArrayInputStream;
import java.io.IOException;
import java.io.InputStream;
import java.lang.reflect.Field;
import java.util.ArrayList;
import java.util.List;

import org.junit.Assert;
import org.junit.Before;
import org.junit.Test;
import org.junit.runner.RunWith;
import org.mockito.ArgumentMatcher;
import org.mockito.ArgumentMatchers;
import org.mockito.InjectMocks;
import org.mockito.Mock;
import org.mockito.Mockito;
import org.slf4j.LoggerFactory;
import org.springframework.batch.core.StepContribution;
import org.springframework.batch.core.scope.context.ChunkContext;
import org.springframework.batch.repeat.RepeatStatus;
import org.springframework.boot.test.mock.mockito.MockBean;
import org.springframework.cloud.context.config.annotation.RefreshScope;
import org.springframework.test.context.junit4.SpringRunner;

import ch.qos.logback.classic.spi.ILoggingEvent;
import ch.qos.logback.core.Appender;
import io.mosip.kernel.auditmanager.builder.AuditRequestBuilder;
import io.mosip.kernel.auditmanager.request.AuditRequestDto;
import io.mosip.registration.processor.core.abstractverticle.MessageDTO;
import io.mosip.registration.processor.core.builder.CoreAuditRequestBuilder;
import io.mosip.registration.processor.core.exception.util.PlatformErrorMessages;
import io.mosip.registration.processor.filesystem.ceph.adapter.impl.FilesystemCephAdapterImpl;
import io.mosip.registration.processor.packet.archiver.util.PacketArchiver;
import io.mosip.registration.processor.packet.archiver.util.exception.PacketNotFoundException;
import io.mosip.registration.processor.packet.archiver.util.exception.UnableToAccessPathException;
import io.mosip.registration.processor.packet.decryptor.job.Decryptor;
import io.mosip.registration.processor.packet.decryptor.job.exception.PacketDecryptionFailureException;
import io.mosip.registration.processor.packet.decryptor.job.messagesender.DecryptionMessageSender;
import io.mosip.registration.processor.packet.decryptor.job.tasklet.PacketDecryptorTasklet;
import io.mosip.registration.processor.status.code.RegistrationStatusCode;
import io.mosip.registration.processor.status.dto.InternalRegistrationStatusDto;
import io.mosip.registration.processor.status.dto.RegistrationStatusDto;
import io.mosip.registration.processor.status.exception.TablenotAccessibleException;
import io.mosip.registration.processor.status.service.RegistrationStatusService;

/**
 * The Class PacketDecryptorTaskletTest.
 * 
 */
@RefreshScope
@RunWith(SpringRunner.class)
public class PacketDecryptorTaskletTest {

	/** The Constant stream. */
	private static final InputStream stream = Mockito.mock(InputStream.class);

	/** The packet decryptor tasklet. */
	@InjectMocks
	PacketDecryptorTasklet packetDecryptorTasklet;

	/** The registration status service. */
	@Mock
	RegistrationStatusService<String, InternalRegistrationStatusDto, RegistrationStatusDto> registrationStatusService;

	/** The adapter. */
	@Mock
	FilesystemCephAdapterImpl adapter;

	@Mock
	private DecryptionMessageSender decryptionMessageSender;
	/** The decryptor. */
	@Mock
	private Decryptor decryptor;

	/** The packet archiver. */
	@Mock
	private PacketArchiver packetArchiver;

	/** The step contribution. */
	@MockBean
	StepContribution stepContribution;

	/** The chunk context. */
	@MockBean
	ChunkContext chunkContext;

	/** The dto. */
	InternalRegistrationStatusDto dto;

	/** The list. */
	List<InternalRegistrationStatusDto> list;

	@Mock
	private CoreAuditRequestBuilder coreAuditRequestBuilder = new CoreAuditRequestBuilder();

	/**
	 * Setup.
	 *
	 * @throws UnableToAccessPathException
	 *             the unable to access path exception
	 * @throws PacketNotFoundException
	 *             the packet not found exception
	 * @throws IOException
	 *             Signals that an I/O exception has occurred.
	 * @throws SecurityException
	 * @throws NoSuchFieldException
	 * @throws IllegalAccessException
	 * @throws IllegalArgumentException
	 */
	@Before
	public void setup() throws UnableToAccessPathException, PacketNotFoundException, IOException, NoSuchFieldException,
			SecurityException, IllegalArgumentException, IllegalAccessException {
		dto = new InternalRegistrationStatusDto();
		dto.setRegistrationId("1001");
		dto.setStatusCode("PACKET_UPLOADED_TO_FILESYSTEM");
		dto.setRetryCount(0);
		list = new ArrayList<InternalRegistrationStatusDto>();
		AuditRequestBuilder auditRequestBuilder = new AuditRequestBuilder();
		AuditRequestDto auditRequest1 = new AuditRequestDto();

		Field f = CoreAuditRequestBuilder.class.getDeclaredField("auditRequestBuilder");
		f.setAccessible(true);
		f.set(coreAuditRequestBuilder, auditRequestBuilder);
		Field f1 = AuditRequestBuilder.class.getDeclaredField("auditRequest");
		f1.setAccessible(true);
		f1.set(auditRequestBuilder, auditRequest1);
	}

	/**
	 * Decryption success test.
	 *
	 * @throws Exception
	 *             the exception
	 */
	@SuppressWarnings("unchecked")
	@Test
	public void decryptionSuccessTest() throws Exception {

		list.add(dto);
		ch.qos.logback.classic.Logger root = (ch.qos.logback.classic.Logger) LoggerFactory
				.getLogger(ch.qos.logback.classic.Logger.ROOT_LOGGER_NAME);
		final Appender<ILoggingEvent> mockAppender = mock(Appender.class);
		when(mockAppender.getName()).thenReturn("MOCK");
		root.addAppender(mockAppender);

		UnableToAccessPathException exception = new UnableToAccessPathException("Unable to access path Exception");
		Mockito.doThrow(exception).when(packetArchiver).archivePacket(ArgumentMatchers.any());

		Mockito.when(
				registrationStatusService.getByStatus(RegistrationStatusCode.PACKET_UPLOADED_TO_FILESYSTEM.toString()))
				.thenReturn(list);

		Mockito.doNothing().when(adapter).unpackPacket(any(String.class));

		Mockito.when(adapter.getPacket(any(String.class))).thenReturn(stream);

		Mockito.when(decryptor.decrypt(any(InputStream.class), any(String.class))).thenReturn(stream);

		Mockito.doNothing().when(registrationStatusService)
				.updateRegistrationStatus(any(InternalRegistrationStatusDto.class));

		Mockito.doNothing().when(decryptionMessageSender).sendMessage(any(MessageDTO.class));
		RepeatStatus status = packetDecryptorTasklet.execute(stepContribution, chunkContext);
		Assert.assertEquals(RepeatStatus.FINISHED, status);
		verify(mockAppender).doAppend(argThat(new ArgumentMatcher<ILoggingEvent>() {
			@Override
			public boolean matches(final ILoggingEvent argument) {
				return ((ILoggingEvent) argument).getFormattedMessage()
						.contains("Packet decrypted and extracted encrypted files stored in DFS.");
			}
		}));
	}

	/**
	 * Null packet test.
	 *
	 * @throws Exception
	 *             the exception
	 */
	@SuppressWarnings("unchecked")
	@Test
	public void nullPacketTest() throws Exception {

		list.add(dto);
		ch.qos.logback.classic.Logger root = (ch.qos.logback.classic.Logger) LoggerFactory
				.getLogger(ch.qos.logback.classic.Logger.ROOT_LOGGER_NAME);
		final Appender<ILoggingEvent> mockAppender = mock(Appender.class);
		when(mockAppender.getName()).thenReturn("MOCK");
		root.addAppender(mockAppender);

		PacketNotFoundException exception = new PacketNotFoundException("Packet not found Exception");
		Mockito.doThrow(exception).when(packetArchiver).archivePacket(ArgumentMatchers.any());

		Mockito.when(
				registrationStatusService.getByStatus(RegistrationStatusCode.PACKET_UPLOADED_TO_FILESYSTEM.toString()))
				.thenReturn(list);

		Mockito.doNothing().when(adapter).unpackPacket(any(String.class));

		Mockito.when(adapter.getPacket(any(String.class))).thenReturn(stream);

		Mockito.when(decryptor.decrypt(any(InputStream.class), any(String.class))).thenReturn(null);

		RepeatStatus status = packetDecryptorTasklet.execute(stepContribution, chunkContext);
		Assert.assertEquals(RepeatStatus.FINISHED, status);
		verify(mockAppender).doAppend(argThat(new ArgumentMatcher<ILoggingEvent>() {
			@Override
			public boolean matches(final ILoggingEvent argument) {
				return ((ILoggingEvent) argument).getFormattedMessage()
						.contains(" Packet is null and could not be  decrypted ");
			}
		}));
	}

	/**
	 * Decryption failure test.
	 *
	 * @throws Exception
	 *             the exception
	 */
	@SuppressWarnings("unchecked")
	@Test
	public void decryptionFailureTest() throws Exception {

		list.add(dto);
		ch.qos.logback.classic.Logger root = (ch.qos.logback.classic.Logger) LoggerFactory
				.getLogger(ch.qos.logback.classic.Logger.ROOT_LOGGER_NAME);
		final Appender<ILoggingEvent> mockAppender = mock(Appender.class);
		when(mockAppender.getName()).thenReturn("MOCK");
		root.addAppender(mockAppender);

		Mockito.doNothing().when(packetArchiver).archivePacket(ArgumentMatchers.any());

		Mockito.when(
				registrationStatusService.getByStatus(RegistrationStatusCode.PACKET_UPLOADED_TO_FILESYSTEM.toString()))
				.thenReturn(list);

		Mockito.doNothing().when(adapter).unpackPacket(any(String.class));

		Mockito.when(adapter.getPacket(any(String.class))).thenReturn(stream);

		PacketDecryptionFailureException exception = new PacketDecryptionFailureException(PlatformErrorMessages.RPR_PDJ_PACKET_DECRYPTION_FAILURE.getMessage(),
				new IOException());

		Mockito.when(decryptor.decrypt(any(InputStream.class), any(String.class))).thenThrow(exception);

		RepeatStatus status = packetDecryptorTasklet.execute(stepContribution, chunkContext);
		Assert.assertEquals(RepeatStatus.FINISHED, status);
		verify(mockAppender).doAppend(argThat(new ArgumentMatcher<ILoggingEvent>() {
			@Override
			public boolean matches(final ILoggingEvent argument) {
				return ((ILoggingEvent) argument).getFormattedMessage()
						.contains(PlatformErrorMessages.RPR_PDJ_PACKET_DECRYPTION_FAILURE.getMessage());
			}
		}));
	}

	/**
	 * No files to be decrypted test.
	 *
	 * @throws Exception
	 *             the exception
	 */
	@SuppressWarnings("unchecked")
	@Test
	public void noFilesToBeDecryptedTest() throws Exception {

		ch.qos.logback.classic.Logger root = (ch.qos.logback.classic.Logger) LoggerFactory
				.getLogger(ch.qos.logback.classic.Logger.ROOT_LOGGER_NAME);
		final Appender<ILoggingEvent> mockAppender = mock(Appender.class);
		when(mockAppender.getName()).thenReturn("MOCK");
		root.addAppender(mockAppender);

		Mockito.doNothing().when(packetArchiver).archivePacket(ArgumentMatchers.any());

		Mockito.when(
				registrationStatusService.getByStatus(RegistrationStatusCode.PACKET_UPLOADED_TO_FILESYSTEM.toString()))
				.thenReturn(list);

		RepeatStatus status = packetDecryptorTasklet.execute(stepContribution, chunkContext);
		Assert.assertEquals(RepeatStatus.FINISHED, status);
		verify(mockAppender).doAppend(argThat(new ArgumentMatcher<ILoggingEvent>() {
			@Override
			public boolean matches(final ILoggingEvent argument) {
				return ((ILoggingEvent) argument).getFormattedMessage()
						.contains("There are currently no files to be decrypted");
			}
		}));
	}

	/**
	 * Status update exception test.
	 *
	 * @throws Exception
	 *             the exception
	 */
	@SuppressWarnings("unchecked")
	@Test
	public void StatusUpdateExceptionTest() throws Exception {
		list.add(dto);

		ch.qos.logback.classic.Logger root = (ch.qos.logback.classic.Logger) LoggerFactory
				.getLogger(ch.qos.logback.classic.Logger.ROOT_LOGGER_NAME);
		final Appender<ILoggingEvent> mockAppender = mock(Appender.class);
		when(mockAppender.getName()).thenReturn("MOCK");
		root.addAppender(mockAppender);

		Mockito.doNothing().when(packetArchiver).archivePacket(ArgumentMatchers.any());

		Mockito.when(
				registrationStatusService.getByStatus(RegistrationStatusCode.PACKET_UPLOADED_TO_FILESYSTEM.toString()))
				.thenReturn(list);

		Mockito.doNothing().when(adapter).unpackPacket(any(String.class));

		Mockito.when(adapter.getPacket(any(String.class))).thenReturn(stream);

		Mockito.when(decryptor.decrypt(any(InputStream.class), any(String.class))).thenReturn(stream);

		Mockito.doThrow(TablenotAccessibleException.class).when(registrationStatusService)
				.updateRegistrationStatus(any(InternalRegistrationStatusDto.class));

		RepeatStatus status = packetDecryptorTasklet.execute(stepContribution, chunkContext);
		Assert.assertEquals(RepeatStatus.FINISHED, status);
		verify(mockAppender).doAppend(argThat(new ArgumentMatcher<ILoggingEvent>() {
			@Override
			public boolean matches(final ILoggingEvent argument) {
				return ((ILoggingEvent) argument).getFormattedMessage()
						.contains("The Registration Status table is not accessible");
			}
		}));
	}

	/**
	 * Gets the by satus exception test.
	 *
	 * @return the by satus exception test
	 * @throws Exception
	 *             the exception
	 */
	@SuppressWarnings("unchecked")
	@Test
	public void getBySatusExceptionTest() throws Exception {

		ch.qos.logback.classic.Logger root = (ch.qos.logback.classic.Logger) LoggerFactory
				.getLogger(ch.qos.logback.classic.Logger.ROOT_LOGGER_NAME);
		final Appender<ILoggingEvent> mockAppender = mock(Appender.class);
		when(mockAppender.getName()).thenReturn("MOCK");
		root.addAppender(mockAppender);
		Mockito.doNothing().when(packetArchiver).archivePacket(ArgumentMatchers.any());

		Mockito.doThrow(TablenotAccessibleException.class).when(registrationStatusService)
				.getByStatus(any(String.class));

		RepeatStatus status = packetDecryptorTasklet.execute(stepContribution, chunkContext);
		Assert.assertEquals(RepeatStatus.FINISHED, status);
		verify(mockAppender).doAppend(argThat(new ArgumentMatcher<ILoggingEvent>() {
			@Override
			public boolean matches(final ILoggingEvent argument) {
				return ((ILoggingEvent) argument).getFormattedMessage()
						.contains("The Registration Status table is not accessible");
			}
		}));
	}

	/**
	 * IO exception test.
	 *
	 * @throws Exception
	 *             the exception
	 */
	@SuppressWarnings("unchecked")
	@Test
	public void IOExceptionTest() throws Exception {

		byte[] by = new byte[2];
		by[0] = 1;
		by[1] = 2;
		InputStream stream = new ByteArrayInputStream(by);
		list.add(dto);
		ch.qos.logback.classic.Logger root = (ch.qos.logback.classic.Logger) LoggerFactory
				.getLogger(ch.qos.logback.classic.Logger.ROOT_LOGGER_NAME);
		final Appender<ILoggingEvent> mockAppender = mock(Appender.class);
		when(mockAppender.getName()).thenReturn("MOCK");
		root.addAppender(mockAppender);

		Mockito.doNothing().when(packetArchiver).archivePacket(ArgumentMatchers.any());

		Mockito.when(
				registrationStatusService.getByStatus(RegistrationStatusCode.PACKET_UPLOADED_TO_FILESYSTEM.toString()))
				.thenReturn(list);

		Mockito.when(adapter.getPacket(any(String.class))).thenReturn(stream);
		Mockito.when(decryptor.decrypt(any(InputStream.class), any(String.class))).thenReturn(stream);
		Mockito.doThrow(IOException.class).when(adapter).unpackPacket(any(String.class));

		RepeatStatus status = packetDecryptorTasklet.execute(stepContribution, chunkContext);
		Assert.assertEquals(RepeatStatus.FINISHED, status);
		verify(mockAppender).doAppend(argThat(new ArgumentMatcher<ILoggingEvent>() {
			@Override
			public boolean matches(final ILoggingEvent argument) {
				return ((ILoggingEvent) argument).getFormattedMessage()
						.contains("The DFS Path set by the System is not accessible");
			}
		}));
	}

}
>>>>>>> 11986b7c
<|MERGE_RESOLUTION|>--- conflicted
+++ resolved
@@ -1,4 +1,3 @@
-<<<<<<< HEAD
 package io.mosip.registration.packet.decryptor.job;
 
 import static org.mockito.ArgumentMatchers.any;
@@ -40,7 +39,6 @@
 import io.mosip.registration.processor.packet.archiver.util.exception.UnableToAccessPathException;
 import io.mosip.registration.processor.packet.decryptor.job.Decryptor;
 import io.mosip.registration.processor.packet.decryptor.job.exception.PacketDecryptionFailureException;
-import io.mosip.registration.processor.packet.decryptor.job.exception.constant.PacketDecryptionFailureExceptionConstant;
 import io.mosip.registration.processor.packet.decryptor.job.messagesender.DecryptionMessageSender;
 import io.mosip.registration.processor.packet.decryptor.job.tasklet.PacketDecryptorTasklet;
 import io.mosip.registration.processor.status.code.RegistrationStatusCode;
@@ -121,15 +119,7 @@
 		dto.setStatusCode("PACKET_UPLOADED_TO_FILESYSTEM");
 		dto.setRetryCount(0);
 		list = new ArrayList<InternalRegistrationStatusDto>();
-		/*AuditRequestBuilder auditRequestBuilder = new AuditRequestBuilder();
-		AuditRequestDto auditRequest1 = new AuditRequestDto();
-
-		Field f = CoreAuditRequestBuilder.class.getDeclaredField("auditRequestBuilder");
-		f.setAccessible(true);
-		f.set(clientAuditRequestBuilder, auditRequestBuilder);
-		Field f1 = AuditRequestBuilder.class.getDeclaredField("auditRequest");
-		f1.setAccessible(true);
-		f1.set(auditRequestBuilder, auditRequest1);*/
+
 	}
 
 	/**
@@ -149,7 +139,7 @@
 		when(mockAppender.getName()).thenReturn("MOCK");
 		root.addAppender(mockAppender);
 
-		UnableToAccessPathException exception = new UnableToAccessPathException("", "Unable to access path Exception");
+		UnableToAccessPathException exception = new UnableToAccessPathException("Unable to access path Exception");
 		Mockito.doThrow(exception).when(packetArchiver).archivePacket(ArgumentMatchers.any());
 
 		Mockito.when(
@@ -194,7 +184,7 @@
 		when(mockAppender.getName()).thenReturn("MOCK");
 		root.addAppender(mockAppender);
 
-		PacketNotFoundException exception = new PacketNotFoundException("", "Packet not found Exception");
+		PacketNotFoundException exception = new PacketNotFoundException("Packet not found Exception");
 		Mockito.doThrow(exception).when(packetArchiver).archivePacket(ArgumentMatchers.any());
 
 		Mockito.when(
@@ -245,9 +235,7 @@
 
 		Mockito.when(adapter.getPacket(any(String.class))).thenReturn(stream);
 
-		PacketDecryptionFailureException exception = new PacketDecryptionFailureException(
-				PacketDecryptionFailureExceptionConstant.MOSIP_PACKET_DECRYPTION_FAILURE_ERROR_CODE.getErrorCode(),
-				PacketDecryptionFailureExceptionConstant.MOSIP_PACKET_DECRYPTION_FAILURE_ERROR_CODE.getErrorMessage(),
+		PacketDecryptionFailureException exception = new PacketDecryptionFailureException(PlatformErrorMessages.RPR_PDJ_PACKET_DECRYPTION_FAILURE.getMessage(),
 				new IOException());
 
 		Mockito.when(decryptor.decrypt(any(InputStream.class), any(String.class))).thenThrow(exception);
@@ -258,8 +246,7 @@
 			@Override
 			public boolean matches(final ILoggingEvent argument) {
 				return ((ILoggingEvent) argument).getFormattedMessage()
-						.contains(PacketDecryptionFailureExceptionConstant.MOSIP_PACKET_DECRYPTION_FAILURE_ERROR_CODE
-								.getErrorMessage());
+						.contains(PlatformErrorMessages.RPR_PDJ_PACKET_DECRYPTION_FAILURE.getMessage());
 			}
 		}));
 	}
@@ -414,422 +401,4 @@
 		}));
 	}
 
-}
-=======
-package io.mosip.registration.packet.decryptor.job;
-
-import static org.mockito.ArgumentMatchers.any;
-import static org.mockito.ArgumentMatchers.argThat;
-import static org.mockito.Mockito.mock;
-import static org.mockito.Mockito.verify;
-import static org.mockito.Mockito.when;
-
-import java.io.ByteArrayInputStream;
-import java.io.IOException;
-import java.io.InputStream;
-import java.lang.reflect.Field;
-import java.util.ArrayList;
-import java.util.List;
-
-import org.junit.Assert;
-import org.junit.Before;
-import org.junit.Test;
-import org.junit.runner.RunWith;
-import org.mockito.ArgumentMatcher;
-import org.mockito.ArgumentMatchers;
-import org.mockito.InjectMocks;
-import org.mockito.Mock;
-import org.mockito.Mockito;
-import org.slf4j.LoggerFactory;
-import org.springframework.batch.core.StepContribution;
-import org.springframework.batch.core.scope.context.ChunkContext;
-import org.springframework.batch.repeat.RepeatStatus;
-import org.springframework.boot.test.mock.mockito.MockBean;
-import org.springframework.cloud.context.config.annotation.RefreshScope;
-import org.springframework.test.context.junit4.SpringRunner;
-
-import ch.qos.logback.classic.spi.ILoggingEvent;
-import ch.qos.logback.core.Appender;
-import io.mosip.kernel.auditmanager.builder.AuditRequestBuilder;
-import io.mosip.kernel.auditmanager.request.AuditRequestDto;
-import io.mosip.registration.processor.core.abstractverticle.MessageDTO;
-import io.mosip.registration.processor.core.builder.CoreAuditRequestBuilder;
-import io.mosip.registration.processor.core.exception.util.PlatformErrorMessages;
-import io.mosip.registration.processor.filesystem.ceph.adapter.impl.FilesystemCephAdapterImpl;
-import io.mosip.registration.processor.packet.archiver.util.PacketArchiver;
-import io.mosip.registration.processor.packet.archiver.util.exception.PacketNotFoundException;
-import io.mosip.registration.processor.packet.archiver.util.exception.UnableToAccessPathException;
-import io.mosip.registration.processor.packet.decryptor.job.Decryptor;
-import io.mosip.registration.processor.packet.decryptor.job.exception.PacketDecryptionFailureException;
-import io.mosip.registration.processor.packet.decryptor.job.messagesender.DecryptionMessageSender;
-import io.mosip.registration.processor.packet.decryptor.job.tasklet.PacketDecryptorTasklet;
-import io.mosip.registration.processor.status.code.RegistrationStatusCode;
-import io.mosip.registration.processor.status.dto.InternalRegistrationStatusDto;
-import io.mosip.registration.processor.status.dto.RegistrationStatusDto;
-import io.mosip.registration.processor.status.exception.TablenotAccessibleException;
-import io.mosip.registration.processor.status.service.RegistrationStatusService;
-
-/**
- * The Class PacketDecryptorTaskletTest.
- * 
- */
-@RefreshScope
-@RunWith(SpringRunner.class)
-public class PacketDecryptorTaskletTest {
-
-	/** The Constant stream. */
-	private static final InputStream stream = Mockito.mock(InputStream.class);
-
-	/** The packet decryptor tasklet. */
-	@InjectMocks
-	PacketDecryptorTasklet packetDecryptorTasklet;
-
-	/** The registration status service. */
-	@Mock
-	RegistrationStatusService<String, InternalRegistrationStatusDto, RegistrationStatusDto> registrationStatusService;
-
-	/** The adapter. */
-	@Mock
-	FilesystemCephAdapterImpl adapter;
-
-	@Mock
-	private DecryptionMessageSender decryptionMessageSender;
-	/** The decryptor. */
-	@Mock
-	private Decryptor decryptor;
-
-	/** The packet archiver. */
-	@Mock
-	private PacketArchiver packetArchiver;
-
-	/** The step contribution. */
-	@MockBean
-	StepContribution stepContribution;
-
-	/** The chunk context. */
-	@MockBean
-	ChunkContext chunkContext;
-
-	/** The dto. */
-	InternalRegistrationStatusDto dto;
-
-	/** The list. */
-	List<InternalRegistrationStatusDto> list;
-
-	@Mock
-	private CoreAuditRequestBuilder coreAuditRequestBuilder = new CoreAuditRequestBuilder();
-
-	/**
-	 * Setup.
-	 *
-	 * @throws UnableToAccessPathException
-	 *             the unable to access path exception
-	 * @throws PacketNotFoundException
-	 *             the packet not found exception
-	 * @throws IOException
-	 *             Signals that an I/O exception has occurred.
-	 * @throws SecurityException
-	 * @throws NoSuchFieldException
-	 * @throws IllegalAccessException
-	 * @throws IllegalArgumentException
-	 */
-	@Before
-	public void setup() throws UnableToAccessPathException, PacketNotFoundException, IOException, NoSuchFieldException,
-			SecurityException, IllegalArgumentException, IllegalAccessException {
-		dto = new InternalRegistrationStatusDto();
-		dto.setRegistrationId("1001");
-		dto.setStatusCode("PACKET_UPLOADED_TO_FILESYSTEM");
-		dto.setRetryCount(0);
-		list = new ArrayList<InternalRegistrationStatusDto>();
-		AuditRequestBuilder auditRequestBuilder = new AuditRequestBuilder();
-		AuditRequestDto auditRequest1 = new AuditRequestDto();
-
-		Field f = CoreAuditRequestBuilder.class.getDeclaredField("auditRequestBuilder");
-		f.setAccessible(true);
-		f.set(coreAuditRequestBuilder, auditRequestBuilder);
-		Field f1 = AuditRequestBuilder.class.getDeclaredField("auditRequest");
-		f1.setAccessible(true);
-		f1.set(auditRequestBuilder, auditRequest1);
-	}
-
-	/**
-	 * Decryption success test.
-	 *
-	 * @throws Exception
-	 *             the exception
-	 */
-	@SuppressWarnings("unchecked")
-	@Test
-	public void decryptionSuccessTest() throws Exception {
-
-		list.add(dto);
-		ch.qos.logback.classic.Logger root = (ch.qos.logback.classic.Logger) LoggerFactory
-				.getLogger(ch.qos.logback.classic.Logger.ROOT_LOGGER_NAME);
-		final Appender<ILoggingEvent> mockAppender = mock(Appender.class);
-		when(mockAppender.getName()).thenReturn("MOCK");
-		root.addAppender(mockAppender);
-
-		UnableToAccessPathException exception = new UnableToAccessPathException("Unable to access path Exception");
-		Mockito.doThrow(exception).when(packetArchiver).archivePacket(ArgumentMatchers.any());
-
-		Mockito.when(
-				registrationStatusService.getByStatus(RegistrationStatusCode.PACKET_UPLOADED_TO_FILESYSTEM.toString()))
-				.thenReturn(list);
-
-		Mockito.doNothing().when(adapter).unpackPacket(any(String.class));
-
-		Mockito.when(adapter.getPacket(any(String.class))).thenReturn(stream);
-
-		Mockito.when(decryptor.decrypt(any(InputStream.class), any(String.class))).thenReturn(stream);
-
-		Mockito.doNothing().when(registrationStatusService)
-				.updateRegistrationStatus(any(InternalRegistrationStatusDto.class));
-
-		Mockito.doNothing().when(decryptionMessageSender).sendMessage(any(MessageDTO.class));
-		RepeatStatus status = packetDecryptorTasklet.execute(stepContribution, chunkContext);
-		Assert.assertEquals(RepeatStatus.FINISHED, status);
-		verify(mockAppender).doAppend(argThat(new ArgumentMatcher<ILoggingEvent>() {
-			@Override
-			public boolean matches(final ILoggingEvent argument) {
-				return ((ILoggingEvent) argument).getFormattedMessage()
-						.contains("Packet decrypted and extracted encrypted files stored in DFS.");
-			}
-		}));
-	}
-
-	/**
-	 * Null packet test.
-	 *
-	 * @throws Exception
-	 *             the exception
-	 */
-	@SuppressWarnings("unchecked")
-	@Test
-	public void nullPacketTest() throws Exception {
-
-		list.add(dto);
-		ch.qos.logback.classic.Logger root = (ch.qos.logback.classic.Logger) LoggerFactory
-				.getLogger(ch.qos.logback.classic.Logger.ROOT_LOGGER_NAME);
-		final Appender<ILoggingEvent> mockAppender = mock(Appender.class);
-		when(mockAppender.getName()).thenReturn("MOCK");
-		root.addAppender(mockAppender);
-
-		PacketNotFoundException exception = new PacketNotFoundException("Packet not found Exception");
-		Mockito.doThrow(exception).when(packetArchiver).archivePacket(ArgumentMatchers.any());
-
-		Mockito.when(
-				registrationStatusService.getByStatus(RegistrationStatusCode.PACKET_UPLOADED_TO_FILESYSTEM.toString()))
-				.thenReturn(list);
-
-		Mockito.doNothing().when(adapter).unpackPacket(any(String.class));
-
-		Mockito.when(adapter.getPacket(any(String.class))).thenReturn(stream);
-
-		Mockito.when(decryptor.decrypt(any(InputStream.class), any(String.class))).thenReturn(null);
-
-		RepeatStatus status = packetDecryptorTasklet.execute(stepContribution, chunkContext);
-		Assert.assertEquals(RepeatStatus.FINISHED, status);
-		verify(mockAppender).doAppend(argThat(new ArgumentMatcher<ILoggingEvent>() {
-			@Override
-			public boolean matches(final ILoggingEvent argument) {
-				return ((ILoggingEvent) argument).getFormattedMessage()
-						.contains(" Packet is null and could not be  decrypted ");
-			}
-		}));
-	}
-
-	/**
-	 * Decryption failure test.
-	 *
-	 * @throws Exception
-	 *             the exception
-	 */
-	@SuppressWarnings("unchecked")
-	@Test
-	public void decryptionFailureTest() throws Exception {
-
-		list.add(dto);
-		ch.qos.logback.classic.Logger root = (ch.qos.logback.classic.Logger) LoggerFactory
-				.getLogger(ch.qos.logback.classic.Logger.ROOT_LOGGER_NAME);
-		final Appender<ILoggingEvent> mockAppender = mock(Appender.class);
-		when(mockAppender.getName()).thenReturn("MOCK");
-		root.addAppender(mockAppender);
-
-		Mockito.doNothing().when(packetArchiver).archivePacket(ArgumentMatchers.any());
-
-		Mockito.when(
-				registrationStatusService.getByStatus(RegistrationStatusCode.PACKET_UPLOADED_TO_FILESYSTEM.toString()))
-				.thenReturn(list);
-
-		Mockito.doNothing().when(adapter).unpackPacket(any(String.class));
-
-		Mockito.when(adapter.getPacket(any(String.class))).thenReturn(stream);
-
-		PacketDecryptionFailureException exception = new PacketDecryptionFailureException(PlatformErrorMessages.RPR_PDJ_PACKET_DECRYPTION_FAILURE.getMessage(),
-				new IOException());
-
-		Mockito.when(decryptor.decrypt(any(InputStream.class), any(String.class))).thenThrow(exception);
-
-		RepeatStatus status = packetDecryptorTasklet.execute(stepContribution, chunkContext);
-		Assert.assertEquals(RepeatStatus.FINISHED, status);
-		verify(mockAppender).doAppend(argThat(new ArgumentMatcher<ILoggingEvent>() {
-			@Override
-			public boolean matches(final ILoggingEvent argument) {
-				return ((ILoggingEvent) argument).getFormattedMessage()
-						.contains(PlatformErrorMessages.RPR_PDJ_PACKET_DECRYPTION_FAILURE.getMessage());
-			}
-		}));
-	}
-
-	/**
-	 * No files to be decrypted test.
-	 *
-	 * @throws Exception
-	 *             the exception
-	 */
-	@SuppressWarnings("unchecked")
-	@Test
-	public void noFilesToBeDecryptedTest() throws Exception {
-
-		ch.qos.logback.classic.Logger root = (ch.qos.logback.classic.Logger) LoggerFactory
-				.getLogger(ch.qos.logback.classic.Logger.ROOT_LOGGER_NAME);
-		final Appender<ILoggingEvent> mockAppender = mock(Appender.class);
-		when(mockAppender.getName()).thenReturn("MOCK");
-		root.addAppender(mockAppender);
-
-		Mockito.doNothing().when(packetArchiver).archivePacket(ArgumentMatchers.any());
-
-		Mockito.when(
-				registrationStatusService.getByStatus(RegistrationStatusCode.PACKET_UPLOADED_TO_FILESYSTEM.toString()))
-				.thenReturn(list);
-
-		RepeatStatus status = packetDecryptorTasklet.execute(stepContribution, chunkContext);
-		Assert.assertEquals(RepeatStatus.FINISHED, status);
-		verify(mockAppender).doAppend(argThat(new ArgumentMatcher<ILoggingEvent>() {
-			@Override
-			public boolean matches(final ILoggingEvent argument) {
-				return ((ILoggingEvent) argument).getFormattedMessage()
-						.contains("There are currently no files to be decrypted");
-			}
-		}));
-	}
-
-	/**
-	 * Status update exception test.
-	 *
-	 * @throws Exception
-	 *             the exception
-	 */
-	@SuppressWarnings("unchecked")
-	@Test
-	public void StatusUpdateExceptionTest() throws Exception {
-		list.add(dto);
-
-		ch.qos.logback.classic.Logger root = (ch.qos.logback.classic.Logger) LoggerFactory
-				.getLogger(ch.qos.logback.classic.Logger.ROOT_LOGGER_NAME);
-		final Appender<ILoggingEvent> mockAppender = mock(Appender.class);
-		when(mockAppender.getName()).thenReturn("MOCK");
-		root.addAppender(mockAppender);
-
-		Mockito.doNothing().when(packetArchiver).archivePacket(ArgumentMatchers.any());
-
-		Mockito.when(
-				registrationStatusService.getByStatus(RegistrationStatusCode.PACKET_UPLOADED_TO_FILESYSTEM.toString()))
-				.thenReturn(list);
-
-		Mockito.doNothing().when(adapter).unpackPacket(any(String.class));
-
-		Mockito.when(adapter.getPacket(any(String.class))).thenReturn(stream);
-
-		Mockito.when(decryptor.decrypt(any(InputStream.class), any(String.class))).thenReturn(stream);
-
-		Mockito.doThrow(TablenotAccessibleException.class).when(registrationStatusService)
-				.updateRegistrationStatus(any(InternalRegistrationStatusDto.class));
-
-		RepeatStatus status = packetDecryptorTasklet.execute(stepContribution, chunkContext);
-		Assert.assertEquals(RepeatStatus.FINISHED, status);
-		verify(mockAppender).doAppend(argThat(new ArgumentMatcher<ILoggingEvent>() {
-			@Override
-			public boolean matches(final ILoggingEvent argument) {
-				return ((ILoggingEvent) argument).getFormattedMessage()
-						.contains("The Registration Status table is not accessible");
-			}
-		}));
-	}
-
-	/**
-	 * Gets the by satus exception test.
-	 *
-	 * @return the by satus exception test
-	 * @throws Exception
-	 *             the exception
-	 */
-	@SuppressWarnings("unchecked")
-	@Test
-	public void getBySatusExceptionTest() throws Exception {
-
-		ch.qos.logback.classic.Logger root = (ch.qos.logback.classic.Logger) LoggerFactory
-				.getLogger(ch.qos.logback.classic.Logger.ROOT_LOGGER_NAME);
-		final Appender<ILoggingEvent> mockAppender = mock(Appender.class);
-		when(mockAppender.getName()).thenReturn("MOCK");
-		root.addAppender(mockAppender);
-		Mockito.doNothing().when(packetArchiver).archivePacket(ArgumentMatchers.any());
-
-		Mockito.doThrow(TablenotAccessibleException.class).when(registrationStatusService)
-				.getByStatus(any(String.class));
-
-		RepeatStatus status = packetDecryptorTasklet.execute(stepContribution, chunkContext);
-		Assert.assertEquals(RepeatStatus.FINISHED, status);
-		verify(mockAppender).doAppend(argThat(new ArgumentMatcher<ILoggingEvent>() {
-			@Override
-			public boolean matches(final ILoggingEvent argument) {
-				return ((ILoggingEvent) argument).getFormattedMessage()
-						.contains("The Registration Status table is not accessible");
-			}
-		}));
-	}
-
-	/**
-	 * IO exception test.
-	 *
-	 * @throws Exception
-	 *             the exception
-	 */
-	@SuppressWarnings("unchecked")
-	@Test
-	public void IOExceptionTest() throws Exception {
-
-		byte[] by = new byte[2];
-		by[0] = 1;
-		by[1] = 2;
-		InputStream stream = new ByteArrayInputStream(by);
-		list.add(dto);
-		ch.qos.logback.classic.Logger root = (ch.qos.logback.classic.Logger) LoggerFactory
-				.getLogger(ch.qos.logback.classic.Logger.ROOT_LOGGER_NAME);
-		final Appender<ILoggingEvent> mockAppender = mock(Appender.class);
-		when(mockAppender.getName()).thenReturn("MOCK");
-		root.addAppender(mockAppender);
-
-		Mockito.doNothing().when(packetArchiver).archivePacket(ArgumentMatchers.any());
-
-		Mockito.when(
-				registrationStatusService.getByStatus(RegistrationStatusCode.PACKET_UPLOADED_TO_FILESYSTEM.toString()))
-				.thenReturn(list);
-
-		Mockito.when(adapter.getPacket(any(String.class))).thenReturn(stream);
-		Mockito.when(decryptor.decrypt(any(InputStream.class), any(String.class))).thenReturn(stream);
-		Mockito.doThrow(IOException.class).when(adapter).unpackPacket(any(String.class));
-
-		RepeatStatus status = packetDecryptorTasklet.execute(stepContribution, chunkContext);
-		Assert.assertEquals(RepeatStatus.FINISHED, status);
-		verify(mockAppender).doAppend(argThat(new ArgumentMatcher<ILoggingEvent>() {
-			@Override
-			public boolean matches(final ILoggingEvent argument) {
-				return ((ILoggingEvent) argument).getFormattedMessage()
-						.contains("The DFS Path set by the System is not accessible");
-			}
-		}));
-	}
-
-}
->>>>>>> 11986b7c
+}