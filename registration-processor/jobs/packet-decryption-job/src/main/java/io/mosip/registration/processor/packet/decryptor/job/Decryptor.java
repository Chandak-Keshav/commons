<<<<<<< HEAD
package io.mosip.registration.processor.packet.decryptor.job;

import static java.util.Arrays.copyOfRange;

import java.io.ByteArrayInputStream;
import java.io.File;
import java.io.FileInputStream;
import java.io.IOException;
import java.io.InputStream;

import org.apache.commons.io.IOUtils;
import org.springframework.beans.factory.annotation.Autowired;
import org.springframework.beans.factory.annotation.Value;
import org.springframework.stereotype.Component;

import io.mosip.kernel.core.security.constants.MosipSecurityMethod;
import io.mosip.kernel.core.security.decryption.MosipDecryptor;
import io.mosip.kernel.core.security.exception.MosipInvalidDataException;
import io.mosip.kernel.core.security.exception.MosipInvalidKeyException;
import io.mosip.registration.processor.auditmanager.code.EventId;
import io.mosip.registration.processor.auditmanager.code.EventName;
import io.mosip.registration.processor.auditmanager.code.EventType;
import io.mosip.registration.processor.auditmanager.requestbuilder.ClientAuditRequestBuilder;

import io.mosip.registration.processor.packet.decryptor.job.exception.PacketDecryptionFailureException;
import io.mosip.registration.processor.packet.decryptor.job.exception.constant.PacketDecryptionFailureExceptionConstant;

/**
 * Decryptor class for packet decryption.
 *
 * @author Jyoti Prakash Nayak
 */
@Component
public class Decryptor {

	/** The session key. */
	private byte[] sessionKey;

	/** The encrypted data. */
	private byte[] encryptedData;
    /** The private key. */
	@Value("${registration.processor.private.key.location}")
	private String privateKey;

	/** The event id. */
	private String eventId = "";

	/** The event name. */
	private String eventName = "";

	/** The event type. */
	private String eventType = "";

	/** The description. */
	private String description = "";

	/** The core audit request builder. */
	@Autowired
	ClientAuditRequestBuilder clientAuditRequestBuilder;

	/**
	 * random method for decryption.
	 *
	 * @param encryptedPacket the encrypted packet
	 * @param registrationId the registration id
	 * @return decrypted packet data in InputStream
	 * @throws PacketDecryptionFailureException the packet decryption failure exception
	 */
	public InputStream decrypt(InputStream encryptedPacket, String registrationId)
			throws PacketDecryptionFailureException {

		InputStream outstream = null;
		boolean isTransactionSuccessful = false;
		try {

			byte[] in = IOUtils.toByteArray(encryptedPacket);

			splitKeyEncryptedData(in);

			byte[] aeskey = MosipDecryptor.asymmetricPrivateDecrypt(readPrivatekey(registrationId), sessionKey,
					MosipSecurityMethod.RSA_WITH_PKCS1PADDING);

			byte[] aesDecryptedData = MosipDecryptor.symmetricDecrypt(aeskey, encryptedData,
					MosipSecurityMethod.AES_WITH_CBC_AND_PKCS7PADDING);

			outstream = new ByteArrayInputStream(aesDecryptedData);
			isTransactionSuccessful=true;
		} catch (IOException | MosipInvalidDataException | MosipInvalidKeyException e) {

			throw new PacketDecryptionFailureException(
					PacketDecryptionFailureExceptionConstant.MOSIP_PACKET_DECRYPTION_FAILURE_ERROR_CODE.getErrorCode(),
					PacketDecryptionFailureExceptionConstant.MOSIP_PACKET_DECRYPTION_FAILURE_ERROR_CODE
					.getErrorMessage(),
					e);
		} finally {

			eventId = isTransactionSuccessful ? EventId.RPR_401.toString() : EventId.RPR_405.toString();
			eventName=	eventId.equalsIgnoreCase(EventId.RPR_401.toString()) ? EventName.GET.toString() : EventName.EXCEPTION.toString();
			eventType=	eventId.equalsIgnoreCase(EventId.RPR_401.toString()) ? EventType.BUSINESS.toString() : EventType.SYSTEM.toString();
			description = isTransactionSuccessful ? "Decryption of packet completed successfully for registration Id :"+registrationId : "Decryption of packet failured for registration Id: "+registrationId;
			clientAuditRequestBuilder.createAuditRequestBuilder(description, eventId, eventName, eventType,registrationId);

		}
		return outstream;
	}

	/**
	 * Method to read private key from private key file.
	 *
	 * @param registrationId            registarion id of the packet
	 * @return private key
	 * @throws PacketDecryptionFailureException the packet decryption failure exception
	 */
	private byte[] readPrivatekey(String registrationId) throws PacketDecryptionFailureException {
		FileInputStream fileInputStream = null;
		byte[] rprivateKey = null;
		boolean isTransactionSuccessful = false;
		try {
			fileInputStream = new FileInputStream(new File(privateKey + registrationId + "/private.key"));
			rprivateKey = IOUtils.toByteArray(fileInputStream);
			isTransactionSuccessful=true;
		} catch (IOException e) {
			throw new PacketDecryptionFailureException(
					PacketDecryptionFailureExceptionConstant.MOSIP_PACKET_DECRYPTION_FAILURE_ERROR_CODE.getErrorCode(),
					PacketDecryptionFailureExceptionConstant.MOSIP_PACKET_DECRYPTION_FAILURE_ERROR_CODE
					.getErrorMessage(),
					e);
		}finally {

			eventId = isTransactionSuccessful ? EventId.RPR_401.toString() : EventId.RPR_405.toString();
			eventName=	eventId.equalsIgnoreCase(EventId.RPR_401.toString()) ? EventName.GET.toString() : EventName.EXCEPTION.toString();
			eventType=	eventId.equalsIgnoreCase(EventId.RPR_401.toString()) ? EventType.BUSINESS.toString() : EventType.SYSTEM.toString();
			description = isTransactionSuccessful ? "Read private key from private key file success for registration Id :"+registrationId : "Read private key from private key file failured for registration Id: "+registrationId;
			clientAuditRequestBuilder.createAuditRequestBuilder(description, eventId, eventName, eventType,registrationId);
		}

		return rprivateKey;
	}

	/**
	 * Method to separate encrypted data and encrypted AES session key in encrypted
	 * packet.
	 *
	 * @param encryptedDataWithKey            encrypted packet containing encrypted data and encrypted AES
	 *            session key
	 */
	private void splitKeyEncryptedData(final byte[] encryptedDataWithKey) {
		// Split the Key and Encrypted Data
		String keySplitter = "#KEY_SPLITTER#";
		int keyDemiliterIndex = 0;
		final int cipherKeyandDataLength = encryptedDataWithKey.length;
		final int keySplitterLength = keySplitter.length();

		final byte keySplitterFirstByte = keySplitter.getBytes()[0];
		for (; keyDemiliterIndex < cipherKeyandDataLength; keyDemiliterIndex++) {
			if (encryptedDataWithKey[keyDemiliterIndex] == keySplitterFirstByte) {
				final String keySplit = new String(
						copyOfRange(encryptedDataWithKey, keyDemiliterIndex, keyDemiliterIndex + keySplitterLength));
				if (keySplitter.equals(keySplit)) {
					break;
				}
			}
		}

		sessionKey = copyOfRange(encryptedDataWithKey, 0, keyDemiliterIndex);
		encryptedData = copyOfRange(encryptedDataWithKey, keyDemiliterIndex + keySplitterLength,
				cipherKeyandDataLength);

	}
=======
package io.mosip.registration.processor.packet.decryptor.job;

import static java.util.Arrays.copyOfRange;

import java.io.ByteArrayInputStream;
import java.io.File;
import java.io.FileInputStream;
import java.io.IOException;
import java.io.InputStream;

import org.apache.commons.io.IOUtils;
import org.springframework.beans.factory.annotation.Autowired;
import org.springframework.beans.factory.annotation.Value;
import org.springframework.stereotype.Component;

import io.mosip.kernel.core.security.constants.MosipSecurityMethod;
import io.mosip.kernel.core.security.decryption.MosipDecryptor;
import io.mosip.kernel.core.security.exception.MosipInvalidDataException;
import io.mosip.kernel.core.security.exception.MosipInvalidKeyException;
import io.mosip.registration.processor.core.builder.CoreAuditRequestBuilder;
import io.mosip.registration.processor.core.constant.EventId;
import io.mosip.registration.processor.core.constant.EventName;
import io.mosip.registration.processor.core.constant.EventType;
import io.mosip.registration.processor.core.exception.util.PlatformErrorMessages;
import io.mosip.registration.processor.packet.decryptor.job.exception.PacketDecryptionFailureException;

/**
 * Decryptor class for packet decryption.
 *
 * @author Jyoti Prakash Nayak
 */
@Component
public class Decryptor {

	/** The session key. */
	private byte[] sessionKey;

	/** The encrypted data. */
	private byte[] encryptedData;
    /** The private key. */
	@Value("${registration.processor.private.key.location}")
	private String privateKey;

	/** The event id. */
	private String eventId = "";

	/** The event name. */
	private String eventName = "";

	/** The event type. */
	private String eventType = "";

	/** The description. */
	private String description = "";

	/** The core audit request builder. */
	@Autowired
	CoreAuditRequestBuilder coreAuditRequestBuilder;

	/**
	 * random method for decryption.
	 *
	 * @param encryptedPacket the encrypted packet
	 * @param registrationId the registration id
	 * @return decrypted packet data in InputStream
	 * @throws PacketDecryptionFailureException the packet decryption failure exception
	 */
	public InputStream decrypt(InputStream encryptedPacket, String registrationId)
			throws PacketDecryptionFailureException {

		InputStream outstream = null;
		boolean isTransactionSuccessful = false;
		try {

			byte[] in = IOUtils.toByteArray(encryptedPacket);

			splitKeyEncryptedData(in);

			byte[] aeskey = MosipDecryptor.asymmetricPrivateDecrypt(readPrivatekey(registrationId), sessionKey,
					MosipSecurityMethod.RSA_WITH_PKCS1PADDING);

			byte[] aesDecryptedData = MosipDecryptor.symmetricDecrypt(aeskey, encryptedData,
					MosipSecurityMethod.AES_WITH_CBC_AND_PKCS7PADDING);

			outstream = new ByteArrayInputStream(aesDecryptedData);
			isTransactionSuccessful=true;
		} catch (IOException | MosipInvalidDataException | MosipInvalidKeyException e) {
			throw new PacketDecryptionFailureException(PlatformErrorMessages.RPR_PDJ_PACKET_DECRYPTION_FAILURE.getMessage(),
					e);
		} finally {

			eventId = isTransactionSuccessful ? EventId.RPR_401.toString() : EventId.RPR_405.toString();
			eventName=	eventId.equalsIgnoreCase(EventId.RPR_401.toString()) ? EventName.GET.toString() : EventName.EXCEPTION.toString();
			eventType=	eventId.equalsIgnoreCase(EventId.RPR_401.toString()) ? EventType.BUSINESS.toString() : EventType.SYSTEM.toString();
			description = isTransactionSuccessful ? "Decryption of packet completed successfully for registration Id :"+registrationId : "Decryption of packet failured for registration Id: "+registrationId;
			coreAuditRequestBuilder.createAuditRequestBuilder(description, eventId, eventName, eventType,registrationId);

		}
		return outstream;
	}

	/**
	 * Method to read private key from private key file.
	 *
	 * @param registrationId            registarion id of the packet
	 * @return private key
	 * @throws PacketDecryptionFailureException the packet decryption failure exception
	 */
	private byte[] readPrivatekey(String registrationId) throws PacketDecryptionFailureException {
		FileInputStream fileInputStream = null;
		byte[] rprivateKey = null;
		boolean isTransactionSuccessful = false;
		try {
			fileInputStream = new FileInputStream(new File(privateKey + registrationId + "/private.key"));
			rprivateKey = IOUtils.toByteArray(fileInputStream);
			isTransactionSuccessful=true;
		} catch (IOException e) {
			throw new PacketDecryptionFailureException(PlatformErrorMessages.RPR_PDJ_PACKET_DECRYPTION_FAILURE.getMessage(),
					e);
		}finally {

			eventId = isTransactionSuccessful ? EventId.RPR_401.toString() : EventId.RPR_405.toString();
			eventName=	eventId.equalsIgnoreCase(EventId.RPR_401.toString()) ? EventName.GET.toString() : EventName.EXCEPTION.toString();
			eventType=	eventId.equalsIgnoreCase(EventId.RPR_401.toString()) ? EventType.BUSINESS.toString() : EventType.SYSTEM.toString();
			description = isTransactionSuccessful ? "Read private key from private key file success for registration Id :"+registrationId : "Read private key from private key file failured for registration Id: "+registrationId;
			coreAuditRequestBuilder.createAuditRequestBuilder(description, eventId, eventName, eventType,registrationId);
		}

		return rprivateKey;
	}

	/**
	 * Method to separate encrypted data and encrypted AES session key in encrypted
	 * packet.
	 *
	 * @param encryptedDataWithKey            encrypted packet containing encrypted data and encrypted AES
	 *            session key
	 */
	private void splitKeyEncryptedData(final byte[] encryptedDataWithKey) {
		// Split the Key and Encrypted Data
		String keySplitter = "#KEY_SPLITTER#";
		int keyDemiliterIndex = 0;
		final int cipherKeyandDataLength = encryptedDataWithKey.length;
		final int keySplitterLength = keySplitter.length();

		final byte keySplitterFirstByte = keySplitter.getBytes()[0];
		for (; keyDemiliterIndex < cipherKeyandDataLength; keyDemiliterIndex++) {
			if (encryptedDataWithKey[keyDemiliterIndex] == keySplitterFirstByte) {
				final String keySplit = new String(
						copyOfRange(encryptedDataWithKey, keyDemiliterIndex, keyDemiliterIndex + keySplitterLength));
				if (keySplitter.equals(keySplit)) {
					break;
				}
			}
		}

		sessionKey = copyOfRange(encryptedDataWithKey, 0, keyDemiliterIndex);
		encryptedData = copyOfRange(encryptedDataWithKey, keyDemiliterIndex + keySplitterLength,
				cipherKeyandDataLength);

	}
>>>>>>> 11986b7c
}<|MERGE_RESOLUTION|>--- conflicted
+++ resolved
@@ -1,4 +1,3 @@
-<<<<<<< HEAD
 package io.mosip.registration.processor.packet.decryptor.job;
 
 import static java.util.Arrays.copyOfRange;
@@ -18,14 +17,13 @@
 import io.mosip.kernel.core.security.decryption.MosipDecryptor;
 import io.mosip.kernel.core.security.exception.MosipInvalidDataException;
 import io.mosip.kernel.core.security.exception.MosipInvalidKeyException;
-import io.mosip.registration.processor.auditmanager.code.EventId;
-import io.mosip.registration.processor.auditmanager.code.EventName;
-import io.mosip.registration.processor.auditmanager.code.EventType;
+import io.mosip.registration.processor.packet.decryptor.job.exception.PacketDecryptionFailureException;
 import io.mosip.registration.processor.auditmanager.requestbuilder.ClientAuditRequestBuilder;
-
+import io.mosip.registration.processor.core.constant.EventId;
+import io.mosip.registration.processor.core.constant.EventName;
+import io.mosip.registration.processor.core.constant.EventType;
+import io.mosip.registration.processor.core.exception.util.PlatformErrorMessages;
 import io.mosip.registration.processor.packet.decryptor.job.exception.PacketDecryptionFailureException;
-import io.mosip.registration.processor.packet.decryptor.job.exception.constant.PacketDecryptionFailureExceptionConstant;
-
 /**
  * Decryptor class for packet decryption.
  *
@@ -87,11 +85,7 @@
 			outstream = new ByteArrayInputStream(aesDecryptedData);
 			isTransactionSuccessful=true;
 		} catch (IOException | MosipInvalidDataException | MosipInvalidKeyException e) {
-
-			throw new PacketDecryptionFailureException(
-					PacketDecryptionFailureExceptionConstant.MOSIP_PACKET_DECRYPTION_FAILURE_ERROR_CODE.getErrorCode(),
-					PacketDecryptionFailureExceptionConstant.MOSIP_PACKET_DECRYPTION_FAILURE_ERROR_CODE
-					.getErrorMessage(),
+			throw new PacketDecryptionFailureException(PlatformErrorMessages.RPR_PDJ_PACKET_DECRYPTION_FAILURE.getMessage(),
 					e);
 		} finally {
 
@@ -121,10 +115,7 @@
 			rprivateKey = IOUtils.toByteArray(fileInputStream);
 			isTransactionSuccessful=true;
 		} catch (IOException e) {
-			throw new PacketDecryptionFailureException(
-					PacketDecryptionFailureExceptionConstant.MOSIP_PACKET_DECRYPTION_FAILURE_ERROR_CODE.getErrorCode(),
-					PacketDecryptionFailureExceptionConstant.MOSIP_PACKET_DECRYPTION_FAILURE_ERROR_CODE
-					.getErrorMessage(),
+			throw new PacketDecryptionFailureException(PlatformErrorMessages.RPR_PDJ_PACKET_DECRYPTION_FAILURE.getMessage(),
 					e);
 		}finally {
 
@@ -168,167 +159,4 @@
 				cipherKeyandDataLength);
 
 	}
-=======
-package io.mosip.registration.processor.packet.decryptor.job;
-
-import static java.util.Arrays.copyOfRange;
-
-import java.io.ByteArrayInputStream;
-import java.io.File;
-import java.io.FileInputStream;
-import java.io.IOException;
-import java.io.InputStream;
-
-import org.apache.commons.io.IOUtils;
-import org.springframework.beans.factory.annotation.Autowired;
-import org.springframework.beans.factory.annotation.Value;
-import org.springframework.stereotype.Component;
-
-import io.mosip.kernel.core.security.constants.MosipSecurityMethod;
-import io.mosip.kernel.core.security.decryption.MosipDecryptor;
-import io.mosip.kernel.core.security.exception.MosipInvalidDataException;
-import io.mosip.kernel.core.security.exception.MosipInvalidKeyException;
-import io.mosip.registration.processor.core.builder.CoreAuditRequestBuilder;
-import io.mosip.registration.processor.core.constant.EventId;
-import io.mosip.registration.processor.core.constant.EventName;
-import io.mosip.registration.processor.core.constant.EventType;
-import io.mosip.registration.processor.core.exception.util.PlatformErrorMessages;
-import io.mosip.registration.processor.packet.decryptor.job.exception.PacketDecryptionFailureException;
-
-/**
- * Decryptor class for packet decryption.
- *
- * @author Jyoti Prakash Nayak
- */
-@Component
-public class Decryptor {
-
-	/** The session key. */
-	private byte[] sessionKey;
-
-	/** The encrypted data. */
-	private byte[] encryptedData;
-    /** The private key. */
-	@Value("${registration.processor.private.key.location}")
-	private String privateKey;
-
-	/** The event id. */
-	private String eventId = "";
-
-	/** The event name. */
-	private String eventName = "";
-
-	/** The event type. */
-	private String eventType = "";
-
-	/** The description. */
-	private String description = "";
-
-	/** The core audit request builder. */
-	@Autowired
-	CoreAuditRequestBuilder coreAuditRequestBuilder;
-
-	/**
-	 * random method for decryption.
-	 *
-	 * @param encryptedPacket the encrypted packet
-	 * @param registrationId the registration id
-	 * @return decrypted packet data in InputStream
-	 * @throws PacketDecryptionFailureException the packet decryption failure exception
-	 */
-	public InputStream decrypt(InputStream encryptedPacket, String registrationId)
-			throws PacketDecryptionFailureException {
-
-		InputStream outstream = null;
-		boolean isTransactionSuccessful = false;
-		try {
-
-			byte[] in = IOUtils.toByteArray(encryptedPacket);
-
-			splitKeyEncryptedData(in);
-
-			byte[] aeskey = MosipDecryptor.asymmetricPrivateDecrypt(readPrivatekey(registrationId), sessionKey,
-					MosipSecurityMethod.RSA_WITH_PKCS1PADDING);
-
-			byte[] aesDecryptedData = MosipDecryptor.symmetricDecrypt(aeskey, encryptedData,
-					MosipSecurityMethod.AES_WITH_CBC_AND_PKCS7PADDING);
-
-			outstream = new ByteArrayInputStream(aesDecryptedData);
-			isTransactionSuccessful=true;
-		} catch (IOException | MosipInvalidDataException | MosipInvalidKeyException e) {
-			throw new PacketDecryptionFailureException(PlatformErrorMessages.RPR_PDJ_PACKET_DECRYPTION_FAILURE.getMessage(),
-					e);
-		} finally {
-
-			eventId = isTransactionSuccessful ? EventId.RPR_401.toString() : EventId.RPR_405.toString();
-			eventName=	eventId.equalsIgnoreCase(EventId.RPR_401.toString()) ? EventName.GET.toString() : EventName.EXCEPTION.toString();
-			eventType=	eventId.equalsIgnoreCase(EventId.RPR_401.toString()) ? EventType.BUSINESS.toString() : EventType.SYSTEM.toString();
-			description = isTransactionSuccessful ? "Decryption of packet completed successfully for registration Id :"+registrationId : "Decryption of packet failured for registration Id: "+registrationId;
-			coreAuditRequestBuilder.createAuditRequestBuilder(description, eventId, eventName, eventType,registrationId);
-
-		}
-		return outstream;
-	}
-
-	/**
-	 * Method to read private key from private key file.
-	 *
-	 * @param registrationId            registarion id of the packet
-	 * @return private key
-	 * @throws PacketDecryptionFailureException the packet decryption failure exception
-	 */
-	private byte[] readPrivatekey(String registrationId) throws PacketDecryptionFailureException {
-		FileInputStream fileInputStream = null;
-		byte[] rprivateKey = null;
-		boolean isTransactionSuccessful = false;
-		try {
-			fileInputStream = new FileInputStream(new File(privateKey + registrationId + "/private.key"));
-			rprivateKey = IOUtils.toByteArray(fileInputStream);
-			isTransactionSuccessful=true;
-		} catch (IOException e) {
-			throw new PacketDecryptionFailureException(PlatformErrorMessages.RPR_PDJ_PACKET_DECRYPTION_FAILURE.getMessage(),
-					e);
-		}finally {
-
-			eventId = isTransactionSuccessful ? EventId.RPR_401.toString() : EventId.RPR_405.toString();
-			eventName=	eventId.equalsIgnoreCase(EventId.RPR_401.toString()) ? EventName.GET.toString() : EventName.EXCEPTION.toString();
-			eventType=	eventId.equalsIgnoreCase(EventId.RPR_401.toString()) ? EventType.BUSINESS.toString() : EventType.SYSTEM.toString();
-			description = isTransactionSuccessful ? "Read private key from private key file success for registration Id :"+registrationId : "Read private key from private key file failured for registration Id: "+registrationId;
-			coreAuditRequestBuilder.createAuditRequestBuilder(description, eventId, eventName, eventType,registrationId);
-		}
-
-		return rprivateKey;
-	}
-
-	/**
-	 * Method to separate encrypted data and encrypted AES session key in encrypted
-	 * packet.
-	 *
-	 * @param encryptedDataWithKey            encrypted packet containing encrypted data and encrypted AES
-	 *            session key
-	 */
-	private void splitKeyEncryptedData(final byte[] encryptedDataWithKey) {
-		// Split the Key and Encrypted Data
-		String keySplitter = "#KEY_SPLITTER#";
-		int keyDemiliterIndex = 0;
-		final int cipherKeyandDataLength = encryptedDataWithKey.length;
-		final int keySplitterLength = keySplitter.length();
-
-		final byte keySplitterFirstByte = keySplitter.getBytes()[0];
-		for (; keyDemiliterIndex < cipherKeyandDataLength; keyDemiliterIndex++) {
-			if (encryptedDataWithKey[keyDemiliterIndex] == keySplitterFirstByte) {
-				final String keySplit = new String(
-						copyOfRange(encryptedDataWithKey, keyDemiliterIndex, keyDemiliterIndex + keySplitterLength));
-				if (keySplitter.equals(keySplit)) {
-					break;
-				}
-			}
-		}
-
-		sessionKey = copyOfRange(encryptedDataWithKey, 0, keyDemiliterIndex);
-		encryptedData = copyOfRange(encryptedDataWithKey, keyDemiliterIndex + keySplitterLength,
-				cipherKeyandDataLength);
-
-	}
->>>>>>> 11986b7c
 }