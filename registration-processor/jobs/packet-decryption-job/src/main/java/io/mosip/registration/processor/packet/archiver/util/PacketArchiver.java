--- conflicted
+++ resolved
@@ -1,136 +1,8 @@
-<<<<<<< HEAD
 package io.mosip.registration.processor.packet.archiver.util;
 
 import java.io.IOException;
 import java.io.InputStream;
 import java.time.LocalDateTime;
-import java.time.OffsetDateTime;
-
-import org.springframework.beans.factory.annotation.Autowired;
-import org.springframework.stereotype.Component;
-
-import io.mosip.kernel.auditmanager.builder.AuditRequestBuilder;
-import io.mosip.kernel.auditmanager.request.AuditRequestDto;
-import io.mosip.kernel.core.spi.auditmanager.AuditHandler;
-import io.mosip.registration.processor.core.spi.filesystem.adapter.FileSystemAdapter;
-import io.mosip.registration.processor.core.spi.filesystem.manager.FileManager;
-import io.mosip.registration.processor.filesystem.ceph.adapter.impl.FilesystemCephAdapterImpl;
-import io.mosip.registration.processor.packet.archiver.util.exception.PacketNotFoundException;
-import io.mosip.registration.processor.packet.archiver.util.exception.UnableToAccessPathException;
-import io.mosip.registration.processor.packet.archiver.util.exception.constant.PacketNotFoundExceptionConstant;
-import io.mosip.registration.processor.packet.archiver.util.exception.constant.UnableToAccessPathExceptionConstant;
-import io.mosip.registration.processor.packet.manager.dto.DirectoryPathDto;
-import io.mosip.registration.processor.status.code.AuditLogTempConstant;
-
-/**
- * The Class PacketArchiver.
- * 
- * @author M1039285
- */
-@Component
-public class PacketArchiver {
-
-	/** The audit request builder. */
-	@Autowired
-	private AuditRequestBuilder auditRequestBuilder;
-
-	/** The audit handler. */
-	@Autowired
-	private AuditHandler<AuditRequestDto> auditHandler;
-
-	/** The filesystem ceph adapter impl. */
-	private FileSystemAdapter<InputStream, Boolean> filesystemCephAdapterImpl = new FilesystemCephAdapterImpl();
-
-	/** The filemanager. */
-	@Autowired
-	protected FileManager<DirectoryPathDto, InputStream> filemanager;
-
-	/**
-	 * Archive packet.
-	 *
-	 * @param registrationId
-	 *            the registration id
-	 * @throws IOException
-	 *             Signals that an I/O exception has occurred.
-	 * @throws UnableToAccessPathException
-	 *             the unable to access path exception
-	 * @throws PacketNotFoundException
-	 *             the packet not found exception
-	 */
-	public void archivePacket(String registrationId)
-			throws IOException, UnableToAccessPathException, PacketNotFoundException {
-		String description = "failure";
-
-		InputStream encryptedpacket = filesystemCephAdapterImpl.getPacket(registrationId);
-
-		if (encryptedpacket != null) {
-			try {
-				filemanager.put(registrationId, encryptedpacket, DirectoryPathDto.ARCHIVE_LOCATION);
-				description = "description--The file is successfully copied to VM";
-			} catch (IOException e) {
-				description = "description--Unable to access the File path";
-				throw new UnableToAccessPathException(
-						UnableToAccessPathExceptionConstant.UNABLE_TO_ACCESS_PATH_ERROR_CODE.getErrorCode(),
-						UnableToAccessPathExceptionConstant.UNABLE_TO_ACCESS_PATH_ERROR_CODE.getErrorMessage(),
-						e.getCause());
-
-			} finally {
-				createAuditRequestBuilder(AuditLogTempConstant.APPLICATION_ID.toString(),
-						AuditLogTempConstant.APPLICATION_NAME.toString(), description,
-						AuditLogTempConstant.EVENT_ID.toString(), AuditLogTempConstant.EVENT_TYPE.toString(),
-						AuditLogTempConstant.EVENT_TYPE.toString());
-			}
-		} else {
-			description = "description--Packet not found in DFS";
-			createAuditRequestBuilder(AuditLogTempConstant.APPLICATION_ID.toString(),
-					AuditLogTempConstant.APPLICATION_NAME.toString(), description,
-					AuditLogTempConstant.EVENT_ID.toString(), AuditLogTempConstant.EVENT_TYPE.toString(),
-					AuditLogTempConstant.EVENT_TYPE.toString());
-			throw new PacketNotFoundException(PacketNotFoundExceptionConstant.PACKET_NOT_FOUND_ERROR.getErrorCode(),
-					PacketNotFoundExceptionConstant.PACKET_NOT_FOUND_ERROR.getErrorMessage());
-		}
-
-	}
-
-	/**
-	 * Creates the audit request builder.
-	 *
-	 * @param applicationId
-	 *            the application id
-	 * @param applicationName
-	 *            the application name
-	 * @param description
-	 *            the description
-	 * @param eventId
-	 *            the event id
-	 * @param eventName
-	 *            the event name
-	 * @param eventType
-	 *            the event type
-	 */
-	public void createAuditRequestBuilder(String applicationId, String applicationName, String description,
-			String eventId, String eventName, String eventType) {
-		auditRequestBuilder.setActionTimeStamp(LocalDateTime.now()).setApplicationId(applicationId)
-				.setApplicationName(applicationName).setCreatedBy(AuditLogTempConstant.CREATED_BY.toString())
-				.setDescription(description).setEventId(eventId).setEventName(eventName).setEventType(eventType)
-				.setHostIp(AuditLogTempConstant.HOST_IP.toString())
-				.setHostName(AuditLogTempConstant.HOST_NAME.toString()).setId(AuditLogTempConstant.ID.toString())
-				.setIdType(AuditLogTempConstant.ID_TYPE.toString())
-				.setModuleId(AuditLogTempConstant.MODULE_ID.toString())
-				.setModuleName(AuditLogTempConstant.MODULE_NAME.toString())
-				.setSessionUserId(AuditLogTempConstant.SESSION_USER_ID.toString())
-				.setSessionUserName(AuditLogTempConstant.SESSION_USER_NAME.toString());
-
-		AuditRequestDto auditRequestDto = auditRequestBuilder.build();
-		auditHandler.writeAudit(auditRequestDto);
-	}
-
-}
-=======
-package io.mosip.registration.processor.packet.archiver.util;
-
-import java.io.IOException;
-import java.io.InputStream;
 import java.time.OffsetDateTime;
 import java.util.Date;
 
@@ -227,5 +99,4 @@
 		}
 	}
 
-}
->>>>>>> 83be40f3
+}