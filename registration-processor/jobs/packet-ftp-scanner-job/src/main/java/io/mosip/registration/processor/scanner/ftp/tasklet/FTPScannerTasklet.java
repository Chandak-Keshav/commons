--- conflicted
+++ resolved
@@ -1,132 +1,3 @@
-<<<<<<< HEAD
-package io.mosip.registration.processor.scanner.ftp.tasklet;
-
-import java.io.File;
-import java.io.FileInputStream;
-import java.io.IOException;
-import java.io.InputStream;
-import java.nio.file.Files;
-import java.nio.file.Path;
-import java.nio.file.Paths;
-import java.util.regex.Pattern;
-import java.util.stream.Stream;
-import org.apache.commons.io.IOUtils;
-import org.slf4j.Logger;
-import org.slf4j.LoggerFactory;
-import org.springframework.batch.core.StepContribution;
-import org.springframework.batch.core.scope.context.ChunkContext;
-import org.springframework.batch.core.step.tasklet.Tasklet;
-import org.springframework.batch.repeat.RepeatStatus;
-import org.springframework.beans.factory.annotation.Autowired;
-import org.springframework.mock.web.MockMultipartFile;
-import org.springframework.stereotype.Component;
-import org.springframework.web.multipart.MultipartFile;
-
-import io.mosip.registration.processor.core.spi.filesystem.manager.FileManager;
-import io.mosip.registration.processor.packet.manager.dto.DirectoryPathDto;
-import io.mosip.registration.processor.packet.manager.exception.FileNotFoundInDestinationException;
-import io.mosip.registration.processor.packet.receiver.exception.DuplicateUploadRequestException;
-import io.mosip.registration.processor.packet.receiver.service.PacketReceiverService;
-import io.mosip.registration.processor.scanner.ftp.exception.FTPNotAccessibleException;
-
-@Component
-public class FTPScannerTasklet implements Tasklet {
-
-	private static final Logger LOGGER = LoggerFactory.getLogger(FTPScannerTasklet.class);
-
-	private static final String LOGDISPLAY = "{} - {}";
-
-	@Autowired
-	protected FileManager<DirectoryPathDto, InputStream> filemanager;
-
-	@Autowired
-	protected PacketReceiverService<MultipartFile, Boolean> packetHandlerService;
-
-	private static final String FTP_NOT_ACCESSIBLE = "The FTP Path set by the System is not accessible";
-	private static final String DUPLICATE_UPLOAD = "Duplicate file uploading to landing zone";
-
-	/**
-	 * Executes FTPScannerTasklet to move enrollment packet from the FTP zone to
-	 * Landing zone folder
-	 *
-	 * @param StepContribution
-	 *            arg0
-	 * @param ChunkContext
-	 *            arg1
-	 * @return RepeatStatus
-	 * @throws Exception
-	 *
-	 */
-	@Override
-	public RepeatStatus execute(StepContribution arg0, ChunkContext arg1) throws Exception {
-
-		String filepath = this.filemanager.getCurrentDirectory();
-		Stream<Path> paths = Files.walk(Paths.get(filepath));
-		paths.filter(Files::isRegularFile).forEach(filepathName -> {
-
-			File file = new File(filepathName.toString());
-			String pattern = Pattern.quote(System.getProperty("file.separator"));
-			String[] directory = filepathName.getParent().toString().split(pattern);
-			String childFolder = directory[directory.length - 1];
-			try {
-				FileInputStream input = new FileInputStream(file);
-				MultipartFile multipartFile = new MockMultipartFile("file", file.getName(), "mixed/multipart",
-						IOUtils.toByteArray(input));
-				packetHandlerService.storePacket(multipartFile);
-				input.close();
-				this.filemanager.cleanUpFile(DirectoryPathDto.FTP_ZONE, DirectoryPathDto.LANDING_ZONE,
-						filepathName.getFileName().toString().split("\\.")[0], childFolder);
-			} catch (FileNotFoundInDestinationException e) {
-				LOGGER.error(e.getErrorCode(), e.getErrorText(), e);
-			} catch (DuplicateUploadRequestException e) {
-				this.filemanager.cleanUpFile(DirectoryPathDto.FTP_ZONE, DirectoryPathDto.LANDING_ZONE,
-						filepathName.getFileName().toString().split("\\.")[0], childFolder);
-				LOGGER.error(LOGDISPLAY, DUPLICATE_UPLOAD, e);
-			} catch (IOException e) {
-				FTPNotAccessibleException ftpNotAccessibleException = new FTPNotAccessibleException(FTP_NOT_ACCESSIBLE,
-						e);
-				LOGGER.error(ftpNotAccessibleException.getErrorCode(), ftpNotAccessibleException.getErrorText(),
-						ftpNotAccessibleException);
-			}
-		});
-		paths.close();
-		deleteFolder(filepath);
-		return RepeatStatus.FINISHED;
-	}
-
-	/**
-	 * Delete empty folder from FTP zone after all the files are copied.
-	 * 
-	 * @param filepath
-	 */
-	public void deleteFolder(String filepath) {
-		try {
-			Stream<Path> deletepath = Files.walk(Paths.get(filepath));
-			deletepath.filter(Files::isDirectory).forEach(filepathName -> {
-				File file = new File(filepathName.toString());
-				if (file.isDirectory() && !(file.getName().equalsIgnoreCase(new File(filepath).getName()))
-						&& (file.list().length == 0)) {
-					try {
-						Files.delete(file.toPath());
-					} catch (IOException e) {
-						FTPNotAccessibleException ftpNotAccessibleException = new FTPNotAccessibleException(
-								FTP_NOT_ACCESSIBLE, e);
-						LOGGER.error(ftpNotAccessibleException.getErrorCode(), ftpNotAccessibleException.getErrorText(),
-								ftpNotAccessibleException);
-					}
-				}
-			});
-			deletepath.close();
-		} catch (IOException e) {
-			FTPNotAccessibleException ftpNotAccessibleException = new FTPNotAccessibleException(FTP_NOT_ACCESSIBLE, e);
-			LOGGER.error(ftpNotAccessibleException.getErrorCode(), ftpNotAccessibleException.getErrorText(),
-					ftpNotAccessibleException);
-		}
-
-	}
-
-}
-=======
 package io.mosip.registration.processor.scanner.ftp.tasklet;
 
 import java.io.File;
@@ -256,5 +127,4 @@
 
 	}
 
-}
->>>>>>> 11986b7c
+}