package io.mosip.registration.processor.packet.manager.decryptor;

import java.io.ByteArrayInputStream;
import java.io.File;
import java.io.IOException;
import java.io.InputStream;
import java.time.LocalDateTime;
import java.time.format.DateTimeFormatter;
import java.time.format.DateTimeParseException;

import org.apache.commons.io.FileUtils;
import org.apache.commons.io.IOUtils;
import org.springframework.beans.factory.annotation.Autowired;
import org.springframework.beans.factory.annotation.Value;
import org.springframework.core.env.Environment;
import org.springframework.stereotype.Component;
import org.springframework.web.client.HttpClientErrorException;
import org.springframework.web.client.HttpServerErrorException;

import io.mosip.kernel.core.exception.ServiceError;
import io.mosip.kernel.core.logger.spi.Logger;
import io.mosip.kernel.core.util.CryptoUtil;
import io.mosip.kernel.core.util.DateUtils;
import io.mosip.registration.processor.core.code.ApiName;
import io.mosip.registration.processor.core.code.EventId;
import io.mosip.registration.processor.core.code.EventName;
import io.mosip.registration.processor.core.code.EventType;
import io.mosip.registration.processor.core.constant.LoggerFileConstant;
import io.mosip.registration.processor.core.exception.ApisResourceAccessException;
import io.mosip.registration.processor.core.exception.PacketDecryptionFailureException;
import io.mosip.registration.processor.core.http.RequestWrapper;
import io.mosip.registration.processor.core.logger.RegProcessorLogger;
import io.mosip.registration.processor.packet.manager.decryptor.Decryptor;
import io.mosip.registration.processor.core.spi.restclient.RegistrationProcessorRestClientService;
import io.mosip.registration.processor.packet.manager.dto.CryptomanagerRequestDto;
import io.mosip.registration.processor.packet.manager.dto.CryptomanagerResponseDto;
import io.mosip.registration.processor.packet.manager.exception.PacketDecryptionFailureExceptionConstant;
import io.mosip.registration.processor.rest.client.audit.builder.AuditLogRequestBuilder;

/**
 * Decryptor class for packet decryption.
 *
 * @author Girish Yarru
 * @author Abhishek Kumar
 * @since 1.0.0
 */
@Component
public class DecryptorImpl implements Decryptor {
	private static Logger regProcLogger = RegProcessorLogger.getLogger(DecryptorImpl.class);

	@Value("${registration.processor.application.id}")
	private String applicationId;

	@Value("${mosip.kernel.machineid.length}")
	private int machineIdLength;

	@Value("${mosip.kernel.registrationcenterid.length}")
	private int centerIdLength;

	@Value("${registration.processor.rid.machineidsubstring}")
	private int machineIdSubStringLength;

	@Autowired
	private RegistrationProcessorRestClientService<Object> restClientService;

	@Autowired
	private AuditLogRequestBuilder auditLogRequestBuilder;

	@Autowired
	private Environment env;

	private static final String DECRYPT_SERVICE_ID = "mosip.registration.processor.crypto.decrypt.id";
	private static final String REG_PROC_APPLICATION_VERSION = "mosip.registration.processor.application.version";
	private static final String DATETIME_PATTERN = "mosip.registration.processor.datetime.pattern";

	private static final String DECRYPTION_SUCCESS = "Decryption success for RegistrationId : {}";
	private static final String DECRYPTION_FAILURE = "Virus scan decryption failed for  registrationId ";
	private static final String IO_EXCEPTION = "Exception while reading packet inputStream";
	private static final String DATE_TIME_EXCEPTION = "Error while parsing packet timestamp";

	/*
	 * (non-Javadoc)
	 * 
	 * @see
	 * io.mosip.registration.processor.core.spi.decryptor.Decryptor#decrypt(java.io.
	 * InputStream, java.lang.String)
	 */
	@Override
	public InputStream decrypt(InputStream encryptedPacket, String registrationId)
			throws PacketDecryptionFailureException, ApisResourceAccessException {
		InputStream outstream = null;
		boolean isTransactionSuccessful = false;
		String description = "";
		regProcLogger.debug(LoggerFileConstant.SESSIONID.toString(), LoggerFileConstant.REGISTRATIONID.toString(),
				registrationId, "Decryptor::decrypt()::entry");
		try {
			String centerId = registrationId.substring(0, centerIdLength);
			String machineId = registrationId.substring(centerIdLength, machineIdSubStringLength);
			String refId = centerId + "_" + machineId;
			String encryptedPacketString = IOUtils.toString(encryptedPacket, "UTF-8");
			CryptomanagerRequestDto cryptomanagerRequestDto = new CryptomanagerRequestDto();
			RequestWrapper<CryptomanagerRequestDto> request = new RequestWrapper<>();
			cryptomanagerRequestDto.setApplicationId(applicationId);
			cryptomanagerRequestDto.setData(encryptedPacketString);
			cryptomanagerRequestDto.setReferenceId(refId);
			// setLocal Date Time
			if (registrationId.length() > 14) {
				String packetCreatedDateTime = registrationId.substring(registrationId.length() - 14);
				String formattedDate = packetCreatedDateTime.substring(0, 8) + "T"
						+ packetCreatedDateTime.substring(packetCreatedDateTime.length() - 6);

				cryptomanagerRequestDto.setTimeStamp(
						LocalDateTime.parse(formattedDate, DateTimeFormatter.ofPattern("yyyyMMdd'T'HHmmss")));
			} else {
				regProcLogger.error(LoggerFileConstant.SESSIONID.toString(),
						LoggerFileConstant.REGISTRATIONID.toString(), registrationId,
						"Packet DecryptionFailed-Invalid Packet format");

				throw new PacketDecryptionFailureException(
						PacketDecryptionFailureExceptionConstant.MOSIP_PACKET_DECRYPTION_FAILURE_ERROR_CODE
								.getErrorCode(),
						"Packet DecryptionFailed-Invalid Packet format");
			}
			request.setId(env.getProperty(DECRYPT_SERVICE_ID));
			request.setMetadata(null);
			request.setRequest(cryptomanagerRequestDto);
			DateTimeFormatter format = DateTimeFormatter.ofPattern(env.getProperty(DATETIME_PATTERN));
			LocalDateTime localdatetime = LocalDateTime
					.parse(DateUtils.getUTCCurrentDateTimeString(env.getProperty(DATETIME_PATTERN)), format);
			request.setRequesttime(localdatetime);
			request.setVersion(env.getProperty(REG_PROC_APPLICATION_VERSION));
			CryptomanagerResponseDto response;
			response = (CryptomanagerResponseDto) restClientService.postApi(ApiName.DMZCRYPTOMANAGERDECRYPT, "", "",
					request, CryptomanagerResponseDto.class);
			if (response.getErrors() != null && !response.getErrors().isEmpty()) {
				ServiceError error = response.getErrors().get(0);
				regProcLogger.error(LoggerFileConstant.SESSIONID.toString(),
						LoggerFileConstant.REGISTRATIONID.toString(), registrationId, DECRYPTION_FAILURE);
				description = DECRYPTION_FAILURE + registrationId + "::" + DATE_TIME_EXCEPTION;
				throw new PacketDecryptionFailureException(error.getErrorCode(), error.getMessage());
			}
			byte[] decryptedPacket = CryptoUtil.decodeBase64(response.getResponse().getData());
<<<<<<< HEAD
			FileUtils.writeByteArrayToFile( FileUtils.getFile("D://" + registrationId + ".zip"), decryptedPacket);
=======
>>>>>>> 492bf9ae
			outstream = new ByteArrayInputStream(decryptedPacket);
			isTransactionSuccessful = true;
			description = DECRYPTION_SUCCESS + registrationId;
			regProcLogger.debug(LoggerFileConstant.SESSIONID.toString(), LoggerFileConstant.REGISTRATIONID.toString(),
					registrationId, "Decryptor::decrypt()::exit");
			regProcLogger.info(LoggerFileConstant.SESSIONID.toString(), LoggerFileConstant.REGISTRATIONID.toString(),
					registrationId, description);
		} catch (IOException e) {
			description = IO_EXCEPTION + registrationId;
			regProcLogger.error(LoggerFileConstant.SESSIONID.toString(), LoggerFileConstant.REGISTRATIONID.toString(),
					registrationId, description);
			throw new PacketDecryptionFailureException(
					PacketDecryptionFailureExceptionConstant.MOSIP_PACKET_DECRYPTION_FAILURE_ERROR_CODE.getErrorCode(),
					IO_EXCEPTION,e);
		} catch (DateTimeParseException e) {
			description = DATE_TIME_EXCEPTION + registrationId;
			regProcLogger.error(LoggerFileConstant.SESSIONID.toString(), LoggerFileConstant.REGISTRATIONID.toString(),
					registrationId, description);
			throw new PacketDecryptionFailureException(
					PacketDecryptionFailureExceptionConstant.MOSIP_PACKET_DECRYPTION_FAILURE_ERROR_CODE.getErrorCode(),
					DATE_TIME_EXCEPTION);
		} catch (ApisResourceAccessException e) {
			regProcLogger.error(LoggerFileConstant.SESSIONID.toString(), LoggerFileConstant.REGISTRATIONID.toString(),
					registrationId, "Internal Error occurred ");
			if (e.getCause() instanceof HttpClientErrorException) {
				HttpClientErrorException httpClientException = (HttpClientErrorException) e.getCause();
				description = DECRYPTION_FAILURE + registrationId + "::"
						+ httpClientException.getResponseBodyAsString();
				throw new PacketDecryptionFailureException(
						PacketDecryptionFailureExceptionConstant.MOSIP_PACKET_DECRYPTION_FAILURE_ERROR_CODE
								.getErrorCode(),
						httpClientException.getResponseBodyAsString());
			} else if (e.getCause() instanceof HttpServerErrorException) {
				HttpServerErrorException httpServerException = (HttpServerErrorException) e.getCause();
				description = DECRYPTION_FAILURE + registrationId + "::"
						+ httpServerException.getResponseBodyAsString();

				throw new PacketDecryptionFailureException(
						PacketDecryptionFailureExceptionConstant.MOSIP_PACKET_DECRYPTION_FAILURE_ERROR_CODE
								.getErrorCode(),
						httpServerException.getResponseBodyAsString());
			} else {
				description = DECRYPTION_FAILURE + registrationId + "::" + e.getMessage();

				throw e;
			}

		} finally {
			String eventId = "";
			String eventName = "";
			String eventType = "";
			eventId = isTransactionSuccessful ? EventId.RPR_402.toString() : EventId.RPR_405.toString();
			eventName = eventId.equalsIgnoreCase(EventId.RPR_402.toString()) ? EventName.UPDATE.toString()
					: EventName.EXCEPTION.toString();
			eventType = eventId.equalsIgnoreCase(EventId.RPR_402.toString()) ? EventType.BUSINESS.toString()
					: EventType.SYSTEM.toString();

			auditLogRequestBuilder.createAuditRequestBuilder(description, eventId, eventName, eventType, registrationId,
					ApiName.DMZAUDIT);
		}
		regProcLogger.info(LoggerFileConstant.SESSIONID.toString(), LoggerFileConstant.REGISTRATIONID.toString(),
				registrationId, DECRYPTION_SUCCESS);
		return outstream;
	}

}<|MERGE_RESOLUTION|>--- conflicted
+++ resolved
@@ -140,10 +140,6 @@
 				throw new PacketDecryptionFailureException(error.getErrorCode(), error.getMessage());
 			}
 			byte[] decryptedPacket = CryptoUtil.decodeBase64(response.getResponse().getData());
-<<<<<<< HEAD
-			FileUtils.writeByteArrayToFile( FileUtils.getFile("D://" + registrationId + ".zip"), decryptedPacket);
-=======
->>>>>>> 492bf9ae
 			outstream = new ByteArrayInputStream(decryptedPacket);
 			isTransactionSuccessful = true;
 			description = DECRYPTION_SUCCESS + registrationId;
