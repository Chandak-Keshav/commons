--- conflicted
+++ resolved
@@ -8,11 +8,7 @@
 	<parent>
 		<groupId>io.mosip.registrationprocessor</groupId>
 		<artifactId>registration-processor</artifactId>
-<<<<<<< HEAD
-		<version>0.8.8</version>
-=======
 		<version>0.8.10</version>
->>>>>>> d5302d4a
 	</parent>
 	<artifactId>registration-status-service</artifactId>
 
@@ -62,4 +58,4 @@
 			</plugin>
 		</plugins>
 	</build>
-</project>
+</project>