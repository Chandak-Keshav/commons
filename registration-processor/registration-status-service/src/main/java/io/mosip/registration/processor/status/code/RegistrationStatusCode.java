package io.mosip.registration.processor.status.code;
	
/**
 * Valid Status codes for Registration status table.
 * @author Girish Yarru
 *
 */
public enum RegistrationStatusCode {

	/** The packet uploaded to landing zone. */
	PACKET_UPLOADED_TO_LANDING_ZONE,
    
    /** The packet uploaded to virus scan. */
    PACKET_UPLOADED_TO_VIRUS_SCAN,
    
    /** The virus scan failed. */
    VIRUS_SCAN_FAILED,
<<<<<<< HEAD
    
    /** The virus scan successful. */
    VIRUS_SCAN_SUCCESSFUL,
    
    /** The packet uploaded to filesystem. */
=======
    VIRUS_SCAN_SUCCESS,
>>>>>>> 7df7d97e
    PACKET_UPLOADED_TO_FILESYSTEM,
    
    /** The duplicate packet recieved. */
    DUPLICATE_PACKET_RECIEVED,
    
    /** The invalid packet format. */
    INVALID_PACKET_FORMAT,
    
    /** The packet not present in request. */
    PACKET_NOT_PRESENT_IN_REQUEST,
    
    /** The packet size greater than limit. */
    PACKET_SIZE_GREATER_THAN_LIMIT,
<<<<<<< HEAD
    
    /** The packet decryption successful. */
    PACKET_DECRYPTION_SUCCESSFUL,
    
    /** The packet decryption failed. */
=======
    PACKET_DECRYPTION_SUCCESS,
>>>>>>> 7df7d97e
    PACKET_DECRYPTION_FAILED,
    
    /** The structure validation success. */
    STRUCTURE_VALIDATION_SUCCESS,
    
    /** The structure validation failed. */
    STRUCTURE_VALIDATION_FAILED,
    
    /** The packet not yet sync. */
    PACKET_NOT_YET_SYNC,
<<<<<<< HEAD
    
    /** The packet data store successful. */
    PACKET_DATA_STORE_SUCCESSFUL,
    
    /** The packet data store failed. */
    PACKET_DATA_STORE_FAILED,
    
    /** The packet osi validation successful. */
    PACKET_OSI_VALIDATION_SUCCESSFUL,
    
    /** The packet osi validation failed. */
    PACKET_OSI_VALIDATION_FAILED,
    
    /** The packet demo dedupe successful. */
    PACKET_DEMO_DEDUPE_SUCCESSFUL,
    
    /** The packet demo potential match. */
=======
    PACKET_DATA_STORE_SUCCESS,
    PACKET_DATA_STORE_FAILED,
    PACKET_OSI_VALIDATION_SUCCESS,
    PACKET_OSI_VALIDATION_FAILED,
    PACKET_DEMO_DEDUPE_SUCCESS,
>>>>>>> 7df7d97e
    PACKET_DEMO_POTENTIAL_MATCH,
    
    /** The packet demo dedupe failed. */
    PACKET_DEMO_DEDUPE_FAILED,
<<<<<<< HEAD
    
    /** The packet bio dedupe successful. */
    PACKET_BIO_DEDUPE_SUCCESSFUL,
    
    /** The packet bio potential match. */
=======
    PACKET_BIO_DEDUPE_SUCCESS,
>>>>>>> 7df7d97e
    PACKET_BIO_POTENTIAL_MATCH,
    
    /** The packet bio dedupe failed. */
    PACKET_BIO_DEDUPE_FAILED,
    
    /** The uin generated. */
    UIN_GENERATED,
    
    /** The manual adjudication success. */
    MANUAL_ADJUDICATION_SUCCESS,
    
    /** The manual adjudication failed. */
    MANUAL_ADJUDICATION_FAILED

}<|MERGE_RESOLUTION|>--- conflicted
+++ resolved
@@ -1,5 +1,5 @@
 package io.mosip.registration.processor.status.code;
-	
+
 /**
  * Valid Status codes for Registration status table.
  * @author Girish Yarru
@@ -9,102 +9,82 @@
 
 	/** The packet uploaded to landing zone. */
 	PACKET_UPLOADED_TO_LANDING_ZONE,
-    
+
     /** The packet uploaded to virus scan. */
     PACKET_UPLOADED_TO_VIRUS_SCAN,
-    
+
     /** The virus scan failed. */
     VIRUS_SCAN_FAILED,
-<<<<<<< HEAD
-    
+
     /** The virus scan successful. */
-    VIRUS_SCAN_SUCCESSFUL,
-    
+    VIRUS_SCAN_SUCCESS,
+
     /** The packet uploaded to filesystem. */
-=======
-    VIRUS_SCAN_SUCCESS,
->>>>>>> 7df7d97e
     PACKET_UPLOADED_TO_FILESYSTEM,
-    
+
     /** The duplicate packet recieved. */
     DUPLICATE_PACKET_RECIEVED,
-    
+
     /** The invalid packet format. */
     INVALID_PACKET_FORMAT,
-    
+
     /** The packet not present in request. */
     PACKET_NOT_PRESENT_IN_REQUEST,
-    
+
     /** The packet size greater than limit. */
     PACKET_SIZE_GREATER_THAN_LIMIT,
-<<<<<<< HEAD
-    
+
     /** The packet decryption successful. */
-    PACKET_DECRYPTION_SUCCESSFUL,
-    
+    PACKET_DECRYPTION_SUCCESS,
+
     /** The packet decryption failed. */
-=======
-    PACKET_DECRYPTION_SUCCESS,
->>>>>>> 7df7d97e
     PACKET_DECRYPTION_FAILED,
-    
+
     /** The structure validation success. */
     STRUCTURE_VALIDATION_SUCCESS,
-    
+
     /** The structure validation failed. */
     STRUCTURE_VALIDATION_FAILED,
-    
+
     /** The packet not yet sync. */
     PACKET_NOT_YET_SYNC,
-<<<<<<< HEAD
-    
+
     /** The packet data store successful. */
-    PACKET_DATA_STORE_SUCCESSFUL,
-    
+    PACKET_DATA_STORE_SUCCESS,
+
     /** The packet data store failed. */
     PACKET_DATA_STORE_FAILED,
-    
+
     /** The packet osi validation successful. */
-    PACKET_OSI_VALIDATION_SUCCESSFUL,
-    
+    PACKET_OSI_VALIDATION_SUCCESS,
+
     /** The packet osi validation failed. */
     PACKET_OSI_VALIDATION_FAILED,
-    
+
     /** The packet demo dedupe successful. */
-    PACKET_DEMO_DEDUPE_SUCCESSFUL,
-    
+    PACKET_DEMO_DEDUPE_SUCCESS,
+
     /** The packet demo potential match. */
-=======
-    PACKET_DATA_STORE_SUCCESS,
-    PACKET_DATA_STORE_FAILED,
-    PACKET_OSI_VALIDATION_SUCCESS,
-    PACKET_OSI_VALIDATION_FAILED,
-    PACKET_DEMO_DEDUPE_SUCCESS,
->>>>>>> 7df7d97e
     PACKET_DEMO_POTENTIAL_MATCH,
-    
+
     /** The packet demo dedupe failed. */
     PACKET_DEMO_DEDUPE_FAILED,
-<<<<<<< HEAD
-    
+
     /** The packet bio dedupe successful. */
-    PACKET_BIO_DEDUPE_SUCCESSFUL,
-    
+    PACKET_BIO_DEDUPE_SUCCESS,
+
     /** The packet bio potential match. */
-=======
-    PACKET_BIO_DEDUPE_SUCCESS,
->>>>>>> 7df7d97e
     PACKET_BIO_POTENTIAL_MATCH,
-    
+
     /** The packet bio dedupe failed. */
     PACKET_BIO_DEDUPE_FAILED,
-    
+
     /** The uin generated. */
     UIN_GENERATED,
-    
+
     /** The manual adjudication success. */
     MANUAL_ADJUDICATION_SUCCESS,
-    
+
     /** The manual adjudication failed. */
     MANUAL_ADJUDICATION_FAILED
 
