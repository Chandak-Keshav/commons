--- conflicted
+++ resolved
@@ -1,217 +1,3 @@
-<<<<<<< HEAD
-/**
- * 
- */
-package io.mosip.registration.processor.status.service.impl;
-
-import java.time.LocalDateTime;
-import java.time.OffsetDateTime;
-import java.util.ArrayList;
-import java.util.List;
-
-import org.springframework.beans.factory.annotation.Autowired;
-import org.springframework.stereotype.Component;
-
-import io.mosip.kernel.auditmanager.builder.AuditRequestBuilder;
-import io.mosip.kernel.auditmanager.request.AuditRequestDto;
-import io.mosip.kernel.core.spi.auditmanager.AuditHandler;
-import io.mosip.kernel.dataaccess.exception.DataAccessLayerException;
-import io.mosip.registration.processor.status.code.AuditLogTempConstant;
-import io.mosip.registration.processor.status.dao.SyncRegistrationDao;
-import io.mosip.registration.processor.status.dto.SyncRegistrationDto;
-import io.mosip.registration.processor.status.dto.SyncStatusDto;
-import io.mosip.registration.processor.status.dto.SyncTypeDto;
-import io.mosip.registration.processor.status.entity.SyncRegistrationEntity;
-import io.mosip.registration.processor.status.exception.TablenotAccessibleException;
-import io.mosip.registration.processor.status.service.SyncRegistrationService;
-import io.mosip.registration.processor.status.utilities.RegistrationUtility;
-
-/**
- * The Class SyncRegistrationServiceImpl.
- *
- * @author M1048399
- * @author M1048219
- */
-@Component
-public class SyncRegistrationServiceImpl implements SyncRegistrationService<SyncRegistrationDto> {
-
-	/** The Constant TABLE_NOT_ACCESSIBLE. */
-	private static final String TABLE_NOT_ACCESSIBLE = "Could not fetch data from table";
-
-	/** The Constant CREATED_BY. */
-	private static final String CREATED_BY = "MOSIP";
-
-	/** The sync registration dao. */
-	@Autowired
-	private SyncRegistrationDao syncRegistrationDao;
-
-	/** The audit request builder. */
-	@Autowired
-	private AuditRequestBuilder auditRequestBuilder;
-
-	/** The audit handler. */
-	@Autowired
-	private AuditHandler<AuditRequestDto> auditHandler;
-
-	/**
-	 * Instantiates a new sync registration service impl.
-	 */
-	public SyncRegistrationServiceImpl() {
-		super();
-	}
-
-	/*
-	 * (non-Javadoc)
-	 * 
-	 * @see
-	 * io.mosip.registration.processor.status.service.SyncRegistrationService#sync(
-	 * java.util.List)
-	 */
-	@Override
-	public List<SyncRegistrationDto> sync(List<SyncRegistrationDto> resgistrationDtos) {
-
-		List<SyncRegistrationDto> list = new ArrayList<>();
-
-		boolean isTransactionSuccessful = false;
-		try {
-			for (SyncRegistrationDto registrationDto : resgistrationDtos) {
-				SyncRegistrationEntity existingSyncRegistration = findByRegistrationId(
-						registrationDto.getRegistrationId().trim());
-				SyncRegistrationEntity syncRegistration;
-				if (existingSyncRegistration != null) {
-					// update sync registration record
-					syncRegistration = convertDtoToEntity(registrationDto);
-					syncRegistration.setId(existingSyncRegistration.getId());
-					syncRegistration.setCreateDateTime(existingSyncRegistration.getCreateDateTime());
-					syncRegistration = syncRegistrationDao.update(syncRegistration);
-				} else {
-					// first time sync registration
-					syncRegistration = convertDtoToEntity(registrationDto);
-					syncRegistration.setId(RegistrationUtility.generateId());
-					syncRegistration = syncRegistrationDao.save(syncRegistration);
-				}
-				list.add(convertEntityToDto(syncRegistration));
-			}
-			isTransactionSuccessful = true;
-			return list;
-		} catch (DataAccessLayerException e) {
-			throw new TablenotAccessibleException(TABLE_NOT_ACCESSIBLE, e);
-		} finally {
-
-			String description = isTransactionSuccessful ? "description--sync Success" : "description--sync Failure";
-			createAuditRequestBuilder(AuditLogTempConstant.APPLICATION_ID.toString(),
-					AuditLogTempConstant.APPLICATION_NAME.toString(), description,
-					AuditLogTempConstant.EVENT_ID.toString(), AuditLogTempConstant.EVENT_TYPE.toString(),
-					AuditLogTempConstant.EVENT_TYPE.toString());
-		}
-
-	}
-
-	/*
-	 * (non-Javadoc)
-	 * 
-	 * @see io.mosip.registration.processor.status.service.SyncRegistrationService#
-	 * isPresent(java.lang.String)
-	 */
-	@Override
-	public boolean isPresent(String registrationId) {
-		return findByRegistrationId(registrationId) != null;
-	}
-
-	/**
-	 * Find by registration id.
-	 *
-	 * @param registrationId
-	 *            the registration id
-	 * @return the sync registration entity
-	 */
-	private SyncRegistrationEntity findByRegistrationId(String registrationId) {
-		return syncRegistrationDao.findById(registrationId);
-	}
-
-	/**
-	 * Convert entity to dto.
-	 *
-	 * @param entity
-	 *            the entity
-	 * @return the sync registration dto
-	 */
-	private SyncRegistrationDto convertEntityToDto(SyncRegistrationEntity entity) {
-		SyncRegistrationDto syncRegistrationDto = new SyncRegistrationDto();
-		syncRegistrationDto.setRegistrationId(entity.getRegistrationId());
-		syncRegistrationDto.setIsActive(entity.getIsActive());
-		syncRegistrationDto.setIsDeleted(entity.getIsDeleted());
-		syncRegistrationDto.setLangCode(entity.getLangCode());
-		syncRegistrationDto.setParentRegistrationId(entity.getParentRegistrationId());
-		syncRegistrationDto.setStatusComment(entity.getStatusComment());
-		syncRegistrationDto.setSyncStatus(SyncStatusDto.valueOf(entity.getStatusCode()));
-		syncRegistrationDto.setSyncType(SyncTypeDto.valueOf(entity.getRegistrationType()));
-
-		return syncRegistrationDto;
-	}
-
-	/**
-	 * Convert dto to entity.
-	 *
-	 * @param dto
-	 *            the dto
-	 * @return the sync registration entity
-	 */
-	private SyncRegistrationEntity convertDtoToEntity(SyncRegistrationDto dto) {
-		SyncRegistrationEntity syncRegistrationEntity = new SyncRegistrationEntity();
-		syncRegistrationEntity.setRegistrationId(dto.getRegistrationId().trim());
-		syncRegistrationEntity.setIsActive(dto.getIsActive() != null ? dto.getIsActive() : Boolean.TRUE);
-		syncRegistrationEntity.setIsDeleted(dto.getIsDeleted() != null ? dto.getIsDeleted() : Boolean.FALSE);
-		syncRegistrationEntity.setLangCode(dto.getLangCode());
-		syncRegistrationEntity.setParentRegistrationId(dto.getParentRegistrationId());
-		syncRegistrationEntity.setStatusComment(dto.getStatusComment());
-		syncRegistrationEntity.setStatusCode(dto.getSyncStatus().toString());
-		syncRegistrationEntity.setRegistrationType(dto.getSyncType().toString());
-		syncRegistrationEntity.setCreatedBy(CREATED_BY);
-		syncRegistrationEntity.setUpdatedBy(CREATED_BY);
-		if (syncRegistrationEntity.getIsDeleted()) {
-			syncRegistrationEntity.setDeletedDateTime(LocalDateTime.now());
-		} else {
-			syncRegistrationEntity.setDeletedDateTime(null);
-		}
-
-		return syncRegistrationEntity;
-	}
-
-	/**
-	 * Creates the audit request builder.
-	 *
-	 * @param applicationId
-	 *            the application id
-	 * @param applicationName
-	 *            the application name
-	 * @param description
-	 *            the description
-	 * @param eventId
-	 *            the event id
-	 * @param eventName
-	 *            the event name
-	 * @param eventType
-	 *            the event type
-	 */
-	public void createAuditRequestBuilder(String applicationId, String applicationName, String description,
-			String eventId, String eventName, String eventType) {
-		auditRequestBuilder.setActionTimeStamp(OffsetDateTime.now()).setApplicationId(applicationId)
-				.setApplicationName(applicationName).setCreatedBy(AuditLogTempConstant.CREATED_BY.toString())
-				.setDescription(description).setEventId(eventId).setEventName(eventName).setEventType(eventType)
-				.setHostIp(AuditLogTempConstant.HOST_IP.toString())
-				.setHostName(AuditLogTempConstant.HOST_NAME.toString()).setId(AuditLogTempConstant.ID.toString())
-				.setIdType(AuditLogTempConstant.ID_TYPE.toString())
-				.setModuleId(AuditLogTempConstant.MODULE_ID.toString())
-				.setModuleName(AuditLogTempConstant.MODULE_NAME.toString())
-				.setSessionUserId(AuditLogTempConstant.SESSION_USER_ID.toString())
-				.setSessionUserName(AuditLogTempConstant.SESSION_USER_NAME.toString());
-
-		AuditRequestDto auditRequestDto = auditRequestBuilder.build();
-		auditHandler.writeAudit(auditRequestDto);
-	}
-}
-=======
 /**
  * 
  */
@@ -254,20 +40,20 @@
 
 	/** The Constant CREATED_BY. */
 	private static final String CREATED_BY = "MOSIP";
-	
+
 	/** The event id. */
 	private String eventId = "";
-	
+
 	/** The event name. */
 	private String eventName = "";
-	
+
 	/** The event type. */
 	private String eventType = "";
 
 	/** The sync registration dao. */
 	@Autowired
 	private SyncRegistrationDao syncRegistrationDao;
-	
+
 	/** The core audit request builder. */
 	@Autowired
 	CoreAuditRequestBuilder coreAuditRequestBuilder;
@@ -295,7 +81,7 @@
 		try {
 			for (SyncRegistrationDto registrationDto : resgistrationDtos) {
 				SyncRegistrationEntity existingSyncRegistration = findByRegistrationId(
-						registrationDto.getRegistrationId());
+						registrationDto.getRegistrationId().trim());
 				SyncRegistrationEntity syncRegistration;
 				if (existingSyncRegistration != null) {
 					// update sync registration record
@@ -388,7 +174,7 @@
 	 */
 	private SyncRegistrationEntity convertDtoToEntity(SyncRegistrationDto dto) {
 		SyncRegistrationEntity syncRegistrationEntity = new SyncRegistrationEntity();
-		syncRegistrationEntity.setRegistrationId(dto.getRegistrationId());
+		syncRegistrationEntity.setRegistrationId(dto.getRegistrationId().trim());
 		syncRegistrationEntity.setIsActive(dto.getIsActive() != null ? dto.getIsActive() : Boolean.TRUE);
 		syncRegistrationEntity.setIsDeleted(dto.getIsDeleted() != null ? dto.getIsDeleted() : Boolean.FALSE);
 		syncRegistrationEntity.setLangCode(dto.getLangCode());
@@ -406,5 +192,4 @@
 
 		return syncRegistrationEntity;
 	}
-}
->>>>>>> 27b9a747
+}