--- conflicted
+++ resolved
@@ -211,9 +211,6 @@
 			StatusNotificationTypeMapUtil map = new StatusNotificationTypeMapUtil();
 
 			if (registrationStatusDto.getStatusCode().equals(RegistrationStatusCode.PROCESSED.toString())) {
-<<<<<<< HEAD
-				type=setNotificationTemplateType(registrationStatusDto);
-=======
 				if (registrationStatusDto.getRegistrationType().equalsIgnoreCase(SyncTypeDto.LOST.getValue()))
 					type = NotificationTemplateType.LOST_UIN;
 				else if (registrationStatusDto.getRegistrationType().equalsIgnoreCase(SyncTypeDto.NEW.getValue()))
@@ -225,7 +222,6 @@
 				else if (registrationStatusDto.getRegistrationType()
 						.equalsIgnoreCase(SyncTypeDto.DEACTIVATED.getValue()))
 					type = NotificationTemplateType.UIN_UPDATE;
->>>>>>> 03bb6ce7
 			} else {
 				type = map.getTemplateType(status);
 			}
@@ -509,4 +505,4 @@
 		return messageSenderDto.isTemplateAvailable();
 	}
 
-}
+}