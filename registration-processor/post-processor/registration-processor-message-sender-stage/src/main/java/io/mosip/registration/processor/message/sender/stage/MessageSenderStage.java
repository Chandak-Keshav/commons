--- conflicted
+++ resolved
@@ -1,9 +1,6 @@
 package io.mosip.registration.processor.message.sender.stage;
 
-<<<<<<< HEAD
 import java.io.IOException;
-=======
->>>>>>> 87a5b2b3
 import java.util.ArrayList;
 import java.util.HashMap;
 import java.util.List;
@@ -11,24 +8,18 @@
 import java.util.UUID;
 
 import org.apache.commons.lang3.exception.ExceptionUtils;
-<<<<<<< HEAD
 import org.json.simple.parser.ParseException;
-=======
->>>>>>> 87a5b2b3
 import org.springframework.beans.factory.annotation.Autowired;
 import org.springframework.beans.factory.annotation.Value;
 import org.springframework.cloud.context.config.annotation.RefreshScope;
 import org.springframework.stereotype.Service;
 import org.springframework.web.multipart.MultipartFile;
 
-<<<<<<< HEAD
 import com.fasterxml.jackson.core.JsonParseException;
 import com.fasterxml.jackson.core.JsonProcessingException;
 import com.fasterxml.jackson.databind.JsonMappingException;
 import com.fasterxml.jackson.databind.ObjectMapper;
 
-=======
->>>>>>> 87a5b2b3
 import io.mosip.kernel.core.fsadapter.exception.FSAdapterException;
 import io.mosip.kernel.core.logger.spi.Logger;
 import io.mosip.registration.processor.core.abstractverticle.MessageBusAddress;
@@ -43,10 +34,7 @@
 import io.mosip.registration.processor.core.constant.LoggerFileConstant;
 import io.mosip.registration.processor.core.exception.ApisResourceAccessException;
 import io.mosip.registration.processor.core.exception.util.PlatformErrorMessages;
-<<<<<<< HEAD
 import io.mosip.registration.processor.core.http.ResponseWrapper;
-=======
->>>>>>> 87a5b2b3
 import io.mosip.registration.processor.core.logger.RegProcessorLogger;
 import io.mosip.registration.processor.core.notification.template.generator.dto.ResponseDto;
 import io.mosip.registration.processor.core.notification.template.generator.dto.SmsResponseDto;
@@ -102,29 +90,16 @@
 	private AuditLogRequestBuilder auditLogRequestBuilder;
 
 	/** The notification emails. */
-<<<<<<< HEAD
-	//@Value("${registration.processor.notification.emails}")
-	private String notificationEmails = "Alok.Ranjan2@mindtree.com | Sowmya.Banakar@mindtree.com | Rishabh.Keshari@mindtree.com";
-
-	/** The uin generated subject. */
-	@Value("${registration.processor.uin.generated.subject}")
-	private String uinGeneratedSubject;
-
-	@Value("${registration.processor.uin.activated.subject}")
-	private String uinActivateSubject;
-
-=======
 	@Value("${registration.processor.notification.emails}")
 	private String notificationEmails;
 	
 	/** The uin generated subject. */
 	@Value("${registration.processor.uin.generated.subject}")
 	private String uinGeneratedSubject;
-	
+
 	@Value("${registration.processor.uin.activated.subject}")
 	private String uinActivateSubject;
-	
->>>>>>> 87a5b2b3
+
 	@Value("${registration.processor.uin.deactivated.subject}")
 	private String uinDeactivateSubject;
 
@@ -174,11 +149,8 @@
 	/** The description. */
 	private String description = "";
 
-<<<<<<< HEAD
 	private ObjectMapper mapper=new ObjectMapper();
 
-=======
->>>>>>> 87a5b2b3
 	/**
 	 * Deploy verticle.
 	 */
@@ -215,15 +187,9 @@
 			String[] ccEMailList = null;
 
 			if (notificationTypes == null || notificationTypes.isEmpty()) {
-<<<<<<< HEAD
 				description = "Message sender failed for registrationId " + id + "::"
 						+ PlatformErrorMessages.RPR_TEM_CONFIGURATION_NOT_FOUND.getCode();
 				throw new ConfigurationNotFoundException(
-=======
-                description = "Message sender failed for registrationId " + id + "::"
-                        + PlatformErrorMessages.RPR_TEM_CONFIGURATION_NOT_FOUND.getCode();
-                throw new ConfigurationNotFoundException(
->>>>>>> 87a5b2b3
 						PlatformErrorMessages.RPR_TEM_CONFIGURATION_NOT_FOUND.getCode());
 			}
 			String[] allNotificationTypes = notificationTypes.split("\\|");
@@ -233,7 +199,6 @@
 			}
 
 			sendNotification(id, attributes, ccEMailList, allNotificationTypes, regType);
-<<<<<<< HEAD
 
 			isTransactionSuccessful = true;
 			description = "Notification sent successfully for registrationId " + id;
@@ -244,18 +209,6 @@
 					id, description);
 
 			registrationStatusDto.setStatusCode(RegistrationStatusCode.NOTIFICATION_SENT_TO_RESIDENT.toString());
-=======
-			
-			isTransactionSuccessful = true;
-            description = "Notification sent successfully for registrationId " + id;
-            
-            regProcLogger.debug(LoggerFileConstant.SESSIONID.toString(), LoggerFileConstant.REGISTRATIONID.toString(),
-                    id, "MessageSenderStage::process()::exit");
-            regProcLogger.info(LoggerFileConstant.SESSIONID.toString(), LoggerFileConstant.REGISTRATIONID.toString(),
-                    id, description);
-			
-            registrationStatusDto.setStatusCode(RegistrationStatusCode.NOTIFICATION_SENT_TO_RESIDENT.toString());
->>>>>>> 87a5b2b3
 			registrationStatusDto.setStatusComment(description);
 
 			TransactionDto transactionDto = new TransactionDto(UUID.randomUUID().toString(),
@@ -265,11 +218,7 @@
 			transactionDto.setReferenceId(registrationStatusDto.getRegistrationId());
 			transactionDto.setReferenceIdType("updated registration record");
 			transcationStatusService.addRegistrationTransaction(transactionDto);
-<<<<<<< HEAD
-
-=======
-			
->>>>>>> 87a5b2b3
+
 			object.setIsValid(Boolean.TRUE);
 
 		} catch (EmailIdNotFoundException | PhoneNumberNotFoundException | TemplateGenerationFailedException
@@ -281,19 +230,11 @@
 					+ e.getMessage();
 		} catch (TemplateNotFoundException tnf) {
 			object.setInternalError(Boolean.TRUE);
-<<<<<<< HEAD
 			regProcLogger.error(LoggerFileConstant.SESSIONID.toString(), LoggerFileConstant.REGISTRATIONID.toString(),
 					id, tnf.getMessage() + ExceptionUtils.getStackTrace(tnf));
 			description = "Template not found for notification with registrationId " + id + "::" + tnf.getMessage();
 		} catch (FSAdapterException e) {
 			object.setInternalError(Boolean.TRUE);
-=======
-            regProcLogger.error(LoggerFileConstant.SESSIONID.toString(), LoggerFileConstant.REGISTRATIONID.toString(),
-                    id, tnf.getMessage() + ExceptionUtils.getStackTrace(tnf));
-            description = "Template not found for notification with registrationId " + id + "::" + tnf.getMessage();
-        } catch (FSAdapterException e) {
-        	object.setInternalError(Boolean.TRUE);
->>>>>>> 87a5b2b3
 			regProcLogger.error(LoggerFileConstant.SESSIONID.toString(), LoggerFileConstant.UIN.toString(), id,
 					PlatformErrorMessages.RPR_TEM_PACKET_STORE_NOT_ACCESSIBLE.getMessage() + e.getMessage());
 			description = "The Packet store set by the System is not accessible" + id;
@@ -411,12 +352,11 @@
 	 * @return true, if is template available
 	 * @throws ApisResourceAccessException
 	 *             the apis resource access exception
-<<<<<<< HEAD
-	 * @throws JsonProcessingException 
-	 * @throws ParseException 
-	 * @throws IOException 
-	 * @throws JsonMappingException 
-	 * @throws JsonParseException 
+	 * @throws JsonProcessingException
+	 * @throws ParseException
+	 * @throws IOException
+	 * @throws JsonMappingException
+	 * @throws JsonParseException
 	 */
 	private boolean isTemplateAvailable(String templateCode) throws ApisResourceAccessException, IOException{
 
@@ -426,7 +366,7 @@
 		TemplateResponseDto templateResponseDto=null;
 		responseWrapper = (ResponseWrapper<?>) restClientService.getApi(ApiName.MASTER, pathSegments, "","", ResponseWrapper.class);
 		templateResponseDto = mapper.readValue(mapper.writeValueAsString(responseWrapper.getResponse()), TemplateResponseDto.class);
-		
+
 		if(responseWrapper.getErrors()==null) {
 			templateResponseDto.getTemplates().forEach(dto -> {
 				if (dto.getTemplateTypeCode().equalsIgnoreCase(templateCode)) {
@@ -434,22 +374,7 @@
 				}
 			});
 		}
-=======
-	 */
-	private boolean isTemplateAvailable(String templateCode) throws ApisResourceAccessException {
-
-		List<String> pathSegments = new ArrayList<>();
-		pathSegments.add(TEMPLATES);
-		TemplateResponseDto template = (TemplateResponseDto) restClientService.getApi(ApiName.MASTER, pathSegments, "",
-				"", TemplateResponseDto.class);
-		template.getTemplates().forEach(dto -> {
-			if (dto.getTemplateTypeCode().equalsIgnoreCase(templateCode)) {
-				isTemplateAvailable = true;
-			}
-		});
-
->>>>>>> 87a5b2b3
 		return isTemplateAvailable;
 	}
 
-}
+}