--- conflicted
+++ resolved
@@ -249,24 +249,7 @@
 				ccEMailList = notificationEmails.split("\\|");
 			}
 
-<<<<<<< HEAD
-			sendNotification(id, attributes, ccEMailList, allNotificationTypes, regType, messageSenderDto);
-
-			isTransactionSuccessful = true;
-			description.setMessage(StatusUtil.NOTIFICATION_SUCESSFUL.getMessage());
-
-			registrationStatusDto.setStatusComment(description.getMessage());
-			registrationStatusDto.setLatestTransactionStatusCode(RegistrationTransactionStatusCode.SUCCESS.toString());
-
-			TransactionDto transactionDto = new TransactionDto(UUID.randomUUID().toString(),
-					registrationStatusDto.getRegistrationId(),
-					registrationStatusDto.getLatestRegistrationTransactionId(),
-					registrationStatusDto.getLatestTransactionTypeCode(), "updated registration status record",
-					registrationStatusDto.getLatestTransactionStatusCode(), registrationStatusDto.getStatusComment()
-					,registrationStatusDto.getSubStatusCode());
-=======
 			boolean isNotificationSuccess = sendNotification(id, attributes, ccEMailList, allNotificationTypes, regType, messageSenderDto, description);
->>>>>>> 9738e471
 
 			if(isNotificationSuccess){
 				isTransactionSuccessful = true;
@@ -306,7 +289,8 @@
 					registrationStatusDto.getRegistrationId(),
 					registrationStatusDto.getLatestRegistrationTransactionId(),
 					registrationStatusDto.getLatestTransactionTypeCode(), "updated registration status record",
-					registrationStatusDto.getLatestTransactionStatusCode(), registrationStatusDto.getStatusComment());
+					registrationStatusDto.getLatestTransactionStatusCode(), registrationStatusDto.getStatusComment(),
+                    registrationStatusDto.getSubStatusCode());
 			transactionDto.setReferenceId(registrationStatusDto.getRegistrationId());
 			transactionDto.setReferenceIdType(MessageSenderConstant.REFERENCE_TYPE_ID);
 			transactionStatusService.addRegistrationTransaction(transactionDto);
@@ -500,4 +484,4 @@
 		return messageSenderDto.isTemplateAvailable();
 	}
 
-}
+}