--- conflicted
+++ resolved
@@ -1,169 +1,156 @@
-package io.mosip.registration.processor.printing.api.controller;
-
-import java.io.ByteArrayInputStream;
-import java.util.Map;
-import java.util.Objects;
-import javax.validation.Valid;
-<<<<<<< HEAD
-import io.mosip.kernel.core.idvalidator.exception.InvalidIDException;
-import io.mosip.kernel.core.idvalidator.spi.RidValidator;
-import io.mosip.kernel.core.idvalidator.spi.UinValidator;
-import io.mosip.registration.processor.core.constant.IdType;
-=======
-
->>>>>>> bd37c710
-import org.springframework.beans.factory.annotation.Autowired;
-import org.springframework.core.io.InputStreamResource;
-import org.springframework.http.MediaType;
-import org.springframework.http.ResponseEntity;
-import org.springframework.security.access.prepost.PreAuthorize;
-import org.springframework.validation.Errors;
-import org.springframework.web.bind.WebDataBinder;
-import org.springframework.web.bind.annotation.InitBinder;
-import org.springframework.web.bind.annotation.PostMapping;
-import org.springframework.web.bind.annotation.RequestBody;
-import org.springframework.web.bind.annotation.RestController;
-<<<<<<< HEAD
-=======
-
-import io.mosip.kernel.core.idvalidator.exception.InvalidIDException;
-import io.mosip.kernel.core.idvalidator.spi.RidValidator;
-import io.mosip.kernel.core.idvalidator.spi.UinValidator;
-import io.mosip.registration.processor.core.constant.IdType;
->>>>>>> bd37c710
-import io.mosip.registration.processor.core.exception.util.PlatformErrorMessages;
-import io.mosip.registration.processor.core.spi.print.service.PrintService;
-import io.mosip.registration.processor.print.service.exception.RegPrintAppException;
-import io.mosip.registration.processor.printing.api.dto.PrintRequest;
-import io.mosip.registration.processor.printing.api.dto.RequestDTO;
-import io.mosip.registration.processor.printing.api.util.PrintServiceRequestValidator;
-import io.mosip.registration.processor.printing.api.util.PrintServiceValidationUtil;
-import io.swagger.annotations.Api;
-import io.swagger.annotations.ApiOperation;
-import io.swagger.annotations.ApiResponse;
-import io.swagger.annotations.ApiResponses;
-import springfox.documentation.annotations.ApiIgnore;
-
-/**
- * The Class PrintApiController.
- * 
- * @author M1048358 Alok
- */
-@RestController
-@Api(tags = "Print PDF")
-public class PrintApiController {
-
-	/** The printservice. */
-	@Autowired
-	private PrintService<Map<String, byte[]>> printservice;
-
-<<<<<<< HEAD
-	/**  Token validator class. */
-	@Autowired
-	TokenValidator tokenValidator;
-
-	/** The Constant ID_VALUE. */
-=======
->>>>>>> bd37c710
-	private static final String ID_VALUE = "idValue";
-
-	/** The validator. */
-	@Autowired
-	private PrintServiceRequestValidator validator;
-
-	/**
-	 * Inits the binder.
-	 *
-	 * @param binder the binder
-	 */
-	@InitBinder
-	public void initBinder(WebDataBinder binder) {
-		binder.addValidators(validator);
-	}
-
-	/** The rid validator. */
-	@Autowired
-	private RidValidator<String> ridValidator;
-
-	/** The uin validator impl. */
-	@Autowired
-	private UinValidator<String> uinValidatorImpl;
-
-	/**
-	 * Gets the file.
-	 *
-<<<<<<< HEAD
-	 * @param printRequest the print request DTO
-	 * @param token the token
-	 * @param errors the errors
-=======
-	 * @param printRequest
-	 *            the print request DTO
->>>>>>> bd37c710
-	 * @return the file
-	 * @throws RegPrintAppException the reg print app exception
-	 */
-	@PreAuthorize("hasAnyRole('REGISTRATION_ADMIN')")
-	@PostMapping(path = "/uincard", produces = "application/json")
-	@ApiOperation(value = "Service to get Pdf of UIN Card", response = Object.class)
-	@ApiResponses(value = { @ApiResponse(code = 200, message = "UIN card is successfully fetched") })
-	public ResponseEntity<Object> getFile(@Valid @RequestBody PrintRequest printRequest, @ApiIgnore Errors errors)
-			throws RegPrintAppException {
-
-		validateRequest(printRequest.getRequest(), errors);
-		PrintServiceValidationUtil.validate(errors);
-
-		byte[] pdfbytes = printservice
-				.getDocuments(printRequest.getRequest().getIdtype(), printRequest.getRequest().getIdValue())
-				.get("uinPdf");
-
-		InputStreamResource resource = new InputStreamResource(new ByteArrayInputStream(pdfbytes));
-		return ResponseEntity.ok().contentType(MediaType.parseMediaType("application/pdf"))
-				.header("Content-Disposition",
-						"attachment; filename=\"" + printRequest.getRequest().getIdValue() + ".pdf\"")
-				.body((Object) resource);
-
-	}
-
-<<<<<<< HEAD
-	/**
-	 * Validate request.
-	 *
-	 * @param dto the dto
-	 * @param errors the errors
-	 * @throws RegPrintAppException the reg print app exception
-	 */
-	private void validateRequest(RequestDTO dto, Errors errors ) throws RegPrintAppException{
-		if(!errors.hasErrors()) {
-=======
-	private void validateRequest(RequestDTO dto, Errors errors) throws RegPrintAppException {
-		if (!errors.hasErrors()) {
->>>>>>> bd37c710
-			if (Objects.isNull(dto)) {
-				throw new RegPrintAppException(PlatformErrorMessages.RPR_PGS_MISSING_INPUT_PARAMETER.getCode(),
-						String.format(PlatformErrorMessages.RPR_PGS_MISSING_INPUT_PARAMETER.getMessage(), "request"));
-			} else if (Objects.isNull(dto.getIdtype())) {
-				throw new RegPrintAppException(PlatformErrorMessages.RPR_PGS_MISSING_INPUT_PARAMETER.getCode(),
-						String.format(PlatformErrorMessages.RPR_PGS_MISSING_INPUT_PARAMETER.getMessage(), "idType"));
-			} else if (Objects.isNull(dto.getIdValue())) {
-				throw new RegPrintAppException(PlatformErrorMessages.RPR_PGS_MISSING_INPUT_PARAMETER.getCode(),
-						String.format(PlatformErrorMessages.RPR_PGS_MISSING_INPUT_PARAMETER.getMessage(), ID_VALUE));
-			} else if (dto.getIdtype().equals(IdType.RID)) {
-				try {
-					ridValidator.validateId(dto.getIdValue());
-				} catch (InvalidIDException ex) {
-					throw new RegPrintAppException(PlatformErrorMessages.RPR_PRT_DATA_VALIDATION_FAILED.getCode(),
-							ex.getMessage());
-				}
-			} else if (dto.getIdtype().equals(IdType.UIN)) {
-				try {
-					uinValidatorImpl.validateId(dto.getIdValue());
-				} catch (InvalidIDException ex) {
-					throw new RegPrintAppException(PlatformErrorMessages.RPR_PRT_DATA_VALIDATION_FAILED.getCode(),
-							ex.getMessage());
-				}
-			}
-		}
-	}
-
-}
+package io.mosip.registration.processor.printing.api.controller;
+
+import java.io.ByteArrayInputStream;
+import java.util.Map;
+import java.util.Objects;
+
+import javax.validation.Valid;
+import io.mosip.kernel.core.idvalidator.exception.InvalidIDException;
+import io.mosip.kernel.core.idvalidator.spi.RidValidator;
+import io.mosip.kernel.core.idvalidator.spi.UinValidator;
+import io.mosip.registration.processor.core.constant.IdType;
+import org.springframework.beans.factory.annotation.Autowired;
+import org.springframework.core.env.Environment;
+import org.springframework.core.io.InputStreamResource;
+import org.springframework.http.MediaType;
+import org.springframework.http.ResponseEntity;
+import org.springframework.security.access.prepost.PreAuthorize;
+import org.springframework.validation.Errors;
+import org.springframework.web.bind.WebDataBinder;
+import org.springframework.web.bind.annotation.CookieValue;
+import org.springframework.web.bind.annotation.InitBinder;
+import org.springframework.web.bind.annotation.PostMapping;
+import org.springframework.web.bind.annotation.RequestBody;
+import org.springframework.web.bind.annotation.RequestMapping;
+import org.springframework.web.bind.annotation.RestController;
+
+import io.mosip.kernel.core.idvalidator.exception.InvalidIDException;
+import io.mosip.kernel.core.idvalidator.spi.RidValidator;
+import io.mosip.kernel.core.idvalidator.spi.UinValidator;
+import io.mosip.registration.processor.core.constant.IdType;
+import io.mosip.registration.processor.core.exception.util.PlatformErrorMessages;
+import io.mosip.registration.processor.core.spi.print.service.PrintService;
+import io.mosip.registration.processor.core.token.validation.TokenValidator;
+import io.mosip.registration.processor.print.service.exception.RegPrintAppException;
+import io.mosip.registration.processor.printing.api.dto.PrintRequest;
+import io.mosip.registration.processor.printing.api.dto.RequestDTO;
+import io.mosip.registration.processor.printing.api.util.PrintServiceRequestValidator;
+import io.mosip.registration.processor.printing.api.util.PrintServiceValidationUtil;
+import io.swagger.annotations.Api;
+import io.swagger.annotations.ApiOperation;
+import io.swagger.annotations.ApiResponse;
+import io.swagger.annotations.ApiResponses;
+import springfox.documentation.annotations.ApiIgnore;
+
+/**
+ * The Class PrintApiController.
+ * 
+ * @author M1048358 Alok
+ */
+@RestController
+@Api(tags = "Print PDF")
+public class PrintApiController {
+
+	/** The printservice. */
+	@Autowired
+	private PrintService<Map<String, byte[]>> printservice;
+
+	/**  Token validator class. */
+	@Autowired
+	TokenValidator tokenValidator;
+
+	/** The Constant ID_VALUE. */
+	private static final String ID_VALUE = "idValue";
+
+	/** The validator. */
+	@Autowired
+	private PrintServiceRequestValidator validator;
+
+	/**
+	 * Inits the binder.
+	 *
+	 * @param binder the binder
+	 */
+	@InitBinder
+	public void initBinder(WebDataBinder binder) {
+		binder.addValidators(validator);
+	}
+
+	/** The rid validator. */
+	@Autowired
+	private RidValidator<String> ridValidator;
+
+	/** The uin validator impl. */
+	@Autowired
+	private UinValidator<String> uinValidatorImpl;
+
+	/**
+	 * Gets the file.
+	 *
+	 * @param printRequest the print request DTO
+	 * @param token the token
+	 * @param errors the errors
+	 * @param printRequest
+	 *            the print request DTO
+	 * @return the file
+	 * @throws RegPrintAppException the reg print app exception
+	 */
+	@PreAuthorize("hasAnyRole('REGISTRATION_ADMIN')")
+	@PostMapping(path = "/uincard", produces = "application/json")
+	@ApiOperation(value = "Service to get Pdf of UIN Card", response = Object.class)
+	@ApiResponses(value = { @ApiResponse(code = 200, message = "UIN card is successfully fetched") })
+	public ResponseEntity<Object> getFile(@Valid @RequestBody PrintRequest printRequest, @ApiIgnore Errors errors)
+			throws RegPrintAppException {
+
+		validateRequest(printRequest.getRequest(), errors);
+		PrintServiceValidationUtil.validate(errors);
+
+		byte[] pdfbytes = printservice
+				.getDocuments(printRequest.getRequest().getIdtype(), printRequest.getRequest().getIdValue())
+				.get("uinPdf");
+
+		InputStreamResource resource = new InputStreamResource(new ByteArrayInputStream(pdfbytes));
+		return ResponseEntity.ok().contentType(MediaType.parseMediaType("application/pdf"))
+				.header("Content-Disposition",
+						"attachment; filename=\"" + printRequest.getRequest().getIdValue() + ".pdf\"")
+				.body((Object) resource);
+
+	}
+
+	/**
+	 * Validate request.
+	 *
+	 * @param dto the dto
+	 * @param errors the errors
+	 * @throws RegPrintAppException the reg print app exception
+	 */
+	private void validateRequest(RequestDTO dto, Errors errors ) throws RegPrintAppException{
+		if(!errors.hasErrors()) {
+			if (Objects.isNull(dto)) {
+				throw new RegPrintAppException(PlatformErrorMessages.RPR_PGS_MISSING_INPUT_PARAMETER.getCode(),
+						String.format(PlatformErrorMessages.RPR_PGS_MISSING_INPUT_PARAMETER.getMessage(), "request"));
+			} else if (Objects.isNull(dto.getIdtype())) {
+				throw new RegPrintAppException(PlatformErrorMessages.RPR_PGS_MISSING_INPUT_PARAMETER.getCode(),
+						String.format(PlatformErrorMessages.RPR_PGS_MISSING_INPUT_PARAMETER.getMessage(), "idType"));
+			} else if (Objects.isNull(dto.getIdValue())) {
+				throw new RegPrintAppException(PlatformErrorMessages.RPR_PGS_MISSING_INPUT_PARAMETER.getCode(),
+						String.format(PlatformErrorMessages.RPR_PGS_MISSING_INPUT_PARAMETER.getMessage(), ID_VALUE));
+			} else if (dto.getIdtype().equals(IdType.RID)) {
+				try {
+					ridValidator.validateId(dto.getIdValue());
+				} catch (InvalidIDException ex) {
+					throw new RegPrintAppException(PlatformErrorMessages.RPR_PRT_DATA_VALIDATION_FAILED.getCode(),
+							ex.getMessage());
+				}
+			} else if (dto.getIdtype().equals(IdType.UIN)) {
+				try {
+					uinValidatorImpl.validateId(dto.getIdValue());
+				} catch (InvalidIDException ex) {
+					throw new RegPrintAppException(PlatformErrorMessages.RPR_PRT_DATA_VALIDATION_FAILED.getCode(),
+							ex.getMessage());
+				}
+			}
+		}
+	}
+
+}