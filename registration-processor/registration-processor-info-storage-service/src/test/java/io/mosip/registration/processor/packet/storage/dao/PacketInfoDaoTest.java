package io.mosip.registration.processor.packet.storage.dao;

import static org.junit.Assert.assertEquals;
import static org.mockito.Matchers.anyString;

import java.util.ArrayList;
import java.util.Date;
import java.util.List;

import io.mosip.registration.processor.packet.storage.entity.*;
import org.junit.Before;
import org.junit.Test;
import org.junit.runner.RunWith;
import org.mockito.InjectMocks;
import org.mockito.Mock;
import org.mockito.Mockito;
import org.mockito.runners.MockitoJUnitRunner;

import io.mosip.registration.processor.core.packet.dto.demographicinfo.DemographicInfoDto;
import io.mosip.registration.processor.packet.storage.repository.BasePacketRepository;

/**
 * The Class PacketInfoDaoTest.
 */
@RunWith(MockitoJUnitRunner.class)
public class PacketInfoDaoTest {

	/** The packet infodao. */
	@InjectMocks
	private PacketInfoDao packetInfodao;

	/** The qcuser reg repositary. */
	@Mock
	private BasePacketRepository<QcuserRegistrationIdEntity, String> qcuserRegRepositary;

	/** The demographic dedupe repository. */
	@Mock
	private BasePacketRepository<IndividualDemographicDedupeEntity, String> demographicDedupeRepository;

	@Mock
	private BasePacketRepository<AbisRequestEntity, String> abisRequestRepository;

	@Mock
	private BasePacketRepository<RegBioRefEntity, String> regBioRefRepository;


	/** The applicant document entity. */
	//@Mock
	//private BasePacketRepository<ApplicantDocumentEntity, String> applicantDocumentEntity;

	/** The dedupe entity. */
	private IndividualDemographicDedupeEntity dedupeEntity;

	/** The dedupe PK entity. */
	private IndividualDemographicDedupePKEntity dedupePKEntity;

	/**
	 * Setup.
	 */
	@Before
	public void setup() {
		dedupeEntity = new IndividualDemographicDedupeEntity();
		dedupePKEntity = new IndividualDemographicDedupePKEntity();
		Date date = new Date(1995, 04, 16);
		dedupePKEntity.setLangCode("fr");
		dedupePKEntity.setRegId("2018782130000224092018121229");
		dedupeEntity.setId(dedupePKEntity);
		dedupeEntity.setDob(date.toString());
		dedupeEntity.setName("Ibrahim");
		dedupeEntity.setGender("mâle");
		dedupeEntity.setIsActive(true);

	}

	/**
	 * Gets the packetsfor QC user test.
	 *
	 * @return the packetsfor QC user test
	 */
	/*@Test
	public void getPacketsforQCUserTest() {
		List<QcuserRegistrationIdEntity> assignedPackets = new ArrayList<>();
		QcuserRegistrationIdEntity qcUserEntity = new QcuserRegistrationIdEntity();
		QcuserRegistrationIdPKEntity qcUserPKEntity = new QcuserRegistrationIdPKEntity();
		qcUserPKEntity.setRegId("2018782130000224092018121229");
		qcUserPKEntity.setUsrId("Q1234");
		qcUserEntity.setId(qcUserPKEntity);
		qcUserEntity.setIsActive(true);
		qcUserEntity.setLang_code("fr");
		qcUserEntity.setStatus_code("Assigned");
		assignedPackets.add(qcUserEntity);

		IndividualDemographicDedupeEntity[] dedupeArray = new IndividualDemographicDedupeEntity[1];
		dedupeArray[0] = dedupeEntity;

		ApplicantPhotographEntity[] applicantphotoArray = new ApplicantPhotographEntity[1];
		ApplicantPhotographEntity applicantPhotoEntity = new ApplicantPhotographEntity();
		ApplicantPhotographPKEntity applicantPhotoPKEntity = new ApplicantPhotographPKEntity();
		applicantPhotoPKEntity.setRegId("2018782130000224092018121229");
		applicantPhotoEntity.setId(applicantPhotoPKEntity);
		applicantPhotoEntity.setExcpPhotoName("ExpPhoto");
		applicantPhotoEntity.setHasExcpPhotograph(false);
		applicantPhotoEntity.setImageName("PhotoImageName");
		String docValue = "dGVzdA";
		byte[] docStore = docValue.getBytes();
		applicantPhotoEntity.setExcpPhotoStore(docStore);
		applicantPhotoEntity.setImageStore(docStore);

		applicantphotoArray[0] = applicantPhotoEntity;

		List<Object[]> applicantInfo = new ArrayList<>();
		applicantInfo.add(applicantphotoArray);
		applicantInfo.add(dedupeArray);

		Mockito.when(qcuserRegRepositary.findByUserId(anyString())).thenReturn(assignedPackets);
		Mockito.when(qcuserRegRepositary.getApplicantInfo(anyString())).thenReturn(applicantInfo);

		List<ApplicantInfoDto> applicantInfoList = packetInfodao.getPacketsforQCUser("2018782130000224092018121229");

		assertEquals("2018782130000224092018121229", applicantInfoList.get(0).getApplicantPhotograph().getRegId());

	}*/



	/**
	 * Find demo by id test.
	 */
	@Test
	public void findDemoByIdTest() {
		List<IndividualDemographicDedupeEntity> demographicDedupeEntityList = new ArrayList<>();
		demographicDedupeEntityList.add(dedupeEntity);

		Mockito.when(demographicDedupeRepository.findDemoById(anyString())).thenReturn(demographicDedupeEntityList);

		List<DemographicInfoDto> demographicDedupeDtoList = packetInfodao.findDemoById("2018782130000224092018121229");
		assertEquals("2018782130000224092018121229", demographicDedupeDtoList.get(0).getRegId());
	}

<<<<<<< HEAD
=======

	/**
	 * Gets the reg id by UIN test.
	 *
	 * @return the reg id by UIN test
	 */
	@Test
	public void getRegIdByUINTest() {
		List<String> regIdList = new ArrayList<>();
		regIdList.add("2018782130000224092018121229");
		Mockito.when(demographicDedupeRepository.getRegIdByUIN("493410317027")).thenReturn(regIdList);
		List<String> result = packetInfodao.getRegIdByUIN("493410317027");
		assertEquals("2018782130000224092018121229", result.get(0));
	}

	@Test
	public void testgetAbisRequestsByBioRefId(){
		List<AbisRequestEntity> abisRequestEntityList = new ArrayList<>();
		AbisRequestEntity abisRequestEntity = new AbisRequestEntity();
		abisRequestEntity.setAbisAppCode("Abis");
		abisRequestEntityList.add(abisRequestEntity);
		Mockito.when(abisRequestRepository.getAbisRequestsByBioRefId(any(), any())).thenReturn(abisRequestEntityList);
		List<AbisRequestEntity> result = packetInfodao.getAbisRequestsByBioRefId("abc-efg");
		assertEquals("Abis", result.get(0).getAbisAppCode());
	}

	@Test
	public void testgetDemoListByTransactionId(){
		List<RegDemoDedupeListEntity> regDemoDedupeListEntityList = new ArrayList<>();
		RegDemoDedupeListEntity regDemoDedupeListEntity = new RegDemoDedupeListEntity();
		regDemoDedupeListEntity.setRegId("1234567890");
		regDemoDedupeListEntityList.add(regDemoDedupeListEntity);
		Mockito.when(abisRequestRepository.getDemoListByTransactionId(any())).thenReturn(regDemoDedupeListEntityList);
		List<RegDemoDedupeListEntity> result = packetInfodao.getDemoListByTransactionId("abc-efg");
		assertEquals("1234567890", result.get(0).getRegId());
	}

	@Test
	public void testgetBioRefIdByRegId(){
		List<RegBioRefEntity> regBioRefEntityList = new ArrayList<>();
		RegBioRefEntity entity = new RegBioRefEntity();
		entity.setBioRefId("abc-efg");
		regBioRefEntityList.add(entity);
		Mockito.when(abisRequestRepository.getBioRefIdByRegId(any())).thenReturn(regBioRefEntityList);
		List<RegBioRefEntity> result = packetInfodao.getBioRefIdByRegId("1234567890");
		assertEquals("abc-efg", result.get(0).getBioRefId());
	}

	@Test
	public void testgetIdentifyByTransactionId(){
		List<AbisRequestEntity> abisRequestEntityList = new ArrayList<>();
		AbisRequestEntity entity = new AbisRequestEntity();
		entity.setAbisAppCode("Abis");
		abisRequestEntityList.add(entity);
		Mockito.when(abisRequestRepository.getIdentifyByTransactionId(any(), any())).thenReturn(abisRequestEntityList);
		List<AbisRequestEntity> result = packetInfodao.getIdentifyByTransactionId("12345", "IDENTIFY");
		assertEquals("Abis", result.get(0).getAbisAppCode());
	}

>>>>>>> debd729e
}
<|MERGE_RESOLUTION|>--- conflicted
+++ resolved
@@ -137,23 +137,6 @@
 		assertEquals("2018782130000224092018121229", demographicDedupeDtoList.get(0).getRegId());
 	}
 
-<<<<<<< HEAD
-=======
-
-	/**
-	 * Gets the reg id by UIN test.
-	 *
-	 * @return the reg id by UIN test
-	 */
-	@Test
-	public void getRegIdByUINTest() {
-		List<String> regIdList = new ArrayList<>();
-		regIdList.add("2018782130000224092018121229");
-		Mockito.when(demographicDedupeRepository.getRegIdByUIN("493410317027")).thenReturn(regIdList);
-		List<String> result = packetInfodao.getRegIdByUIN("493410317027");
-		assertEquals("2018782130000224092018121229", result.get(0));
-	}
-
 	@Test
 	public void testgetAbisRequestsByBioRefId(){
 		List<AbisRequestEntity> abisRequestEntityList = new ArrayList<>();
@@ -198,5 +181,4 @@
 		assertEquals("Abis", result.get(0).getAbisAppCode());
 	}
 
->>>>>>> debd729e
-}
+}