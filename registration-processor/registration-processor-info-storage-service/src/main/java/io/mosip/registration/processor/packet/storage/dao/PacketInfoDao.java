--- conflicted
+++ resolved
@@ -53,7 +53,7 @@
 	/** The reg bio ref repository. */
 	@Autowired
 	private BasePacketRepository<RegBioRefEntity, String> regBioRefRepository;
-	
+
 	@Autowired
 	private RegistrationRepositary<BaseRegistrationEntity,String> registrationRepositary;
 
@@ -62,11 +62,7 @@
 
 	/** The applicant info. */
 	private List<Object[]> applicantInfo = new ArrayList<>();
-<<<<<<< HEAD
-	
-=======
-
->>>>>>> debd729e
+
 	/** The Constant SELECT. */
 	private static final String SELECT = " SELECT ";
 
@@ -82,13 +78,10 @@
 	/** The Constant AND. */
 	private static final String AND = " AND ";
 
-<<<<<<< HEAD
-=======
 	/** The Constant IS_NOT_NULL. */
 	private static final String IS_NOT_NULL = " IS NOT NULL ";
 
 	/** The Constant IS_ACTIVE_TRUE. */
->>>>>>> debd729e
 	private static final boolean IS_ACTIVE_TRUE = true;
 
 	/**
@@ -180,22 +173,8 @@
 		demographicDedupeRepository.updateIsActiveIfDuplicateFound(regId);
 
 	}
-	
-	/**
-<<<<<<< HEAD
-	* Gets the all demographic entities.
-	*  
-	*  *
-	* @param name the name
-	* @param gender the gender
-	* @param dob the dob
-	* @param langCode the lang code
-	* @return the all demographic entities
-	*/
-
-	private List<IndividualDemographicDedupeEntity> getAllDemographicEntities(String name, String gender,
-			String dob, String langCode) {
-=======
+
+	/**
 	 * Gets the all demographic entities.
 	 *
 	 * @param name
@@ -210,7 +189,6 @@
 	 */
 	private List<IndividualDemographicDedupeEntity> getAllDemographicEntities(String name, String gender, String dob,
 			String langCode) {
->>>>>>> debd729e
 		Map<String, Object> params = new HashMap<>();
 		String className = IndividualDemographicDedupeEntity.class.getSimpleName();
 		String alias = IndividualDemographicDedupeEntity.class.getName().toLowerCase().substring(0, 1);
@@ -251,29 +229,16 @@
 	 *            the lang code
 	 * @return the all demographic info dtos
 	 */
-<<<<<<< HEAD
-
-	public List<DemographicInfoDto> getAllDemographicInfoDtos(String name, String gender, String dob,
-			String langCode) {
-		List<DemographicInfoDto> demographicInfoDtos = new ArrayList<>();
-		List<IndividualDemographicDedupeEntity> demographicInfoEntities = getAllDemographicEntities(name,
-			gender, dob, langCode);
-=======
 	public List<DemographicInfoDto> getAllDemographicInfoDtos(String name, String gender, String dob, String langCode) {
 
 		List<DemographicInfoDto> demographicInfoDtos = new ArrayList<>();
 		List<IndividualDemographicDedupeEntity> demographicInfoEntities = getAllDemographicEntities(name, gender, dob,
 				langCode);
->>>>>>> debd729e
 		for (IndividualDemographicDedupeEntity entity : demographicInfoEntities) {
 			demographicInfoDtos.add(convertEntityToDemographicDto(entity));
 		}
 		return demographicInfoDtos;
 
-<<<<<<< HEAD
-	}
-
-=======
 	/**
 	 * Gets the reg id by UIN.
 	 *
@@ -541,7 +506,7 @@
 	public List<AbisRequestEntity> getAbisRequestsByBioRefId(String bioRefId) {
 		return abisRequestRepository.getAbisRequestsByBioRefId(bioRefId, "INSERT");
 	}
-	
+
 	public List<String> getProcessedOrProcessingRegIds(List<String> matchedRegIds,String statusCode) {
 		return registrationRepositary.getProcessedOrProcessingRegIds(matchedRegIds, statusCode);
 	}
@@ -553,5 +518,4 @@
 		abisResponseDetDtoList.addAll(PacketInfoMapper.convertAbisResponseDetEntityListToDto(abisResEntity));
 		return abisResponseDetDtoList;
 	}
->>>>>>> debd729e
 }