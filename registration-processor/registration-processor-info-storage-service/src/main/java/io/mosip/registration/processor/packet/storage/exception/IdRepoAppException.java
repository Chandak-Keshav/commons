<<<<<<< HEAD
package io.mosip.registration.processor.packet.storage.exception;

import io.mosip.kernel.core.exception.BaseUncheckedException;
import io.mosip.registration.processor.core.exception.util.PlatformErrorMessages;

public class IdRepoAppException extends BaseUncheckedException {

              /** The Constant serialVersionUID. */
              private static final long serialVersionUID = 1L;

	/**
	 * Instantiates a new identity not found exception.
	 */
	public IdRepoAppException() {
		super();
	}

	/**
	 * Instantiates a new identity not found exception.
	 *
	 * @param errorMessage
	 *            the error message
	 */
	public IdRepoAppException(String errorMessage) {
		super(PlatformErrorMessages.RPR_PVM_INVALID_UIN.getCode() + EMPTY_SPACE, errorMessage);
	}

	/**
	 * Instantiates a new identity not found exception.
	 *
	 * @param message
	 *            the message
	 * @param cause
	 *            the cause
	 */
	public IdRepoAppException(String message, Throwable cause) {
		super(PlatformErrorMessages.RPR_PVM_INVALID_UIN.getCode() + EMPTY_SPACE, message, cause);
	}

}
=======
package io.mosip.registration.processor.packet.storage.exception;

import io.mosip.kernel.core.exception.BaseUncheckedException;
import io.mosip.registration.processor.core.exception.util.PlatformErrorMessages;

public class IdRepoAppException extends BaseUncheckedException {

	/** The Constant serialVersionUID. */
	private static final long serialVersionUID = 1L;

	/**
	 * Instantiates a new identity not found exception.
	 */
	public IdRepoAppException() {
		super();
	}

	/**
	 * Instantiates a new identity not found exception.
	 *
	 * @param errorMessage
	 *            the error message
	 */
	public IdRepoAppException(String errorMessage) {
		super(PlatformErrorMessages.RPR_PVM_INVALID_UIN.getCode() + EMPTY_SPACE, errorMessage);
	}

	/**
	 * Instantiates a new identity not found exception.
	 *
	 * @param message
	 *            the message
	 * @param cause
	 *            the cause
	 */
	public IdRepoAppException(String message, Throwable cause) {
		super(PlatformErrorMessages.RPR_PVM_INVALID_UIN.getCode() + EMPTY_SPACE, message, cause);
	}

}
>>>>>>> debd729e
<|MERGE_RESOLUTION|>--- conflicted
+++ resolved
@@ -1,4 +1,3 @@
-<<<<<<< HEAD
 package io.mosip.registration.processor.packet.storage.exception;
 
 import io.mosip.kernel.core.exception.BaseUncheckedException;
@@ -38,46 +37,4 @@
 		super(PlatformErrorMessages.RPR_PVM_INVALID_UIN.getCode() + EMPTY_SPACE, message, cause);
 	}
 
-}
-=======
-package io.mosip.registration.processor.packet.storage.exception;
-
-import io.mosip.kernel.core.exception.BaseUncheckedException;
-import io.mosip.registration.processor.core.exception.util.PlatformErrorMessages;
-
-public class IdRepoAppException extends BaseUncheckedException {
-
-	/** The Constant serialVersionUID. */
-	private static final long serialVersionUID = 1L;
-
-	/**
-	 * Instantiates a new identity not found exception.
-	 */
-	public IdRepoAppException() {
-		super();
-	}
-
-	/**
-	 * Instantiates a new identity not found exception.
-	 *
-	 * @param errorMessage
-	 *            the error message
-	 */
-	public IdRepoAppException(String errorMessage) {
-		super(PlatformErrorMessages.RPR_PVM_INVALID_UIN.getCode() + EMPTY_SPACE, errorMessage);
-	}
-
-	/**
-	 * Instantiates a new identity not found exception.
-	 *
-	 * @param message
-	 *            the message
-	 * @param cause
-	 *            the cause
-	 */
-	public IdRepoAppException(String message, Throwable cause) {
-		super(PlatformErrorMessages.RPR_PVM_INVALID_UIN.getCode() + EMPTY_SPACE, message, cause);
-	}
-
-}
->>>>>>> debd729e
+}