<<<<<<< HEAD
package io.mosip.registration.processor.packet.archiver.util.test;

import static org.junit.Assert.assertFalse;
import static org.junit.Assert.assertTrue;
import static org.mockito.Matchers.any;

import java.io.IOException;
import java.io.InputStream;
import java.time.LocalDateTime;

import org.apache.commons.io.IOUtils;
import org.junit.Before;
import org.junit.Test;
import org.junit.runner.RunWith;
import org.mockito.InjectMocks;
import org.mockito.Mock;
import org.mockito.Mockito;
import org.springframework.core.env.Environment;
import org.springframework.test.context.junit4.SpringRunner;
import org.springframework.test.util.ReflectionTestUtils;

import io.mosip.kernel.core.fsadapter.spi.FileSystemAdapter;
import io.mosip.registration.processor.core.code.ApiName;
import io.mosip.registration.processor.core.code.AuditLogConstant;
import io.mosip.registration.processor.core.exception.ApisResourceAccessException;
import io.mosip.registration.processor.core.exception.JschConnectionException;
import io.mosip.registration.processor.core.exception.SftpFileOperationException;
import io.mosip.registration.processor.core.http.ResponseWrapper;
import io.mosip.registration.processor.core.spi.filesystem.manager.FileManager;
import io.mosip.registration.processor.core.spi.restclient.RegistrationProcessorRestClientService;
import io.mosip.registration.processor.core.util.ServerUtil;
import io.mosip.registration.processor.packet.manager.dto.DirectoryPathDto;
import io.mosip.registration.processor.packet.uploader.archiver.util.PacketArchiver;
import io.mosip.registration.processor.packet.uploader.exception.PacketNotFoundException;
import io.mosip.registration.processor.rest.client.audit.builder.AuditLogRequestBuilder;
import io.mosip.registration.processor.rest.client.audit.dto.AuditRequestDto;
import io.mosip.registration.processor.rest.client.audit.dto.AuditResponseDto;

/**
 * @author M1039285
 *
 */
@RunWith(SpringRunner.class)
public class PacketArchiverTest {

	/** The filesystem adapter impl. */
	@Mock
	private FileSystemAdapter filesystemAdapterImpl;

	/** The filemanager. */
	@Mock
	protected FileManager<DirectoryPathDto, InputStream> filemanager;

	/** The audit request builder. */
	@Mock
	private AuditLogRequestBuilder auditLogRequestBuilder;

	@Mock
	private RegistrationProcessorRestClientService<Object> registrationProcessorRestService;

	@Mock
	private Environment env;

	AuditResponseDto auditResponseDto = null;

	/** The packet archiver. */
	@InjectMocks
	private PacketArchiver packetArchiver;
	

	/** The source. */
	private String source = "Sample input Steam";

	/** The registration id. */
	private String registrationId = "1001";

	/**
	 * Setup.
	 *
	 * @throws NoSuchFieldException
	 *             the no such field exception
	 * @throws SecurityException
	 *             the security exception
	 * @throws IllegalArgumentException
	 *             the illegal argument exception
	 * @throws IllegalAccessException
	 *             the illegal access exception
	 */
	@Before
	public void setup()
			throws NoSuchFieldException, SecurityException, IllegalArgumentException, IllegalAccessException {
		ReflectionTestUtils.setField(packetArchiver,"dmzPort", "5161");
		AuditRequestDto auditRequestDto = new AuditRequestDto();
		auditRequestDto = new AuditRequestDto();
		auditRequestDto.setDescription("description");
		auditRequestDto.setActionTimeStamp(LocalDateTime.now().toString());
		auditRequestDto.setApplicationId(AuditLogConstant.MOSIP_4.toString());
		auditRequestDto.setApplicationName(AuditLogConstant.REGISTRATION_PROCESSOR.toString());
		auditRequestDto.setCreatedBy(AuditLogConstant.SYSTEM.toString());
		auditRequestDto.setEventId("eventId");
		auditRequestDto.setEventName("eventName");
		auditRequestDto.setEventType("eventType");
		auditRequestDto.setHostIp(ServerUtil.getServerUtilInstance().getServerIp());
		auditRequestDto.setHostName(ServerUtil.getServerUtilInstance().getServerName());
		auditRequestDto.setId(registrationId);
		auditRequestDto.setIdType(AuditLogConstant.REGISTRATION_ID.toString());
		auditRequestDto.setModuleId(null);
		auditRequestDto.setModuleName(null);
		auditRequestDto.setSessionUserId(AuditLogConstant.SYSTEM.toString());
		auditRequestDto.setSessionUserName(null);
		try {
			auditResponseDto = (AuditResponseDto) registrationProcessorRestService.postApi(ApiName.AUDIT, "", "",
					auditRequestDto, AuditResponseDto.class);
		} catch (ApisResourceAccessException e) {
			// TODO Auto-generated catch block
			e.printStackTrace();
		}

	}

	/**
	 * Archive packet success check.
	 *
	 * @throws IOException
	 *             Signals that an I/O exception has occurred.
	 * @throws IllegalArgumentException
	 *             the illegal argument exception
	 * @throws IllegalAccessException
	 *             the illegal access exception
	 * @throws NoSuchFieldException
	 *             the no such field exception
	 * @throws SecurityException
	 *             the security exception
	 * @throws UnableToAccessPathException
	 *             the unable to access path exception
	 * @throws PacketNotFoundException
	 *             the packet not found exception
	 * @throws SftpFileOperationException 
	 * @throws JschConnectionException 
	 */
	@Test
	public void archivePacketSuccessCheck() throws IOException, IllegalArgumentException, IllegalAccessException,
			NoSuchFieldException, SecurityException, PacketNotFoundException, JschConnectionException, SftpFileOperationException {
		InputStream in = IOUtils.toInputStream(source, "UTF-8");
		ResponseWrapper<AuditResponseDto> responseWrapper = new ResponseWrapper<>();
		AuditResponseDto auditResponseDto = new AuditResponseDto();
		responseWrapper.setResponse(auditResponseDto);
		Mockito.when(auditLogRequestBuilder.createAuditRequestBuilder("description", "eventId", "eventName",
				"eventType", registrationId, ApiName.DMZAUDIT)).thenReturn(responseWrapper);
		Mockito.doNothing().when(filemanager).put(any(), any(), any());
        Mockito.when(filemanager.copy(any(),any(),any(),any())).thenReturn(Boolean.TRUE);
        assertTrue(packetArchiver.archivePacket(registrationId,any()));
        
	}

	/**
	 * Archive packet adapted failure check.
	 *
	 * @throws UnableToAccessPathException
	 *             the unable to access path exception
	 * @throws PacketNotFoundException
	 *             the packet not found exception
	 * @throws IOException
	 *             Signals that an I/O exception has occurred.
	 * @throws SftpFileOperationException 
	 * @throws JschConnectionException 
	 */
	@Test(expected = PacketNotFoundException.class)
	public void archivePacketAdaptedFailureCheck() throws PacketNotFoundException, IOException, JschConnectionException, SftpFileOperationException {
		InputStream in = IOUtils.toInputStream(source, "UTF-8");
		ResponseWrapper<AuditResponseDto> responseWrapper = new ResponseWrapper<>();
		AuditResponseDto auditResponseDto = new AuditResponseDto();
		responseWrapper.setResponse(auditResponseDto);
		Mockito.when(auditLogRequestBuilder.createAuditRequestBuilder("description", "eventId", "eventName",
				"eventType", registrationId, ApiName.DMZAUDIT)).thenReturn(responseWrapper);
		Mockito.doNothing().when(filemanager).put(any(), any(), any());
        Mockito.when(filemanager.copy(any(),any(),any(),any())).thenReturn(Boolean.FALSE);
        assertFalse(packetArchiver.archivePacket(registrationId,any()));

	}

=======
package io.mosip.registration.processor.packet.archiver.util.test;

import static org.junit.Assert.assertFalse;
import static org.junit.Assert.assertTrue;
import static org.mockito.Matchers.any;

import java.io.IOException;
import java.io.InputStream;
import java.time.LocalDateTime;

import org.apache.commons.io.IOUtils;
import org.junit.Before;
import org.junit.Test;
import org.junit.runner.RunWith;
import org.mockito.InjectMocks;
import org.mockito.Mock;
import org.mockito.Mockito;
import org.springframework.core.env.Environment;
import org.springframework.test.context.junit4.SpringRunner;

import io.mosip.kernel.core.fsadapter.spi.FileSystemAdapter;
import io.mosip.registration.processor.core.code.ApiName;
import io.mosip.registration.processor.core.code.AuditLogConstant;
import io.mosip.registration.processor.core.exception.ApisResourceAccessException;
import io.mosip.registration.processor.core.http.ResponseWrapper;
import io.mosip.registration.processor.core.packet.dto.SftpJschConnectionDto;
import io.mosip.registration.processor.core.spi.filesystem.manager.FileManager;
import io.mosip.registration.processor.core.spi.restclient.RegistrationProcessorRestClientService;
import io.mosip.registration.processor.core.util.ServerUtil;
import io.mosip.registration.processor.packet.manager.dto.DirectoryPathDto;
import io.mosip.registration.processor.packet.uploader.archiver.util.PacketArchiver;
import io.mosip.registration.processor.packet.uploader.exception.PacketNotFoundException;
import io.mosip.registration.processor.rest.client.audit.builder.AuditLogRequestBuilder;
import io.mosip.registration.processor.rest.client.audit.dto.AuditRequestDto;
import io.mosip.registration.processor.rest.client.audit.dto.AuditResponseDto;

/**
 * @author M1039285
 *
 */
@RunWith(SpringRunner.class)
public class PacketArchiverTest {

	/** The filesystem adapter impl. */
	@Mock
	private FileSystemAdapter filesystemAdapterImpl;

	/** The filemanager. */
	@Mock
	protected FileManager<DirectoryPathDto, InputStream> filemanager;

	/** The audit request builder. */
	@Mock
	private AuditLogRequestBuilder auditLogRequestBuilder;

	@Mock
	private RegistrationProcessorRestClientService<Object> registrationProcessorRestService;

	@Mock
	private Environment env;

	AuditResponseDto auditResponseDto = null;

	/** The packet archiver. */
	@InjectMocks
	private PacketArchiver packetArchiver;
	

	/** The source. */
	private String source = "Sample input Steam";

	/** The registration id. */
	private String registrationId = "1001";
	
	@Mock
	private SftpJschConnectionDto jschConnectionDto;

	/**
	 * Setup.
	 *
	 * @throws NoSuchFieldException
	 *             the no such field exception
	 * @throws SecurityException
	 *             the security exception
	 * @throws IllegalArgumentException
	 *             the illegal argument exception
	 * @throws IllegalAccessException
	 *             the illegal access exception
	 */
	@Before
	public void setup()
			throws NoSuchFieldException, SecurityException, IllegalArgumentException, IllegalAccessException {
		//ReflectionTestUtils.setField(packetArchiver,"dmzPort", "5161"); 
		AuditRequestDto auditRequestDto = new AuditRequestDto();
		auditRequestDto = new AuditRequestDto();
		auditRequestDto.setDescription("description");
		auditRequestDto.setActionTimeStamp(LocalDateTime.now().toString());
		auditRequestDto.setApplicationId(AuditLogConstant.MOSIP_4.toString());
		auditRequestDto.setApplicationName(AuditLogConstant.REGISTRATION_PROCESSOR.toString());
		auditRequestDto.setCreatedBy(AuditLogConstant.SYSTEM.toString());
		auditRequestDto.setEventId("eventId");
		auditRequestDto.setEventName("eventName");
		auditRequestDto.setEventType("eventType");
		auditRequestDto.setHostIp(ServerUtil.getServerUtilInstance().getServerIp());
		auditRequestDto.setHostName(ServerUtil.getServerUtilInstance().getServerName());
		auditRequestDto.setId(registrationId);
		auditRequestDto.setIdType(AuditLogConstant.REGISTRATION_ID.toString());
		auditRequestDto.setModuleId(null);
		auditRequestDto.setModuleName(null);
		auditRequestDto.setSessionUserId(AuditLogConstant.SYSTEM.toString());
		auditRequestDto.setSessionUserName(null);
		jschConnectionDto = new SftpJschConnectionDto();
		try {
			auditResponseDto = (AuditResponseDto) registrationProcessorRestService.postApi(ApiName.AUDIT, "", "",
					auditRequestDto, AuditResponseDto.class);
		} catch (ApisResourceAccessException e) {
			// TODO Auto-generated catch block
			e.printStackTrace();
		}

	}

	/**
	 * Archive packet success check.
	 *
	 * @throws IOException
	 *             Signals that an I/O exception has occurred.
	 * @throws IllegalArgumentException
	 *             the illegal argument exception
	 * @throws IllegalAccessException
	 *             the illegal access exception
	 * @throws NoSuchFieldException
	 *             the no such field exception
	 * @throws SecurityException
	 *             the security exception
	 * @throws UnableToAccessPathException
	 *             the unable to access path exception
	 * @throws PacketNotFoundException
	 *             the packet not found exception
	 */
	@Test
	public void archivePacketSuccessCheck() throws IOException, IllegalArgumentException, IllegalAccessException,
			NoSuchFieldException, SecurityException, PacketNotFoundException {
		InputStream in = IOUtils.toInputStream(source, "UTF-8");
		ResponseWrapper<AuditResponseDto> responseWrapper = new ResponseWrapper<>();
		AuditResponseDto auditResponseDto = new AuditResponseDto();
		responseWrapper.setResponse(auditResponseDto);
		Mockito.when(auditLogRequestBuilder.createAuditRequestBuilder("description", "eventId", "eventName",
				"eventType", registrationId, ApiName.DMZAUDIT)).thenReturn(responseWrapper);
		Mockito.doNothing().when(filemanager).put(any(), any(), any());
        Mockito.when(filemanager.copy(any(),any(),any(),any())).thenReturn(Boolean.TRUE);
       assertTrue(packetArchiver.archivePacket(registrationId,jschConnectionDto));
        
	}

	/**
	 * Archive packet adapted failure check.
	 *
	 * @throws UnableToAccessPathException
	 *             the unable to access path exception
	 * @throws PacketNotFoundException
	 *             the packet not found exception
	 * @throws IOException
	 *             Signals that an I/O exception has occurred.
	 */
	@Test(expected = PacketNotFoundException.class)
	public void archivePacketAdaptedFailureCheck() throws PacketNotFoundException, IOException {
		InputStream in = IOUtils.toInputStream(source, "UTF-8");
		ResponseWrapper<AuditResponseDto> responseWrapper = new ResponseWrapper<>();
		AuditResponseDto auditResponseDto = new AuditResponseDto();
		responseWrapper.setResponse(auditResponseDto);
		Mockito.when(auditLogRequestBuilder.createAuditRequestBuilder("description", "eventId", "eventName",
				"eventType", registrationId, ApiName.DMZAUDIT)).thenReturn(responseWrapper);
		Mockito.doNothing().when(filemanager).put(any(), any(), any());
        Mockito.when(filemanager.copy(any(),any(),any(),any())).thenReturn(Boolean.FALSE);
        assertFalse(packetArchiver.archivePacket(registrationId,jschConnectionDto));

	}

>>>>>>> 803bb932
}<|MERGE_RESOLUTION|>--- conflicted
+++ resolved
@@ -1,186 +1,3 @@
-<<<<<<< HEAD
-package io.mosip.registration.processor.packet.archiver.util.test;
-
-import static org.junit.Assert.assertFalse;
-import static org.junit.Assert.assertTrue;
-import static org.mockito.Matchers.any;
-
-import java.io.IOException;
-import java.io.InputStream;
-import java.time.LocalDateTime;
-
-import org.apache.commons.io.IOUtils;
-import org.junit.Before;
-import org.junit.Test;
-import org.junit.runner.RunWith;
-import org.mockito.InjectMocks;
-import org.mockito.Mock;
-import org.mockito.Mockito;
-import org.springframework.core.env.Environment;
-import org.springframework.test.context.junit4.SpringRunner;
-import org.springframework.test.util.ReflectionTestUtils;
-
-import io.mosip.kernel.core.fsadapter.spi.FileSystemAdapter;
-import io.mosip.registration.processor.core.code.ApiName;
-import io.mosip.registration.processor.core.code.AuditLogConstant;
-import io.mosip.registration.processor.core.exception.ApisResourceAccessException;
-import io.mosip.registration.processor.core.exception.JschConnectionException;
-import io.mosip.registration.processor.core.exception.SftpFileOperationException;
-import io.mosip.registration.processor.core.http.ResponseWrapper;
-import io.mosip.registration.processor.core.spi.filesystem.manager.FileManager;
-import io.mosip.registration.processor.core.spi.restclient.RegistrationProcessorRestClientService;
-import io.mosip.registration.processor.core.util.ServerUtil;
-import io.mosip.registration.processor.packet.manager.dto.DirectoryPathDto;
-import io.mosip.registration.processor.packet.uploader.archiver.util.PacketArchiver;
-import io.mosip.registration.processor.packet.uploader.exception.PacketNotFoundException;
-import io.mosip.registration.processor.rest.client.audit.builder.AuditLogRequestBuilder;
-import io.mosip.registration.processor.rest.client.audit.dto.AuditRequestDto;
-import io.mosip.registration.processor.rest.client.audit.dto.AuditResponseDto;
-
-/**
- * @author M1039285
- *
- */
-@RunWith(SpringRunner.class)
-public class PacketArchiverTest {
-
-	/** The filesystem adapter impl. */
-	@Mock
-	private FileSystemAdapter filesystemAdapterImpl;
-
-	/** The filemanager. */
-	@Mock
-	protected FileManager<DirectoryPathDto, InputStream> filemanager;
-
-	/** The audit request builder. */
-	@Mock
-	private AuditLogRequestBuilder auditLogRequestBuilder;
-
-	@Mock
-	private RegistrationProcessorRestClientService<Object> registrationProcessorRestService;
-
-	@Mock
-	private Environment env;
-
-	AuditResponseDto auditResponseDto = null;
-
-	/** The packet archiver. */
-	@InjectMocks
-	private PacketArchiver packetArchiver;
-	
-
-	/** The source. */
-	private String source = "Sample input Steam";
-
-	/** The registration id. */
-	private String registrationId = "1001";
-
-	/**
-	 * Setup.
-	 *
-	 * @throws NoSuchFieldException
-	 *             the no such field exception
-	 * @throws SecurityException
-	 *             the security exception
-	 * @throws IllegalArgumentException
-	 *             the illegal argument exception
-	 * @throws IllegalAccessException
-	 *             the illegal access exception
-	 */
-	@Before
-	public void setup()
-			throws NoSuchFieldException, SecurityException, IllegalArgumentException, IllegalAccessException {
-		ReflectionTestUtils.setField(packetArchiver,"dmzPort", "5161");
-		AuditRequestDto auditRequestDto = new AuditRequestDto();
-		auditRequestDto = new AuditRequestDto();
-		auditRequestDto.setDescription("description");
-		auditRequestDto.setActionTimeStamp(LocalDateTime.now().toString());
-		auditRequestDto.setApplicationId(AuditLogConstant.MOSIP_4.toString());
-		auditRequestDto.setApplicationName(AuditLogConstant.REGISTRATION_PROCESSOR.toString());
-		auditRequestDto.setCreatedBy(AuditLogConstant.SYSTEM.toString());
-		auditRequestDto.setEventId("eventId");
-		auditRequestDto.setEventName("eventName");
-		auditRequestDto.setEventType("eventType");
-		auditRequestDto.setHostIp(ServerUtil.getServerUtilInstance().getServerIp());
-		auditRequestDto.setHostName(ServerUtil.getServerUtilInstance().getServerName());
-		auditRequestDto.setId(registrationId);
-		auditRequestDto.setIdType(AuditLogConstant.REGISTRATION_ID.toString());
-		auditRequestDto.setModuleId(null);
-		auditRequestDto.setModuleName(null);
-		auditRequestDto.setSessionUserId(AuditLogConstant.SYSTEM.toString());
-		auditRequestDto.setSessionUserName(null);
-		try {
-			auditResponseDto = (AuditResponseDto) registrationProcessorRestService.postApi(ApiName.AUDIT, "", "",
-					auditRequestDto, AuditResponseDto.class);
-		} catch (ApisResourceAccessException e) {
-			// TODO Auto-generated catch block
-			e.printStackTrace();
-		}
-
-	}
-
-	/**
-	 * Archive packet success check.
-	 *
-	 * @throws IOException
-	 *             Signals that an I/O exception has occurred.
-	 * @throws IllegalArgumentException
-	 *             the illegal argument exception
-	 * @throws IllegalAccessException
-	 *             the illegal access exception
-	 * @throws NoSuchFieldException
-	 *             the no such field exception
-	 * @throws SecurityException
-	 *             the security exception
-	 * @throws UnableToAccessPathException
-	 *             the unable to access path exception
-	 * @throws PacketNotFoundException
-	 *             the packet not found exception
-	 * @throws SftpFileOperationException 
-	 * @throws JschConnectionException 
-	 */
-	@Test
-	public void archivePacketSuccessCheck() throws IOException, IllegalArgumentException, IllegalAccessException,
-			NoSuchFieldException, SecurityException, PacketNotFoundException, JschConnectionException, SftpFileOperationException {
-		InputStream in = IOUtils.toInputStream(source, "UTF-8");
-		ResponseWrapper<AuditResponseDto> responseWrapper = new ResponseWrapper<>();
-		AuditResponseDto auditResponseDto = new AuditResponseDto();
-		responseWrapper.setResponse(auditResponseDto);
-		Mockito.when(auditLogRequestBuilder.createAuditRequestBuilder("description", "eventId", "eventName",
-				"eventType", registrationId, ApiName.DMZAUDIT)).thenReturn(responseWrapper);
-		Mockito.doNothing().when(filemanager).put(any(), any(), any());
-        Mockito.when(filemanager.copy(any(),any(),any(),any())).thenReturn(Boolean.TRUE);
-        assertTrue(packetArchiver.archivePacket(registrationId,any()));
-        
-	}
-
-	/**
-	 * Archive packet adapted failure check.
-	 *
-	 * @throws UnableToAccessPathException
-	 *             the unable to access path exception
-	 * @throws PacketNotFoundException
-	 *             the packet not found exception
-	 * @throws IOException
-	 *             Signals that an I/O exception has occurred.
-	 * @throws SftpFileOperationException 
-	 * @throws JschConnectionException 
-	 */
-	@Test(expected = PacketNotFoundException.class)
-	public void archivePacketAdaptedFailureCheck() throws PacketNotFoundException, IOException, JschConnectionException, SftpFileOperationException {
-		InputStream in = IOUtils.toInputStream(source, "UTF-8");
-		ResponseWrapper<AuditResponseDto> responseWrapper = new ResponseWrapper<>();
-		AuditResponseDto auditResponseDto = new AuditResponseDto();
-		responseWrapper.setResponse(auditResponseDto);
-		Mockito.when(auditLogRequestBuilder.createAuditRequestBuilder("description", "eventId", "eventName",
-				"eventType", registrationId, ApiName.DMZAUDIT)).thenReturn(responseWrapper);
-		Mockito.doNothing().when(filemanager).put(any(), any(), any());
-        Mockito.when(filemanager.copy(any(),any(),any(),any())).thenReturn(Boolean.FALSE);
-        assertFalse(packetArchiver.archivePacket(registrationId,any()));
-
-	}
-
-=======
 package io.mosip.registration.processor.packet.archiver.util.test;
 
 import static org.junit.Assert.assertFalse;
@@ -205,6 +22,8 @@
 import io.mosip.registration.processor.core.code.ApiName;
 import io.mosip.registration.processor.core.code.AuditLogConstant;
 import io.mosip.registration.processor.core.exception.ApisResourceAccessException;
+import io.mosip.registration.processor.core.exception.JschConnectionException;
+import io.mosip.registration.processor.core.exception.SftpFileOperationException;
 import io.mosip.registration.processor.core.http.ResponseWrapper;
 import io.mosip.registration.processor.core.packet.dto.SftpJschConnectionDto;
 import io.mosip.registration.processor.core.spi.filesystem.manager.FileManager;
@@ -254,7 +73,7 @@
 
 	/** The registration id. */
 	private String registrationId = "1001";
-	
+
 	@Mock
 	private SftpJschConnectionDto jschConnectionDto;
 
@@ -273,7 +92,7 @@
 	@Before
 	public void setup()
 			throws NoSuchFieldException, SecurityException, IllegalArgumentException, IllegalAccessException {
-		//ReflectionTestUtils.setField(packetArchiver,"dmzPort", "5161"); 
+		//ReflectionTestUtils.setField(packetArchiver,"dmzPort", "5161");
 		AuditRequestDto auditRequestDto = new AuditRequestDto();
 		auditRequestDto = new AuditRequestDto();
 		auditRequestDto.setDescription("description");
@@ -320,10 +139,12 @@
 	 *             the unable to access path exception
 	 * @throws PacketNotFoundException
 	 *             the packet not found exception
+	 * @throws SftpFileOperationException
+	 * @throws JschConnectionException
 	 */
 	@Test
 	public void archivePacketSuccessCheck() throws IOException, IllegalArgumentException, IllegalAccessException,
-			NoSuchFieldException, SecurityException, PacketNotFoundException {
+			NoSuchFieldException, SecurityException, PacketNotFoundException, JschConnectionException, SftpFileOperationException {
 		InputStream in = IOUtils.toInputStream(source, "UTF-8");
 		ResponseWrapper<AuditResponseDto> responseWrapper = new ResponseWrapper<>();
 		AuditResponseDto auditResponseDto = new AuditResponseDto();
@@ -345,9 +166,11 @@
 	 *             the packet not found exception
 	 * @throws IOException
 	 *             Signals that an I/O exception has occurred.
+	 * @throws SftpFileOperationException
+	 * @throws JschConnectionException
 	 */
 	@Test(expected = PacketNotFoundException.class)
-	public void archivePacketAdaptedFailureCheck() throws PacketNotFoundException, IOException {
+	public void archivePacketAdaptedFailureCheck() throws PacketNotFoundException, IOException, JschConnectionException, SftpFileOperationException {
 		InputStream in = IOUtils.toInputStream(source, "UTF-8");
 		ResponseWrapper<AuditResponseDto> responseWrapper = new ResponseWrapper<>();
 		AuditResponseDto auditResponseDto = new AuditResponseDto();
@@ -360,5 +183,4 @@
 
 	}
 
->>>>>>> 803bb932
 }