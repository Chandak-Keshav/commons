package io.mosip.registration.processor.packet.uploader.service.impl;

import java.io.ByteArrayInputStream;
import java.io.File;
import java.io.IOException;
import java.io.InputStream;
import java.security.MessageDigest;

import org.apache.commons.io.IOUtils;
import org.springframework.beans.factory.annotation.Autowired;
import org.springframework.beans.factory.annotation.Value;
import org.springframework.cloud.context.config.annotation.RefreshScope;
import org.springframework.stereotype.Component;

import io.mosip.kernel.core.exception.ExceptionUtils;
import io.mosip.kernel.core.fsadapter.exception.FSAdapterException;
import io.mosip.kernel.core.logger.spi.Logger;
import io.mosip.kernel.core.util.HMACUtils;
import io.mosip.kernel.core.virusscanner.exception.VirusScannerException;
import io.mosip.kernel.core.virusscanner.spi.VirusScanner;
import io.mosip.registration.processor.core.abstractverticle.MessageDTO;
import io.mosip.registration.processor.core.code.ApiName;
import io.mosip.registration.processor.core.code.EventId;
import io.mosip.registration.processor.core.code.EventName;
import io.mosip.registration.processor.core.code.EventType;
import io.mosip.registration.processor.core.code.RegistrationExceptionTypeCode;
import io.mosip.registration.processor.core.code.RegistrationTransactionStatusCode;
import io.mosip.registration.processor.core.code.RegistrationTransactionTypeCode;
import io.mosip.registration.processor.core.constant.LoggerFileConstant;
import io.mosip.registration.processor.core.constant.RegistrationType;
import io.mosip.registration.processor.core.exception.JschConnectionException;
import io.mosip.registration.processor.core.exception.SftpFileOperationException;
import io.mosip.registration.processor.core.exception.util.PlatformErrorMessages;
import io.mosip.registration.processor.core.logger.RegProcessorLogger;
import io.mosip.registration.processor.core.packet.dto.SftpJschConnectionDto;
import io.mosip.registration.processor.core.spi.filesystem.manager.FileManager;
import io.mosip.registration.processor.core.spi.filesystem.manager.PacketManager;
import io.mosip.registration.processor.core.util.RegistrationExceptionMapperUtil;
import io.mosip.registration.processor.packet.manager.dto.DirectoryPathDto;
import io.mosip.registration.processor.packet.uploader.archiver.util.PacketArchiver;
import io.mosip.registration.processor.packet.uploader.exception.PacketNotFoundException;
import io.mosip.registration.processor.packet.uploader.service.PacketUploaderService;
import io.mosip.registration.processor.packet.uploader.util.StatusMessage;
import io.mosip.registration.processor.rest.client.audit.builder.AuditLogRequestBuilder;
import io.mosip.registration.processor.status.code.RegistrationStatusCode;
import io.mosip.registration.processor.status.dto.InternalRegistrationStatusDto;
import io.mosip.registration.processor.status.dto.RegistrationStatusDto;
import io.mosip.registration.processor.status.dto.SyncRegistrationDto;
import io.mosip.registration.processor.status.dto.SyncResponseDto;
import io.mosip.registration.processor.status.entity.SyncRegistrationEntity;
import io.mosip.registration.processor.status.exception.TablenotAccessibleException;
import io.mosip.registration.processor.status.service.RegistrationStatusService;
import io.mosip.registration.processor.status.service.SyncRegistrationService;

/**
 * The Class PacketUploaderServiceImpl.
 * 
 * @author Rishabh Keshari
 *
 */
@RefreshScope
@Component
public class PacketUploaderServiceImpl implements PacketUploaderService<MessageDTO> {

	/** The reg proc logger. */
	private static Logger regProcLogger = RegProcessorLogger.getLogger(PacketUploaderServiceImpl.class);

	/** The Constant USER. */
	private static final String USER = "MOSIP_SYSTEM";

	/** The hdfs adapter. */
	@Autowired
	private PacketManager fileSystemManager;

	/** The ppk file location. */
	// @Value("${registration.processor.server.ppk.filelocation}")
	private String ppkFileLocation;

	/** The ppk file name. */
	// @Value("${registration.processor.server.ppk.filename}")
	private String ppkFileName;

	/** The host. */
	@Value("${registration.processor.dmz.server.host}")
	private String host;

	/** The dmz port. */
	@Value("${registration.processor.dmz.server.port}")
	private String dmzPort;

	/** The dmz server user. */
	@Value("${registration.processor.dmz.server.user}")
	private String dmzServerUser;

	/** The dmz server protocal. */
	@Value("${registration.processor.dmz.server.protocal}")
	private String dmzServerProtocal;

	/** The file manager. */
	@Autowired
	private FileManager<DirectoryPathDto, InputStream> fileManager;

	/** The sync registration service. */
	@Autowired
	private SyncRegistrationService<SyncResponseDto, SyncRegistrationDto> syncRegistrationService;

	/** The registration status service. */
	@Autowired
	private RegistrationStatusService<String, InternalRegistrationStatusDto, RegistrationStatusDto> registrationStatusService;

	/** The core audit request builder. */
	@Autowired
	private AuditLogRequestBuilder auditLogRequestBuilder;

	/** The registration status mapper util. */
	RegistrationExceptionMapperUtil registrationStatusMapperUtil = new RegistrationExceptionMapperUtil();

	/** The packet receiver stage. */

	@Value("${registration.processor.packet.ext}")
	private String extention;

	/** The file size. */
	@Value("${registration.processor.max.file.size}")
	private String fileSize;

	/** The registration exception mapper util. */
	RegistrationExceptionMapperUtil registrationExceptionMapperUtil = new RegistrationExceptionMapperUtil();

	/** The reg entity. */
	private SyncRegistrationEntity regEntity;

	/** The virus scanner service. */
	@Autowired
	private VirusScanner<Boolean, InputStream> virusScannerService;

	/** The max retry count. */
	@Value("${registration.processor.max.retry}")
	private int maxRetryCount;

	/** The description. */
	private String description = "";

	/** The is transaction successful. */
	boolean isTransactionSuccessful = false;

	/** The registration id. */
	private String registrationId;

	/** The packet archiver. */
	@Autowired
	private PacketArchiver packetArchiver;

	/** The dto. */
	InternalRegistrationStatusDto dto = new InternalRegistrationStatusDto();

	/*
	 * (non-Javadoc)
	 * 
	 * @see io.mosip.id.issuance.packet.handler.service.PacketUploadService#
	 * validatePacket( java.lang.Object)
	 */

	@Override
	public MessageDTO validateAndUploadPacket(String regId, String stageName) {

		MessageDTO messageDTO = new MessageDTO();
		messageDTO.setInternalError(false);
		messageDTO.setIsValid(false);
		this.registrationId = regId;
		isTransactionSuccessful = false;
		SftpJschConnectionDto jschConnectionDto = new SftpJschConnectionDto();
		jschConnectionDto.setHost(host);
		jschConnectionDto.setPort(Integer.parseInt(dmzPort));
		jschConnectionDto.setPpkFileLocation(ppkFileLocation + File.separator + ppkFileName);
		jschConnectionDto.setUser(dmzServerUser);
		jschConnectionDto.setProtocal(dmzServerProtocal);
		regProcLogger.debug(LoggerFileConstant.SESSIONID.toString(), LoggerFileConstant.REGISTRATIONID.toString(),
				registrationId, "PacketUploaderServiceImpl::validateAndUploadPacket()::entry");
		messageDTO.setRid(registrationId);

		try {

			regEntity = syncRegistrationService.findByRegistrationId(registrationId);
			messageDTO.setReg_type(RegistrationType.valueOf(regEntity.getRegistrationType()));
			dto = registrationStatusService.getRegistrationStatus(registrationId);

			dto.setLatestTransactionTypeCode(RegistrationTransactionTypeCode.UPLOAD_PACKET.toString());
			dto.setRegistrationStageName(stageName);

			byte[] encryptedByteArray = fileManager.getFile(DirectoryPathDto.LANDING_ZONE, regId, jschConnectionDto);

			if (encryptedByteArray != null) {

<<<<<<< HEAD
				if (validateHashCode(new ByteArrayInputStream(encryptedByteArray)) && scanFile(new ByteArrayInputStream(encryptedByteArray)) ) {

						decryptedData = packetUploaderDecryptor.decrypt(new ByteArrayInputStream(encryptedByteArray), registrationId);
						decryptedByteArray = IOUtils.toByteArray(decryptedData);
						if (scanFile(new ByteArrayInputStream(decryptedByteArray))) {
=======
				if (validateHashCode(new ByteArrayInputStream(encryptedByteArray))) {

					if (scanFile(new ByteArrayInputStream(encryptedByteArray))) {
>>>>>>> cb84bb54
							int retrycount = (dto.getRetryCount() == null) ? 0 : dto.getRetryCount() + 1;
							dto.setRetryCount(retrycount);
							if (retrycount < getMaxRetryCount()) {
								regProcLogger.debug(LoggerFileConstant.SESSIONID.toString(),
										LoggerFileConstant.REGISTRATIONID.toString(), registrationId,
										"PacketUploaderServiceImpl::validateAndUploadPacket()::entry");

								messageDTO = uploadPacket(dto, new ByteArrayInputStream(encryptedByteArray), messageDTO,
										jschConnectionDto);
								if (messageDTO.getIsValid()) {
									dto.setLatestTransactionStatusCode(
											RegistrationTransactionStatusCode.SUCCESS.toString());
									isTransactionSuccessful = true;
									description = "Packet uploaded to DFS successfully for registrationId "
											+ this.registrationId;
									regProcLogger.info(LoggerFileConstant.SESSIONID.toString(),
											LoggerFileConstant.REGISTRATIONID.toString(), registrationId, description);
									regProcLogger.debug(LoggerFileConstant.SESSIONID.toString(),
											LoggerFileConstant.REGISTRATIONID.toString(), registrationId,
											"PacketUploaderServiceImpl::validateAndUploadPacket()::exit");

								}
							} else {

								messageDTO.setInternalError(Boolean.TRUE);
								description = "Failure in uploading the packet to Packet Store" + registrationId;
								dto.setLatestTransactionStatusCode(registrationStatusMapperUtil
										.getStatusCode(RegistrationExceptionTypeCode.PACKET_UPLOADER_FAILED));
								dto.setStatusCode(
										RegistrationStatusCode.FAILED.toString());
								dto.setStatusComment("Packet upload to packet store failed for " + registrationId);
								dto.setUpdatedBy(USER);
							}
<<<<<<< HEAD
						}

=======
					}
>>>>>>> cb84bb54
				}
			} else {
				messageDTO.setInternalError(Boolean.TRUE);
				dto.setLatestTransactionStatusCode(registrationStatusMapperUtil
						.getStatusCode(RegistrationExceptionTypeCode.PACKET_UPLOADER_FAILED));
				dto.setStatusCode(RegistrationExceptionTypeCode.PACKET_UPLOADER_FAILED.toString());
				dto.setStatusComment("Packet is not available in landing zone " + registrationId);
				dto.setUpdatedBy(USER);

			}

		} catch (TablenotAccessibleException e) {
			dto.setLatestTransactionStatusCode(registrationStatusMapperUtil
					.getStatusCode(RegistrationExceptionTypeCode.TABLE_NOT_ACCESSIBLE_EXCEPTION));
			messageDTO.setInternalError(true);
			messageDTO.setIsValid(false);
			regProcLogger.error(LoggerFileConstant.SESSIONID.toString(), LoggerFileConstant.REGISTRATIONID.toString(),
					registrationId, PlatformErrorMessages.RPR_RGS_REGISTRATION_TABLE_NOT_ACCESSIBLE.name()
					+ ExceptionUtils.getStackTrace(e));

			description = "Registration status TablenotAccessibleException for registrationId " + this.registrationId
					+ "::" + e.getMessage();

		} catch (PacketNotFoundException ex) {
			dto.setLatestTransactionStatusCode(registrationStatusMapperUtil
					.getStatusCode(RegistrationExceptionTypeCode.PACKET_NOT_FOUND_EXCEPTION));
			messageDTO.setInternalError(true);
			messageDTO.setIsValid(false);
			regProcLogger.error(LoggerFileConstant.SESSIONID.toString(), LoggerFileConstant.REGISTRATIONID.toString(),
					registrationId,
					PlatformErrorMessages.RPR_PUM_PACKET_NOT_FOUND_EXCEPTION.name() + ExceptionUtils.getStackTrace(ex));
			description = "Packet not found in DFS for registrationId " + registrationId + "::" + ex.getMessage();
		} catch (FSAdapterException e) {
			dto.setLatestTransactionStatusCode(
					registrationStatusMapperUtil.getStatusCode(RegistrationExceptionTypeCode.FSADAPTER_EXCEPTION));
			messageDTO.setInternalError(true);
			messageDTO.setIsValid(false);
			regProcLogger.error(LoggerFileConstant.SESSIONID.toString(), LoggerFileConstant.REGISTRATIONID.toString(),
					registrationId, PlatformErrorMessages.RPR_PUM_PACKET_STORE_NOT_ACCESSIBLE.name() + e.getMessage());

			description = "DFS not accessible for registrationId " + registrationId + "::" + e.getMessage();
		} catch (JschConnectionException e) {
			dto.setLatestTransactionStatusCode(
					registrationStatusMapperUtil.getStatusCode(RegistrationExceptionTypeCode.JSCH_CONNECTION));
			messageDTO.setInternalError(true);
			messageDTO.setIsValid(false);
			regProcLogger.error(LoggerFileConstant.SESSIONID.toString(), LoggerFileConstant.REGISTRATIONID.toString(),
					registrationId, PlatformErrorMessages.RPR_PUM_JSCH_NOT_CONNECTED.name() + e.getMessage());

			description = "The JSCH connection failed for registrationId " + registrationId + "::" + e.getMessage();
		} catch (SftpFileOperationException e) {
			dto.setLatestTransactionStatusCode(
					registrationStatusMapperUtil.getStatusCode(RegistrationExceptionTypeCode.SFTP_OPERATION_EXCEPTION));
			messageDTO.setInternalError(true);
			messageDTO.setIsValid(false);
			regProcLogger.error(LoggerFileConstant.SESSIONID.toString(), LoggerFileConstant.REGISTRATIONID.toString(),
					registrationId, PlatformErrorMessages.RPR_PUM_SFTP_FILE_OPERATION_FAILED.name() + e.getMessage());

			description = "The Sftp operation failed during file processing for registrationId " + registrationId + "::"
					+ e.getMessage();
		} catch (IOException e) {
			dto.setLatestTransactionStatusCode(
					registrationStatusMapperUtil.getStatusCode(RegistrationExceptionTypeCode.IOEXCEPTION));
			messageDTO.setIsValid(false);
			messageDTO.setInternalError(true);
			regProcLogger.error(LoggerFileConstant.SESSIONID.toString(), LoggerFileConstant.REGISTRATIONID.toString(),
					registrationId,
					PlatformErrorMessages.RPR_SYS_IO_EXCEPTION.name() + ExceptionUtils.getStackTrace(e));
			description = "Virus scan decryption path not found for registrationId " + registrationId + "::"
					+ e.getMessage();

		} catch (Exception e) {
			dto.setLatestTransactionStatusCode(
					registrationStatusMapperUtil.getStatusCode(RegistrationExceptionTypeCode.EXCEPTION));
			messageDTO.setInternalError(true);
			messageDTO.setIsValid(false);
			regProcLogger.error(LoggerFileConstant.SESSIONID.toString(), LoggerFileConstant.REGISTRATIONID.toString(),
					registrationId,
					PlatformErrorMessages.PACKET_UPLOAD_FAILED.name() + ExceptionUtils.getStackTrace(e));
			messageDTO.setInternalError(Boolean.TRUE);
			description = "Internal error occured while processing for registrationId " + registrationId + "::"
					+ e.getMessage();
		} finally {
			registrationStatusService.updateRegistrationStatus(dto);
			String eventId = "";
			String eventName = "";
			String eventType = "";
			eventId = isTransactionSuccessful ? EventId.RPR_402.toString() : EventId.RPR_405.toString();
			eventName = eventId.equalsIgnoreCase(EventId.RPR_402.toString()) ? EventName.UPDATE.toString()
					: EventName.EXCEPTION.toString();
			eventType = eventId.equalsIgnoreCase(EventId.RPR_402.toString()) ? EventType.BUSINESS.toString()
					: EventType.SYSTEM.toString();

			auditLogRequestBuilder.createAuditRequestBuilder(description, eventId, eventName, eventType,
					this.registrationId, ApiName.AUDIT);

		}

		return messageDTO;
	}

	/**
	 * Scan file.
	 *
	 * @param inputStream
	 *            the input stream
	 * @return true, if successful
	 */
	private boolean scanFile(InputStream inputStream) {
		boolean isInputFileClean = false;
		try {
			isInputFileClean = virusScannerService.scanFile(inputStream);
			if (!isInputFileClean) {
				description = "Packet virus scan failed  in packet Uploader for registrationId ::" + registrationId
						+ PlatformErrorMessages.RPR_PUM_PACKET_VIRUS_SCAN_FAILED.getMessage();
				dto.setStatusCode(RegistrationExceptionTypeCode.PACKET_UPLOADER_FAILED.toString());
				dto.setStatusComment(StatusMessage.VIRUS_SCAN_FAILED);
				dto.setLatestTransactionStatusCode(registrationExceptionMapperUtil
						.getStatusCode(RegistrationExceptionTypeCode.VIRUS_SCAN_FAILED_EXCEPTION));
				regProcLogger.error(LoggerFileConstant.SESSIONID.toString(),
						LoggerFileConstant.REGISTRATIONID.toString(), registrationId,
						PlatformErrorMessages.RPR_PUM_PACKET_VIRUS_SCAN_FAILED.getMessage());
			}
		} catch (VirusScannerException e) {

			description = "Virus scanner service failed ::" + registrationId;
			dto.setStatusCode(RegistrationExceptionTypeCode.PACKET_UPLOADER_FAILED.toString());
			dto.setStatusComment(StatusMessage.VIRUS_SCANNER_SERVICE_FAILED);
			dto.setLatestTransactionStatusCode(registrationExceptionMapperUtil
					.getStatusCode(RegistrationExceptionTypeCode.VIRUS_SCANNER_SERVICE_FAILED));
			regProcLogger.error(LoggerFileConstant.SESSIONID.toString(), LoggerFileConstant.REGISTRATIONID.toString(),
					registrationId, PlatformErrorMessages.RPR_PUM_PACKET_VIRUS_SCANNER_SERVICE_FAILED.getMessage());

		}
		return isInputFileClean;
	}

	/**
	 * Validate hash code.
	 *
	 * @param registrationId
	 *            the registration id
	 * @param inputStream
	 *            the input stream
	 * @throws IOException
	 *             Signals that an I/O exception has occurred.
	 */
	private boolean validateHashCode(InputStream inputStream) throws IOException {
		boolean isValidHash = false;
		byte[] isbytearray = IOUtils.toByteArray(inputStream);
		HMACUtils.update(isbytearray);
		String hashSequence = HMACUtils.digestAsPlainText(HMACUtils.updatedHash());
		String packetHashSequence = regEntity.getPacketHashValue();
		if(!(MessageDigest.isEqual(packetHashSequence.getBytes(),hashSequence.getBytes()))){
			description = "The Registration Packet HashSequence is not equal as synced packet HashSequence"
					+ registrationId;
			dto.setLatestTransactionStatusCode(
					registrationStatusMapperUtil.getStatusCode(RegistrationExceptionTypeCode.PACKET_UPLOADER_FAILED));
			dto.setStatusCode(RegistrationExceptionTypeCode.PACKET_UPLOADER_FAILED.toString());
			dto.setStatusComment(StatusMessage.PACKET_SYNC_HASH_VALIDATION_FAILED);
			regProcLogger.error(LoggerFileConstant.SESSIONID.toString(), LoggerFileConstant.REGISTRATIONID.toString(),
					registrationId, PlatformErrorMessages.RPR_PKR_PACKET_HASH_NOT_EQUALS_SYNCED_HASH.getMessage());

			return isValidHash;
		} else {
			isValidHash = true;
			return isValidHash;
		}
	}

	/**
	 * Uploadpacket.
	 *
	 * @param dto
	 *            the dto
	 * @param decryptedData
	 *            the decrypted data
	 * @param object
	 *            the object
	 * @return the message DTO
	 * @throws IOException
	 *             Signals that an I/O exception has occurred.
	 * @throws JschConnectionException
	 * @throws SftpFileOperationException
	 */
	private MessageDTO uploadPacket(InternalRegistrationStatusDto dto, InputStream decryptedData, MessageDTO object,
			SftpJschConnectionDto jschConnectionDto)
					throws IOException, JschConnectionException, SftpFileOperationException {

		object.setIsValid(false);
		registrationId = dto.getRegistrationId();
		fileSystemManager.storePacket(registrationId, decryptedData);
		if (fileSystemManager.isPacketPresent(registrationId)) {

			if (packetArchiver.archivePacket(dto.getRegistrationId(), jschConnectionDto)) {

				if (fileManager.cleanUp(dto.getRegistrationId(), DirectoryPathDto.LANDING_ZONE,
						DirectoryPathDto.ARCHIVE_LOCATION, jschConnectionDto)) {

					dto.setStatusCode(RegistrationStatusCode.PROCESSING.toString());
					dto.setStatusComment("Packet " + registrationId + " is uploaded in file system.");
					dto.setUpdatedBy(USER);
					object.setInternalError(false);
					object.setIsValid(true);
					object.setRid(registrationId);

					isTransactionSuccessful = true;
					description = " packet sent to DFS for registrationId " + registrationId;
					regProcLogger.info(LoggerFileConstant.SESSIONID.toString(),
							LoggerFileConstant.REGISTRATIONID.toString(), registrationId,
							PlatformErrorMessages.RPR_PUM_PACKET_DELETION_INFO.getMessage());
				} else {
					dto.setStatusCode(RegistrationExceptionTypeCode.PACKET_UPLOADER_FAILED.toString());
					dto.setLatestTransactionStatusCode(registrationStatusMapperUtil
							.getStatusCode(RegistrationExceptionTypeCode.PACKET_UPLOADER_FAILED));
					dto.setStatusComment("Packet " + registrationId + " is failed during cleanup");
					dto.setUpdatedBy(USER);
					object.setInternalError(true);
					object.setIsValid(false);
					object.setRid(registrationId);
					description = " packet upload failed during cleanup for registrationId " + registrationId;
				}

			} else {

				dto.setStatusCode(RegistrationExceptionTypeCode.PACKET_UPLOADER_FAILED.toString());
				dto.setLatestTransactionStatusCode(registrationStatusMapperUtil
						.getStatusCode(RegistrationExceptionTypeCode.PACKET_UPLOADER_FAILED));
				dto.setStatusComment("Packet " + registrationId + " is failed during archival process");
				dto.setUpdatedBy(USER);
				object.setInternalError(true);
				object.setIsValid(false);
				object.setRid(registrationId);
				description = " packet upload failed during archival for registrationId " + registrationId;

			}

		}

		return object;
	}

	/**
	 * Get max retry count.
	 * 
	 * @return maxRetryCount
	 */
	public int getMaxRetryCount() {
		return maxRetryCount;
	}
}<|MERGE_RESOLUTION|>--- conflicted
+++ resolved
@@ -192,17 +192,9 @@
 
 			if (encryptedByteArray != null) {
 
-<<<<<<< HEAD
-				if (validateHashCode(new ByteArrayInputStream(encryptedByteArray)) && scanFile(new ByteArrayInputStream(encryptedByteArray)) ) {
-
-						decryptedData = packetUploaderDecryptor.decrypt(new ByteArrayInputStream(encryptedByteArray), registrationId);
-						decryptedByteArray = IOUtils.toByteArray(decryptedData);
-						if (scanFile(new ByteArrayInputStream(decryptedByteArray))) {
-=======
 				if (validateHashCode(new ByteArrayInputStream(encryptedByteArray))) {
 
 					if (scanFile(new ByteArrayInputStream(encryptedByteArray))) {
->>>>>>> cb84bb54
 							int retrycount = (dto.getRetryCount() == null) ? 0 : dto.getRetryCount() + 1;
 							dto.setRetryCount(retrycount);
 							if (retrycount < getMaxRetryCount()) {
@@ -236,12 +228,7 @@
 								dto.setStatusComment("Packet upload to packet store failed for " + registrationId);
 								dto.setUpdatedBy(USER);
 							}
-<<<<<<< HEAD
-						}
-
-=======
 					}
->>>>>>> cb84bb54
 				}
 			} else {
 				messageDTO.setInternalError(Boolean.TRUE);
