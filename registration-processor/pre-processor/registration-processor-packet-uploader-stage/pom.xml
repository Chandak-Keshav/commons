--- conflicted
+++ resolved
@@ -9,11 +9,7 @@
 	<parent>
 		<groupId>io.mosip.registrationprocessor</groupId>
 		<artifactId>pre-processor</artifactId>
-<<<<<<< HEAD
-		<version>1.0.3</version>
-=======
 		<version>1.0.4</version>
->>>>>>> 0c43e2d0
 	</parent>
 
 	<properties>
