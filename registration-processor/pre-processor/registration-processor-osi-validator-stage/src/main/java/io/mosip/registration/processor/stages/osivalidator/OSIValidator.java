package io.mosip.registration.processor.stages.osivalidator;

import java.beans.IntrospectionException;
import java.beans.PropertyDescriptor;
import java.io.IOException;
import java.io.InputStream;
import java.io.UnsupportedEncodingException;
import java.lang.reflect.InvocationTargetException;
import java.math.BigInteger;
import java.text.DateFormat;
import java.text.ParseException;
import java.text.SimpleDateFormat;
import java.time.LocalDate;
import java.time.Period;
import java.util.ArrayList;
import java.util.Arrays;
<<<<<<< HEAD
=======
import java.util.Calendar;
>>>>>>> e155d42d
import java.util.Date;
import java.util.Iterator;
import java.util.List;

import org.apache.commons.io.IOUtils;
import org.json.simple.JSONObject;
import org.springframework.beans.factory.annotation.Autowired;
import org.springframework.beans.factory.annotation.Value;
import org.springframework.core.env.Environment;
import org.springframework.stereotype.Service;

import com.fasterxml.jackson.core.JsonParseException;
import com.fasterxml.jackson.databind.JsonMappingException;
import com.fasterxml.jackson.databind.ObjectMapper;

import io.mosip.kernel.core.fsadapter.spi.FileSystemAdapter;
import io.mosip.kernel.core.logger.spi.Logger;
<<<<<<< HEAD
import io.mosip.kernel.keygenerator.bouncycastle.KeyGenerator;
=======
>>>>>>> e155d42d
import io.mosip.registration.processor.core.auth.dto.AuthRequestDTO;
import io.mosip.registration.processor.core.auth.dto.AuthTypeDTO;
import io.mosip.registration.processor.core.auth.dto.IdentityDTO;
import io.mosip.registration.processor.core.auth.dto.IdentityInfoDTO;
import io.mosip.registration.processor.core.auth.dto.PinInfo;
<<<<<<< HEAD
import io.mosip.registration.processor.core.code.RegistrationExceptionTypeCode;
=======
import io.mosip.registration.processor.core.auth.dto.RequestDTO;
import io.mosip.registration.processor.core.constant.JsonConstant;
>>>>>>> e155d42d
import io.mosip.registration.processor.core.constant.LoggerFileConstant;
import io.mosip.registration.processor.core.constant.PacketFiles;
import io.mosip.registration.processor.core.exception.ApisResourceAccessException;
import io.mosip.registration.processor.core.exception.util.PlatformErrorMessages;
import io.mosip.registration.processor.core.logger.RegProcessorLogger;
import io.mosip.registration.processor.core.packet.dto.FieldValueArray;
import io.mosip.registration.processor.core.packet.dto.Identity;
import io.mosip.registration.processor.core.packet.dto.PacketMetaInfo;
import io.mosip.registration.processor.core.packet.dto.RegOsiDto;
<<<<<<< HEAD
=======
import io.mosip.registration.processor.core.packet.dto.demographicinfo.DemographicInfoDto;
>>>>>>> e155d42d
import io.mosip.registration.processor.core.packet.dto.demographicinfo.identify.RegistrationProcessorIdentity;
import io.mosip.registration.processor.core.spi.packetmanager.PacketInfoManager;
import io.mosip.registration.processor.core.spi.restclient.RegistrationProcessorRestClientService;
import io.mosip.registration.processor.core.util.IdentityIteratorUtil;
import io.mosip.registration.processor.core.util.JsonUtil;
<<<<<<< HEAD
import io.mosip.registration.processor.core.util.RegistrationExceptionMapperUtil;
import io.mosip.registration.processor.packet.storage.dto.ApplicantInfoDto;
import io.mosip.registration.processor.packet.storage.exception.IdentityNotFoundException;
import io.mosip.registration.processor.packet.storage.utils.ABISHandlerUtil;
import io.mosip.registration.processor.packet.storage.utils.Utilities;
import io.mosip.registration.processor.stages.osivalidator.utils.OSIUtils;
import io.mosip.registration.processor.stages.osivalidator.utils.StatusMessage;
import io.mosip.registration.processor.status.code.RegistrationStatusCode;
=======
import io.mosip.registration.processor.packet.storage.dto.ApplicantInfoDto;
import io.mosip.registration.processor.packet.storage.exception.IdentityNotFoundException;
import io.mosip.registration.processor.packet.storage.utils.Utilities;
import io.mosip.registration.processor.stages.osivalidator.utils.OSIUtils;
import io.mosip.registration.processor.stages.osivalidator.utils.StatusMessage;
>>>>>>> e155d42d
import io.mosip.registration.processor.status.dto.InternalRegistrationStatusDto;
import io.mosip.registration.processor.status.dto.RegistrationStatusDto;
import io.mosip.registration.processor.status.dto.SyncTypeDto;
import io.mosip.registration.processor.status.service.RegistrationStatusService;

<<<<<<< HEAD
=======
// TODO: Auto-generated Javadoc
>>>>>>> e155d42d
/**
 * The Class OSIValidator.
 */
@Service
public class OSIValidator {

	/** The reg proc logger. */
	private static Logger regProcLogger = RegProcessorLogger.getLogger(OSIValidatorStage.class);

	/** The packet info manager. */
	@Autowired
	PacketInfoManager<Identity, ApplicantInfoDto> packetInfoManager;

	/** The Constant FILE_SEPARATOR. */
	public static final String FILE_SEPARATOR = "\\";

	/** The Constant BIOMETRIC_INTRODUCER. */
	public static final String BIOMETRIC = PacketFiles.BIOMETRIC.name() + FILE_SEPARATOR;
	/** The registration status service. */
	@Autowired
	RegistrationStatusService<String, InternalRegistrationStatusDto, RegistrationStatusDto> registrationStatusService;

	/** The adapter. */
	@Autowired
	private FileSystemAdapter adapter;

	/** The rest client service. */
	@Autowired
	RegistrationProcessorRestClientService<Object> restClientService;

	/** The env. */
	@Autowired
	private Environment env;

	/** The osi utils. */
	@Autowired
	private OSIUtils osiUtils;

<<<<<<< HEAD
	@Autowired
	ABISHandlerUtil abisHandlerUtil;

	private JSONObject demographicIdentity;

	private RegistrationProcessorIdentity regProcessorIdentityJson;

=======
	private JSONObject demographicIdentity;
	
	private RegistrationProcessorIdentity regProcessorIdentityJson;
	
>>>>>>> e155d42d
	/** The message. */
	private String message = null;

	/** The Constant TRUE. */
	private static final String TRUE = "true";

	/** The registration status dto. */
	InternalRegistrationStatusDto registrationStatusDto;

	/** The auth request DTO. */
	AuthRequestDTO authRequestDTO = new AuthRequestDTO();

	/** The auth type DTO. */
	AuthTypeDTO authTypeDTO = new AuthTypeDTO();

	/** The identity DTO. */
	IdentityDTO identityDTO = new IdentityDTO();

	/** The identity info DTO. */
	IdentityInfoDTO identityInfoDTO = new IdentityInfoDTO();

<<<<<<< HEAD
=======
	/** The request. */
	RequestDTO request = new RequestDTO();

>>>>>>> e155d42d
	/** The pin info. */
	PinInfo pinInfo = new PinInfo();

	/** The identity iterator util. */
	IdentityIteratorUtil identityIteratorUtil = new IdentityIteratorUtil();
<<<<<<< HEAD

	@Value("${mosip.kernel.applicant.type.age.limit}")
	private String ageLimit;

	@Value("${registration.processor.applicant.dob.format}")
	private String dobFormat;
=======
	
	@Value("${mosip.kernel.applicant.type.age.limit}")
	private String ageLimit;
	
	@Value("${registration.processor.applicant.dob.format}")
	private String dobFormat;
	
>>>>>>> e155d42d

	@Autowired
	private Utilities utility;

<<<<<<< HEAD
	RegistrationExceptionMapperUtil registrationExceptionMapperUtil = new RegistrationExceptionMapperUtil();

	/** The key generator. */
	@Autowired
	private KeyGenerator keyGenerator;

=======
>>>>>>> e155d42d
	/**
	 * Checks if is valid OSI.
	 *
	 * @param registrationId
	 *            the registration id
	 * @return true, if is valid OSI
	 * @throws IOException
	 *             Signals that an I/O exception has occurred.
	 * @throws ApisResourceAccessException
	 *             the apis resource access exception
	 */
	public boolean isValidOSI(String registrationId) throws IOException, ApisResourceAccessException {
		regProcLogger.debug(LoggerFileConstant.SESSIONID.toString(), LoggerFileConstant.REGISTRATIONID.toString(),
				registrationId, "OSIValidator::isValidOSI()::entry");
		boolean isValidOsi = false;
		demographicIdentity = getDemoIdentity(registrationId);
		regProcessorIdentityJson = getIdentity();
		Identity identity = osiUtils.getIdentity(registrationId);
<<<<<<< HEAD
		/** Getting data from packet MetadataInfo */
		RegOsiDto regOsi = osiUtils.getOSIDetailsFromMetaInfo(registrationId, identity);
		String officerId = regOsi.getOfficerId();
		String supervisorId = regOsi.getSupervisorId();
		if (officerId == null && supervisorId == null) {
			registrationStatusDto
					.setStatusComment(StatusMessage.OSI_VALIDATION_FAILURE + " Officer and Supervisor are null");
			return false;
		}
		if (((isValidOperator(regOsi, registrationId)) && (isValidSupervisor(regOsi, registrationId)))
				&& (isValidIntroducer(registrationId)))
=======
		/** Getting data from packet MetadataInfo*/
		RegOsiDto regOsi = osiUtils.getOSIDetailsFromMetaInfo(registrationId,identity);
		String officerId = regOsi.getOfficerId();
		String supervisorId = regOsi.getSupervisorId();
		if (officerId == null && supervisorId == null) {
			registrationStatusDto.setStatusComment(StatusMessage.OSI_VALIDATION_FAILURE + " Officer and Supervisor are null");
			return false;
		}
		if (((isValidOperator(regOsi, registrationId)) && (isValidSupervisor(regOsi, registrationId))) && (isValidIntroducer(registrationId)))
>>>>>>> e155d42d
			isValidOsi = true;
		regProcLogger.debug(LoggerFileConstant.SESSIONID.toString(), LoggerFileConstant.REGISTRATIONID.toString(),
				registrationId, "OSIValidator::isValidOSI()::exit");
		return isValidOsi;
	}

	/**
	 * Checks if is valid operator.
	 *
	 * @param regOsi
	 *            the reg osi
	 * @param registrationId
	 *            the registration id
	 * @return true, if is valid operator
	 * @throws IOException
	 *             Signals that an I/O exception has occurred.
	 * @throws ApisResourceAccessException
	 *             the apis resource access exception
	 */
	private boolean isValidOperator(RegOsiDto regOsi, String registrationId)
			throws IOException, ApisResourceAccessException {

		String officerId = regOsi.getOfficerId();
		if (officerId != null) {
			// officer password and otp check
			String officerPassword = regOsi.getOfficerHashedPwd();
			String officerOTPAuthentication = regOsi.getOfficerOTPAuthentication();
<<<<<<< HEAD

			String fingerPrint = null;// regOsi.getOfficerFingerpImageName();
			String fingerPrintType = null;// regOsi.getOfficerfingerType();
			String iris = null;// regOsi.getOfficerIrisImageName();
			String irisType = null;// regOsi.getOfficerIrisType();
			String face = null;// regOsi.getOfficerPhotoName();
			String pin = null;// regOsi.getOfficerHashedPin();

=======
			
			String fingerPrint = null;//regOsi.getOfficerFingerpImageName();
			String fingerPrintType = null;//regOsi.getOfficerfingerType();
			String iris =null;// regOsi.getOfficerIrisImageName();
			String irisType =null;// regOsi.getOfficerIrisType();
			String face =null;// regOsi.getOfficerPhotoName();
			String pin = null;//regOsi.getOfficerHashedPin();
			
>>>>>>> e155d42d
			if (checkBiometricNull(fingerPrint, iris, face, pin)) {
				boolean flag = validateOtpAndPwd(officerPassword, officerOTPAuthentication);
				if (flag) {
					registrationStatusDto
							.setStatusComment(StatusMessage.VALIDATION_DETAILS_SUCCESS + StatusMessage.OPERATOR);
				} else {
					registrationStatusDto
							.setStatusComment(StatusMessage.VALIDATION_DETAILS_FAILURE + StatusMessage.OPERATOR);

				}
				return flag;
<<<<<<< HEAD
			} else if ((validateUIN(officerId)) && validateOtpAndPwd(officerPassword, officerOTPAuthentication)) {
=======
			} else if ((validateUIN(officerId))
					&& (validateFingerprint(officerId, fingerPrint, fingerPrintType, registrationId))
					&& (validateIris(officerId, iris, irisType, registrationId))
					&& (validateFace(officerId, face, registrationId)) && (validatePin(officerId, pin))
					&& validateOtpAndPwd(officerPassword, officerOTPAuthentication)) {
>>>>>>> e155d42d
				return true;
			} else {
				registrationStatusDto.setStatusComment(StatusMessage.OPERATOR + message);
				return false;
			}
		}
		return true;
	}

	/**
	 * Check biometric null.
	 *
	 * @param fingerPrint
	 *            the finger print
	 * @param iris
	 *            the iris
	 * @param face
	 *            the face
	 * @param pin
	 *            the pin
	 * @return true, if successful
	 */
	boolean checkBiometricNull(String fingerPrint, String iris, String face, String pin) {
		return (fingerPrint == null) && (iris == null) && (face == null) && (pin == null);
	}

	/**
	 * Checks if is valid supervisor.
	 *
	 * @param regOsi
	 *            the reg osi
	 * @param registrationId
	 *            the registration id
	 * @return true, if is valid supervisor
	 * @throws IOException
	 *             Signals that an I/O exception has occurred.
	 * @throws ApisResourceAccessException
	 *             the apis resource access exception
	 */
	private boolean isValidSupervisor(RegOsiDto regOsi, String registrationId)
			throws IOException, ApisResourceAccessException {
		String supervisorId = regOsi.getSupervisorId();
		if (supervisorId != null) {
			// superVisior otp and password
			String supervisiorPassword = regOsi.getSupervisorHashedPwd();
<<<<<<< HEAD
			String supervisorOTPAuthentication = regOsi.getSupervisorOTPAuthentication();

			String fingerPrint = null;// regOsi.getSupervisorBiometricFileName();
			String fingerPrintType = null;// regOsi.getSupervisorFingerType();
			String iris = null;// regOsi.getSupervisorIrisImageName();
			String irisType = null;// regOsi.getSupervisorIrisType();
			String face = null;// regOsi.getSupervisorPhotoName();
			String pin = null;// regOsi.getSupervisorHashedPin();

			if (checkBiometricNull(fingerPrint, iris, face, pin)) {
				boolean flag = validateOtpAndPwd(supervisiorPassword, supervisorOTPAuthentication);
				if (flag) {
					registrationStatusDto
							.setStatusComment(StatusMessage.VALIDATION_DETAILS_SUCCESS + StatusMessage.SUPERVISOR);
				} else {
					registrationStatusDto
							.setStatusComment(StatusMessage.VALIDATION_DETAILS_FAILURE + StatusMessage.SUPERVISOR);
				}
				return flag;
			} else if ((validateUIN(supervisorId))
=======
			String supervisorOTPAuthentication =regOsi.getSupervisorOTPAuthentication();
			
			String fingerPrint = null;//regOsi.getSupervisorBiometricFileName();
			String fingerPrintType = null;//regOsi.getSupervisorFingerType();
			String iris = null;//regOsi.getSupervisorIrisImageName();
			String irisType = null;//regOsi.getSupervisorIrisType();
			String face = null;//regOsi.getSupervisorPhotoName();
			String pin = null;//regOsi.getSupervisorHashedPin();
			
			if (checkBiometricNull(fingerPrint, iris, face, pin)) {
				boolean flag = validateOtpAndPwd(supervisiorPassword, supervisorOTPAuthentication);
				if (flag) {
					registrationStatusDto.setStatusComment(StatusMessage.VALIDATION_DETAILS_SUCCESS + StatusMessage.SUPERVISOR);
				} else {
					registrationStatusDto.setStatusComment(StatusMessage.VALIDATION_DETAILS_FAILURE + StatusMessage.SUPERVISOR);
				}
				return flag;
			} else if ((validateUIN(supervisorId))
					&& (validateFingerprint(supervisorId, fingerPrint, fingerPrintType, registrationId))
					&& (validateIris(supervisorId, iris, irisType, registrationId))
					&& (validateFace(supervisorId, face, registrationId)) && (validatePin(supervisorId, pin))
>>>>>>> e155d42d
					&& validateOtpAndPwd(supervisiorPassword, supervisorOTPAuthentication)) {
				return true;
			} else {
				registrationStatusDto.setStatusComment(StatusMessage.SUPERVISOR + message);
				return false;
			}
		}
		return true;
	}

	/**
	 * Checks if is valid introducer.
	 *
	 * @param regOsi
	 *            the reg osi
	 * @param registrationId
	 *            the registration id
	 * @return true, if is valid introducer
	 * @throws IOException
	 *             Signals that an I/O exception has occurred.
	 * @throws ApisResourceAccessException
	 *             the apis resource access exception
	 */
<<<<<<< HEAD
	private boolean isValidIntroducer(String registrationId) throws IOException, ApisResourceAccessException {
		regProcLogger.debug(LoggerFileConstant.SESSIONID.toString(), LoggerFileConstant.REGISTRATIONID.toString(),
				registrationId, "OSIValidator::isValidIntroducer()::entry");

		if (registrationStatusDto.getRegistrationType().equalsIgnoreCase(SyncTypeDto.NEW.name())
				|| (registrationStatusDto.getRegistrationType().equalsIgnoreCase(SyncTypeDto.UPDATE.name()))) {
			int age = utility.getApplicantAge(registrationId);
			int ageThreshold = Integer.parseInt(ageLimit);
			if (age < ageThreshold) {
				String introducerUinLabel = regProcessorIdentityJson.getIdentity().getParentOrGuardianUIN().getValue();
				String introducerRidLabel = regProcessorIdentityJson.getIdentity().getParentOrGuardianRID().getValue();
				Number introducerUinNumber = JsonUtil.getJSONValue(demographicIdentity, introducerUinLabel);
				Number introducerRidNumber = JsonUtil.getJSONValue(demographicIdentity, introducerRidLabel);
				String introducerBiometricsLabel = regProcessorIdentityJson.getIdentity()
						.getParentOrGuardianBiometrics().getValue();
				String introducerBiometricsFileName = JsonUtil.getJSONValue(demographicIdentity,
						introducerBiometricsLabel);
				BigInteger introducerUIN = numberToBigInteger(introducerUinNumber);
				BigInteger introducerRID = numberToBigInteger(introducerRidNumber);
				if (introducerUIN == null && introducerRID == null) {
					registrationStatusDto.setLatestTransactionStatusCode(registrationExceptionMapperUtil
							.getStatusCode(RegistrationExceptionTypeCode.PARENT_UIN_AND_RID_NOT_IN_PACKET));
					registrationStatusDto.setStatusCode(RegistrationStatusCode.FAILED.toString());
					registrationStatusDto
							.setStatusComment(StatusMessage.PARENT_UIN_AND_RID_NOT_IN_PACKET + registrationId);
					return false;
				}
				String introducerRidString = bigIntegerToString(introducerRID);
				String introducerUinString = bigIntegerToString(introducerUIN);
				if (introducerUinString == null && validateIntroducerRid(introducerRidString)) {
					// To do Fetch the UIN of the Parent using the RID from the ID Repository.
					introducerUinString = abisHandlerUtil.getUinFromIDRepo(introducerRidString).toString();
					if (introducerUinString == null) {
						registrationStatusDto.setLatestTransactionStatusCode(registrationExceptionMapperUtil
								.getStatusCode(RegistrationExceptionTypeCode.PARENT_UIN_NOT_AVAIALBLE));
						registrationStatusDto.setStatusCode(RegistrationStatusCode.FAILED.toString());
						registrationStatusDto.setStatusComment(StatusMessage.PARENT_UIN_NOT_AVAIALBLE + registrationId);
						return false;
					}

				}
				if (introducerUinString != null) {
					return validateIntroducer(registrationId, introducerUinString, introducerBiometricsFileName);
				}
			}

		}

		regProcLogger.debug(LoggerFileConstant.SESSIONID.toString(), LoggerFileConstant.REGISTRATIONID.toString(),
				registrationId, "OSIValidator::isValidIntroducer()::exit");

		return true;
	}

	private BigInteger numberToBigInteger(Number number) {
		return number != null ? new BigInteger(String.valueOf(number)) : null;
	}

	private String bigIntegerToString(BigInteger number) {

		return number != null ? String.valueOf(number) : null;
=======
	private boolean isValidIntroducer(String registrationId)
			throws IOException, ApisResourceAccessException {
			
		int childAgeLimit = Integer.parseInt(ageLimit);
		int applicantAge = getApplicantAge(registrationId);
		if (registrationStatusDto.getRegistrationType().equalsIgnoreCase(SyncTypeDto.NEW.name())
				&& applicantAge<= childAgeLimit && applicantAge>0) {
			String introducerUinLabel = regProcessorIdentityJson.getIdentity().getParentOrGuardianUIN().getValue();
			String introducerRidLabel = regProcessorIdentityJson.getIdentity().getParentOrGuardianRID().getValue();
			Number introducerUinNumber = JsonUtil.getJSONValue(demographicIdentity, introducerUinLabel);
			Number introducerRidNumber = JsonUtil.getJSONValue(demographicIdentity, introducerRidLabel);
			BigInteger introducerUIN =numberToBigInteger(introducerUinNumber);
			BigInteger introducerRID =numberToBigInteger(introducerRidNumber);
			if (introducerUIN == null && introducerRID == null) {
				registrationStatusDto.setStatusComment(StatusMessage.PARENT_UIN_AND_RID_NOT_IN_PACKET + registrationId);
				return false;
			}
			String introducerRidString = bigIntegerToString(introducerRID);
			String introducerUinString = bigIntegerToString(introducerUIN);
			Boolean isIntroducerUinPresent=introducerUinString!=null?true:false;
			if (introducerUinString == null && validateIntroducerRid(introducerRidString, registrationId)) {

				isIntroducerUinPresent = getIntroducerUIN(introducerRidString);
				if (!isIntroducerUinPresent) {
					registrationStatusDto
							.setStatusComment(StatusMessage.PARENT_UIN_NOT_FOUND_IN_TABLE + registrationId);
					return false;
				}
			}
			if (introducerUinString!=null) {
				return validateIntroducer(registrationId, introducerUinString);
			} else {
				return false;
			}
		}
		return true;
	}

	private BigInteger numberToBigInteger(Number number ) {
		return number!=null? new BigInteger(String.valueOf(number)):null;
	}
	
	private String bigIntegerToString(BigInteger number ) {

		return number!=null?String.valueOf(number):null;
>>>>>>> e155d42d
	}

	private int getApplicantAge(String registrationId) throws IOException {
		String ageKey = regProcessorIdentityJson.getIdentity().getAge().getValue();
		String dobKey = regProcessorIdentityJson.getIdentity().getDob().getValue();
<<<<<<< HEAD

=======
		
>>>>>>> e155d42d
		String applicantDob = JsonUtil.getJSONValue(demographicIdentity, dobKey);
		try {
			if (applicantDob != null) {
				DateFormat sdf = new SimpleDateFormat(dobFormat);
				Date birthDate = sdf.parse(applicantDob);
				LocalDate ld = new java.sql.Date(birthDate.getTime()).toLocalDate();
				Period p = Period.between(ld, LocalDate.now());
				return p.getYears();
			} else {
				return JsonUtil.getJSONValue(demographicIdentity, ageKey);
<<<<<<< HEAD
			}
=======
			} 
>>>>>>> e155d42d
		} catch (ParseException e) {
			regProcLogger.error(LoggerFileConstant.SESSIONID.toString(), LoggerFileConstant.REGISTRATIONID.toString(),
					registrationId, e.getMessage());
		}
		return 0;
	}
<<<<<<< HEAD

	private RegistrationProcessorIdentity getIdentity() throws JsonParseException, JsonMappingException, IOException {
		String getIdentityJsonString = Utilities.getJson(utility.getConfigServerFileStorageURL(),
				utility.getGetRegProcessorIdentityJson());
		ObjectMapper mapIdentityJsonStringToObject = new ObjectMapper();
		RegistrationProcessorIdentity regProcessorIdentityJson = mapIdentityJsonStringToObject
				.readValue(getIdentityJsonString, RegistrationProcessorIdentity.class);
		return regProcessorIdentityJson;
	}

	private JSONObject getDemoIdentity(String registrationId) throws IOException {
=======
	private RegistrationProcessorIdentity getIdentity() throws JsonParseException, JsonMappingException, IOException {
		String getIdentityJsonString = Utilities.getJson(utility.getConfigServerFileStorageURL(),utility.getGetRegProcessorIdentityJson());
		ObjectMapper mapIdentityJsonStringToObject = new ObjectMapper();
		RegistrationProcessorIdentity regProcessorIdentityJson = mapIdentityJsonStringToObject.readValue(getIdentityJsonString, RegistrationProcessorIdentity.class);
		return regProcessorIdentityJson;
	}
	private JSONObject getDemoIdentity(String registrationId) throws IOException{
>>>>>>> e155d42d
		InputStream documentInfoStream = adapter.getFile(registrationId,
				PacketFiles.DEMOGRAPHIC.name() + FILE_SEPARATOR + PacketFiles.ID.name());

		byte[] bytes = IOUtils.toByteArray(documentInfoStream);
		String demographicJsonString = new String(bytes);
		JSONObject demographicJson = (JSONObject) JsonUtil.objectMapperReadValue(demographicJsonString,
				JSONObject.class);
<<<<<<< HEAD
		JSONObject demographicIdentity = JsonUtil.getJSONObject(demographicJson,
				utility.getGetRegProcessorDemographicIdentity());
=======
		JSONObject demographicIdentity = JsonUtil.getJSONObject(demographicJson,utility.getGetRegProcessorDemographicIdentity());
>>>>>>> e155d42d
		if (demographicIdentity == null)
			throw new IdentityNotFoundException(PlatformErrorMessages.RPR_PIS_IDENTITY_NOT_FOUND.getMessage());
		return demographicIdentity;
	}
<<<<<<< HEAD
=======
	

	/**
	 * Validate fingerprint.
	 *
	 * @param uin
	 *            the uin
	 * @param fingerprint
	 *            the fingerprint
	 * @param type
	 *            the type
	 * @param registrationId
	 *            the registration id
	 * @return true, if successful
	 * @throws IOException
	 *             Signals that an I/O exception has occurred.
	 * @throws ApisResourceAccessException
	 *             the apis resource access exception
	 */
	private boolean validateFingerprint(String uin, String fingerprint, String type, String registrationId)
			throws IOException, ApisResourceAccessException {
		if (fingerprint == null)
			return true;
		else {
			if (adapter.checkFileExistence(registrationId, fingerprint.toUpperCase())) {
				InputStream fingerPrintFileName = adapter.getFile(registrationId, fingerprint.toUpperCase());
				byte[] fingerPrintByte = IOUtils.toByteArray(fingerPrintFileName);
				setAuthDto();
				identityInfoDTO.setValue(new String(fingerPrintByte));
				List<IdentityInfoDTO> biometricData = new ArrayList<>();
				biometricData.add(identityInfoDTO);
				// authTypeDTO.setFingerPrint(true);
				setFingerBiometric(biometricData, type.toUpperCase());
				if (validateBiometric(uin))
					return true;
			}
		}
		message = StatusMessage.FINGER_PRINT;
		return false;
	}
>>>>>>> e155d42d

	/**
	 * Sets the finger biometric dto.
	 *
	 * @param obj
	 *            the obj
	 * @param fieldName
	 *            the field name
	 * @param value
	 *            the value
	 */
	private void setFingerBiometricDto(IdentityDTO obj, String fieldName, Object value) {
		PropertyDescriptor pd;
		try {
			pd = new PropertyDescriptor(fieldName, obj.getClass());
			pd.getWriteMethod().invoke(obj, value);
		} catch (IntrospectionException | IllegalAccessException | IllegalArgumentException
				| InvocationTargetException e) {
			regProcLogger.debug(LoggerFileConstant.SESSIONID.toString(), LoggerFileConstant.REGISTRATIONID.toString(),
					"OSIValidator", e.getMessage());
		}
	}

	/**
	 * Sets the finger biometric.
	 *
	 * @param biometricData
	 *            the biometric data
	 * @param type
	 *            the type
	 */
	void setFingerBiometric(List<IdentityInfoDTO> biometricData, String type) {
		String finger = null;
		String[] fingerType = env.getProperty("registration.processor.fingerType").split(",");
		List<String> list = new ArrayList<>(Arrays.asList(fingerType));
		finger = type;
		Iterator<String> it = list.iterator();
		while (it.hasNext()) {
			String ftype = it.next();
			if (ftype.equalsIgnoreCase(type)) {
				finger = ftype;
				break;
			}
		}
		this.setFingerBiometricDto(identityDTO, finger, biometricData);
	}

	/**
<<<<<<< HEAD
=======
	 * Validate iris.
	 *
	 * @param uin
	 *            the uin
	 * @param iris
	 *            the iris
	 * @param type
	 *            the type
	 * @param registrationId
	 *            the registration id
	 * @return true, if successful
	 * @throws IOException
	 *             Signals that an I/O exception has occurred.
	 * @throws ApisResourceAccessException
	 *             the apis resource access exception
	 */
	private boolean validateIris(String uin, String iris, String type, String registrationId)
			throws IOException, ApisResourceAccessException {
		if (iris == null)
			return true;
		else {
			if (adapter.checkFileExistence(registrationId, iris.toUpperCase())) {
				InputStream irisFileName = adapter.getFile(registrationId, iris.toUpperCase());
				byte[] irisByte = IOUtils.toByteArray(irisFileName);
				setAuthDto();
				identityInfoDTO.setValue(new String(irisByte));
				List<IdentityInfoDTO> biometricData = new ArrayList<>();
				biometricData.add(identityInfoDTO);
				// authTypeDTO.setIris(true);
				if (PacketFiles.LEFTEYE.name().equalsIgnoreCase(type.toUpperCase())) {
					identityDTO.setLeftEye(biometricData);
				} else if (PacketFiles.RIGHTEYE.name().equalsIgnoreCase(type.toUpperCase())) {
					identityDTO.setRightEye(biometricData);
				}
				if (validateBiometric(uin))
					return true;
			}
		}
		message = StatusMessage.IRIS;
		return false;
	}

	/**
	 * Validate face.
	 *
	 * @param uin
	 *            the uin
	 * @param face
	 *            the face
	 * @param registrationId
	 *            the registration id
	 * @return true, if successful
	 * @throws IOException
	 *             Signals that an I/O exception has occurred.
	 * @throws ApisResourceAccessException
	 *             the apis resource access exception
	 */
	private boolean validateFace(String uin, String face, String registrationId)
			throws IOException, ApisResourceAccessException {
		if (face == null)
			return true;
		else {
			if (adapter.checkFileExistence(registrationId, face.toUpperCase())) {
				setAuthDto();
				InputStream faceFile = adapter.getFile(registrationId, face.toUpperCase());
				byte[] faceByte = IOUtils.toByteArray(faceFile);
				identityInfoDTO.setValue(new String(faceByte));
				List<IdentityInfoDTO> biometricData = new ArrayList<>();
				biometricData.add(identityInfoDTO);
				// authTypeDTO.setFace(true);
				identityDTO.setFace(biometricData);
				if (validateBiometric(uin))
					return true;
			}
		}
		message = StatusMessage.FACE;
		return false;
	}

	/**
>>>>>>> e155d42d
	 * Validate UIN.
	 *
	 * @param uin
	 *            the uin
	 * @return true, if successful
	 */
	private boolean validateUIN(String uin) {
		// todo To call IAM rest API for UNI validation
		return true;
	}

	/**
<<<<<<< HEAD
	 * Validate otp and pwd.
	 *
	 * @param password
	 *            the password
	 * @param otp
	 *            the otp
=======
	 * Validate pin.
	 *
	 * @param uin
	 *            the uin
	 * @param pin
	 *            the pin
	 * @return true, if successful
	 * @throws ApisResourceAccessException
	 *             the apis resource access exception
	 */
	boolean validatePin(String uin, String pin) throws ApisResourceAccessException {
		if (pin == null)
			return true;
		Boolean isValidPin = false;
		authTypeDTO.setPin(true);
		authRequestDTO.setIdvId(uin);
		pinInfo.setValue(pin);
		pinInfo.setType("SPIN");
		List<PinInfo> pinList = new ArrayList<>();
		pinList.add(pinInfo);
		authRequestDTO.setPinInfo(pinList);
		/*
		 * AuthResponseDTO authResponseDTO = (AuthResponseDTO)
		 * restClientService.postApi(ApiName.AUTHINTERNAL, "", "", authRequestDTO,
		 * AuthResponseDTO.class); if
		 * (authResponseDTO.getStatus().equalsIgnoreCase("y"))
		 */
		isValidPin = true;
		return isValidPin;
	}

	/**
	 * Validate otp and pwd.
	 *
	 * @param password the password
	 * @param otp the otp
>>>>>>> e155d42d
	 * @return true, if successful
	 */
	boolean validateOtpAndPwd(String password, String otp) {
		if (password != null && password.equals(TRUE) || otp != null && otp.equals(TRUE)) {
			return true;
		} else {
			message = StatusMessage.VALIDATE_OTP_PASSWORD;
			return false;

		}

	}

	/**
<<<<<<< HEAD
=======
	 * Validate biometric.
	 *
	 * @param uin
	 *            the uin
	 * @return true, if successful
	 * @throws ApisResourceAccessException
	 *             the apis resource access exception
	 */
	boolean validateBiometric(String uin) throws ApisResourceAccessException {

		authRequestDTO.setIdvId(uin);
		authRequestDTO.setAuthType(authTypeDTO);
		request.setIdentity(identityDTO);
		authRequestDTO.setRequest(request);
		/*
		 * AuthResponseDTO authResponseDTO = (AuthResponseDTO)
		 * restClientService.postApi(ApiName.AUTHINTERNAL, "", "", authRequestDTO,
		 * AuthResponseDTO.class); return authResponseDTO != null &&
		 * authResponseDTO.getStatus() != null &&
		 * authResponseDTO.getStatus().equalsIgnoreCase("y");
		 */
		return true;
	}

	/**
	 * Sets the auth dto.
	 */
	public void setAuthDto() {
		String pattern = "yyyy-MM-dd'T'HH:mm:ss.SSSZ";
		SimpleDateFormat simpleDateFormat = new SimpleDateFormat(pattern);
		String date = simpleDateFormat.format(new Date());
		authRequestDTO.setReqTime(date);
		authRequestDTO.setId("mosip.internal.auth");
		authRequestDTO.setIdvIdType("D");
		// authRequestDTO.setVer("1.0");
		authTypeDTO.setAddress(false);
		authTypeDTO.setBio(false);
		authTypeDTO.setFullAddress(false);
		authTypeDTO.setOtp(false);
		authTypeDTO.setPersonalIdentity(false);
		authTypeDTO.setPin(false);
		// authTypeDTO.setFace(false);
		// authTypeDTO.setFingerPrint(false);
		// authTypeDTO.setIris(false);
	}

	/**
>>>>>>> e155d42d
	 * Validate introducer.
	 *
	 * @param regOsi
	 *            the reg osi
	 * @param registrationId
	 *            the registration id
	 * @param introducerUin
	 *            the introducer uin
	 * @return true, if successful
	 * @throws ApisResourceAccessException
	 *             the apis resource access exception
	 * @throws IOException
	 *             Signals that an I/O exception has occurred.
	 */
<<<<<<< HEAD

	private boolean validateIntroducer(String registrationId, String introducerUin, String introducerBiometricsFile)
			throws ApisResourceAccessException, IOException {
		if (introducerBiometricsFile != null || (!introducerBiometricsFile.trim().isEmpty())) {
			InputStream packetMetaInfoStream = adapter.getFile(registrationId, introducerBiometricsFile);
		}
=======
	
	//TODO Now Introducer data will come in ID JSON Logic is going to change 
	private boolean validateIntroducer(String registrationId, String introducerUin)
			throws ApisResourceAccessException, IOException {
		
>>>>>>> e155d42d
		return true;

	}

	/**
	 * Validate introducer rid.
	 *
	 * @param introducerRid
	 *            the introducer rid
	 * @param registrationId
	 *            the registration id
	 * @return true, if successful
	 */
<<<<<<< HEAD
	private boolean validateIntroducerRid(String introducerRid) {
		InternalRegistrationStatusDto introducerRegistrationStatusDto = registrationStatusService
				.getRegistrationStatus(introducerRid);
		if (introducerRegistrationStatusDto != null) {
			if (registrationStatusDto.getStatusCode().equals(RegistrationStatusCode.PROCESSING.toString())) {
				registrationStatusDto.setLatestTransactionStatusCode(registrationExceptionMapperUtil
						.getStatusCode(RegistrationExceptionTypeCode.OSI_FAILED_ON_HOLD_PARENT_PACKET));

				registrationStatusDto.setStatusComment(StatusMessage.PACKET_IS_ON_HOLD);
				registrationStatusDto.setStatusCode(RegistrationStatusCode.PROCESSING.toString());
				return false;
			} else if (registrationStatusDto.getStatusCode().equals(RegistrationStatusCode.REJECTED.toString())
					|| registrationStatusDto.getStatusCode().equals(RegistrationStatusCode.FAILED.toString())) {
				registrationStatusDto.setLatestTransactionStatusCode(registrationExceptionMapperUtil
						.getStatusCode(RegistrationExceptionTypeCode.OSI_FAILED_REJECTED_PARENT));

				registrationStatusDto.setStatusComment(StatusMessage.OSI_FAILED_REJECTED_PARENT);
				registrationStatusDto.setStatusCode(RegistrationStatusCode.FAILED.toString());
				return false;
			} else {
				return true;
			}

		} else {
			registrationStatusDto.setLatestTransactionStatusCode(registrationExceptionMapperUtil
					.getStatusCode(RegistrationExceptionTypeCode.OSI_FAILED_ON_HOLD_PARENT_PACKET));

			registrationStatusDto.setStatusComment(StatusMessage.PACKET_IS_ON_HOLD);
			registrationStatusDto.setStatusCode(RegistrationStatusCode.PROCESSING.toString());
			return false;
		}
=======
	private boolean validateIntroducerRid(String introducerRid, String registrationId) {
		InternalRegistrationStatusDto introducerRegistrationStatusDto = registrationStatusService
				.getRegistrationStatus(introducerRid);
		if (introducerRegistrationStatusDto != null) {
			if(registrationStatusService.checkUinAvailabilityForRid(introducerRid)) {
						return true;
					}
			registrationStatusDto.setStatusComment(StatusMessage.PACKET_IS_ON_HOLD);
			return false;
		} else {
			registrationStatusDto.setStatusComment(StatusMessage.PARENT_RID_NOT_IN_REGISTRATION_TABLE + registrationId);
			return false;
		}
	}

	/**
	 * Gets the introducer UIN.
	 *
	 * @param intoducerRid
	 *            the intoducer rid
	 * @return the introducer UIN
	 */
	private Boolean getIntroducerUIN(String intoducerRid) {
		List<DemographicInfoDto> demographicDedupeDtoList = packetInfoManager.findDemoById(intoducerRid);
		if(registrationStatusService.checkUinAvailabilityForRid(demographicDedupeDtoList.get(0).getRegId())) {
			return true;
		}
		return false;

>>>>>>> e155d42d

	}

	/**
	 * Gets the hash sequence value.
	 *
	 * @param registrationId
	 *            the registration id
	 * @param field
	 *            the field
	 * @return the hash sequence value
	 * @throws UnsupportedEncodingException
	 *             the unsupported encoding exception
	 */
	private String getHashSequenceValue(String registrationId, String field) throws UnsupportedEncodingException {

		Identity identity = getIdentity(registrationId);
		List<FieldValueArray> hashSequence = identity.getHashSequence1();
		List<String> hashList = identityIteratorUtil.getHashSequence(hashSequence, field);
		if (hashList != null)
			return hashList.get(0).toUpperCase();

		return null;

	}

	/**
	 * Gets the identity.
	 *
	 * @param registrationId
	 *            the registration id
	 * @return the identity
	 * @throws UnsupportedEncodingException
	 *             the unsupported encoding exception
	 */
	private Identity getIdentity(String registrationId) throws UnsupportedEncodingException {
		InputStream packetMetaInfoStream = adapter.getFile(registrationId, PacketFiles.PACKET_META_INFO.name());
		PacketMetaInfo packetMetaInfo = (PacketMetaInfo) JsonUtil.inputStreamtoJavaObject(packetMetaInfoStream,
				PacketMetaInfo.class);
		return packetMetaInfo.getIdentity();

	}

}
<|MERGE_RESOLUTION|>--- conflicted
+++ resolved
@@ -14,10 +14,6 @@
 import java.time.Period;
 import java.util.ArrayList;
 import java.util.Arrays;
-<<<<<<< HEAD
-=======
-import java.util.Calendar;
->>>>>>> e155d42d
 import java.util.Date;
 import java.util.Iterator;
 import java.util.List;
@@ -35,21 +31,13 @@
 
 import io.mosip.kernel.core.fsadapter.spi.FileSystemAdapter;
 import io.mosip.kernel.core.logger.spi.Logger;
-<<<<<<< HEAD
 import io.mosip.kernel.keygenerator.bouncycastle.KeyGenerator;
-=======
->>>>>>> e155d42d
 import io.mosip.registration.processor.core.auth.dto.AuthRequestDTO;
 import io.mosip.registration.processor.core.auth.dto.AuthTypeDTO;
 import io.mosip.registration.processor.core.auth.dto.IdentityDTO;
 import io.mosip.registration.processor.core.auth.dto.IdentityInfoDTO;
 import io.mosip.registration.processor.core.auth.dto.PinInfo;
-<<<<<<< HEAD
 import io.mosip.registration.processor.core.code.RegistrationExceptionTypeCode;
-=======
-import io.mosip.registration.processor.core.auth.dto.RequestDTO;
-import io.mosip.registration.processor.core.constant.JsonConstant;
->>>>>>> e155d42d
 import io.mosip.registration.processor.core.constant.LoggerFileConstant;
 import io.mosip.registration.processor.core.constant.PacketFiles;
 import io.mosip.registration.processor.core.exception.ApisResourceAccessException;
@@ -59,16 +47,11 @@
 import io.mosip.registration.processor.core.packet.dto.Identity;
 import io.mosip.registration.processor.core.packet.dto.PacketMetaInfo;
 import io.mosip.registration.processor.core.packet.dto.RegOsiDto;
-<<<<<<< HEAD
-=======
-import io.mosip.registration.processor.core.packet.dto.demographicinfo.DemographicInfoDto;
->>>>>>> e155d42d
 import io.mosip.registration.processor.core.packet.dto.demographicinfo.identify.RegistrationProcessorIdentity;
 import io.mosip.registration.processor.core.spi.packetmanager.PacketInfoManager;
 import io.mosip.registration.processor.core.spi.restclient.RegistrationProcessorRestClientService;
 import io.mosip.registration.processor.core.util.IdentityIteratorUtil;
 import io.mosip.registration.processor.core.util.JsonUtil;
-<<<<<<< HEAD
 import io.mosip.registration.processor.core.util.RegistrationExceptionMapperUtil;
 import io.mosip.registration.processor.packet.storage.dto.ApplicantInfoDto;
 import io.mosip.registration.processor.packet.storage.exception.IdentityNotFoundException;
@@ -77,22 +60,11 @@
 import io.mosip.registration.processor.stages.osivalidator.utils.OSIUtils;
 import io.mosip.registration.processor.stages.osivalidator.utils.StatusMessage;
 import io.mosip.registration.processor.status.code.RegistrationStatusCode;
-=======
-import io.mosip.registration.processor.packet.storage.dto.ApplicantInfoDto;
-import io.mosip.registration.processor.packet.storage.exception.IdentityNotFoundException;
-import io.mosip.registration.processor.packet.storage.utils.Utilities;
-import io.mosip.registration.processor.stages.osivalidator.utils.OSIUtils;
-import io.mosip.registration.processor.stages.osivalidator.utils.StatusMessage;
->>>>>>> e155d42d
 import io.mosip.registration.processor.status.dto.InternalRegistrationStatusDto;
 import io.mosip.registration.processor.status.dto.RegistrationStatusDto;
 import io.mosip.registration.processor.status.dto.SyncTypeDto;
 import io.mosip.registration.processor.status.service.RegistrationStatusService;
 
-<<<<<<< HEAD
-=======
-// TODO: Auto-generated Javadoc
->>>>>>> e155d42d
 /**
  * The Class OSIValidator.
  */
@@ -131,7 +103,6 @@
 	@Autowired
 	private OSIUtils osiUtils;
 
-<<<<<<< HEAD
 	@Autowired
 	ABISHandlerUtil abisHandlerUtil;
 
@@ -139,12 +110,6 @@
 
 	private RegistrationProcessorIdentity regProcessorIdentityJson;
 
-=======
-	private JSONObject demographicIdentity;
-	
-	private RegistrationProcessorIdentity regProcessorIdentityJson;
-	
->>>>>>> e155d42d
 	/** The message. */
 	private String message = null;
 
@@ -166,46 +131,27 @@
 	/** The identity info DTO. */
 	IdentityInfoDTO identityInfoDTO = new IdentityInfoDTO();
 
-<<<<<<< HEAD
-=======
-	/** The request. */
-	RequestDTO request = new RequestDTO();
-
->>>>>>> e155d42d
 	/** The pin info. */
 	PinInfo pinInfo = new PinInfo();
 
 	/** The identity iterator util. */
 	IdentityIteratorUtil identityIteratorUtil = new IdentityIteratorUtil();
-<<<<<<< HEAD
 
 	@Value("${mosip.kernel.applicant.type.age.limit}")
 	private String ageLimit;
 
 	@Value("${registration.processor.applicant.dob.format}")
 	private String dobFormat;
-=======
-	
-	@Value("${mosip.kernel.applicant.type.age.limit}")
-	private String ageLimit;
-	
-	@Value("${registration.processor.applicant.dob.format}")
-	private String dobFormat;
-	
->>>>>>> e155d42d
 
 	@Autowired
 	private Utilities utility;
 
-<<<<<<< HEAD
 	RegistrationExceptionMapperUtil registrationExceptionMapperUtil = new RegistrationExceptionMapperUtil();
 
 	/** The key generator. */
 	@Autowired
 	private KeyGenerator keyGenerator;
 
-=======
->>>>>>> e155d42d
 	/**
 	 * Checks if is valid OSI.
 	 *
@@ -224,7 +170,6 @@
 		demographicIdentity = getDemoIdentity(registrationId);
 		regProcessorIdentityJson = getIdentity();
 		Identity identity = osiUtils.getIdentity(registrationId);
-<<<<<<< HEAD
 		/** Getting data from packet MetadataInfo */
 		RegOsiDto regOsi = osiUtils.getOSIDetailsFromMetaInfo(registrationId, identity);
 		String officerId = regOsi.getOfficerId();
@@ -236,17 +181,6 @@
 		}
 		if (((isValidOperator(regOsi, registrationId)) && (isValidSupervisor(regOsi, registrationId)))
 				&& (isValidIntroducer(registrationId)))
-=======
-		/** Getting data from packet MetadataInfo*/
-		RegOsiDto regOsi = osiUtils.getOSIDetailsFromMetaInfo(registrationId,identity);
-		String officerId = regOsi.getOfficerId();
-		String supervisorId = regOsi.getSupervisorId();
-		if (officerId == null && supervisorId == null) {
-			registrationStatusDto.setStatusComment(StatusMessage.OSI_VALIDATION_FAILURE + " Officer and Supervisor are null");
-			return false;
-		}
-		if (((isValidOperator(regOsi, registrationId)) && (isValidSupervisor(regOsi, registrationId))) && (isValidIntroducer(registrationId)))
->>>>>>> e155d42d
 			isValidOsi = true;
 		regProcLogger.debug(LoggerFileConstant.SESSIONID.toString(), LoggerFileConstant.REGISTRATIONID.toString(),
 				registrationId, "OSIValidator::isValidOSI()::exit");
@@ -274,7 +208,6 @@
 			// officer password and otp check
 			String officerPassword = regOsi.getOfficerHashedPwd();
 			String officerOTPAuthentication = regOsi.getOfficerOTPAuthentication();
-<<<<<<< HEAD
 
 			String fingerPrint = null;// regOsi.getOfficerFingerpImageName();
 			String fingerPrintType = null;// regOsi.getOfficerfingerType();
@@ -283,16 +216,6 @@
 			String face = null;// regOsi.getOfficerPhotoName();
 			String pin = null;// regOsi.getOfficerHashedPin();
 
-=======
-			
-			String fingerPrint = null;//regOsi.getOfficerFingerpImageName();
-			String fingerPrintType = null;//regOsi.getOfficerfingerType();
-			String iris =null;// regOsi.getOfficerIrisImageName();
-			String irisType =null;// regOsi.getOfficerIrisType();
-			String face =null;// regOsi.getOfficerPhotoName();
-			String pin = null;//regOsi.getOfficerHashedPin();
-			
->>>>>>> e155d42d
 			if (checkBiometricNull(fingerPrint, iris, face, pin)) {
 				boolean flag = validateOtpAndPwd(officerPassword, officerOTPAuthentication);
 				if (flag) {
@@ -304,15 +227,7 @@
 
 				}
 				return flag;
-<<<<<<< HEAD
 			} else if ((validateUIN(officerId)) && validateOtpAndPwd(officerPassword, officerOTPAuthentication)) {
-=======
-			} else if ((validateUIN(officerId))
-					&& (validateFingerprint(officerId, fingerPrint, fingerPrintType, registrationId))
-					&& (validateIris(officerId, iris, irisType, registrationId))
-					&& (validateFace(officerId, face, registrationId)) && (validatePin(officerId, pin))
-					&& validateOtpAndPwd(officerPassword, officerOTPAuthentication)) {
->>>>>>> e155d42d
 				return true;
 			} else {
 				registrationStatusDto.setStatusComment(StatusMessage.OPERATOR + message);
@@ -358,7 +273,6 @@
 		if (supervisorId != null) {
 			// superVisior otp and password
 			String supervisiorPassword = regOsi.getSupervisorHashedPwd();
-<<<<<<< HEAD
 			String supervisorOTPAuthentication = regOsi.getSupervisorOTPAuthentication();
 
 			String fingerPrint = null;// regOsi.getSupervisorBiometricFileName();
@@ -379,29 +293,6 @@
 				}
 				return flag;
 			} else if ((validateUIN(supervisorId))
-=======
-			String supervisorOTPAuthentication =regOsi.getSupervisorOTPAuthentication();
-			
-			String fingerPrint = null;//regOsi.getSupervisorBiometricFileName();
-			String fingerPrintType = null;//regOsi.getSupervisorFingerType();
-			String iris = null;//regOsi.getSupervisorIrisImageName();
-			String irisType = null;//regOsi.getSupervisorIrisType();
-			String face = null;//regOsi.getSupervisorPhotoName();
-			String pin = null;//regOsi.getSupervisorHashedPin();
-			
-			if (checkBiometricNull(fingerPrint, iris, face, pin)) {
-				boolean flag = validateOtpAndPwd(supervisiorPassword, supervisorOTPAuthentication);
-				if (flag) {
-					registrationStatusDto.setStatusComment(StatusMessage.VALIDATION_DETAILS_SUCCESS + StatusMessage.SUPERVISOR);
-				} else {
-					registrationStatusDto.setStatusComment(StatusMessage.VALIDATION_DETAILS_FAILURE + StatusMessage.SUPERVISOR);
-				}
-				return flag;
-			} else if ((validateUIN(supervisorId))
-					&& (validateFingerprint(supervisorId, fingerPrint, fingerPrintType, registrationId))
-					&& (validateIris(supervisorId, iris, irisType, registrationId))
-					&& (validateFace(supervisorId, face, registrationId)) && (validatePin(supervisorId, pin))
->>>>>>> e155d42d
 					&& validateOtpAndPwd(supervisiorPassword, supervisorOTPAuthentication)) {
 				return true;
 			} else {
@@ -425,7 +316,6 @@
 	 * @throws ApisResourceAccessException
 	 *             the apis resource access exception
 	 */
-<<<<<<< HEAD
 	private boolean isValidIntroducer(String registrationId) throws IOException, ApisResourceAccessException {
 		regProcLogger.debug(LoggerFileConstant.SESSIONID.toString(), LoggerFileConstant.REGISTRATIONID.toString(),
 				registrationId, "OSIValidator::isValidIntroducer()::entry");
@@ -487,63 +377,12 @@
 	private String bigIntegerToString(BigInteger number) {
 
 		return number != null ? String.valueOf(number) : null;
-=======
-	private boolean isValidIntroducer(String registrationId)
-			throws IOException, ApisResourceAccessException {
-			
-		int childAgeLimit = Integer.parseInt(ageLimit);
-		int applicantAge = getApplicantAge(registrationId);
-		if (registrationStatusDto.getRegistrationType().equalsIgnoreCase(SyncTypeDto.NEW.name())
-				&& applicantAge<= childAgeLimit && applicantAge>0) {
-			String introducerUinLabel = regProcessorIdentityJson.getIdentity().getParentOrGuardianUIN().getValue();
-			String introducerRidLabel = regProcessorIdentityJson.getIdentity().getParentOrGuardianRID().getValue();
-			Number introducerUinNumber = JsonUtil.getJSONValue(demographicIdentity, introducerUinLabel);
-			Number introducerRidNumber = JsonUtil.getJSONValue(demographicIdentity, introducerRidLabel);
-			BigInteger introducerUIN =numberToBigInteger(introducerUinNumber);
-			BigInteger introducerRID =numberToBigInteger(introducerRidNumber);
-			if (introducerUIN == null && introducerRID == null) {
-				registrationStatusDto.setStatusComment(StatusMessage.PARENT_UIN_AND_RID_NOT_IN_PACKET + registrationId);
-				return false;
-			}
-			String introducerRidString = bigIntegerToString(introducerRID);
-			String introducerUinString = bigIntegerToString(introducerUIN);
-			Boolean isIntroducerUinPresent=introducerUinString!=null?true:false;
-			if (introducerUinString == null && validateIntroducerRid(introducerRidString, registrationId)) {
-
-				isIntroducerUinPresent = getIntroducerUIN(introducerRidString);
-				if (!isIntroducerUinPresent) {
-					registrationStatusDto
-							.setStatusComment(StatusMessage.PARENT_UIN_NOT_FOUND_IN_TABLE + registrationId);
-					return false;
-				}
-			}
-			if (introducerUinString!=null) {
-				return validateIntroducer(registrationId, introducerUinString);
-			} else {
-				return false;
-			}
-		}
-		return true;
-	}
-
-	private BigInteger numberToBigInteger(Number number ) {
-		return number!=null? new BigInteger(String.valueOf(number)):null;
-	}
-	
-	private String bigIntegerToString(BigInteger number ) {
-
-		return number!=null?String.valueOf(number):null;
->>>>>>> e155d42d
 	}
 
 	private int getApplicantAge(String registrationId) throws IOException {
 		String ageKey = regProcessorIdentityJson.getIdentity().getAge().getValue();
 		String dobKey = regProcessorIdentityJson.getIdentity().getDob().getValue();
-<<<<<<< HEAD
-
-=======
-		
->>>>>>> e155d42d
+
 		String applicantDob = JsonUtil.getJSONValue(demographicIdentity, dobKey);
 		try {
 			if (applicantDob != null) {
@@ -554,18 +393,13 @@
 				return p.getYears();
 			} else {
 				return JsonUtil.getJSONValue(demographicIdentity, ageKey);
-<<<<<<< HEAD
 			}
-=======
-			} 
->>>>>>> e155d42d
 		} catch (ParseException e) {
 			regProcLogger.error(LoggerFileConstant.SESSIONID.toString(), LoggerFileConstant.REGISTRATIONID.toString(),
 					registrationId, e.getMessage());
 		}
 		return 0;
 	}
-<<<<<<< HEAD
 
 	private RegistrationProcessorIdentity getIdentity() throws JsonParseException, JsonMappingException, IOException {
 		String getIdentityJsonString = Utilities.getJson(utility.getConfigServerFileStorageURL(),
@@ -577,15 +411,6 @@
 	}
 
 	private JSONObject getDemoIdentity(String registrationId) throws IOException {
-=======
-	private RegistrationProcessorIdentity getIdentity() throws JsonParseException, JsonMappingException, IOException {
-		String getIdentityJsonString = Utilities.getJson(utility.getConfigServerFileStorageURL(),utility.getGetRegProcessorIdentityJson());
-		ObjectMapper mapIdentityJsonStringToObject = new ObjectMapper();
-		RegistrationProcessorIdentity regProcessorIdentityJson = mapIdentityJsonStringToObject.readValue(getIdentityJsonString, RegistrationProcessorIdentity.class);
-		return regProcessorIdentityJson;
-	}
-	private JSONObject getDemoIdentity(String registrationId) throws IOException{
->>>>>>> e155d42d
 		InputStream documentInfoStream = adapter.getFile(registrationId,
 				PacketFiles.DEMOGRAPHIC.name() + FILE_SEPARATOR + PacketFiles.ID.name());
 
@@ -593,59 +418,12 @@
 		String demographicJsonString = new String(bytes);
 		JSONObject demographicJson = (JSONObject) JsonUtil.objectMapperReadValue(demographicJsonString,
 				JSONObject.class);
-<<<<<<< HEAD
 		JSONObject demographicIdentity = JsonUtil.getJSONObject(demographicJson,
 				utility.getGetRegProcessorDemographicIdentity());
-=======
-		JSONObject demographicIdentity = JsonUtil.getJSONObject(demographicJson,utility.getGetRegProcessorDemographicIdentity());
->>>>>>> e155d42d
 		if (demographicIdentity == null)
 			throw new IdentityNotFoundException(PlatformErrorMessages.RPR_PIS_IDENTITY_NOT_FOUND.getMessage());
 		return demographicIdentity;
 	}
-<<<<<<< HEAD
-=======
-	
-
-	/**
-	 * Validate fingerprint.
-	 *
-	 * @param uin
-	 *            the uin
-	 * @param fingerprint
-	 *            the fingerprint
-	 * @param type
-	 *            the type
-	 * @param registrationId
-	 *            the registration id
-	 * @return true, if successful
-	 * @throws IOException
-	 *             Signals that an I/O exception has occurred.
-	 * @throws ApisResourceAccessException
-	 *             the apis resource access exception
-	 */
-	private boolean validateFingerprint(String uin, String fingerprint, String type, String registrationId)
-			throws IOException, ApisResourceAccessException {
-		if (fingerprint == null)
-			return true;
-		else {
-			if (adapter.checkFileExistence(registrationId, fingerprint.toUpperCase())) {
-				InputStream fingerPrintFileName = adapter.getFile(registrationId, fingerprint.toUpperCase());
-				byte[] fingerPrintByte = IOUtils.toByteArray(fingerPrintFileName);
-				setAuthDto();
-				identityInfoDTO.setValue(new String(fingerPrintByte));
-				List<IdentityInfoDTO> biometricData = new ArrayList<>();
-				biometricData.add(identityInfoDTO);
-				// authTypeDTO.setFingerPrint(true);
-				setFingerBiometric(biometricData, type.toUpperCase());
-				if (validateBiometric(uin))
-					return true;
-			}
-		}
-		message = StatusMessage.FINGER_PRINT;
-		return false;
-	}
->>>>>>> e155d42d
 
 	/**
 	 * Sets the finger biometric dto.
@@ -694,89 +472,6 @@
 	}
 
 	/**
-<<<<<<< HEAD
-=======
-	 * Validate iris.
-	 *
-	 * @param uin
-	 *            the uin
-	 * @param iris
-	 *            the iris
-	 * @param type
-	 *            the type
-	 * @param registrationId
-	 *            the registration id
-	 * @return true, if successful
-	 * @throws IOException
-	 *             Signals that an I/O exception has occurred.
-	 * @throws ApisResourceAccessException
-	 *             the apis resource access exception
-	 */
-	private boolean validateIris(String uin, String iris, String type, String registrationId)
-			throws IOException, ApisResourceAccessException {
-		if (iris == null)
-			return true;
-		else {
-			if (adapter.checkFileExistence(registrationId, iris.toUpperCase())) {
-				InputStream irisFileName = adapter.getFile(registrationId, iris.toUpperCase());
-				byte[] irisByte = IOUtils.toByteArray(irisFileName);
-				setAuthDto();
-				identityInfoDTO.setValue(new String(irisByte));
-				List<IdentityInfoDTO> biometricData = new ArrayList<>();
-				biometricData.add(identityInfoDTO);
-				// authTypeDTO.setIris(true);
-				if (PacketFiles.LEFTEYE.name().equalsIgnoreCase(type.toUpperCase())) {
-					identityDTO.setLeftEye(biometricData);
-				} else if (PacketFiles.RIGHTEYE.name().equalsIgnoreCase(type.toUpperCase())) {
-					identityDTO.setRightEye(biometricData);
-				}
-				if (validateBiometric(uin))
-					return true;
-			}
-		}
-		message = StatusMessage.IRIS;
-		return false;
-	}
-
-	/**
-	 * Validate face.
-	 *
-	 * @param uin
-	 *            the uin
-	 * @param face
-	 *            the face
-	 * @param registrationId
-	 *            the registration id
-	 * @return true, if successful
-	 * @throws IOException
-	 *             Signals that an I/O exception has occurred.
-	 * @throws ApisResourceAccessException
-	 *             the apis resource access exception
-	 */
-	private boolean validateFace(String uin, String face, String registrationId)
-			throws IOException, ApisResourceAccessException {
-		if (face == null)
-			return true;
-		else {
-			if (adapter.checkFileExistence(registrationId, face.toUpperCase())) {
-				setAuthDto();
-				InputStream faceFile = adapter.getFile(registrationId, face.toUpperCase());
-				byte[] faceByte = IOUtils.toByteArray(faceFile);
-				identityInfoDTO.setValue(new String(faceByte));
-				List<IdentityInfoDTO> biometricData = new ArrayList<>();
-				biometricData.add(identityInfoDTO);
-				// authTypeDTO.setFace(true);
-				identityDTO.setFace(biometricData);
-				if (validateBiometric(uin))
-					return true;
-			}
-		}
-		message = StatusMessage.FACE;
-		return false;
-	}
-
-	/**
->>>>>>> e155d42d
 	 * Validate UIN.
 	 *
 	 * @param uin
@@ -789,51 +484,12 @@
 	}
 
 	/**
-<<<<<<< HEAD
 	 * Validate otp and pwd.
 	 *
 	 * @param password
 	 *            the password
 	 * @param otp
 	 *            the otp
-=======
-	 * Validate pin.
-	 *
-	 * @param uin
-	 *            the uin
-	 * @param pin
-	 *            the pin
-	 * @return true, if successful
-	 * @throws ApisResourceAccessException
-	 *             the apis resource access exception
-	 */
-	boolean validatePin(String uin, String pin) throws ApisResourceAccessException {
-		if (pin == null)
-			return true;
-		Boolean isValidPin = false;
-		authTypeDTO.setPin(true);
-		authRequestDTO.setIdvId(uin);
-		pinInfo.setValue(pin);
-		pinInfo.setType("SPIN");
-		List<PinInfo> pinList = new ArrayList<>();
-		pinList.add(pinInfo);
-		authRequestDTO.setPinInfo(pinList);
-		/*
-		 * AuthResponseDTO authResponseDTO = (AuthResponseDTO)
-		 * restClientService.postApi(ApiName.AUTHINTERNAL, "", "", authRequestDTO,
-		 * AuthResponseDTO.class); if
-		 * (authResponseDTO.getStatus().equalsIgnoreCase("y"))
-		 */
-		isValidPin = true;
-		return isValidPin;
-	}
-
-	/**
-	 * Validate otp and pwd.
-	 *
-	 * @param password the password
-	 * @param otp the otp
->>>>>>> e155d42d
 	 * @return true, if successful
 	 */
 	boolean validateOtpAndPwd(String password, String otp) {
@@ -848,56 +504,6 @@
 	}
 
 	/**
-<<<<<<< HEAD
-=======
-	 * Validate biometric.
-	 *
-	 * @param uin
-	 *            the uin
-	 * @return true, if successful
-	 * @throws ApisResourceAccessException
-	 *             the apis resource access exception
-	 */
-	boolean validateBiometric(String uin) throws ApisResourceAccessException {
-
-		authRequestDTO.setIdvId(uin);
-		authRequestDTO.setAuthType(authTypeDTO);
-		request.setIdentity(identityDTO);
-		authRequestDTO.setRequest(request);
-		/*
-		 * AuthResponseDTO authResponseDTO = (AuthResponseDTO)
-		 * restClientService.postApi(ApiName.AUTHINTERNAL, "", "", authRequestDTO,
-		 * AuthResponseDTO.class); return authResponseDTO != null &&
-		 * authResponseDTO.getStatus() != null &&
-		 * authResponseDTO.getStatus().equalsIgnoreCase("y");
-		 */
-		return true;
-	}
-
-	/**
-	 * Sets the auth dto.
-	 */
-	public void setAuthDto() {
-		String pattern = "yyyy-MM-dd'T'HH:mm:ss.SSSZ";
-		SimpleDateFormat simpleDateFormat = new SimpleDateFormat(pattern);
-		String date = simpleDateFormat.format(new Date());
-		authRequestDTO.setReqTime(date);
-		authRequestDTO.setId("mosip.internal.auth");
-		authRequestDTO.setIdvIdType("D");
-		// authRequestDTO.setVer("1.0");
-		authTypeDTO.setAddress(false);
-		authTypeDTO.setBio(false);
-		authTypeDTO.setFullAddress(false);
-		authTypeDTO.setOtp(false);
-		authTypeDTO.setPersonalIdentity(false);
-		authTypeDTO.setPin(false);
-		// authTypeDTO.setFace(false);
-		// authTypeDTO.setFingerPrint(false);
-		// authTypeDTO.setIris(false);
-	}
-
-	/**
->>>>>>> e155d42d
 	 * Validate introducer.
 	 *
 	 * @param regOsi
@@ -912,20 +518,12 @@
 	 * @throws IOException
 	 *             Signals that an I/O exception has occurred.
 	 */
-<<<<<<< HEAD
 
 	private boolean validateIntroducer(String registrationId, String introducerUin, String introducerBiometricsFile)
 			throws ApisResourceAccessException, IOException {
 		if (introducerBiometricsFile != null || (!introducerBiometricsFile.trim().isEmpty())) {
 			InputStream packetMetaInfoStream = adapter.getFile(registrationId, introducerBiometricsFile);
 		}
-=======
-	
-	//TODO Now Introducer data will come in ID JSON Logic is going to change 
-	private boolean validateIntroducer(String registrationId, String introducerUin)
-			throws ApisResourceAccessException, IOException {
-		
->>>>>>> e155d42d
 		return true;
 
 	}
@@ -939,7 +537,6 @@
 	 *            the registration id
 	 * @return true, if successful
 	 */
-<<<<<<< HEAD
 	private boolean validateIntroducerRid(String introducerRid) {
 		InternalRegistrationStatusDto introducerRegistrationStatusDto = registrationStatusService
 				.getRegistrationStatus(introducerRid);
@@ -971,37 +568,6 @@
 			registrationStatusDto.setStatusCode(RegistrationStatusCode.PROCESSING.toString());
 			return false;
 		}
-=======
-	private boolean validateIntroducerRid(String introducerRid, String registrationId) {
-		InternalRegistrationStatusDto introducerRegistrationStatusDto = registrationStatusService
-				.getRegistrationStatus(introducerRid);
-		if (introducerRegistrationStatusDto != null) {
-			if(registrationStatusService.checkUinAvailabilityForRid(introducerRid)) {
-						return true;
-					}
-			registrationStatusDto.setStatusComment(StatusMessage.PACKET_IS_ON_HOLD);
-			return false;
-		} else {
-			registrationStatusDto.setStatusComment(StatusMessage.PARENT_RID_NOT_IN_REGISTRATION_TABLE + registrationId);
-			return false;
-		}
-	}
-
-	/**
-	 * Gets the introducer UIN.
-	 *
-	 * @param intoducerRid
-	 *            the intoducer rid
-	 * @return the introducer UIN
-	 */
-	private Boolean getIntroducerUIN(String intoducerRid) {
-		List<DemographicInfoDto> demographicDedupeDtoList = packetInfoManager.findDemoById(intoducerRid);
-		if(registrationStatusService.checkUinAvailabilityForRid(demographicDedupeDtoList.get(0).getRegId())) {
-			return true;
-		}
-		return false;
-
->>>>>>> e155d42d
 
 	}
 
@@ -1045,4 +611,4 @@
 
 	}
 
-}
+}