--- conflicted
+++ resolved
@@ -32,10 +32,6 @@
 	/** otp/pwd validation failed */
 	public static final String VALIDATE_OTP_PASSWORD = "OTP/Password validation failed";
 
-<<<<<<< HEAD
-=======
-
->>>>>>> e155d42d
 	/** The Constant PIN. */
 	public static final String PIN = "Pin validation failed";
 
@@ -44,19 +40,11 @@
 	public static final String VALIDATION_DETAILS_FAILURE = "Either iris/fingerprint/face/pin is null and password/OTP is not verified for ";
 	public static final String VALIDATION_DETAILS = "Either iris/fingerprint/photo is null for Introducer";
 
-<<<<<<< HEAD
-=======
-
->>>>>>> e155d42d
 	/** The Constant OSI_VALIDATION_SUCCESS. */
 	public static final String OSI_VALIDATION_SUCCESS = "OSI Validation is successful";
 	/** Osi Validation failed */
 	public static final String OSI_VALIDATION_FAILURE = "OSI Validation failed ";
 
-<<<<<<< HEAD
-=======
- 
->>>>>>> e155d42d
 	/** The Constant PARENT_UIN_AND_RID_NOT_IN_PACKET. */
 	public static final String PARENT_UIN_AND_RID_NOT_IN_PACKET = "The UIN and RID of Parent is not present in Packet";
 
@@ -64,11 +52,7 @@
 	public static final String PARENT_RID_NOT_IN_REGISTRATION_TABLE = "The RID of Parent is not present in Packet";
 
 	/** The Constant PACKET_IS_ON_HOLD. */
-<<<<<<< HEAD
 	public static final String PACKET_IS_ON_HOLD = "On-Hold due to Parent Packet";
-=======
-	public static final String PACKET_IS_ON_HOLD = "Packet is on hold as Parent UIN is not yet generated";
->>>>>>> e155d42d
 
 	/** The Constant MACHINE_ID_NOT_FOUND. */
 	public static final String MACHINE_ID_NOT_FOUND = "The Machine ID was not found in Master DB for Registration ID";
@@ -117,7 +101,6 @@
 
 	/** The Constant THE_CENTER_ID. */
 	public static final String THE_CENTER_ID = "The Center ID";
-<<<<<<< HEAD
 
 	/** The Constant CENTER_NOT_FOUND. */
 	public static final String CENTER_NOT_FOUND = " was not available for Registration ID";
@@ -131,17 +114,5 @@
 	public static final String PARENT_UIN_NOT_AVAIALBLE = "Parent UIN not available";
 
 	public static final String OSI_FAILED_REJECTED_PARENT = "Rejected as Parent is Rejected";
-=======
-	
-	/** The Constant CENTER_NOT_FOUND. */
-	public static final String CENTER_NOT_FOUND = " was not available for Registration ID";
-	
-	/** The Constant TIMESTAMP_VALIDATION1. */
-	public static final String TIMESTAMP_VALIDATION1 = "The Packet with Registration ID";
-	
-	/** The Constant TIMESTAMP_VALIDATION2. */
-	public static final String TIMESTAMP_VALIDATION2 = " was not created in Working Hours of the Center with Center ID";
 
->>>>>>> e155d42d
-
-}
+}