--- conflicted
+++ resolved
@@ -5,11 +5,7 @@
 	<parent>
     <groupId>io.mosip.registrationprocessor</groupId>
     <artifactId>pre-processor</artifactId>
-<<<<<<< HEAD
-    <version>1.0.3</version>
-=======
     <version>1.0.4</version>
->>>>>>> 0c43e2d0
  	 </parent>
 	<artifactId>registration-processor-external-integration-service</artifactId>
 	
