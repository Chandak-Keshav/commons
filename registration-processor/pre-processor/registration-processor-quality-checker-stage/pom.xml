--- conflicted
+++ resolved
@@ -5,11 +5,7 @@
     <parent>
         <groupId>io.mosip.registrationprocessor</groupId>
         <artifactId>pre-processor</artifactId>
-<<<<<<< HEAD
-        <version>0.12.18</version>
-=======
         <version>0.9.1</version>
->>>>>>> a374d69c
     </parent>
 
     <artifactId>registration-processor-quality-checker-stage</artifactId>
@@ -74,29 +70,17 @@
         <dependency>
             <groupId>io.mosip.kernel</groupId>
             <artifactId>kernel-core</artifactId>
-<<<<<<< HEAD
-            <version>0.12.18</version>
-=======
             <version>0.9.1</version>
->>>>>>> a374d69c
         </dependency>
         <dependency>
             <groupId>io.mosip.kernel</groupId>
             <artifactId>kernel-bioapi-provider</artifactId>
-<<<<<<< HEAD
-            <version>0.12.18</version>
-=======
             <version>0.9.1</version>
->>>>>>> a374d69c
         </dependency>
         <dependency>
             <groupId>io.mosip.kernel</groupId>
             <artifactId>kernel-cbeffutil-api</artifactId>
-<<<<<<< HEAD
-            <version>0.12.18</version>
-=======
             <version>0.9.1</version>
->>>>>>> a374d69c
         </dependency>
         <dependency>
             <groupId>org.powermock</groupId>
