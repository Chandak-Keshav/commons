--- conflicted
+++ resolved
@@ -1,4 +1,3 @@
-<<<<<<< HEAD
 package io.mosip.registration.processor.camel.bridge;
 
 import java.net.MalformedURLException;
@@ -86,94 +85,4 @@
 		camelContext.start();
 		CamelBridge.create(vertx, new CamelBridgeOptions(camelContext)).start();
 	}
-}
-=======
-package io.mosip.registration.processor.camel.bridge;
-
-import java.net.MalformedURLException;
-import java.net.URL;
-
-import org.apache.camel.CamelContext;
-import org.apache.camel.component.vertx.VertxComponent;
-import org.apache.camel.impl.DefaultCamelContext;
-import org.apache.camel.model.RoutesDefinition;
-import org.springframework.core.io.Resource;
-import org.springframework.http.HttpMethod;
-import org.springframework.http.ResponseEntity;
-import org.springframework.web.client.RestTemplate;
-
-import io.mosip.kernel.core.logger.spi.Logger;
-import io.mosip.registration.processor.camel.bridge.util.BridgeUtil;
-import io.mosip.registration.processor.camel.bridge.util.PropertyFileUtil;
-import io.mosip.registration.processor.core.constant.LoggerFileConstant;
-import io.mosip.registration.processor.core.logger.RegProcessorLogger;
-import io.vertx.camel.CamelBridge;
-import io.vertx.camel.CamelBridgeOptions;
-import io.vertx.core.AbstractVerticle;
-import io.vertx.core.DeploymentOptions;
-import io.vertx.core.Vertx;
-import io.vertx.core.VertxOptions;
-import io.vertx.core.spi.cluster.ClusterManager;
-import io.vertx.spi.cluster.ignite.IgniteClusterManager;
-
-/**
- * This class provides.
- *
- * @author Mukul Puspam
- */
-public class MosipBridgeFactory extends AbstractVerticle {
-
-	/** The reg proc logger. */
-	private static Logger regProcLogger = RegProcessorLogger.getLogger(MosipBridgeFactory.class);
-
-	/**
-	 * Gets the event bus.
-	 *
-	 * @return the event bus
-	 */
-	public static void getEventBus() {
-		String igniteFileName = BridgeUtil.getPropertyFromConfigServer("ignite.cluster.manager.file.name");
-		String igniteUrl = PropertyFileUtil.getProperty(MosipBridgeFactory.class, "bootstrap.properties", "config.server.url");
-		igniteUrl = igniteUrl + "/*/" + BridgeUtil.getActiveProfile() + "/" + BridgeUtil.getCloudConfigLabel() + "/"
-				+ igniteFileName;
-		URL url = null;
-		try {
-			url = new URL(igniteUrl);
-		} catch (MalformedURLException e1) {
-			regProcLogger.error("", "", "", e1.getMessage());
-		}
-		ClusterManager clusterManager = new IgniteClusterManager(url);
-		VertxOptions options = new VertxOptions().setClusterManager(clusterManager).setHAEnabled(true)
-				.setClustered(true);
-
-		Vertx.clusteredVertx(options, vertx -> {
-			if (vertx.succeeded()) {
-				vertx.result().deployVerticle(MosipBridgeFactory.class.getName(),
-						new DeploymentOptions().setHa(true).setWorker(true));
-			} else {
-				regProcLogger.error(LoggerFileConstant.SESSIONID.toString(),
-						LoggerFileConstant.APPLICATIONID.toString(), "failed : ", vertx.cause().toString());
-			}
-		});
-	}
-
-	@Override
-	public void start() throws Exception {
-		CamelContext camelContext = new DefaultCamelContext();
-		VertxComponent vertxComponent = new VertxComponent();
-		vertxComponent.setVertx(vertx);
-		RestTemplate restTemplate = new RestTemplate();
-		String camelRoutesFileName = BridgeUtil.getPropertyFromConfigServer("camel.routes.file.name");
-		String camelRoutesUrl = PropertyFileUtil.getProperty(MosipBridgeFactory.class, "bootstrap.properties", "config.server.url");
-		camelRoutesUrl = camelRoutesUrl + "/*/" + BridgeUtil.getActiveProfile() + "/" + BridgeUtil.getCloudConfigLabel()
-				+ "/" + camelRoutesFileName;
-		ResponseEntity<Resource> responseEntity = restTemplate.exchange(camelRoutesUrl, HttpMethod.GET, null,
-				Resource.class);
-		RoutesDefinition routes = camelContext.loadRoutesDefinition(responseEntity.getBody().getInputStream());
-		camelContext.addRouteDefinitions(routes.getRoutes());
-		camelContext.addComponent("vertx", vertxComponent);
-		camelContext.start();
-		CamelBridge.create(vertx, new CamelBridgeOptions(camelContext)).start();
-	}
-}
->>>>>>> d4366b25
+}