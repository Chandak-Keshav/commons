--- conflicted
+++ resolved
@@ -26,14 +26,9 @@
  */
 public class MosipBridgeFactory {
 
-<<<<<<< HEAD
-	/** The log. */
-	static Logger log = LoggerFactory.getLogger(MosipBridgeFactory.class);
-=======
 	/** The reg proc logger. */
 	private static Logger regProcLogger = RegProcessorLogger.getLogger(MosipBridgeFactory.class);
 
->>>>>>> 7df7d97e
 
 	/**
 	 * Instantiates a new mosip bridge factory.
