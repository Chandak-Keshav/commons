package io.mosip.registration.processor.manual.verification.service.impl;

import java.io.IOException;
import java.io.InputStream;
import java.io.UnsupportedEncodingException;
import java.util.List;

import org.apache.commons.io.IOUtils;
import org.slf4j.Logger;
import org.slf4j.LoggerFactory;
import org.springframework.beans.factory.annotation.Autowired;
import org.springframework.stereotype.Component;

import io.mosip.registration.processor.core.abstractverticle.MessageDTO;
import io.mosip.registration.processor.core.code.EventId;
import io.mosip.registration.processor.core.code.EventName;
import io.mosip.registration.processor.core.code.EventType;
import io.mosip.registration.processor.core.exception.util.PacketStructure;
import io.mosip.registration.processor.core.exception.util.PlatformErrorMessages;
import io.mosip.registration.processor.core.packet.dto.PacketMetaInfo;
import io.mosip.registration.processor.core.spi.filesystem.adapter.FileSystemAdapter;
import io.mosip.registration.processor.core.util.JsonUtil;
import io.mosip.registration.processor.filesystem.ceph.adapter.impl.utils.PacketFiles;
import io.mosip.registration.processor.manual.verification.dto.ManualVerificationDTO;
import io.mosip.registration.processor.manual.verification.dto.ManualVerificationStatus;
import io.mosip.registration.processor.manual.verification.dto.UserDto;
import io.mosip.registration.processor.manual.verification.exception.InvalidFileNameException;
import io.mosip.registration.processor.manual.verification.exception.InvalidUpdateException;
import io.mosip.registration.processor.manual.verification.exception.NoRecordAssignedException;
import io.mosip.registration.processor.manual.verification.service.ManualVerificationService;
import io.mosip.registration.processor.manual.verification.stage.ManualVerificationStage;
import io.mosip.registration.processor.manual.verification.util.StatusMessage;
import io.mosip.registration.processor.packet.storage.entity.ManualVerificationEntity;
import io.mosip.registration.processor.packet.storage.repository.BasePacketRepository;
import io.mosip.registration.processor.rest.client.audit.builder.AuditLogRequestBuilder;
import io.mosip.registration.processor.status.code.RegistrationStatusCode;
import io.mosip.registration.processor.status.dto.InternalRegistrationStatusDto;
import io.mosip.registration.processor.status.dto.RegistrationStatusDto;
import io.mosip.registration.processor.status.exception.TablenotAccessibleException;
import io.mosip.registration.processor.status.service.RegistrationStatusService;

/**
 * The Class ManualVerificationServiceImpl.
 */
@Component
public class ManualVerificationServiceImpl implements ManualVerificationService {

	/** The logger. */
	private final Logger logger = LoggerFactory.getLogger(ManualVerificationServiceImpl.class);
	/** The Constant USER. */
	private static final String USER = "MOSIP_SYSTEM";
	/** The audit log request builder. */

	@Autowired
	private AuditLogRequestBuilder auditLogRequestBuilder;

	/** The registration status service. */
	@Autowired
	private RegistrationStatusService<String, InternalRegistrationStatusDto, RegistrationStatusDto> registrationStatusService;

	/** The filesystem ceph adapter impl. */
	@Autowired
	private FileSystemAdapter<InputStream, Boolean> filesystemCephAdapterImpl;

	/** The base packet repository. */
	@Autowired
	private BasePacketRepository<ManualVerificationEntity, String> basePacketRepository;

	/** The manual verification stage. */
	@Autowired
	private ManualVerificationStage manualVerificationStage;

	/*
	 * * (non-Javadoc)
	 * 
	 * @see io.mosip.registration.processor.manual.adjudication.service.
	 * ManualAdjudicationService#assignStatus(io.mosip.registration.processor.manual
	 * .adjudication.dto.UserDto)
	 */
	@Override
	public ManualVerificationDTO assignApplicant(UserDto dto) {

		ManualVerificationDTO manualVerificationDTO = new ManualVerificationDTO();
		List<ManualVerificationEntity> entities;
		entities = basePacketRepository.getAssignedApplicantDetails(dto.getUserId(),
				ManualVerificationStatus.ASSIGNED.name());
		ManualVerificationEntity manualVerificationEntity;
		if (!entities.isEmpty()) {
			manualVerificationEntity = entities.get(0);
			manualVerificationDTO.setRegId(manualVerificationEntity.getId().getRegId());
			manualVerificationDTO.setMatchedRefId(manualVerificationEntity.getId().getMatchedRefId());
			manualVerificationDTO.setMatchedRefType(manualVerificationEntity.getId().getMatchedRefType());
			manualVerificationDTO.setMvUsrId(manualVerificationEntity.getMvUsrId());
			manualVerificationDTO.setStatusCode(manualVerificationEntity.getStatusCode());
			manualVerificationDTO.setReasonCode(manualVerificationEntity.getReasonCode());
		} else {
			entities = basePacketRepository.getFirstApplicantDetails(ManualVerificationStatus.PENDING.name());
			if (entities.isEmpty()) {
				throw new NoRecordAssignedException(PlatformErrorMessages.RPR_MVS_NO_ASSIGNED_RECORD.getCode(),
						PlatformErrorMessages.RPR_MVS_NO_ASSIGNED_RECORD.getMessage());
			} else {
				manualVerificationEntity = entities.get(0);
				manualVerificationEntity.setStatusCode(ManualVerificationStatus.ASSIGNED.name());
				manualVerificationEntity.setMvUsrId(dto.getUserId());
				ManualVerificationEntity updatedManualVerificationEntity = basePacketRepository
						.update(manualVerificationEntity);
				if (updatedManualVerificationEntity != null) {
					manualVerificationDTO.setRegId(updatedManualVerificationEntity.getId().getRegId());
					manualVerificationDTO.setMatchedRefId(updatedManualVerificationEntity.getId().getMatchedRefId());
					manualVerificationDTO
					.setMatchedRefType(updatedManualVerificationEntity.getId().getMatchedRefType());
					manualVerificationDTO.setMvUsrId(updatedManualVerificationEntity.getMvUsrId());
					manualVerificationDTO.setStatusCode(updatedManualVerificationEntity.getStatusCode());
				}
			}

		}
		return manualVerificationDTO;

	}

	/*
	 * (non-Javadoc)
	 * 
	 * @see io.mosip.registration.processor.manual.adjudication.service.
	 * ManualAdjudicationService#getApplicantFile(java.lang.String,
	 * java.lang.String)
	 */
	@Override
	public byte[] getApplicantFile(String regId, String fileName) {
		byte[] file = null;
		InputStream fileInStream = null;

		if(checkBiometric(fileName)) {
			fileInStream = getApplicantBiometricFile(regId,fileName);
		} else if (checkDemographic(fileName)) {
			fileInStream =	getApplicantDemographicFile(regId,fileName);
		}
		else {
			throw new InvalidFileNameException(PlatformErrorMessages.RPR_MVS_INVALID_FILE_REQUEST.getCode(),
					PlatformErrorMessages.RPR_MVS_INVALID_FILE_REQUEST.getMessage());
		}
		try {
			file = IOUtils.toByteArray(fileInStream);
		} catch (IOException e) {
			logger.error(e.getLocalizedMessage());
		}
		return file;
	}

	/**
	 * Gets the applicant biometric file.
	 *
	 * @param regId the reg id
	 * @param fileName the file name
	 * @return the applicant biometric file
	 */
	private InputStream getApplicantBiometricFile(String regId,String fileName){
		return filesystemCephAdapterImpl.getFile(regId, PacketStructure.BIOMETRIC + fileName);
	}
	
	/**
	 * Gets the applicant demographic file.
	 *
	 * @param regId the reg id
	 * @param fileName the file name
	 * @return the applicant demographic file
	 */
	private InputStream getApplicantDemographicFile(String regId,String fileName){
		return filesystemCephAdapterImpl.getFile(regId, PacketStructure.APPLICANTDEMOGRAPHIC + fileName);
	}
	
	/**
	 * Check biometric.
	 *
	 * @param fileName the file name
	 * @return true, if successful
	 */
	private boolean checkBiometric(String fileName){

		return fileName.equals(PacketFiles.APPLICANTPHOTO.name()) || fileName.equals(PacketFiles.PROOFOFADDRESS.name()) || fileName.equals(PacketFiles.PROOFOFIDENTITY.name())
				|| fileName.equals(PacketFiles.EXCEPTIONPHOTO.name()) || fileName.equals(PacketFiles.DEMOGRAPHIC.name());
	}

	/**
	 * Check demographic.
	 *
	 * @param fileName the file name
	 * @return true, if successful
	 */
	private boolean checkDemographic(String fileName){

		return fileName.equals(PacketFiles.RIGHTPALM.name()) || fileName.equals(PacketFiles.LEFTPALM.name()) ||
				fileName.equals(PacketFiles.BOTHTHUMBS.name()) || fileName.equals(PacketFiles.LEFTEYE.name()) || fileName.equals(PacketFiles.RIGHTEYE.name());
	}

	/*
	 * (non-Javadoc)
	 * 
	 * @see io.mosip.registration.processor.manual.adjudication.service.
	 * ManualAdjudicationService#updatePacketStatus(io.mosip.registration.processor.
	 * manual.adjudication.dto.ManualVerificationDTO)
	 */
	@Override
	public ManualVerificationDTO updatePacketStatus(ManualVerificationDTO manualVerificationDTO) {

		String registrationId = manualVerificationDTO.getRegId();
		MessageDTO messageDTO = new MessageDTO();
		messageDTO.setInternalError(false);
		messageDTO.setIsValid(false);
		messageDTO.setRid(manualVerificationDTO.getRegId());

		String description = "";
		boolean isTransactionSuccessful = false;
		ManualVerificationEntity manualVerificationEntity;

		if (!manualVerificationDTO.getStatusCode().equalsIgnoreCase(ManualVerificationStatus.REJECTED.name())
				&& !manualVerificationDTO.getStatusCode().equalsIgnoreCase(ManualVerificationStatus.APPROVED.name())) {
			throw new InvalidUpdateException(PlatformErrorMessages.RPR_MVS_INVALID_STATUS_UPDATE.getCode(),
					PlatformErrorMessages.RPR_MVS_INVALID_STATUS_UPDATE.getMessage());
		}
		List<ManualVerificationEntity> entities = basePacketRepository.getSingleAssignedRecord(
				manualVerificationDTO.getRegId(), manualVerificationDTO.getMatchedRefId(),
				manualVerificationDTO.getMvUsrId(), ManualVerificationStatus.ASSIGNED.name());
		if (entities.isEmpty()) {
			throw new NoRecordAssignedException(PlatformErrorMessages.RPR_MVS_NO_ASSIGNED_RECORD.getCode(),
					PlatformErrorMessages.RPR_MVS_NO_ASSIGNED_RECORD.getMessage());
		} else {
			manualVerificationEntity = entities.get(0);
			manualVerificationEntity.setStatusCode(manualVerificationDTO.getStatusCode());
			manualVerificationEntity.setReasonCode(manualVerificationDTO.getReasonCode());
		}
		try {
			InternalRegistrationStatusDto registrationStatusDto = registrationStatusService
					.getRegistrationStatus(registrationId);
			if (manualVerificationDTO.getStatusCode().equalsIgnoreCase(ManualVerificationStatus.APPROVED.name())) {
				messageDTO.setIsValid(true);
				manualVerificationStage.sendMessage(messageDTO);
				registrationStatusDto.setStatusComment(StatusMessage.MANUAL_VERFICATION_PACKET_APPROVED);
				registrationStatusDto.setStatusCode(RegistrationStatusCode.MANUAL_ADJUDICATION_SUCCESS.toString());
				isTransactionSuccessful = true;
				description = "Manual verification approved for registration id : " + registrationId;
			} else {
				registrationStatusDto.setStatusCode(RegistrationStatusCode.MANUAL_ADJUDICATION_FAILED.toString());
				registrationStatusDto.setStatusComment(StatusMessage.MANUAL_VERFICATION_PACKET_REJECTED);
				description = "Manual verification rejected for registration id : " + registrationId;
			}
			ManualVerificationEntity maVerificationEntity = basePacketRepository.update(manualVerificationEntity);
			manualVerificationDTO.setStatusCode(maVerificationEntity.getStatusCode());
			registrationStatusDto.setUpdatedBy(USER);
			registrationStatusService.updateRegistrationStatus(registrationStatusDto);
		} catch (TablenotAccessibleException e) {
			logger.error(e.getMessage());
		}

		finally {
			String eventId = "";
			String eventName = "";
			String eventType = "";
			eventId = isTransactionSuccessful ? EventId.RPR_402.toString() : EventId.RPR_405.toString();
			eventName = eventId.equalsIgnoreCase(EventId.RPR_402.toString()) ? EventName.UPDATE.toString()
					: EventName.EXCEPTION.toString();
			eventType = eventId.equalsIgnoreCase(EventId.RPR_402.toString()) ? EventType.BUSINESS.toString()
					: EventType.SYSTEM.toString();

			auditLogRequestBuilder.createAuditRequestBuilder(description, eventId, eventName, eventType,
					registrationId);
		}
		return manualVerificationDTO;

	}

<<<<<<< HEAD
	private boolean validateManualVerificationDTO(ManualVerificationDTO manualVerificationDTO) {
		return !(manualVerificationDTO.getMvUsrId() != null || manualVerificationDTO.getMatchedRefId() != null
				|| manualVerificationDTO.getMatchedRefType() != null || manualVerificationDTO.getReasonCode() != null
				|| manualVerificationDTO.getRegId() != null || manualVerificationDTO.getStatusCode() != null ||

				!(manualVerificationDTO.getMvUsrId() == "") || !manualVerificationDTO.getMatchedRefId().equals("")
				|| !manualVerificationDTO.getMatchedRefType().equals("")
				|| !manualVerificationDTO.getReasonCode().equals("") || !manualVerificationDTO.getRegId().equals("")
				|| !manualVerificationDTO.getStatusCode().equals(""));
	}

	/*
	 * (non-Javadoc)
	 * 
	 * @see io.mosip.registration.processor.manual.verification.service.
	 * ManualVerificationService#getApplicantPacketInfo(java.lang.String)
=======
	/* (non-Javadoc)
	 * @see io.mosip.registration.processor.manual.verification.service.ManualVerificationService#getApplicantPacketInfo(java.lang.String)
>>>>>>> 48d60a30
	 */
	@Override
	public PacketMetaInfo getApplicantPacketInfo(String regId) {
		PacketMetaInfo packetMetaInfo = new PacketMetaInfo();
		InputStream fileInStream = filesystemCephAdapterImpl.getFile(regId, PacketStructure.PACKETMETAINFO);
		try {
			packetMetaInfo = (PacketMetaInfo) JsonUtil.inputStreamtoJavaObject(fileInStream, PacketMetaInfo.class);
		} catch (UnsupportedEncodingException e) {
			logger.error(e.getLocalizedMessage());
		}
		if (packetMetaInfo != null) {
			packetMetaInfo.getIdentity().setMetaData(null);
			packetMetaInfo.getIdentity().setHashSequence(null);
			packetMetaInfo.getIdentity().setCheckSum(null);
			packetMetaInfo.getIdentity().setOsiData(null);
		}

		return packetMetaInfo;
	}

}
<|MERGE_RESOLUTION|>--- conflicted
+++ resolved
@@ -69,9 +69,8 @@
 	/** The manual verification stage. */
 	@Autowired
 	private ManualVerificationStage manualVerificationStage;
-
-	/*
-	 * * (non-Javadoc)
+	
+	/*	 * (non-Javadoc)
 	 * 
 	 * @see io.mosip.registration.processor.manual.adjudication.service.
 	 * ManualAdjudicationService#assignStatus(io.mosip.registration.processor.manual
@@ -158,7 +157,7 @@
 	private InputStream getApplicantBiometricFile(String regId,String fileName){
 		return filesystemCephAdapterImpl.getFile(regId, PacketStructure.BIOMETRIC + fileName);
 	}
-	
+
 	/**
 	 * Gets the applicant demographic file.
 	 *
@@ -169,7 +168,7 @@
 	private InputStream getApplicantDemographicFile(String regId,String fileName){
 		return filesystemCephAdapterImpl.getFile(regId, PacketStructure.APPLICANTDEMOGRAPHIC + fileName);
 	}
-	
+
 	/**
 	 * Check biometric.
 	 *
@@ -203,7 +202,6 @@
 	 */
 	@Override
 	public ManualVerificationDTO updatePacketStatus(ManualVerificationDTO manualVerificationDTO) {
-
 		String registrationId = manualVerificationDTO.getRegId();
 		MessageDTO messageDTO = new MessageDTO();
 		messageDTO.setInternalError(false);
@@ -213,7 +211,6 @@
 		String description = "";
 		boolean isTransactionSuccessful = false;
 		ManualVerificationEntity manualVerificationEntity;
-
 		if (!manualVerificationDTO.getStatusCode().equalsIgnoreCase(ManualVerificationStatus.REJECTED.name())
 				&& !manualVerificationDTO.getStatusCode().equalsIgnoreCase(ManualVerificationStatus.APPROVED.name())) {
 			throw new InvalidUpdateException(PlatformErrorMessages.RPR_MVS_INVALID_STATUS_UPDATE.getCode(),
@@ -270,7 +267,6 @@
 
 	}
 
-<<<<<<< HEAD
 	private boolean validateManualVerificationDTO(ManualVerificationDTO manualVerificationDTO) {
 		return !(manualVerificationDTO.getMvUsrId() != null || manualVerificationDTO.getMatchedRefId() != null
 				|| manualVerificationDTO.getMatchedRefType() != null || manualVerificationDTO.getReasonCode() != null
@@ -287,10 +283,6 @@
 	 * 
 	 * @see io.mosip.registration.processor.manual.verification.service.
 	 * ManualVerificationService#getApplicantPacketInfo(java.lang.String)
-=======
-	/* (non-Javadoc)
-	 * @see io.mosip.registration.processor.manual.verification.service.ManualVerificationService#getApplicantPacketInfo(java.lang.String)
->>>>>>> 48d60a30
 	 */
 	@Override
 	public PacketMetaInfo getApplicantPacketInfo(String regId) {
@@ -311,4 +303,4 @@
 		return packetMetaInfo;
 	}
 
-}
+}