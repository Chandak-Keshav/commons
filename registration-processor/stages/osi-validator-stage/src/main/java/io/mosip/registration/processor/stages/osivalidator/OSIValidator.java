--- conflicted
+++ resolved
@@ -1,734 +1,3 @@
-<<<<<<< HEAD
-package io.mosip.registration.processor.stages.osivalidator;
-
-import java.beans.IntrospectionException;
-import java.beans.PropertyDescriptor;
-import java.io.IOException;
-import java.io.InputStream;
-import java.io.UnsupportedEncodingException;
-import java.lang.reflect.InvocationTargetException;
-import java.text.SimpleDateFormat;
-import java.util.ArrayList;
-import java.util.Arrays;
-import java.util.Date;
-import java.util.Iterator;
-import java.util.List;
-
-import org.apache.commons.io.IOUtils;
-import org.springframework.beans.factory.annotation.Autowired;
-import org.springframework.core.env.Environment;
-import org.springframework.stereotype.Service;
-
-import io.mosip.kernel.core.fsadapter.spi.FileSystemAdapter;
-import io.mosip.registration.processor.core.auth.dto.AuthRequestDTO;
-import io.mosip.registration.processor.core.auth.dto.AuthTypeDTO;
-import io.mosip.registration.processor.core.auth.dto.IdentityDTO;
-import io.mosip.registration.processor.core.auth.dto.IdentityInfoDTO;
-import io.mosip.registration.processor.core.auth.dto.PinInfo;
-import io.mosip.registration.processor.core.auth.dto.RequestDTO;
-import io.mosip.registration.processor.core.constant.JsonConstant;
-import io.mosip.registration.processor.core.constant.PacketFiles;
-import io.mosip.registration.processor.core.exception.ApisResourceAccessException;
-import io.mosip.registration.processor.core.packet.dto.FieldValue;
-import io.mosip.registration.processor.core.packet.dto.FieldValueArray;
-import io.mosip.registration.processor.core.packet.dto.Identity;
-import io.mosip.registration.processor.core.packet.dto.PacketMetaInfo;
-import io.mosip.registration.processor.core.packet.dto.RegOsiDto;
-import io.mosip.registration.processor.core.packet.dto.demographicinfo.DemographicInfoDto;
-import io.mosip.registration.processor.core.spi.packetmanager.PacketInfoManager;
-import io.mosip.registration.processor.core.spi.restclient.RegistrationProcessorRestClientService;
-import io.mosip.registration.processor.core.util.IdentityIteratorUtil;
-import io.mosip.registration.processor.core.util.JsonUtil;
-import io.mosip.registration.processor.packet.storage.dto.ApplicantInfoDto;
-import io.mosip.registration.processor.stages.osivalidator.utils.StatusMessage;
-import io.mosip.registration.processor.status.code.ApplicantType;
-import io.mosip.registration.processor.status.code.IntroducerType;
-import io.mosip.registration.processor.status.code.RegistrationStatusCode;
-import io.mosip.registration.processor.status.dto.InternalRegistrationStatusDto;
-import io.mosip.registration.processor.status.dto.RegistrationStatusDto;
-import io.mosip.registration.processor.status.dto.SyncTypeDto;
-import io.mosip.registration.processor.status.dto.TransactionDto;
-import io.mosip.registration.processor.status.service.RegistrationStatusService;
-import io.mosip.registration.processor.status.service.TransactionService;
-
-/**
- * The Class OSIValidator.
- */
-@Service
-public class OSIValidator {
-
-	/** The packet info manager. */
-	@Autowired
-	PacketInfoManager<Identity, ApplicantInfoDto> packetInfoManager;
-
-	/** The Constant FILE_SEPARATOR. */
-	public static final String FILE_SEPARATOR = "\\";
-
-	/** The Constant BIOMETRIC_INTRODUCER. */
-	public static final String BIOMETRIC = PacketFiles.BIOMETRIC.name() + FILE_SEPARATOR;
-	/** The registration status service. */
-	@Autowired
-	RegistrationStatusService<String, InternalRegistrationStatusDto, RegistrationStatusDto> registrationStatusService;
-
-	/** The adapter. */
-	@Autowired
-	private FileSystemAdapter adapter;
-
-	/** The rest client service. */
-	@Autowired
-	RegistrationProcessorRestClientService<Object> restClientService;
-
-	/** The transcation status service. */
-	@Autowired
-	private TransactionService<TransactionDto> transcationStatusService;
-
-	/** The env. */
-	@Autowired
-	private Environment env;
-
-	/** The message. */
-	private String message = null;
-
-	private static final String TRUE = "true";
-
-	/** The registration status dto. */
-	InternalRegistrationStatusDto registrationStatusDto;
-
-	/** The auth request DTO. */
-	AuthRequestDTO authRequestDTO = new AuthRequestDTO();
-
-	/** The auth type DTO. */
-	AuthTypeDTO authTypeDTO = new AuthTypeDTO();
-
-	/** The identity DTO. */
-	IdentityDTO identityDTO = new IdentityDTO();
-
-	/** The identity info DTO. */
-	IdentityInfoDTO identityInfoDTO = new IdentityInfoDTO();
-
-	/** The request. */
-	RequestDTO request = new RequestDTO();
-
-	/** The pin info. */
-	PinInfo pinInfo = new PinInfo();
-
-	/** The identity iterator util. */
-	IdentityIteratorUtil identityIteratorUtil = new IdentityIteratorUtil();
-
-	/**
-	 * Checks if is valid OSI.
-	 *
-	 * @param registrationId
-	 *            the registration id
-	 * @return true, if is valid OSI
-	 * @throws IOException
-	 *             Signals that an I/O exception has occurred.
-	 * @throws ApisResourceAccessException
-	 *             the apis resource access exception
-	 */
-	public boolean isValidOSI(String registrationId) throws IOException, ApisResourceAccessException {
-		boolean isValidOsi = false;
-		RegOsiDto regOsi = packetInfoManager.getOsi(registrationId);
-		String officerId = getOsiDataValue(registrationId, JsonConstant.OFFICERID);
-		String supervisorId = getOsiDataValue(registrationId, JsonConstant.SUPERVISORID);
-		if (officerId == null && supervisorId == null) {
-			registrationStatusDto
-					.setStatusComment(StatusMessage.OSI_VALIDATION_FAILURE + " Officer and Supervisor are null");
-			return false;
-
-		}
-		if (((isValidOperator(regOsi, registrationId)) && (isValidSupervisor(regOsi, registrationId)))
-				&& (isValidIntroducer(regOsi, registrationId)))
-			isValidOsi = true;
-		return isValidOsi;
-	}
-
-	/**
-	 * Checks if is valid operator.
-	 *
-	 * @param regOsi
-	 *            the reg osi
-	 * @param registrationId
-	 *            the registration id
-	 * @return true, if is valid operator
-	 * @throws IOException
-	 *             Signals that an I/O exception has occurred.
-	 * @throws ApisResourceAccessException
-	 *             the apis resource access exception
-	 */
-	private boolean isValidOperator(RegOsiDto regOsi, String registrationId)
-			throws IOException, ApisResourceAccessException {
-
-		String officerId = getOsiDataValue(registrationId, JsonConstant.OFFICERID);
-		if (officerId != null) {
-			String fingerPrint = getOsiDataValue(registrationId, JsonConstant.OFFICERBIOMETRICFILENAME);
-			String fingerPrintType = regOsi.getOfficerfingerType();
-			String iris = regOsi.getOfficerIrisImageName();
-			String irisType = regOsi.getOfficerIrisType();
-			String face = regOsi.getOfficerPhotoName();
-			String pin = regOsi.getOfficerHashedPin();
-			// officer password and otp check
-			String officerPassword = getOsiDataValue(registrationId, JsonConstant.OFFICERPWR);
-			String officerOTPAuthentication = getOsiDataValue(registrationId, JsonConstant.OFFICEROTPAUTHENTICATION);
-			if (checkBiometricNull(fingerPrint, iris, face, pin)) {
-				boolean flag = validateOtpAndPwd(officerPassword, officerOTPAuthentication);
-				if (flag) {
-					registrationStatusDto
-							.setStatusComment(StatusMessage.VALIDATION_DETAILS_SUCCESS + StatusMessage.OPERATOR);
-				} else {
-					registrationStatusDto
-							.setStatusComment(StatusMessage.VALIDATION_DETAILS_FAILURE + StatusMessage.OPERATOR);
-
-				}
-				return flag;
-			} else if ((validateUIN(officerId))
-					&& (validateFingerprint(officerId, fingerPrint, fingerPrintType, registrationId))
-					&& (validateIris(officerId, iris, irisType, registrationId))
-					&& (validateFace(officerId, face, registrationId)) && (validatePin(officerId, pin))
-					&& validateOtpAndPwd(officerPassword, officerOTPAuthentication)) {
-				return true;
-			} else {
-				registrationStatusDto.setStatusComment(StatusMessage.OPERATOR + message);
-				return false;
-			}
-		}
-		return true;
-	}
-
-	/**
-	 * Check biometric null.
-	 *
-	 * @param fingerPrint
-	 *            the finger print
-	 * @param iris
-	 *            the iris
-	 * @param face
-	 *            the face
-	 * @param pin
-	 *            the pin
-	 * @return true, if successful
-	 */
-	boolean checkBiometricNull(String fingerPrint, String iris, String face, String pin) {
-		return (fingerPrint == null) && (iris == null) && (face == null) && (pin == null);
-	}
-
-	/**
-	 * Checks if is valid supervisor.
-	 *
-	 * @param regOsi
-	 *            the reg osi
-	 * @param registrationId
-	 *            the registration id
-	 * @return true, if is valid supervisor
-	 * @throws IOException
-	 *             Signals that an I/O exception has occurred.
-	 * @throws ApisResourceAccessException
-	 *             the apis resource access exception
-	 */
-	private boolean isValidSupervisor(RegOsiDto regOsi, String registrationId)
-			throws IOException, ApisResourceAccessException {
-		String supervisorId = getOsiDataValue(registrationId, JsonConstant.SUPERVISORID);
-		if (supervisorId != null) {
-
-			String fingerPrint = getOsiDataValue(registrationId, JsonConstant.SUPERVISORBIOMETRICFILENAME);
-			// superVisior otp and password
-			String supervisiorPassword = getOsiDataValue(registrationId, JsonConstant.SUPERVISORPWR);
-			String supervisorOTPAuthentication = getOsiDataValue(registrationId,
-					JsonConstant.SUPERVISOROTPAUTHENTICATION);
-			String fingerPrintType = regOsi.getSupervisorFingerType();
-			String iris = regOsi.getSupervisorIrisImageName();
-			String irisType = regOsi.getSupervisorIrisType();
-			String face = regOsi.getSupervisorPhotoName();
-			String pin = regOsi.getSupervisorHashedPin();
-			if (checkBiometricNull(fingerPrint, iris, face, pin)) {
-				boolean flag = validateOtpAndPwd(supervisiorPassword, supervisorOTPAuthentication);
-				if (flag) {
-					registrationStatusDto
-							.setStatusComment(StatusMessage.VALIDATION_DETAILS_SUCCESS + StatusMessage.SUPERVISOR);
-				} else {
-					registrationStatusDto
-							.setStatusComment(StatusMessage.VALIDATION_DETAILS_FAILURE + StatusMessage.SUPERVISOR);
-
-				}
-				return flag;
-			} else if ((validateUIN(supervisorId))
-					&& (validateFingerprint(supervisorId, fingerPrint, fingerPrintType, registrationId))
-					&& (validateIris(supervisorId, iris, irisType, registrationId))
-					&& (validateFace(supervisorId, face, registrationId)) && (validatePin(supervisorId, pin))
-					&& validateOtpAndPwd(supervisiorPassword, supervisorOTPAuthentication)) {
-				return true;
-			} else {
-				registrationStatusDto.setStatusComment(StatusMessage.SUPERVISOR + message);
-				return false;
-			}
-		}
-		return true;
-	}
-
-	/**
-	 * Checks if is valid introducer.
-	 *
-	 * @param regOsi
-	 *            the reg osi
-	 * @param registrationId
-	 *            the registration id
-	 * @return true, if is valid introducer
-	 * @throws IOException
-	 *             Signals that an I/O exception has occurred.
-	 * @throws ApisResourceAccessException
-	 *             the apis resource access exception
-	 */
-	private boolean isValidIntroducer(RegOsiDto regOsi, String registrationId)
-			throws IOException, ApisResourceAccessException {
-
-		if (registrationStatusDto.getRegistrationType().equalsIgnoreCase(SyncTypeDto.NEW.name())
-				&& registrationStatusDto.getApplicantType().equalsIgnoreCase(ApplicantType.CHILD.name())
-				&& regOsi.getIntroducerTyp().equalsIgnoreCase(IntroducerType.PARENT.name())) {
-			String introducerUin = regOsi.getIntroducerUin();
-			String introducerRid = regOsi.getIntroducerRegId();
-			if (introducerUin == null && introducerRid == null) {
-				registrationStatusDto.setStatusComment(StatusMessage.PARENT_UIN_AND_RID_NOT_IN_PACKET + registrationId);
-				return false;
-			}
-			if (introducerUin == null && validateIntroducerRid(introducerRid, registrationId)) {
-
-				introducerUin = getIntroducerUIN(introducerRid);
-				if (introducerUin == null) {
-
-					registrationStatusDto
-							.setStatusComment(StatusMessage.PARENT_UIN_NOT_FOUND_IN_TABLE + registrationId);
-					return false;
-				}
-			}
-			if (introducerUin != null) {
-				return validateIntroducer(regOsi, registrationId, introducerUin);
-			} else {
-				return false;
-			}
-		}
-		return true;
-	}
-
-	/**
-	 * Validate fingerprint.
-	 *
-	 * @param uin
-	 *            the uin
-	 * @param fingerprint
-	 *            the fingerprint
-	 * @param type
-	 *            the type
-	 * @param registrationId
-	 *            the registration id
-	 * @return true, if successful
-	 * @throws IOException
-	 *             Signals that an I/O exception has occurred.
-	 * @throws ApisResourceAccessException
-	 *             the apis resource access exception
-	 */
-	private boolean validateFingerprint(String uin, String fingerprint, String type, String registrationId)
-			throws IOException, ApisResourceAccessException {
-		if (fingerprint == null)
-			return true;
-		else {
-			if (adapter.checkFileExistence(registrationId, fingerprint.toUpperCase())) {
-				InputStream fingerPrintFileName = adapter.getFile(registrationId, fingerprint.toUpperCase());
-				byte[] fingerPrintByte = IOUtils.toByteArray(fingerPrintFileName);
-				setAuthDto();
-				identityInfoDTO.setValue(new String(fingerPrintByte));
-				List<IdentityInfoDTO> biometricData = new ArrayList<>();
-				biometricData.add(identityInfoDTO);
-				// authTypeDTO.setFingerPrint(true);
-				setFingerBiometric(biometricData, type.toUpperCase());
-				if (validateBiometric(uin))
-					return true;
-			}
-		}
-		message = StatusMessage.FINGER_PRINT;
-		return false;
-	}
-
-	/**
-	 * Sets the finger biometric dto.
-	 *
-	 * @param obj
-	 *            the obj
-	 * @param fieldName
-	 *            the field name
-	 * @param value
-	 *            the value
-	 */
-	private void setFingerBiometricDto(IdentityDTO obj, String fieldName, Object value) {
-		PropertyDescriptor pd;
-		try {
-			pd = new PropertyDescriptor(fieldName, obj.getClass());
-			pd.getWriteMethod().invoke(obj, value);
-		} catch (IntrospectionException | IllegalAccessException | IllegalArgumentException
-				| InvocationTargetException e) {
-			e.printStackTrace();
-		}
-	}
-
-	/**
-	 * Sets the finger biometric.
-	 *
-	 * @param biometricData
-	 *            the biometric data
-	 * @param type
-	 *            the type
-	 */
-	void setFingerBiometric(List<IdentityInfoDTO> biometricData, String type) {
-		String finger = null;
-		String[] fingerType = env.getProperty("registration.processor.fingerType").split(",");
-		List<String> list = new ArrayList<>(Arrays.asList(fingerType));
-		finger = type;
-		Iterator<String> it = list.iterator();
-		while (it.hasNext()) {
-			String ftype = it.next();
-			if (ftype.equalsIgnoreCase(type)) {
-				finger = ftype;
-				break;
-			}
-		}
-		this.setFingerBiometricDto(identityDTO, finger, biometricData);
-	}
-
-	/**
-	 * Validate iris.
-	 *
-	 * @param uin
-	 *            the uin
-	 * @param iris
-	 *            the iris
-	 * @param type
-	 *            the type
-	 * @param registrationId
-	 *            the registration id
-	 * @return true, if successful
-	 * @throws IOException
-	 *             Signals that an I/O exception has occurred.
-	 * @throws ApisResourceAccessException
-	 *             the apis resource access exception
-	 */
-	private boolean validateIris(String uin, String iris, String type, String registrationId)
-			throws IOException, ApisResourceAccessException {
-		if (iris == null)
-			return true;
-		else {
-			if (adapter.checkFileExistence(registrationId, iris.toUpperCase())) {
-				InputStream irisFileName = adapter.getFile(registrationId, iris.toUpperCase());
-				byte[] irisByte = IOUtils.toByteArray(irisFileName);
-				setAuthDto();
-				identityInfoDTO.setValue(new String(irisByte));
-				List<IdentityInfoDTO> biometricData = new ArrayList<>();
-				biometricData.add(identityInfoDTO);
-				// authTypeDTO.setIris(true);
-				if (PacketFiles.LEFTEYE.name().equalsIgnoreCase(type.toUpperCase())) {
-					identityDTO.setLeftEye(biometricData);
-				} else if (PacketFiles.RIGHTEYE.name().equalsIgnoreCase(type.toUpperCase())) {
-					identityDTO.setRightEye(biometricData);
-				}
-				if (validateBiometric(uin))
-					return true;
-			}
-		}
-		message = StatusMessage.IRIS;
-		return false;
-	}
-
-	/**
-	 * Validate face.
-	 *
-	 * @param uin
-	 *            the uin
-	 * @param face
-	 *            the face
-	 * @param registrationId
-	 *            the registration id
-	 * @return true, if successful
-	 * @throws IOException
-	 *             Signals that an I/O exception has occurred.
-	 * @throws ApisResourceAccessException
-	 *             the apis resource access exception
-	 */
-	private boolean validateFace(String uin, String face, String registrationId)
-			throws IOException, ApisResourceAccessException {
-		if (face == null)
-			return true;
-		else {
-			if (adapter.checkFileExistence(registrationId, face.toUpperCase())) {
-				setAuthDto();
-				InputStream faceFile = adapter.getFile(registrationId, face.toUpperCase());
-				byte[] faceByte = IOUtils.toByteArray(faceFile);
-				identityInfoDTO.setValue(new String(faceByte));
-				List<IdentityInfoDTO> biometricData = new ArrayList<>();
-				biometricData.add(identityInfoDTO);
-				// authTypeDTO.setFace(true);
-				identityDTO.setFace(biometricData);
-				if (validateBiometric(uin))
-					return true;
-			}
-		}
-		message = StatusMessage.FACE;
-		return false;
-	}
-
-	/**
-	 * Validate UIN.
-	 *
-	 * @param uin
-	 *            the uin
-	 * @return true, if successful
-	 */
-	private boolean validateUIN(String uin) {
-		// todo To call IAM rest API for UNI validation
-		return true;
-	}
-
-	/**
-	 * Validate pin.
-	 *
-	 * @param uin
-	 *            the uin
-	 * @param pin
-	 *            the pin
-	 * @return true, if successful
-	 * @throws ApisResourceAccessException
-	 *             the apis resource access exception
-	 */
-	boolean validatePin(String uin, String pin) throws ApisResourceAccessException {
-		if (pin == null)
-			return true;
-		Boolean isValidPin = false;
-		authTypeDTO.setPin(true);
-		authRequestDTO.setIdvId(uin);
-		pinInfo.setValue(pin);
-		pinInfo.setType("SPIN");
-		List<PinInfo> pinList = new ArrayList<>();
-		pinList.add(pinInfo);
-		authRequestDTO.setPinInfo(pinList);
-		/*
-		 * AuthResponseDTO authResponseDTO = (AuthResponseDTO)
-		 * restClientService.postApi(ApiName.AUTHINTERNAL, "", "", authRequestDTO,
-		 * AuthResponseDTO.class); if
-		 * (authResponseDTO.getStatus().equalsIgnoreCase("y"))
-		 */
-		isValidPin = true;
-		return isValidPin;
-	}
-
-	boolean validateOtpAndPwd(String password, String otp) {
-		if (password != null && password.equals(TRUE) || otp != null && otp.equals(TRUE)) {
-			return true;
-		} else {
-			message = StatusMessage.VALIDATE_OTP_PASSWORD;
-			return false;
-
-		}
-
-	}
-
-	/**
-	 * Validate biometric.
-	 *
-	 * @param uin
-	 *            the uin
-	 * @return true, if successful
-	 * @throws ApisResourceAccessException
-	 *             the apis resource access exception
-	 */
-	boolean validateBiometric(String uin) throws ApisResourceAccessException {
-
-		authRequestDTO.setIdvId(uin);
-		authRequestDTO.setAuthType(authTypeDTO);
-		request.setIdentity(identityDTO);
-		authRequestDTO.setRequest(request);
-		/*
-		 * AuthResponseDTO authResponseDTO = (AuthResponseDTO)
-		 * restClientService.postApi(ApiName.AUTHINTERNAL, "", "", authRequestDTO,
-		 * AuthResponseDTO.class); return authResponseDTO != null &&
-		 * authResponseDTO.getStatus() != null &&
-		 * authResponseDTO.getStatus().equalsIgnoreCase("y");
-		 */
-		return true;
-	}
-
-	/**
-	 * Sets the auth dto.
-	 */
-	public void setAuthDto() {
-		String pattern = "yyyy-MM-dd'T'HH:mm:ss.SSSZ";
-		SimpleDateFormat simpleDateFormat = new SimpleDateFormat(pattern);
-		String date = simpleDateFormat.format(new Date());
-		authRequestDTO.setReqTime(date);
-		authRequestDTO.setId("mosip.internal.auth");
-		authRequestDTO.setIdvIdType("D");
-		// authRequestDTO.setVer("1.0");
-		authTypeDTO.setAddress(false);
-		authTypeDTO.setBio(false);
-		authTypeDTO.setFullAddress(false);
-		authTypeDTO.setOtp(false);
-		authTypeDTO.setPersonalIdentity(false);
-		authTypeDTO.setPin(false);
-		// authTypeDTO.setFace(false);
-		// authTypeDTO.setFingerPrint(false);
-		// authTypeDTO.setIris(false);
-	}
-
-	/**
-	 * Validate introducer.
-	 *
-	 * @param regOsi
-	 *            the reg osi
-	 * @param registrationId
-	 *            the registration id
-	 * @param introducerUin
-	 *            the introducer uin
-	 * @return true, if successful
-	 * @throws ApisResourceAccessException
-	 *             the apis resource access exception
-	 * @throws IOException
-	 *             Signals that an I/O exception has occurred.
-	 */
-	private boolean validateIntroducer(RegOsiDto regOsi, String registrationId, String introducerUin)
-			throws ApisResourceAccessException, IOException {
-		if ((regOsi.getIntroducerFingerpImageName() == null) && (regOsi.getIntroducerIrisImageName() == null)
-				&& (regOsi.getIntroducerPhotoName() == null)) {
-			registrationStatusDto.setStatusComment(StatusMessage.VALIDATION_DETAILS);
-			return false;
-		}
-
-		if (regOsi.getIntroducerFingerpImageName() != null) {
-			String fingerPrint = BIOMETRIC
-					+ getHashSequenceValue(registrationId, JsonConstant.INTRODUCERBIOMETRICSEQUENCE);
-			String fingerPrintType = regOsi.getIntroducerFingerpType();
-			if (!validateFingerprint(introducerUin, fingerPrint, fingerPrintType, registrationId)) {
-				registrationStatusDto.setStatusComment(StatusMessage.INTRODUCER + message);
-				return false;
-			}
-		}
-		if (regOsi.getIntroducerIrisImageName() != null) {
-			String iris = BIOMETRIC + regOsi.getIntroducerIrisImageName().toUpperCase();
-			String irisType = regOsi.getIntroducerIrisType();
-			if (!validateIris(introducerUin, iris, irisType, registrationId)) {
-				registrationStatusDto.setStatusComment(StatusMessage.INTRODUCER + message);
-				return false;
-			}
-		}
-		if (regOsi.getIntroducerPhotoName() != null) {
-			String face = BIOMETRIC + regOsi.getIntroducerPhotoName().toUpperCase();
-			if (!validateFace(introducerUin, face, registrationId)) {
-				registrationStatusDto.setStatusComment(StatusMessage.INTRODUCER + message);
-				return false;
-			}
-		}
-		return true;
-
-	}
-
-	/**
-	 * Validate introducer rid.
-	 *
-	 * @param introducerRid
-	 *            the introducer rid
-	 * @param registrationId
-	 *            the registration id
-	 * @return true, if successful
-	 */
-	private boolean validateIntroducerRid(String introducerRid, String registrationId) {
-		InternalRegistrationStatusDto introducerRegistrationStatusDto = registrationStatusService
-				.getRegistrationStatus(introducerRid);
-		if (introducerRegistrationStatusDto != null) {
-			TransactionDto transactionDto = transcationStatusService.getTransactionByRegIdAndStatusCode(introducerRid,
-					RegistrationStatusCode.PACKET_UIN_GENERATION_SUCCESS.toString());
-			if (transactionDto != null) {
-				return true;
-			} else {
-				registrationStatusDto.setStatusComment(StatusMessage.PACKET_IS_ON_HOLD);
-				return false;
-			}
-
-		} else {
-			registrationStatusDto.setStatusComment(StatusMessage.PARENT_RID_NOT_IN_REGISTRATION_TABLE + registrationId);
-			return false;
-		}
-	}
-
-	/**
-	 * Gets the introducer UIN.
-	 *
-	 * @param intoducerRid
-	 *            the intoducer rid
-	 * @return the introducer UIN
-	 */
-	private String getIntroducerUIN(String intoducerRid) {
-		List<DemographicInfoDto> demographicDedupeDtoList = packetInfoManager.findDemoById(intoducerRid);
-		if (!demographicDedupeDtoList.isEmpty()) {
-			return demographicDedupeDtoList.get(0).getUin();
-		}
-		return null;
-	}
-
-	/**
-	 * Gets the osi data value.
-	 *
-	 * @param registrationId
-	 *            the registration id
-	 * @param label
-	 *            the label
-	 * @return the osi data value
-	 * @throws UnsupportedEncodingException
-	 *             the unsupported encoding exception
-	 */
-	private String getOsiDataValue(String registrationId, String label) throws UnsupportedEncodingException {
-		Identity identity = getIdentity(registrationId);
-		List<FieldValue> osiData = identity.getOsiData();
-		return identityIteratorUtil.getMetadataLabelValue(osiData, label);
-
-	}
-
-	/**
-	 * Gets the hash sequence value.
-	 *
-	 * @param registrationId
-	 *            the registration id
-	 * @param field
-	 *            the field
-	 * @return the hash sequence value
-	 * @throws UnsupportedEncodingException
-	 *             the unsupported encoding exception
-	 */
-	private String getHashSequenceValue(String registrationId, String field) throws UnsupportedEncodingException {
-
-		Identity identity = getIdentity(registrationId);
-		List<FieldValueArray> hashSequence = identity.getHashSequence();
-		List<String> hashList = identityIteratorUtil.getHashSequence(hashSequence, field);
-		if (hashList != null)
-			return hashList.get(0).toUpperCase();
-
-		return null;
-
-	}
-
-	/**
-	 * Gets the identity.
-	 *
-	 * @param registrationId
-	 *            the registration id
-	 * @return the identity
-	 * @throws UnsupportedEncodingException
-	 *             the unsupported encoding exception
-	 */
-	private Identity getIdentity(String registrationId) throws UnsupportedEncodingException {
-		InputStream packetMetaInfoStream = adapter.getFile(registrationId, PacketFiles.PACKET_META_INFO.name());
-		PacketMetaInfo packetMetaInfo = (PacketMetaInfo) JsonUtil.inputStreamtoJavaObject(packetMetaInfoStream,
-				PacketMetaInfo.class);
-		return packetMetaInfo.getIdentity();
-
-	}
-
-}
-=======
 package io.mosip.registration.processor.stages.osivalidator;
 
 import java.beans.IntrospectionException;
@@ -1380,7 +649,7 @@
 				.getRegistrationStatus(introducerRid);
 		if (introducerRegistrationStatusDto != null) {
 			TransactionDto transactionDto = transcationStatusService.getTransactionByRegIdAndStatusCode(introducerRid,
-					RegistrationStatusCode.UIN_GENERATED.toString());
+					RegistrationStatusCode.PACKET_UIN_GENERATION_SUCCESS.toString());
 			if (transactionDto != null) {
 				return true;
 			} else {
@@ -1467,5 +736,4 @@
 
 	}
 
-}
->>>>>>> 95da7d25
+}