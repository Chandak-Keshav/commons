--- conflicted
+++ resolved
@@ -1,4 +1,3 @@
-<<<<<<< HEAD
 package io.mosip.registration.processor.stages.osivalidator;
 
 import java.io.IOException;
@@ -179,196 +178,4 @@
 		return object;
 	}
 
-}
-=======
-package io.mosip.registration.processor.stages.osivalidator;
-
-import java.io.IOException;
-
-import org.apache.commons.lang3.exception.ExceptionUtils;
-import org.springframework.beans.factory.annotation.Autowired;
-import org.springframework.beans.factory.annotation.Value;
-import org.springframework.dao.DataAccessException;
-import org.springframework.stereotype.Service;
-import org.springframework.web.client.HttpClientErrorException;
-import org.springframework.web.client.HttpServerErrorException;
-
-import io.mosip.kernel.core.fsadapter.exception.FSAdapterException;
-import io.mosip.kernel.core.logger.spi.Logger;
-import io.mosip.registration.processor.core.abstractverticle.MessageBusAddress;
-import io.mosip.registration.processor.core.abstractverticle.MessageDTO;
-import io.mosip.registration.processor.core.abstractverticle.MosipEventBus;
-import io.mosip.registration.processor.core.abstractverticle.MosipVerticleManager;
-import io.mosip.registration.processor.core.code.ApiName;
-import io.mosip.registration.processor.core.code.EventId;
-import io.mosip.registration.processor.core.code.EventName;
-import io.mosip.registration.processor.core.code.EventType;
-import io.mosip.registration.processor.core.constant.LoggerFileConstant;
-import io.mosip.registration.processor.core.exception.ApisResourceAccessException;
-import io.mosip.registration.processor.core.exception.util.PlatformErrorMessages;
-import io.mosip.registration.processor.core.logger.RegProcessorLogger;
-import io.mosip.registration.processor.rest.client.audit.builder.AuditLogRequestBuilder;
-import io.mosip.registration.processor.stages.osivalidator.utils.StatusMessage;
-import io.mosip.registration.processor.status.code.RegistrationStatusCode;
-import io.mosip.registration.processor.status.dto.InternalRegistrationStatusDto;
-import io.mosip.registration.processor.status.dto.RegistrationStatusDto;
-import io.mosip.registration.processor.status.service.RegistrationStatusService;
-
-/**
- * The Class OSIValidatorStage.
- */
-@Service
-public class OSIValidatorStage extends MosipVerticleManager {
-
-	/** The Constant USER. */
-	private static final String USER = "MOSIP_SYSTEM";
-	/** The reg proc logger. */
-	private static Logger regProcLogger = RegProcessorLogger.getLogger(OSIValidatorStage.class);
-
-	/** The registration status service. */
-	@Autowired
-	RegistrationStatusService<String, InternalRegistrationStatusDto, RegistrationStatusDto> registrationStatusService;
-
-	/** The audit log request builder. */
-	@Autowired
-	AuditLogRequestBuilder auditLogRequestBuilder;
-
-	/** The osi validator. */
-	@Autowired
-	OSIValidator osiValidator;
-
-	/** The umc validator. */
-	@Autowired
-	UMCValidator umcValidator;
-
-	@Value("${vertx.cluster.configuration}")
-	private String clusterManagerUrl;
-
-	private static final String OSI_VALIDATOR_FAILED = "OSI validation failed for registrationId ";
-
-	/**
-	 * Deploy verticle.
-	 */
-	public void deployVerticle() {
-		MosipEventBus mosipEventBus = this.getEventBus(this, clusterManagerUrl);
-		this.consumeAndSend(mosipEventBus, MessageBusAddress.OSI_BUS_IN, MessageBusAddress.OSI_BUS_OUT);
-
-	}
-
-	/*
-	 * (non-Javadoc)
-	 * 
-	 * @see
-	 * io.mosip.registration.processor.core.spi.eventbus.EventBusManager#process(
-	 * java.lang.Object)
-	 */
-	@Override
-	public MessageDTO process(MessageDTO object) {
-		object.setMessageBusAddress(MessageBusAddress.OSI_BUS_IN);
-		object.setIsValid(Boolean.FALSE);
-		object.setInternalError(Boolean.FALSE);
-		String description = "";
-		boolean isTransactionSuccessful = false;
-		boolean isValidUMC = false;
-		String registrationId = object.getRid();
-		regProcLogger.debug(LoggerFileConstant.SESSIONID.toString(), LoggerFileConstant.REGISTRATIONID.toString(),
-				registrationId, "OSIValidatorStage::process()::entry");
-		boolean isValidOSI = false;
-		InternalRegistrationStatusDto registrationStatusDto = registrationStatusService
-				.getRegistrationStatus(registrationId);
-
-		osiValidator.registrationStatusDto = registrationStatusDto;
-		umcValidator.setRegistrationStatusDto(registrationStatusDto);
-		try {
-			isValidUMC = umcValidator.isValidUMC(registrationId);
-			if (isValidUMC) {
-				isValidOSI = osiValidator.isValidOSI(registrationId);
-			}
-			if (isValidUMC && isValidOSI) {
-				object.setIsValid(Boolean.TRUE);
-				registrationStatusDto.setStatusComment(StatusMessage.OSI_VALIDATION_SUCCESS);
-				registrationStatusDto.setStatusCode(RegistrationStatusCode.PACKET_OSI_VALIDATION_SUCCESS.toString());
-				isTransactionSuccessful = true;
-				description = "OSI validation successful for registration id : " + registrationId;
-			} else {
-				object.setIsValid(Boolean.FALSE);
-				int retryCount = registrationStatusDto.getRetryCount() != null
-						? registrationStatusDto.getRetryCount() + 1
-						: 1;
-				registrationStatusDto.setRetryCount(retryCount);
-
-				registrationStatusDto.setStatusComment(osiValidator.registrationStatusDto.getStatusComment());
-				registrationStatusDto.setStatusCode(RegistrationStatusCode.PACKET_OSI_VALIDATION_FAILED.toString());
-
-				description = "OSI validation Failed for registrationId " + registrationId + "::" + "either UMC("
-						+ isValidUMC + ")/OSI(" + isValidOSI + ") is not valid";
-			}
-			registrationStatusDto.setUpdatedBy(USER);
-			registrationStatusService.updateRegistrationStatus(registrationStatusDto);
-			regProcLogger.debug(LoggerFileConstant.SESSIONID.toString(), LoggerFileConstant.REGISTRATIONID.toString(),
-					registrationId, "OSIValidatorStage::process()::exit");
-			regProcLogger.info(LoggerFileConstant.SESSIONID.toString(), LoggerFileConstant.REGISTRATIONID.toString(),
-					registrationId, description);
-		} catch (FSAdapterException e) {
-			regProcLogger.error(LoggerFileConstant.SESSIONID.toString(), LoggerFileConstant.REGISTRATIONID.toString(),
-					registrationId, PlatformErrorMessages.OSI_VALIDATION_PACKET_STORE_NOT_ACCESSIBLE.name()
-							+ e.getMessage() + ExceptionUtils.getStackTrace(e));
-			object.setInternalError(Boolean.TRUE);
-			description = "The Packet store set by the System is not accessible for registartion id : "
-					+ registrationId;
-		} catch (DataAccessException e) {
-			regProcLogger.error(LoggerFileConstant.SESSIONID.toString(), LoggerFileConstant.REGISTRATIONID.toString(),
-					registrationId, PlatformErrorMessages.OSI_VALIDATION_FAILED.name() + e.getMessage()
-							+ ExceptionUtils.getStackTrace(e));
-			object.setInternalError(Boolean.TRUE);
-			description = "Data voilation in OSIValidator for registrationId " + registrationId + e.getMessage();
-
-		} catch (IOException | ApisResourceAccessException e) {
-			regProcLogger.error(LoggerFileConstant.SESSIONID.toString(), LoggerFileConstant.REGISTRATIONID.toString(),
-					registrationId, PlatformErrorMessages.OSI_VALIDATION_FAILED.name() + e.getMessage()
-							+ ExceptionUtils.getStackTrace(e));
-
-			object.setInternalError(Boolean.TRUE);
-			if (e.getCause() instanceof HttpClientErrorException) {
-				HttpClientErrorException httpClientException = (HttpClientErrorException) e.getCause();
-				description = OSI_VALIDATOR_FAILED + registrationId + "::"
-						+ httpClientException.getResponseBodyAsString();
-
-			} else if (e.getCause() instanceof HttpServerErrorException) {
-				HttpServerErrorException httpServerException = (HttpServerErrorException) e.getCause();
-				description = OSI_VALIDATOR_FAILED + registrationId + "::"
-						+ httpServerException.getResponseBodyAsString();
-
-			} else {
-				description = "Internal error occured while processing registrationId" + registrationId
-						+ e.getMessage();
-
-			}
-
-		} catch (Exception ex) {
-			regProcLogger.error(LoggerFileConstant.SESSIONID.toString(), LoggerFileConstant.REGISTRATIONID.toString(),
-					registrationId, PlatformErrorMessages.OSI_VALIDATION_FAILED.name() + ex.getMessage()
-							+ ExceptionUtils.getStackTrace(ex));
-			object.setInternalError(Boolean.TRUE);
-			description = "Internal error occured while processing registration  id : " + registrationId;
-		} finally {
-
-			String eventId = "";
-			String eventName = "";
-			String eventType = "";
-			eventId = isTransactionSuccessful ? EventId.RPR_402.toString() : EventId.RPR_405.toString();
-			eventName = eventId.equalsIgnoreCase(EventId.RPR_402.toString()) ? EventName.UPDATE.toString()
-					: EventName.EXCEPTION.toString();
-			eventType = eventId.equalsIgnoreCase(EventId.RPR_402.toString()) ? EventType.BUSINESS.toString()
-					: EventType.SYSTEM.toString();
-
-			auditLogRequestBuilder.createAuditRequestBuilder(description, eventId, eventName, eventType,
-					registrationId, ApiName.AUDIT);
-
-		}
-
-		return object;
-	}
-
-}
->>>>>>> 03312e1e
+}