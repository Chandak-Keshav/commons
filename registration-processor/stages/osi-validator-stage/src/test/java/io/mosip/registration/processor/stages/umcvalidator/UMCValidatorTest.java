package io.mosip.registration.processor.stages.umcvalidator;

import static org.junit.Assert.assertFalse;
import static org.junit.Assert.assertTrue;
import static org.mockito.Matchers.any;
import static org.mockito.Matchers.anyString;

import java.io.File;
import java.io.FileInputStream;
import java.io.FileNotFoundException;
import java.io.InputStream;
import java.nio.charset.StandardCharsets;
import java.util.ArrayList;
import java.util.List;

import org.junit.Before;
import org.junit.Test;
import org.junit.runner.RunWith;
import org.mockito.InjectMocks;
import org.mockito.Mock;
import org.mockito.Mockito;
import org.powermock.modules.junit4.PowerMockRunner;
import org.springframework.http.HttpStatus;
import org.springframework.web.client.HttpClientErrorException;

import io.mosip.kernel.core.exception.IOException;
import io.mosip.kernel.core.fsadapter.spi.FileSystemAdapter;
import io.mosip.kernel.core.util.exception.JsonMappingException;
import io.mosip.kernel.core.util.exception.JsonParseException;
import io.mosip.registration.processor.core.exception.ApisResourceAccessException;
import io.mosip.registration.processor.core.packet.dto.Identity;
import io.mosip.registration.processor.core.packet.dto.RegOsiDto;
import io.mosip.registration.processor.core.packet.dto.RegistrationCenterMachineDto;
import io.mosip.registration.processor.core.packet.dto.regcentermachine.DeviceHistoryDto;
import io.mosip.registration.processor.core.packet.dto.regcentermachine.DeviceHistoryResponseDto;
import io.mosip.registration.processor.core.packet.dto.regcentermachine.MachineHistoryDto;
import io.mosip.registration.processor.core.packet.dto.regcentermachine.MachineHistoryResponseDto;
import io.mosip.registration.processor.core.packet.dto.regcentermachine.RegistartionCenterTimestampResponseDto;
import io.mosip.registration.processor.core.packet.dto.regcentermachine.RegistrationCenterDeviceHistoryDto;
import io.mosip.registration.processor.core.packet.dto.regcentermachine.RegistrationCenterDeviceHistoryResponseDto;
import io.mosip.registration.processor.core.packet.dto.regcentermachine.RegistrationCenterDto;
import io.mosip.registration.processor.core.packet.dto.regcentermachine.RegistrationCenterResponseDto;
import io.mosip.registration.processor.core.packet.dto.regcentermachine.RegistrationCenterUserMachineMappingHistoryDto;
import io.mosip.registration.processor.core.packet.dto.regcentermachine.RegistrationCenterUserMachineMappingHistoryResponseDto;
import io.mosip.registration.processor.core.spi.packetmanager.PacketInfoManager;
import io.mosip.registration.processor.core.spi.restclient.RegistrationProcessorRestClientService;
import io.mosip.registration.processor.packet.storage.dto.ApplicantInfoDto;
import io.mosip.registration.processor.stages.osivalidator.UMCValidator;
import io.mosip.registration.processor.status.dto.InternalRegistrationStatusDto;

/**
 * The Class UMCValidatorTest.
 */
@RunWith(PowerMockRunner.class)
public class UMCValidatorTest {

	/** The umc validator. */
	@InjectMocks
	UMCValidator umcValidator;

	/** The packet info manager. */
	@Mock
	PacketInfoManager<Identity, ApplicantInfoDto> packetInfoManager;

	/** The adapter. */
	@Mock
	private FileSystemAdapter adapter;

	/** The registration processor rest service. */
	@Mock
	private RegistrationProcessorRestClientService<Object> registrationProcessorRestService;

	/** The rcm dto. */
	RegistrationCenterMachineDto rcmDto = new RegistrationCenterMachineDto();

	/** The reg osi. */
	RegOsiDto regOsi;

	/**
	 * Sets the up.
	 *
	 * @throws FileNotFoundException
	 *             the file not found exception
	 */
	@Before
	public void setUp() throws FileNotFoundException {
		InternalRegistrationStatusDto registrationStatusDto = new InternalRegistrationStatusDto();
		umcValidator.setRegistrationStatusDto(registrationStatusDto);
		rcmDto = new RegistrationCenterMachineDto();
		regOsi = new RegOsiDto();
		rcmDto.setIsActive(true);
		rcmDto.setLatitude("13.0049");
		rcmDto.setLongitude("80.24492");
		rcmDto.setMachineId("yyeqy26356");
		rcmDto.setPacketCreationDate("2018-11-28T15:34:20.122");
		rcmDto.setRegcntrId("12245");
		rcmDto.setRegId("2018782130000121112018103016");

		regOsi.setOfficerId("O1234");

		regOsi.setSupervisorId("S1234");

		ClassLoader classLoader = getClass().getClassLoader();
		File idJsonFile = new File(classLoader.getResource("packet_meta_info.json").getFile());
		InputStream packetMetaInfoStream = new FileInputStream(idJsonFile);

		Mockito.when(adapter.getFile(any(), any())).thenReturn(packetMetaInfoStream);

		Mockito.when(packetInfoManager.getOsi(anyString())).thenReturn(regOsi);

	}

	/**
	 * Checks if is valid UMC success test.
	 *
	 * @throws ApisResourceAccessException
	 *             the apis resource access exception
	 * @throws JsonParseException
	 *             the json parse exception
	 * @throws JsonMappingException
	 *             the json mapping exception
	 * @throws IOException
	 *             Signals that an I/O exception has occurred.
	 * @throws IOException
	 *             Signals that an I/O exception has occurred.
	 */
	@Test
	public void isValidUMCSuccessTest() throws ApisResourceAccessException, JsonParseException, JsonMappingException,
			IOException, java.io.IOException {
		RegistrationCenterDto rcdto = new RegistrationCenterDto();
		rcdto.setIsActive(true);
		rcdto.setLongitude("80.24492");
		rcdto.setLatitude("13.0049");
		rcdto.setId("12245");

		List<RegistrationCenterDto> rcdtos = new ArrayList<>();
		rcdtos.add(rcdto);
		RegistrationCenterResponseDto regrepdto = new RegistrationCenterResponseDto();
		regrepdto.setRegistrationCentersHistory(rcdtos);

		MachineHistoryDto mcdto = new MachineHistoryDto();
		mcdto.setIsActive(true);
		mcdto.setId("12334");

		List<MachineHistoryDto> mcdtos = new ArrayList<>();
		mcdtos.add(mcdto);
		MachineHistoryResponseDto mhrepdto = new MachineHistoryResponseDto();
		mhrepdto.setMachineHistoryDetails(mcdtos);

		RegistrationCenterUserMachineMappingHistoryDto officerucmdto = new RegistrationCenterUserMachineMappingHistoryDto();
		officerucmdto.setIsActive(true);
		officerucmdto.setCntrId("12245");
		officerucmdto.setMachineId("yyeqy26356");
		officerucmdto.setUsrId("O1234");

		List<RegistrationCenterUserMachineMappingHistoryDto> officerucmdtos = new ArrayList<>();
		officerucmdtos.add(officerucmdto);

		RegistrationCenterUserMachineMappingHistoryResponseDto offrepdto = new RegistrationCenterUserMachineMappingHistoryResponseDto();

		offrepdto.setRegistrationCenters(officerucmdtos);

		RegistartionCenterTimestampResponseDto test = new RegistartionCenterTimestampResponseDto();
		test.setStatus("Accepted");

		List<DeviceHistoryDto> deviceHistoryDetails = new ArrayList<>();
		DeviceHistoryDto deviceHistoryDto = new DeviceHistoryDto();
		deviceHistoryDto.setIsActive(true);
		deviceHistoryDetails.add(deviceHistoryDto);

		DeviceHistoryResponseDto deviceHistoryResponsedto = new DeviceHistoryResponseDto();
		deviceHistoryResponsedto.setDeviceHistoryDetails(deviceHistoryDetails);

		RegistrationCenterDeviceHistoryResponseDto registrationCenterDeviceHistoryResponseDto = new RegistrationCenterDeviceHistoryResponseDto();
		RegistrationCenterDeviceHistoryDto registrationCenterDeviceHistoryDetails = new RegistrationCenterDeviceHistoryDto();

		registrationCenterDeviceHistoryDetails.setIsActive(true);
		registrationCenterDeviceHistoryResponseDto
				.setRegistrationCenterDeviceHistoryDetails(registrationCenterDeviceHistoryDetails);
		Mockito.when(registrationProcessorRestService.getApi(any(), any(), any(), any(), any())).thenReturn(regrepdto)
				.thenReturn(mhrepdto).thenReturn(offrepdto).thenReturn(offrepdto).thenReturn(test)
				.thenReturn(deviceHistoryResponsedto).thenReturn(registrationCenterDeviceHistoryResponseDto);
		// UMC validation successfull;
		assertTrue(umcValidator.isValidUMC("2018782130000121112018103016"));
	}

	/**
	 * UMC mapping not active test.
	 *
	 * @throws ApisResourceAccessException
	 *             the apis resource access exception
	 * @throws JsonParseException
	 *             the json parse exception
	 * @throws JsonMappingException
	 *             the json mapping exception
	 * @throws IOException
	 *             Signals that an I/O exception has occurred.
	 * @throws IOException
	 *             Signals that an I/O exception has occurred.
	 */
	@Test
	public void UMCMappingNotActiveTest() throws ApisResourceAccessException, JsonParseException, JsonMappingException,
			IOException, java.io.IOException {
		RegistrationCenterDto rcdto = new RegistrationCenterDto();
		rcdto.setIsActive(true);
		rcdto.setLongitude("80.24492");
		rcdto.setLatitude("13.0049");
		rcdto.setId("12245");

		List<RegistrationCenterDto> rcdtos = new ArrayList<>();
		rcdtos.add(rcdto);
		RegistrationCenterResponseDto regrepdto = new RegistrationCenterResponseDto();
		regrepdto.setRegistrationCentersHistory(rcdtos);

		MachineHistoryDto mcdto = new MachineHistoryDto();
		mcdto.setIsActive(true);
		mcdto.setId("yyeqy26356");

		List<MachineHistoryDto> mcdtos = new ArrayList<>();
		mcdtos.add(mcdto);
		MachineHistoryResponseDto mhrepdto = new MachineHistoryResponseDto();
		mhrepdto.setMachineHistoryDetails(mcdtos);

		RegistrationCenterUserMachineMappingHistoryDto officerucmdto = new RegistrationCenterUserMachineMappingHistoryDto();
		officerucmdto.setIsActive(false);
		officerucmdto.setCntrId("12245");
		officerucmdto.setMachineId("yyeqy26356");
		officerucmdto.setUsrId("O1234");

		List<RegistrationCenterUserMachineMappingHistoryDto> officerucmdtos = new ArrayList<>();
		officerucmdtos.add(officerucmdto);

		RegistrationCenterUserMachineMappingHistoryResponseDto offrepdto = new RegistrationCenterUserMachineMappingHistoryResponseDto();
		offrepdto.setRegistrationCenters(officerucmdtos);

		Mockito.when(registrationProcessorRestService.getApi(any(), any(), any(), any(), any())).thenReturn(regrepdto)
				.thenReturn(mhrepdto).thenReturn(offrepdto);
		// UMC validation Failure;
		assertFalse(umcValidator.isValidUMC("2018782130000121112018103016"));
	}

	/**
	 * Machine id not found test.
	 *
	 * @throws ApisResourceAccessException
	 *             the apis resource access exception
	 * @throws JsonParseException
	 *             the json parse exception
	 * @throws JsonMappingException
	 *             the json mapping exception
	 * @throws IOException
	 *             Signals that an I/O exception has occurred.
	 * @throws IOException
	 *             Signals that an I/O exception has occurred.
	 */
	@Test
	public void machineIdNotFoundTest() throws ApisResourceAccessException, JsonParseException, JsonMappingException,
			IOException, java.io.IOException {
		RegistrationCenterDto rcdto = new RegistrationCenterDto();
		rcdto.setIsActive(true);
		rcdto.setLongitude("80.24492");
		rcdto.setLatitude("13.0049");
		rcdto.setId("12245");

		List<RegistrationCenterDto> rcdtos = new ArrayList<>();
		rcdtos.add(rcdto);
		RegistrationCenterResponseDto regrepdto = new RegistrationCenterResponseDto();
		regrepdto.setRegistrationCentersHistory(rcdtos);
		MachineHistoryDto mcdto = new MachineHistoryDto();
		mcdto.setIsActive(true);

		List<MachineHistoryDto> mcdtos = new ArrayList<>();
		mcdtos.add(mcdto);
		MachineHistoryResponseDto mhrepdto = new MachineHistoryResponseDto();
		mhrepdto.setMachineHistoryDetails(mcdtos);

		RegistrationCenterUserMachineMappingHistoryDto officerucmdto = new RegistrationCenterUserMachineMappingHistoryDto();
		officerucmdto.setIsActive(true);
		officerucmdto.setCntrId("12245");
		officerucmdto.setMachineId("yyeqy26356");
		officerucmdto.setUsrId("O1234");

		List<RegistrationCenterUserMachineMappingHistoryDto> officerucmdtos = new ArrayList<>();
		officerucmdtos.add(officerucmdto);

		RegistrationCenterUserMachineMappingHistoryResponseDto offrepdto = new RegistrationCenterUserMachineMappingHistoryResponseDto();
		offrepdto.setRegistrationCenters(officerucmdtos);

		Mockito.when(registrationProcessorRestService.getApi(any(), any(), any(), any(), any())).thenReturn(regrepdto)
				.thenReturn(mhrepdto).thenReturn(offrepdto);
		// UMC validation Failure;
		assertFalse(umcValidator.isValidUMC("2018782130000121112018103016"));
	}

	/**
	 * Machine not active test.
	 *
	 * @throws ApisResourceAccessException
	 *             the apis resource access exception
	 * @throws JsonParseException
	 *             the json parse exception
	 * @throws JsonMappingException
	 *             the json mapping exception
	 * @throws IOException
	 *             Signals that an I/O exception has occurred.
	 * @throws IOException
	 *             Signals that an I/O exception has occurred.
	 */
	@Test
	public void machineNotActiveTest() throws ApisResourceAccessException, JsonParseException, JsonMappingException,
			IOException, java.io.IOException {
		RegistrationCenterDto rcdto = new RegistrationCenterDto();
		rcdto.setIsActive(true);
		rcdto.setLongitude("80.24492");
		rcdto.setLatitude("13.0049");
		rcdto.setId("12245");

		List<RegistrationCenterDto> rcdtos = new ArrayList<>();
		rcdtos.add(rcdto);
		RegistrationCenterResponseDto regrepdto = new RegistrationCenterResponseDto();
		regrepdto.setRegistrationCentersHistory(rcdtos);

		MachineHistoryDto mcdto = new MachineHistoryDto();
		mcdto.setIsActive(false);
		mcdto.setId("yyeqy26356");

		List<MachineHistoryDto> mcdtos = new ArrayList<>();
		mcdtos.add(mcdto);
		MachineHistoryResponseDto mhrepdto = new MachineHistoryResponseDto();
		mhrepdto.setMachineHistoryDetails(mcdtos);

		RegistrationCenterUserMachineMappingHistoryDto officerucmdto = new RegistrationCenterUserMachineMappingHistoryDto();
		officerucmdto.setIsActive(true);
		officerucmdto.setCntrId("12245");
		officerucmdto.setMachineId("yyeqy26356");
		officerucmdto.setUsrId("O1234");

		List<RegistrationCenterUserMachineMappingHistoryDto> officerucmdtos = new ArrayList<>();
		officerucmdtos.add(officerucmdto);

		RegistrationCenterUserMachineMappingHistoryResponseDto offrepdto = new RegistrationCenterUserMachineMappingHistoryResponseDto();
		offrepdto.setRegistrationCenters(officerucmdtos);
		Mockito.when(registrationProcessorRestService.getApi(any(), any(), any(), any(), any())).thenReturn(regrepdto)
				.thenReturn(mhrepdto).thenReturn(offrepdto);
		// UMC validation Failure;
		assertFalse(umcValidator.isValidUMC("2018782130000121112018103016"));
	}

<<<<<<< HEAD
	/**
	 * Gps datanot present in master test.
	 *
	 * @throws ApisResourceAccessException
	 *             the apis resource access exception
	 * @throws JsonParseException
	 *             the json parse exception
	 * @throws JsonMappingException
	 *             the json mapping exception
	 * @throws IOException
	 *             Signals that an I/O exception has occurred.
	 * @throws IOException
	 *             Signals that an I/O exception has occurred.
	 */
	@Test
	public void gpsDatanotPresentInMasterTest() throws ApisResourceAccessException, JsonParseException,
			JsonMappingException, IOException, java.io.IOException {
		RegistrationCenterDto rcdto = new RegistrationCenterDto();
		rcdto.setIsActive(true);
		rcdto.setId("12245");

		List<RegistrationCenterDto> rcdtos = new ArrayList<>();
		rcdtos.add(rcdto);
		RegistrationCenterResponseDto regrepdto = new RegistrationCenterResponseDto();
		regrepdto.setRegistrationCentersHistory(rcdtos);

		MachineHistoryDto mcdto = new MachineHistoryDto();
		mcdto.setIsActive(true);
		mcdto.setId("yyeqy26356");

		List<MachineHistoryDto> mcdtos = new ArrayList<>();
		mcdtos.add(mcdto);
		MachineHistoryResponseDto mhrepdto = new MachineHistoryResponseDto();
		mhrepdto.setMachineHistoryDetails(mcdtos);

		RegistrationCenterUserMachineMappingHistoryDto officerucmdto = new RegistrationCenterUserMachineMappingHistoryDto();
		officerucmdto.setIsActive(true);
		officerucmdto.setCntrId("12245");
		officerucmdto.setMachineId("yyeqy26356");
		officerucmdto.setUsrId("O1234");

		List<RegistrationCenterUserMachineMappingHistoryDto> officerucmdtos = new ArrayList<>();
		officerucmdtos.add(officerucmdto);

		RegistrationCenterUserMachineMappingHistoryResponseDto offrepdto = new RegistrationCenterUserMachineMappingHistoryResponseDto();
		offrepdto.setRegistrationCenters(officerucmdtos);

		Mockito.when(registrationProcessorRestService.getApi(any(), any(), any(), any(), any())).thenReturn(regrepdto)
				.thenReturn(mhrepdto).thenReturn(offrepdto);
		// UMC validation Failure;
		assertFalse(umcValidator.isValidUMC("2018782130000121112018103016"));
	}

=======
	
>>>>>>> 6d2896cc
	/**
	 * Wronggps data present in master test.
	 *
	 * @throws ApisResourceAccessException
	 *             the apis resource access exception
	 * @throws JsonParseException
	 *             the json parse exception
	 * @throws JsonMappingException
	 *             the json mapping exception
	 * @throws IOException
	 *             Signals that an I/O exception has occurred.
	 * @throws IOException
	 *             Signals that an I/O exception has occurred.
	 */
	@Test
	public void WronggpsDataPresentInMasterTest() throws ApisResourceAccessException, JsonParseException,
			JsonMappingException, IOException, java.io.IOException {
		RegistrationCenterDto rcdto = new RegistrationCenterDto();
		rcdto.setIsActive(true);
		rcdto.setId("12245");
		rcdto.setLongitude("80.21492");
		rcdto.setLatitude("13.10049");
		List<RegistrationCenterDto> rcdtos = new ArrayList<>();
		rcdtos.add(rcdto);
		RegistrationCenterResponseDto regrepdto = new RegistrationCenterResponseDto();
		regrepdto.setRegistrationCentersHistory(rcdtos);

		MachineHistoryDto mcdto = new MachineHistoryDto();
		mcdto.setIsActive(true);
		mcdto.setId("yyeqy26356");

		List<MachineHistoryDto> mcdtos = new ArrayList<>();
		mcdtos.add(mcdto);
		MachineHistoryResponseDto mhrepdto = new MachineHistoryResponseDto();
		mhrepdto.setMachineHistoryDetails(mcdtos);

		RegistrationCenterUserMachineMappingHistoryDto officerucmdto = new RegistrationCenterUserMachineMappingHistoryDto();
		officerucmdto.setIsActive(true);
		officerucmdto.setCntrId("12245");
		officerucmdto.setMachineId("yyeqy26356");
		officerucmdto.setUsrId("O1234");

		List<RegistrationCenterUserMachineMappingHistoryDto> officerucmdtos = new ArrayList<>();
		officerucmdtos.add(officerucmdto);

		RegistrationCenterUserMachineMappingHistoryResponseDto offrepdto = new RegistrationCenterUserMachineMappingHistoryResponseDto();
		offrepdto.setRegistrationCenters(officerucmdtos);

		Mockito.when(registrationProcessorRestService.getApi(any(), any(), any(), any(), any())).thenReturn(regrepdto)
				.thenReturn(mhrepdto).thenReturn(offrepdto);
		// UMC validation Failure;
		assertFalse(umcValidator.isValidUMC("2018782130000121112018103016"));
	}

	/**
	 * Gps datanot present in packet test.
	 *
	 * @throws ApisResourceAccessException
	 *             the apis resource access exception
	 * @throws JsonParseException
	 *             the json parse exception
	 * @throws JsonMappingException
	 *             the json mapping exception
	 * @throws IOException
	 *             Signals that an I/O exception has occurred.
	 * @throws IOException
	 *             Signals that an I/O exception has occurred.
	 */
	@Test
	public void gpsDatanotPresentInPacketTest() throws ApisResourceAccessException, JsonParseException,
			JsonMappingException, IOException, java.io.IOException {
		RegistrationCenterMachineDto rcmDto = new RegistrationCenterMachineDto();
		rcmDto.setIsActive(true);
		rcmDto.setLatitude("13.0049");
		rcmDto.setLongitude("");
		rcmDto.setMachineId(" ");
		rcmDto.setPacketCreationDate("2018-11-28T15:34:20");
		rcmDto.setRegcntrId("12245");
		rcmDto.setRegId("2018782130000121112018103016");

		RegistrationCenterDto rcdto = new RegistrationCenterDto();
		rcdto.setIsActive(true);
		rcdto.setId("12245");
		rcdto.setLongitude("80.24492");
		rcdto.setLatitude("13.10049");
		List<RegistrationCenterDto> rcdtos = new ArrayList<>();
		rcdtos.add(rcdto);
		RegistrationCenterResponseDto regrepdto = new RegistrationCenterResponseDto();
		regrepdto.setRegistrationCentersHistory(rcdtos);

		MachineHistoryDto mcdto = new MachineHistoryDto();
		mcdto.setIsActive(true);
		mcdto.setId("yyeqy26356");

		List<MachineHistoryDto> mcdtos = new ArrayList<>();
		mcdtos.add(mcdto);
		MachineHistoryResponseDto mhrepdto = new MachineHistoryResponseDto();
		mhrepdto.setMachineHistoryDetails(mcdtos);

		RegistrationCenterUserMachineMappingHistoryDto officerucmdto = new RegistrationCenterUserMachineMappingHistoryDto();
		officerucmdto.setIsActive(true);
		officerucmdto.setCntrId("12245");
		officerucmdto.setMachineId("yyeqy26356");
		officerucmdto.setUsrId("O1234");

		List<RegistrationCenterUserMachineMappingHistoryDto> officerucmdtos = new ArrayList<>();
		officerucmdtos.add(officerucmdto);

		RegistrationCenterUserMachineMappingHistoryResponseDto offrepdto = new RegistrationCenterUserMachineMappingHistoryResponseDto();
		offrepdto.setRegistrationCenters(officerucmdtos);

		Mockito.when(registrationProcessorRestService.getApi(any(), any(), any(), any(), any())).thenReturn(regrepdto)
				.thenReturn(mhrepdto).thenReturn(offrepdto);
		// UMC validation Failure;
		assertFalse(umcValidator.isValidUMC("2018782130000121112018103016"));
	}

	/**
	 * Registration centernot active test.
	 *
	 * @throws ApisResourceAccessException
	 *             the apis resource access exception
	 * @throws JsonParseException
	 *             the json parse exception
	 * @throws JsonMappingException
	 *             the json mapping exception
	 * @throws IOException
	 *             Signals that an I/O exception has occurred.
	 * @throws IOException
	 *             Signals that an I/O exception has occurred.
	 */
	@Test
	public void registrationCenternotActiveTest() throws ApisResourceAccessException, JsonParseException,
			JsonMappingException, IOException, java.io.IOException {

		RegistrationCenterDto rcdto = new RegistrationCenterDto();
		rcdto.setIsActive(false);
		rcdto.setLongitude("80.24492");
		rcdto.setLatitude("13.0049");
		List<RegistrationCenterDto> rcdtos = new ArrayList<>();
		rcdtos.add(rcdto);

		RegistrationCenterResponseDto regrepdto = new RegistrationCenterResponseDto();
		regrepdto.setRegistrationCentersHistory(rcdtos);

		MachineHistoryDto mcdto = new MachineHistoryDto();
		mcdto.setIsActive(true);
		mcdto.setId("yyeqy26356");

		List<MachineHistoryDto> mcdtos = new ArrayList<>();
		mcdtos.add(mcdto);
		MachineHistoryResponseDto mhrepdto = new MachineHistoryResponseDto();
		mhrepdto.setMachineHistoryDetails(mcdtos);

		RegistrationCenterUserMachineMappingHistoryDto officerucmdto = new RegistrationCenterUserMachineMappingHistoryDto();
		officerucmdto.setIsActive(true);
		officerucmdto.setCntrId("12245");
		officerucmdto.setMachineId("yyeqy26356");
		officerucmdto.setUsrId("O1234");

		List<RegistrationCenterUserMachineMappingHistoryDto> officerucmdtos = new ArrayList<>();
		officerucmdtos.add(officerucmdto);

		RegistrationCenterUserMachineMappingHistoryResponseDto offrepdto = new RegistrationCenterUserMachineMappingHistoryResponseDto();
		offrepdto.setRegistrationCenters(officerucmdtos);

		Mockito.when(registrationProcessorRestService.getApi(any(), any(), any(), any(), any())).thenReturn(regrepdto)
				.thenReturn(mhrepdto).thenReturn(offrepdto);
		// UMC validation Failure;
		assertFalse(umcValidator.isValidUMC("2018782130000121112018103016"));
	}

	/**
	 * Checks if is valid UMC failure for timestamp test.
	 *
	 * @throws ApisResourceAccessException
	 *             the apis resource access exception
	 * @throws JsonParseException
	 *             the json parse exception
	 * @throws JsonMappingException
	 *             the json mapping exception
	 * @throws IOException
	 *             Signals that an I/O exception has occurred.
	 * @throws IOException
	 *             Signals that an I/O exception has occurred.
	 */
	@Test
	public void isValidUMCFailureForTimestampTest() throws ApisResourceAccessException, JsonParseException,
			JsonMappingException, IOException, java.io.IOException {
		RegistrationCenterDto rcdto = new RegistrationCenterDto();
		rcdto.setIsActive(true);
		rcdto.setLongitude("80.24492");
		rcdto.setLatitude("13.0049");
		rcdto.setId("12245");

		List<RegistrationCenterDto> rcdtos = new ArrayList<>();
		rcdtos.add(rcdto);
		RegistrationCenterResponseDto regrepdto = new RegistrationCenterResponseDto();
		regrepdto.setRegistrationCentersHistory(rcdtos);

		MachineHistoryDto mcdto = new MachineHistoryDto();
		mcdto.setIsActive(true);
		mcdto.setId("12334");

		List<MachineHistoryDto> mcdtos = new ArrayList<>();
		mcdtos.add(mcdto);
		MachineHistoryResponseDto mhrepdto = new MachineHistoryResponseDto();
		mhrepdto.setMachineHistoryDetails(mcdtos);

		RegistrationCenterUserMachineMappingHistoryDto officerucmdto = new RegistrationCenterUserMachineMappingHistoryDto();
		officerucmdto.setIsActive(true);
		officerucmdto.setCntrId("12245");
		officerucmdto.setMachineId("yyeqy26356");
		officerucmdto.setUsrId("O1234");

		List<RegistrationCenterUserMachineMappingHistoryDto> officerucmdtos = new ArrayList<>();
		officerucmdtos.add(officerucmdto);

		RegistrationCenterUserMachineMappingHistoryResponseDto offrepdto = new RegistrationCenterUserMachineMappingHistoryResponseDto();

		offrepdto.setRegistrationCenters(officerucmdtos);

		byte[] responseBody = "{\"timestamp\":1548931133376,\"status\":400,\"errors\":[{\"errorCode\":\"KER-MSD-033\",\"errorMessage\":\"Invalid date format Text '2019-01-23T17:15:15.463' could not be parsed at index 23\"}]}"
				.getBytes();

		ApisResourceAccessException apisResourceAccessException = Mockito.mock(ApisResourceAccessException.class);
		HttpClientErrorException httpClientErrorException = new HttpClientErrorException(HttpStatus.BAD_REQUEST,
				"Invalid request", null, responseBody, null);
		Mockito.when(apisResourceAccessException.getCause()).thenReturn(httpClientErrorException);

		Mockito.when(registrationProcessorRestService.getApi(any(), any(), any(), any(), any())).thenReturn(regrepdto)
				.thenReturn(mhrepdto).thenReturn(offrepdto).thenReturn(offrepdto)
				.thenThrow(apisResourceAccessException);
		// UMC validation Failure;
		assertFalse(umcValidator.isValidUMC("2018782130000121112018103016"));
	}

	/**
	 * Checks if is valid UMC failure for registration center ID test.
	 *
	 * @throws ApisResourceAccessException
	 *             the apis resource access exception
	 * @throws JsonParseException
	 *             the json parse exception
	 * @throws JsonMappingException
	 *             the json mapping exception
	 * @throws IOException
	 *             Signals that an I/O exception has occurred.
	 * @throws IOException
	 *             Signals that an I/O exception has occurred.
	 */
	@Test
	public void isValidUMCFailureForRegistrationCenterIDTest() throws ApisResourceAccessException, JsonParseException,
			JsonMappingException, IOException, java.io.IOException {
		RegistrationCenterDto rcdto = new RegistrationCenterDto();
		rcdto.setIsActive(true);
		rcdto.setLongitude("80.24492");
		rcdto.setLatitude("13.0049");
		rcdto.setId("12245");

		List<RegistrationCenterDto> rcdtos = new ArrayList<>();
		rcdtos.add(rcdto);
		RegistrationCenterResponseDto regrepdto = new RegistrationCenterResponseDto();
		regrepdto.setRegistrationCentersHistory(rcdtos);

		MachineHistoryDto mcdto = new MachineHistoryDto();
		mcdto.setIsActive(true);
		mcdto.setId("12334");

		List<MachineHistoryDto> mcdtos = new ArrayList<>();
		mcdtos.add(mcdto);
		MachineHistoryResponseDto mhrepdto = new MachineHistoryResponseDto();
		mhrepdto.setMachineHistoryDetails(mcdtos);

		RegistrationCenterUserMachineMappingHistoryDto officerucmdto = new RegistrationCenterUserMachineMappingHistoryDto();
		officerucmdto.setIsActive(true);
		officerucmdto.setCntrId("12245");
		officerucmdto.setMachineId("yyeqy26356");
		officerucmdto.setUsrId("O1234");

		List<RegistrationCenterUserMachineMappingHistoryDto> officerucmdtos = new ArrayList<>();
		officerucmdtos.add(officerucmdto);

		RegistrationCenterUserMachineMappingHistoryResponseDto offrepdto = new RegistrationCenterUserMachineMappingHistoryResponseDto();

		offrepdto.setRegistrationCenters(officerucmdtos);

		byte[] responseBody = "{\"timestamp\":1548931752579,\"status\":404,\"errors\":[{\"errorCode\":\"KER-MSD-042\",\"errorMessage\":\"Registration Center not found\"}]}"
				.getBytes();

		ApisResourceAccessException apisResourceAccessException = Mockito.mock(ApisResourceAccessException.class);
		HttpClientErrorException httpClientErrorException = new HttpClientErrorException(HttpStatus.BAD_REQUEST,
				"Invalid request", null, responseBody, null);
		Mockito.when(apisResourceAccessException.getCause()).thenReturn(httpClientErrorException);

		Mockito.when(registrationProcessorRestService.getApi(any(), any(), any(), any(), any())).thenReturn(regrepdto)
				.thenReturn(mhrepdto).thenReturn(offrepdto).thenReturn(offrepdto)
				.thenThrow(apisResourceAccessException);

		assertFalse(umcValidator.isValidUMC("2018782130000121112018103016"));
	}

	/**
	 * Checks if is valid UMC center id validation rejected test.
	 *
	 * @throws ApisResourceAccessException
	 *             the apis resource access exception
	 * @throws JsonParseException
	 *             the json parse exception
	 * @throws JsonMappingException
	 *             the json mapping exception
	 * @throws IOException
	 *             Signals that an I/O exception has occurred.
	 * @throws IOException
	 *             Signals that an I/O exception has occurred.
	 */
	@Test
	public void isValidUMCCenterIdValidationRejectedTest() throws ApisResourceAccessException, JsonParseException,
			JsonMappingException, IOException, java.io.IOException {
		RegistrationCenterDto rcdto = new RegistrationCenterDto();
		rcdto.setIsActive(true);
		rcdto.setLongitude("80.24492");
		rcdto.setLatitude("13.0049");
		rcdto.setId("12245");

		List<RegistrationCenterDto> rcdtos = new ArrayList<>();
		rcdtos.add(rcdto);
		RegistrationCenterResponseDto regrepdto = new RegistrationCenterResponseDto();
		regrepdto.setRegistrationCentersHistory(rcdtos);

		MachineHistoryDto mcdto = new MachineHistoryDto();
		mcdto.setIsActive(true);
		mcdto.setId("12334");

		List<MachineHistoryDto> mcdtos = new ArrayList<>();
		mcdtos.add(mcdto);
		MachineHistoryResponseDto mhrepdto = new MachineHistoryResponseDto();
		mhrepdto.setMachineHistoryDetails(mcdtos);

		RegistrationCenterUserMachineMappingHistoryDto officerucmdto = new RegistrationCenterUserMachineMappingHistoryDto();
		officerucmdto.setIsActive(true);
		officerucmdto.setCntrId("12245");
		officerucmdto.setMachineId("yyeqy26356");
		officerucmdto.setUsrId("O1234");

		List<RegistrationCenterUserMachineMappingHistoryDto> officerucmdtos = new ArrayList<>();
		officerucmdtos.add(officerucmdto);

		RegistrationCenterUserMachineMappingHistoryResponseDto offrepdto = new RegistrationCenterUserMachineMappingHistoryResponseDto();

		offrepdto.setRegistrationCenters(officerucmdtos);

		RegistartionCenterTimestampResponseDto test = new RegistartionCenterTimestampResponseDto();
		test.setStatus("Rejected");

		List<DeviceHistoryDto> deviceHistoryDetails = new ArrayList<>();
		DeviceHistoryDto deviceHistoryDto = new DeviceHistoryDto();
		deviceHistoryDto.setIsActive(true);
		deviceHistoryDetails.add(deviceHistoryDto);

		DeviceHistoryResponseDto deviceHistoryResponsedto = new DeviceHistoryResponseDto();
		deviceHistoryResponsedto.setDeviceHistoryDetails(deviceHistoryDetails);

		RegistrationCenterDeviceHistoryResponseDto registrationCenterDeviceHistoryResponseDto = new RegistrationCenterDeviceHistoryResponseDto();
		RegistrationCenterDeviceHistoryDto registrationCenterDeviceHistoryDetails = new RegistrationCenterDeviceHistoryDto();

		registrationCenterDeviceHistoryDetails.setIsActive(true);
		registrationCenterDeviceHistoryResponseDto
				.setRegistrationCenterDeviceHistoryDetails(registrationCenterDeviceHistoryDetails);
		Mockito.when(registrationProcessorRestService.getApi(any(), any(), any(), any(), any())).thenReturn(regrepdto)
				.thenReturn(mhrepdto).thenReturn(offrepdto).thenReturn(offrepdto).thenReturn(test)
				.thenReturn(deviceHistoryResponsedto).thenReturn(registrationCenterDeviceHistoryResponseDto);

		assertFalse(umcValidator.isValidUMC("2018782130000121112018103016"));
	}

	/**
	 * Validate device mapped with center failure test.
	 *
	 * @throws ApisResourceAccessException
	 *             the apis resource access exception
	 * @throws JsonParseException
	 *             the json parse exception
	 * @throws JsonMappingException
	 *             the json mapping exception
	 * @throws IOException
	 *             Signals that an I/O exception has occurred.
	 * @throws IOException
	 *             Signals that an I/O exception has occurred.
	 */
	@Test
	public void validateDeviceMappedWithCenterFailureTest() throws ApisResourceAccessException, JsonParseException,
			JsonMappingException, IOException, java.io.IOException {

		ApisResourceAccessException apisResourceAccessException = Mockito.mock(ApisResourceAccessException.class);
		byte[] response = "{\"timestamp\":1548930810031,\"status\":404,\"errors\":[{\"errorCode\":\"KER-MSD-133\",\"errorMessage\":\"Device History not found\"}]}"
				.getBytes();
		HttpClientErrorException httpClientErrorException = new HttpClientErrorException(HttpStatus.BAD_REQUEST,
				"Invalid request", response, StandardCharsets.UTF_8);
		RegistrationCenterDto rcdto = new RegistrationCenterDto();

		Mockito.when(apisResourceAccessException.getCause()).thenReturn(httpClientErrorException);
		rcdto.setIsActive(true);
		rcdto.setLongitude("80.24492");
		rcdto.setLatitude("13.0049");
		rcdto.setId("12245");

		List<RegistrationCenterDto> rcdtos = new ArrayList<>();
		rcdtos.add(rcdto);
		RegistrationCenterResponseDto regrepdto = new RegistrationCenterResponseDto();
		regrepdto.setRegistrationCentersHistory(rcdtos);

		MachineHistoryDto mcdto = new MachineHistoryDto();
		mcdto.setIsActive(true);
		mcdto.setId("12334");

		List<MachineHistoryDto> mcdtos = new ArrayList<>();
		mcdtos.add(mcdto);
		MachineHistoryResponseDto mhrepdto = new MachineHistoryResponseDto();
		mhrepdto.setMachineHistoryDetails(mcdtos);

		RegistrationCenterUserMachineMappingHistoryDto officerucmdto = new RegistrationCenterUserMachineMappingHistoryDto();
		officerucmdto.setIsActive(true);
		officerucmdto.setCntrId("12245");
		officerucmdto.setMachineId("yyeqy26356");
		officerucmdto.setUsrId("O1234");

		List<RegistrationCenterUserMachineMappingHistoryDto> officerucmdtos = new ArrayList<>();
		officerucmdtos.add(officerucmdto);

		RegistrationCenterUserMachineMappingHistoryResponseDto offrepdto = new RegistrationCenterUserMachineMappingHistoryResponseDto();

		offrepdto.setRegistrationCenters(officerucmdtos);

		RegistartionCenterTimestampResponseDto test = new RegistartionCenterTimestampResponseDto();
		test.setStatus("Accepted");

		List<DeviceHistoryDto> deviceHistoryDetails = new ArrayList<>();
		DeviceHistoryDto deviceHistoryDto = new DeviceHistoryDto();
		deviceHistoryDto.setIsActive(true);
		deviceHistoryDetails.add(deviceHistoryDto);

		DeviceHistoryResponseDto deviceHistoryResponsedto = new DeviceHistoryResponseDto();
		deviceHistoryResponsedto.setDeviceHistoryDetails(deviceHistoryDetails);

		RegistrationCenterDeviceHistoryResponseDto registrationCenterDeviceHistoryResponseDto = new RegistrationCenterDeviceHistoryResponseDto();
		RegistrationCenterDeviceHistoryDto registrationCenterDeviceHistoryDetails = new RegistrationCenterDeviceHistoryDto();

		registrationCenterDeviceHistoryDetails.setIsActive(true);
		registrationCenterDeviceHistoryResponseDto
				.setRegistrationCenterDeviceHistoryDetails(registrationCenterDeviceHistoryDetails);
		Mockito.when(registrationProcessorRestService.getApi(any(), any(), any(), any(), any())).thenReturn(regrepdto)
				.thenReturn(mhrepdto).thenReturn(offrepdto).thenReturn(offrepdto).thenReturn(test)
				.thenReturn(deviceHistoryResponsedto).thenThrow(apisResourceAccessException);
		assertFalse(umcValidator.isValidUMC("2018782130000121112018103016"));
	}

	/**
	 * Validate device failure test.
	 *
	 * @throws ApisResourceAccessException
	 *             the apis resource access exception
	 * @throws JsonParseException
	 *             the json parse exception
	 * @throws JsonMappingException
	 *             the json mapping exception
	 * @throws IOException
	 *             Signals that an I/O exception has occurred.
	 * @throws IOException
	 *             Signals that an I/O exception has occurred.
	 */
	@Test
	public void validateDeviceFailureTest() throws ApisResourceAccessException, JsonParseException,
			JsonMappingException, IOException, java.io.IOException {

		ApisResourceAccessException apisResourceAccessException = Mockito.mock(ApisResourceAccessException.class);
		byte[] response = "{\"timestamp\":1548930810031,\"status\":404,\"errors\":[{\"errorCode\":\"KER-MSD-129\",\"errorMessage\":\"Device History not found\"}]}"
				.getBytes();
		HttpClientErrorException httpClientErrorException = new HttpClientErrorException(HttpStatus.BAD_REQUEST,
				"Invalid request", response, StandardCharsets.UTF_8);
		RegistrationCenterDto rcdto = new RegistrationCenterDto();

		Mockito.when(apisResourceAccessException.getCause()).thenReturn(httpClientErrorException);
		rcdto.setIsActive(true);
		rcdto.setLongitude("80.24492");
		rcdto.setLatitude("13.0049");
		rcdto.setId("12245");

		List<RegistrationCenterDto> rcdtos = new ArrayList<>();
		rcdtos.add(rcdto);
		RegistrationCenterResponseDto regrepdto = new RegistrationCenterResponseDto();
		regrepdto.setRegistrationCentersHistory(rcdtos);

		MachineHistoryDto mcdto = new MachineHistoryDto();
		mcdto.setIsActive(true);
		mcdto.setId("12334");

		List<MachineHistoryDto> mcdtos = new ArrayList<>();
		mcdtos.add(mcdto);
		MachineHistoryResponseDto mhrepdto = new MachineHistoryResponseDto();
		mhrepdto.setMachineHistoryDetails(mcdtos);

		RegistrationCenterUserMachineMappingHistoryDto officerucmdto = new RegistrationCenterUserMachineMappingHistoryDto();
		officerucmdto.setIsActive(true);
		officerucmdto.setCntrId("12245");
		officerucmdto.setMachineId("yyeqy26356");
		officerucmdto.setUsrId("O1234");

		List<RegistrationCenterUserMachineMappingHistoryDto> officerucmdtos = new ArrayList<>();
		officerucmdtos.add(officerucmdto);

		RegistrationCenterUserMachineMappingHistoryResponseDto offrepdto = new RegistrationCenterUserMachineMappingHistoryResponseDto();

		offrepdto.setRegistrationCenters(officerucmdtos);

		RegistartionCenterTimestampResponseDto test = new RegistartionCenterTimestampResponseDto();
		test.setStatus("Accepted");

		List<DeviceHistoryDto> deviceHistoryDetails = new ArrayList<>();
		DeviceHistoryDto deviceHistoryDto = new DeviceHistoryDto();
		deviceHistoryDto.setIsActive(true);
		deviceHistoryDetails.add(deviceHistoryDto);

		DeviceHistoryResponseDto deviceHistoryResponsedto = new DeviceHistoryResponseDto();
		deviceHistoryResponsedto.setDeviceHistoryDetails(deviceHistoryDetails);

		RegistrationCenterDeviceHistoryResponseDto registrationCenterDeviceHistoryResponseDto = new RegistrationCenterDeviceHistoryResponseDto();
		RegistrationCenterDeviceHistoryDto registrationCenterDeviceHistoryDetails = new RegistrationCenterDeviceHistoryDto();

		registrationCenterDeviceHistoryDetails.setIsActive(true);
		registrationCenterDeviceHistoryResponseDto
				.setRegistrationCenterDeviceHistoryDetails(registrationCenterDeviceHistoryDetails);
		Mockito.when(registrationProcessorRestService.getApi(any(), any(), any(), any(), any())).thenReturn(regrepdto)
				.thenReturn(mhrepdto).thenReturn(offrepdto).thenReturn(offrepdto).thenReturn(test)
				.thenThrow(apisResourceAccessException).thenReturn(registrationCenterDeviceHistoryResponseDto);
		assertFalse(umcValidator.isValidUMC("2018782130000121112018103016"));
	}

	/**
	 * Validate registration center failure test.
	 *
	 * @throws ApisResourceAccessException
	 *             the apis resource access exception
	 * @throws JsonParseException
	 *             the json parse exception
	 * @throws JsonMappingException
	 *             the json mapping exception
	 * @throws IOException
	 *             Signals that an I/O exception has occurred.
	 * @throws IOException
	 *             Signals that an I/O exception has occurred.
	 */
	@Test
	public void validateRegistrationCenterFailureTest() throws ApisResourceAccessException, JsonParseException,
			JsonMappingException, IOException, java.io.IOException {

		ApisResourceAccessException apisResourceAccessException = Mockito.mock(ApisResourceAccessException.class);
		byte[] response = "{\"timestamp\":1548930810031,\"status\":404,\"errors\":[{\"errorCode\":\"KER-MSD-129\",\"errorMessage\":\"center History not found\"}]}"
				.getBytes();
		HttpClientErrorException httpClientErrorException = new HttpClientErrorException(HttpStatus.BAD_REQUEST,
				"Invalid request", response, StandardCharsets.UTF_8);
		RegistrationCenterDto rcdto = new RegistrationCenterDto();

		Mockito.when(apisResourceAccessException.getCause()).thenReturn(httpClientErrorException);
		rcdto.setIsActive(true);
		rcdto.setLongitude("80.24492");
		rcdto.setLatitude("13.0049");
		rcdto.setId("12245");

		List<RegistrationCenterDto> rcdtos = new ArrayList<>();
		rcdtos.add(rcdto);
		RegistrationCenterResponseDto regrepdto = new RegistrationCenterResponseDto();
		regrepdto.setRegistrationCentersHistory(rcdtos);

		MachineHistoryDto mcdto = new MachineHistoryDto();
		mcdto.setIsActive(true);
		mcdto.setId("12334");

		List<MachineHistoryDto> mcdtos = new ArrayList<>();
		mcdtos.add(mcdto);
		MachineHistoryResponseDto mhrepdto = new MachineHistoryResponseDto();
		mhrepdto.setMachineHistoryDetails(mcdtos);

		RegistrationCenterUserMachineMappingHistoryDto officerucmdto = new RegistrationCenterUserMachineMappingHistoryDto();
		officerucmdto.setIsActive(true);
		officerucmdto.setCntrId("12245");
		officerucmdto.setMachineId("yyeqy26356");
		officerucmdto.setUsrId("O1234");

		List<RegistrationCenterUserMachineMappingHistoryDto> officerucmdtos = new ArrayList<>();
		officerucmdtos.add(officerucmdto);

		RegistrationCenterUserMachineMappingHistoryResponseDto offrepdto = new RegistrationCenterUserMachineMappingHistoryResponseDto();

		offrepdto.setRegistrationCenters(officerucmdtos);

		RegistartionCenterTimestampResponseDto test = new RegistartionCenterTimestampResponseDto();
		test.setStatus("Accepted");

		List<DeviceHistoryDto> deviceHistoryDetails = new ArrayList<>();
		DeviceHistoryDto deviceHistoryDto = new DeviceHistoryDto();
		deviceHistoryDto.setIsActive(true);
		deviceHistoryDetails.add(deviceHistoryDto);

		DeviceHistoryResponseDto deviceHistoryResponsedto = new DeviceHistoryResponseDto();
		deviceHistoryResponsedto.setDeviceHistoryDetails(deviceHistoryDetails);

		RegistrationCenterDeviceHistoryResponseDto registrationCenterDeviceHistoryResponseDto = new RegistrationCenterDeviceHistoryResponseDto();
		RegistrationCenterDeviceHistoryDto registrationCenterDeviceHistoryDetails = new RegistrationCenterDeviceHistoryDto();

		registrationCenterDeviceHistoryDetails.setIsActive(true);
		registrationCenterDeviceHistoryResponseDto
				.setRegistrationCenterDeviceHistoryDetails(registrationCenterDeviceHistoryDetails);
		Mockito.when(registrationProcessorRestService.getApi(any(), any(), any(), any(), any()))
				.thenThrow(apisResourceAccessException).thenReturn(mhrepdto).thenReturn(offrepdto).thenReturn(offrepdto)
				.thenReturn(test).thenReturn(deviceHistoryResponsedto)
				.thenReturn(registrationCenterDeviceHistoryResponseDto);
		assertFalse(umcValidator.isValidUMC("2018782130000121112018103016"));
	}

	/**
	 * Validate machine failure test.
	 *
	 * @throws ApisResourceAccessException
	 *             the apis resource access exception
	 * @throws JsonParseException
	 *             the json parse exception
	 * @throws JsonMappingException
	 *             the json mapping exception
	 * @throws IOException
	 *             Signals that an I/O exception has occurred.
	 * @throws IOException
	 *             Signals that an I/O exception has occurred.
	 */
	@Test
	public void validateMachineFailureTest() throws ApisResourceAccessException, JsonParseException,
			JsonMappingException, IOException, java.io.IOException {

		ApisResourceAccessException apisResourceAccessException = Mockito.mock(ApisResourceAccessException.class);
		byte[] response = "{\"timestamp\":1548930810031,\"status\":404,\"errors\":[{\"errorCode\":\"KER-MSD-129\",\"errorMessage\":\"center History not found\"}]}"
				.getBytes();
		HttpClientErrorException httpClientErrorException = new HttpClientErrorException(HttpStatus.BAD_REQUEST,
				"Invalid request", response, StandardCharsets.UTF_8);
		RegistrationCenterDto rcdto = new RegistrationCenterDto();

		Mockito.when(apisResourceAccessException.getCause()).thenReturn(httpClientErrorException);
		rcdto.setIsActive(true);
		rcdto.setLongitude("80.24492");
		rcdto.setLatitude("13.0049");
		rcdto.setId("12245");

		List<RegistrationCenterDto> rcdtos = new ArrayList<>();
		rcdtos.add(rcdto);
		RegistrationCenterResponseDto regrepdto = new RegistrationCenterResponseDto();
		regrepdto.setRegistrationCentersHistory(rcdtos);

		MachineHistoryDto mcdto = new MachineHistoryDto();
		mcdto.setIsActive(true);
		mcdto.setId("12334");

		List<MachineHistoryDto> mcdtos = new ArrayList<>();
		mcdtos.add(mcdto);
		MachineHistoryResponseDto mhrepdto = new MachineHistoryResponseDto();
		mhrepdto.setMachineHistoryDetails(mcdtos);

		RegistrationCenterUserMachineMappingHistoryDto officerucmdto = new RegistrationCenterUserMachineMappingHistoryDto();
		officerucmdto.setIsActive(true);
		officerucmdto.setCntrId("12245");
		officerucmdto.setMachineId("yyeqy26356");
		officerucmdto.setUsrId("O1234");

		List<RegistrationCenterUserMachineMappingHistoryDto> officerucmdtos = new ArrayList<>();
		officerucmdtos.add(officerucmdto);

		RegistrationCenterUserMachineMappingHistoryResponseDto offrepdto = new RegistrationCenterUserMachineMappingHistoryResponseDto();

		offrepdto.setRegistrationCenters(officerucmdtos);

		RegistartionCenterTimestampResponseDto test = new RegistartionCenterTimestampResponseDto();
		test.setStatus("Accepted");

		List<DeviceHistoryDto> deviceHistoryDetails = new ArrayList<>();
		DeviceHistoryDto deviceHistoryDto = new DeviceHistoryDto();
		deviceHistoryDto.setIsActive(true);
		deviceHistoryDetails.add(deviceHistoryDto);

		DeviceHistoryResponseDto deviceHistoryResponsedto = new DeviceHistoryResponseDto();
		deviceHistoryResponsedto.setDeviceHistoryDetails(deviceHistoryDetails);

		RegistrationCenterDeviceHistoryResponseDto registrationCenterDeviceHistoryResponseDto = new RegistrationCenterDeviceHistoryResponseDto();
		RegistrationCenterDeviceHistoryDto registrationCenterDeviceHistoryDetails = new RegistrationCenterDeviceHistoryDto();

		registrationCenterDeviceHistoryDetails.setIsActive(true);
		registrationCenterDeviceHistoryResponseDto
				.setRegistrationCenterDeviceHistoryDetails(registrationCenterDeviceHistoryDetails);
		Mockito.when(registrationProcessorRestService.getApi(any(), any(), any(), any(), any())).thenReturn(regrepdto)
				.thenThrow(apisResourceAccessException).thenReturn(offrepdto).thenReturn(offrepdto).thenReturn(test)
				.thenReturn(deviceHistoryResponsedto).thenReturn(registrationCenterDeviceHistoryResponseDto);
		assertFalse(umcValidator.isValidUMC("2018782130000121112018103016"));
	}

	/**
	 * Validate UM cmapping failure test.
	 *
	 * @throws ApisResourceAccessException
	 *             the apis resource access exception
	 * @throws JsonParseException
	 *             the json parse exception
	 * @throws JsonMappingException
	 *             the json mapping exception
	 * @throws IOException
	 *             Signals that an I/O exception has occurred.
	 * @throws IOException
	 *             Signals that an I/O exception has occurred.
	 */
	@Test
	public void validateUMCmappingFailureTest() throws ApisResourceAccessException, JsonParseException,
			JsonMappingException, IOException, java.io.IOException {

		ApisResourceAccessException apisResourceAccessException = Mockito.mock(ApisResourceAccessException.class);
		byte[] response = "{\"timestamp\":1548930810031,\"status\":404,\"errors\":[{\"errorCode\":\"KER-MSD-129\",\"errorMessage\":\"center History not found\"}]}"
				.getBytes();
		HttpClientErrorException httpClientErrorException = new HttpClientErrorException(HttpStatus.BAD_REQUEST,
				"Invalid request", response, StandardCharsets.UTF_8);
		RegistrationCenterDto rcdto = new RegistrationCenterDto();

		Mockito.when(apisResourceAccessException.getCause()).thenReturn(httpClientErrorException);
		rcdto.setIsActive(true);
		rcdto.setLongitude("80.24492");
		rcdto.setLatitude("13.0049");
		rcdto.setId("12245");

		List<RegistrationCenterDto> rcdtos = new ArrayList<>();
		rcdtos.add(rcdto);
		RegistrationCenterResponseDto regrepdto = new RegistrationCenterResponseDto();
		regrepdto.setRegistrationCentersHistory(rcdtos);

		MachineHistoryDto mcdto = new MachineHistoryDto();
		mcdto.setIsActive(true);
		mcdto.setId("12334");

		List<MachineHistoryDto> mcdtos = new ArrayList<>();
		mcdtos.add(mcdto);
		MachineHistoryResponseDto mhrepdto = new MachineHistoryResponseDto();
		mhrepdto.setMachineHistoryDetails(mcdtos);

		RegistrationCenterUserMachineMappingHistoryDto officerucmdto = new RegistrationCenterUserMachineMappingHistoryDto();
		officerucmdto.setIsActive(true);
		officerucmdto.setCntrId("12245");
		officerucmdto.setMachineId("yyeqy26356");
		officerucmdto.setUsrId("O1234");

		List<RegistrationCenterUserMachineMappingHistoryDto> officerucmdtos = new ArrayList<>();
		officerucmdtos.add(officerucmdto);

		RegistrationCenterUserMachineMappingHistoryResponseDto offrepdto = new RegistrationCenterUserMachineMappingHistoryResponseDto();

		offrepdto.setRegistrationCenters(officerucmdtos);

		RegistartionCenterTimestampResponseDto test = new RegistartionCenterTimestampResponseDto();
		test.setStatus("Accepted");

		List<DeviceHistoryDto> deviceHistoryDetails = new ArrayList<>();
		DeviceHistoryDto deviceHistoryDto = new DeviceHistoryDto();
		deviceHistoryDto.setIsActive(true);
		deviceHistoryDetails.add(deviceHistoryDto);

		DeviceHistoryResponseDto deviceHistoryResponsedto = new DeviceHistoryResponseDto();
		deviceHistoryResponsedto.setDeviceHistoryDetails(deviceHistoryDetails);

		RegistrationCenterDeviceHistoryResponseDto registrationCenterDeviceHistoryResponseDto = new RegistrationCenterDeviceHistoryResponseDto();
		RegistrationCenterDeviceHistoryDto registrationCenterDeviceHistoryDetails = new RegistrationCenterDeviceHistoryDto();

		registrationCenterDeviceHistoryDetails.setIsActive(true);
		registrationCenterDeviceHistoryResponseDto
				.setRegistrationCenterDeviceHistoryDetails(registrationCenterDeviceHistoryDetails);
		Mockito.when(registrationProcessorRestService.getApi(any(), any(), any(), any(), any())).thenReturn(regrepdto)
				.thenReturn(mhrepdto).thenThrow(apisResourceAccessException).thenReturn(offrepdto).thenReturn(test)
				.thenReturn(deviceHistoryResponsedto).thenReturn(registrationCenterDeviceHistoryResponseDto);
		assertFalse(umcValidator.isValidUMC("2018782130000121112018103016"));
	}

}
<|MERGE_RESOLUTION|>--- conflicted
+++ resolved
@@ -53,7 +53,7 @@
  */
 @RunWith(PowerMockRunner.class)
 public class UMCValidatorTest {
-
+	
 	/** The umc validator. */
 	@InjectMocks
 	UMCValidator umcValidator;
@@ -79,8 +79,7 @@
 	/**
 	 * Sets the up.
 	 *
-	 * @throws FileNotFoundException
-	 *             the file not found exception
+	 * @throws FileNotFoundException the file not found exception
 	 */
 	@Before
 	public void setUp() throws FileNotFoundException {
@@ -113,16 +112,11 @@
 	/**
 	 * Checks if is valid UMC success test.
 	 *
-	 * @throws ApisResourceAccessException
-	 *             the apis resource access exception
-	 * @throws JsonParseException
-	 *             the json parse exception
-	 * @throws JsonMappingException
-	 *             the json mapping exception
-	 * @throws IOException
-	 *             Signals that an I/O exception has occurred.
-	 * @throws IOException
-	 *             Signals that an I/O exception has occurred.
+	 * @throws ApisResourceAccessException the apis resource access exception
+	 * @throws JsonParseException the json parse exception
+	 * @throws JsonMappingException the json mapping exception
+	 * @throws IOException Signals that an I/O exception has occurred.
+	 * @throws IOException Signals that an I/O exception has occurred.
 	 */
 	@Test
 	public void isValidUMCSuccessTest() throws ApisResourceAccessException, JsonParseException, JsonMappingException,
@@ -187,16 +181,11 @@
 	/**
 	 * UMC mapping not active test.
 	 *
-	 * @throws ApisResourceAccessException
-	 *             the apis resource access exception
-	 * @throws JsonParseException
-	 *             the json parse exception
-	 * @throws JsonMappingException
-	 *             the json mapping exception
-	 * @throws IOException
-	 *             Signals that an I/O exception has occurred.
-	 * @throws IOException
-	 *             Signals that an I/O exception has occurred.
+	 * @throws ApisResourceAccessException the apis resource access exception
+	 * @throws JsonParseException the json parse exception
+	 * @throws JsonMappingException the json mapping exception
+	 * @throws IOException Signals that an I/O exception has occurred.
+	 * @throws IOException Signals that an I/O exception has occurred.
 	 */
 	@Test
 	public void UMCMappingNotActiveTest() throws ApisResourceAccessException, JsonParseException, JsonMappingException,
@@ -242,16 +231,11 @@
 	/**
 	 * Machine id not found test.
 	 *
-	 * @throws ApisResourceAccessException
-	 *             the apis resource access exception
-	 * @throws JsonParseException
-	 *             the json parse exception
-	 * @throws JsonMappingException
-	 *             the json mapping exception
-	 * @throws IOException
-	 *             Signals that an I/O exception has occurred.
-	 * @throws IOException
-	 *             Signals that an I/O exception has occurred.
+	 * @throws ApisResourceAccessException the apis resource access exception
+	 * @throws JsonParseException the json parse exception
+	 * @throws JsonMappingException the json mapping exception
+	 * @throws IOException Signals that an I/O exception has occurred.
+	 * @throws IOException Signals that an I/O exception has occurred.
 	 */
 	@Test
 	public void machineIdNotFoundTest() throws ApisResourceAccessException, JsonParseException, JsonMappingException,
@@ -288,23 +272,18 @@
 
 		Mockito.when(registrationProcessorRestService.getApi(any(), any(), any(), any(), any())).thenReturn(regrepdto)
 				.thenReturn(mhrepdto).thenReturn(offrepdto);
-		// UMC validation Failure;
+        // UMC validation Failure;
 		assertFalse(umcValidator.isValidUMC("2018782130000121112018103016"));
 	}
 
 	/**
 	 * Machine not active test.
 	 *
-	 * @throws ApisResourceAccessException
-	 *             the apis resource access exception
-	 * @throws JsonParseException
-	 *             the json parse exception
-	 * @throws JsonMappingException
-	 *             the json mapping exception
-	 * @throws IOException
-	 *             Signals that an I/O exception has occurred.
-	 * @throws IOException
-	 *             Signals that an I/O exception has occurred.
+	 * @throws ApisResourceAccessException the apis resource access exception
+	 * @throws JsonParseException the json parse exception
+	 * @throws JsonMappingException the json mapping exception
+	 * @throws IOException Signals that an I/O exception has occurred.
+	 * @throws IOException Signals that an I/O exception has occurred.
 	 */
 	@Test
 	public void machineNotActiveTest() throws ApisResourceAccessException, JsonParseException, JsonMappingException,
@@ -342,80 +321,19 @@
 		offrepdto.setRegistrationCenters(officerucmdtos);
 		Mockito.when(registrationProcessorRestService.getApi(any(), any(), any(), any(), any())).thenReturn(regrepdto)
 				.thenReturn(mhrepdto).thenReturn(offrepdto);
-		// UMC validation Failure;
-		assertFalse(umcValidator.isValidUMC("2018782130000121112018103016"));
-	}
-
-<<<<<<< HEAD
-	/**
-	 * Gps datanot present in master test.
-	 *
-	 * @throws ApisResourceAccessException
-	 *             the apis resource access exception
-	 * @throws JsonParseException
-	 *             the json parse exception
-	 * @throws JsonMappingException
-	 *             the json mapping exception
-	 * @throws IOException
-	 *             Signals that an I/O exception has occurred.
-	 * @throws IOException
-	 *             Signals that an I/O exception has occurred.
-	 */
-	@Test
-	public void gpsDatanotPresentInMasterTest() throws ApisResourceAccessException, JsonParseException,
-			JsonMappingException, IOException, java.io.IOException {
-		RegistrationCenterDto rcdto = new RegistrationCenterDto();
-		rcdto.setIsActive(true);
-		rcdto.setId("12245");
-
-		List<RegistrationCenterDto> rcdtos = new ArrayList<>();
-		rcdtos.add(rcdto);
-		RegistrationCenterResponseDto regrepdto = new RegistrationCenterResponseDto();
-		regrepdto.setRegistrationCentersHistory(rcdtos);
-
-		MachineHistoryDto mcdto = new MachineHistoryDto();
-		mcdto.setIsActive(true);
-		mcdto.setId("yyeqy26356");
-
-		List<MachineHistoryDto> mcdtos = new ArrayList<>();
-		mcdtos.add(mcdto);
-		MachineHistoryResponseDto mhrepdto = new MachineHistoryResponseDto();
-		mhrepdto.setMachineHistoryDetails(mcdtos);
-
-		RegistrationCenterUserMachineMappingHistoryDto officerucmdto = new RegistrationCenterUserMachineMappingHistoryDto();
-		officerucmdto.setIsActive(true);
-		officerucmdto.setCntrId("12245");
-		officerucmdto.setMachineId("yyeqy26356");
-		officerucmdto.setUsrId("O1234");
-
-		List<RegistrationCenterUserMachineMappingHistoryDto> officerucmdtos = new ArrayList<>();
-		officerucmdtos.add(officerucmdto);
-
-		RegistrationCenterUserMachineMappingHistoryResponseDto offrepdto = new RegistrationCenterUserMachineMappingHistoryResponseDto();
-		offrepdto.setRegistrationCenters(officerucmdtos);
-
-		Mockito.when(registrationProcessorRestService.getApi(any(), any(), any(), any(), any())).thenReturn(regrepdto)
-				.thenReturn(mhrepdto).thenReturn(offrepdto);
-		// UMC validation Failure;
-		assertFalse(umcValidator.isValidUMC("2018782130000121112018103016"));
-	}
-
-=======
-	
->>>>>>> 6d2896cc
+        // UMC validation Failure;
+		assertFalse(umcValidator.isValidUMC("2018782130000121112018103016"));
+	}
+
+
 	/**
 	 * Wronggps data present in master test.
 	 *
-	 * @throws ApisResourceAccessException
-	 *             the apis resource access exception
-	 * @throws JsonParseException
-	 *             the json parse exception
-	 * @throws JsonMappingException
-	 *             the json mapping exception
-	 * @throws IOException
-	 *             Signals that an I/O exception has occurred.
-	 * @throws IOException
-	 *             Signals that an I/O exception has occurred.
+	 * @throws ApisResourceAccessException the apis resource access exception
+	 * @throws JsonParseException the json parse exception
+	 * @throws JsonMappingException the json mapping exception
+	 * @throws IOException Signals that an I/O exception has occurred.
+	 * @throws IOException Signals that an I/O exception has occurred.
 	 */
 	@Test
 	public void WronggpsDataPresentInMasterTest() throws ApisResourceAccessException, JsonParseException,
@@ -453,23 +371,18 @@
 
 		Mockito.when(registrationProcessorRestService.getApi(any(), any(), any(), any(), any())).thenReturn(regrepdto)
 				.thenReturn(mhrepdto).thenReturn(offrepdto);
-		// UMC validation Failure;
+        // UMC validation Failure;
 		assertFalse(umcValidator.isValidUMC("2018782130000121112018103016"));
 	}
 
 	/**
 	 * Gps datanot present in packet test.
 	 *
-	 * @throws ApisResourceAccessException
-	 *             the apis resource access exception
-	 * @throws JsonParseException
-	 *             the json parse exception
-	 * @throws JsonMappingException
-	 *             the json mapping exception
-	 * @throws IOException
-	 *             Signals that an I/O exception has occurred.
-	 * @throws IOException
-	 *             Signals that an I/O exception has occurred.
+	 * @throws ApisResourceAccessException the apis resource access exception
+	 * @throws JsonParseException the json parse exception
+	 * @throws JsonMappingException the json mapping exception
+	 * @throws IOException Signals that an I/O exception has occurred.
+	 * @throws IOException Signals that an I/O exception has occurred.
 	 */
 	@Test
 	public void gpsDatanotPresentInPacketTest() throws ApisResourceAccessException, JsonParseException,
@@ -482,7 +395,7 @@
 		rcmDto.setPacketCreationDate("2018-11-28T15:34:20");
 		rcmDto.setRegcntrId("12245");
 		rcmDto.setRegId("2018782130000121112018103016");
-
+		
 		RegistrationCenterDto rcdto = new RegistrationCenterDto();
 		rcdto.setIsActive(true);
 		rcdto.setId("12245");
@@ -516,23 +429,18 @@
 
 		Mockito.when(registrationProcessorRestService.getApi(any(), any(), any(), any(), any())).thenReturn(regrepdto)
 				.thenReturn(mhrepdto).thenReturn(offrepdto);
-		// UMC validation Failure;
+        // UMC validation Failure;
 		assertFalse(umcValidator.isValidUMC("2018782130000121112018103016"));
 	}
 
 	/**
 	 * Registration centernot active test.
 	 *
-	 * @throws ApisResourceAccessException
-	 *             the apis resource access exception
-	 * @throws JsonParseException
-	 *             the json parse exception
-	 * @throws JsonMappingException
-	 *             the json mapping exception
-	 * @throws IOException
-	 *             Signals that an I/O exception has occurred.
-	 * @throws IOException
-	 *             Signals that an I/O exception has occurred.
+	 * @throws ApisResourceAccessException the apis resource access exception
+	 * @throws JsonParseException the json parse exception
+	 * @throws JsonMappingException the json mapping exception
+	 * @throws IOException Signals that an I/O exception has occurred.
+	 * @throws IOException Signals that an I/O exception has occurred.
 	 */
 	@Test
 	public void registrationCenternotActiveTest() throws ApisResourceAccessException, JsonParseException,
@@ -571,23 +479,18 @@
 
 		Mockito.when(registrationProcessorRestService.getApi(any(), any(), any(), any(), any())).thenReturn(regrepdto)
 				.thenReturn(mhrepdto).thenReturn(offrepdto);
-		// UMC validation Failure;
+        // UMC validation Failure;
 		assertFalse(umcValidator.isValidUMC("2018782130000121112018103016"));
 	}
 
 	/**
 	 * Checks if is valid UMC failure for timestamp test.
 	 *
-	 * @throws ApisResourceAccessException
-	 *             the apis resource access exception
-	 * @throws JsonParseException
-	 *             the json parse exception
-	 * @throws JsonMappingException
-	 *             the json mapping exception
-	 * @throws IOException
-	 *             Signals that an I/O exception has occurred.
-	 * @throws IOException
-	 *             Signals that an I/O exception has occurred.
+	 * @throws ApisResourceAccessException the apis resource access exception
+	 * @throws JsonParseException the json parse exception
+	 * @throws JsonMappingException the json mapping exception
+	 * @throws IOException Signals that an I/O exception has occurred.
+	 * @throws IOException Signals that an I/O exception has occurred.
 	 */
 	@Test
 	public void isValidUMCFailureForTimestampTest() throws ApisResourceAccessException, JsonParseException,
@@ -636,23 +539,18 @@
 		Mockito.when(registrationProcessorRestService.getApi(any(), any(), any(), any(), any())).thenReturn(regrepdto)
 				.thenReturn(mhrepdto).thenReturn(offrepdto).thenReturn(offrepdto)
 				.thenThrow(apisResourceAccessException);
-		// UMC validation Failure;
+        // UMC validation Failure;
 		assertFalse(umcValidator.isValidUMC("2018782130000121112018103016"));
 	}
 
 	/**
 	 * Checks if is valid UMC failure for registration center ID test.
 	 *
-	 * @throws ApisResourceAccessException
-	 *             the apis resource access exception
-	 * @throws JsonParseException
-	 *             the json parse exception
-	 * @throws JsonMappingException
-	 *             the json mapping exception
-	 * @throws IOException
-	 *             Signals that an I/O exception has occurred.
-	 * @throws IOException
-	 *             Signals that an I/O exception has occurred.
+	 * @throws ApisResourceAccessException the apis resource access exception
+	 * @throws JsonParseException the json parse exception
+	 * @throws JsonMappingException the json mapping exception
+	 * @throws IOException Signals that an I/O exception has occurred.
+	 * @throws IOException Signals that an I/O exception has occurred.
 	 */
 	@Test
 	public void isValidUMCFailureForRegistrationCenterIDTest() throws ApisResourceAccessException, JsonParseException,
@@ -708,16 +606,11 @@
 	/**
 	 * Checks if is valid UMC center id validation rejected test.
 	 *
-	 * @throws ApisResourceAccessException
-	 *             the apis resource access exception
-	 * @throws JsonParseException
-	 *             the json parse exception
-	 * @throws JsonMappingException
-	 *             the json mapping exception
-	 * @throws IOException
-	 *             Signals that an I/O exception has occurred.
-	 * @throws IOException
-	 *             Signals that an I/O exception has occurred.
+	 * @throws ApisResourceAccessException the apis resource access exception
+	 * @throws JsonParseException the json parse exception
+	 * @throws JsonMappingException the json mapping exception
+	 * @throws IOException Signals that an I/O exception has occurred.
+	 * @throws IOException Signals that an I/O exception has occurred.
 	 */
 	@Test
 	public void isValidUMCCenterIdValidationRejectedTest() throws ApisResourceAccessException, JsonParseException,
@@ -782,16 +675,11 @@
 	/**
 	 * Validate device mapped with center failure test.
 	 *
-	 * @throws ApisResourceAccessException
-	 *             the apis resource access exception
-	 * @throws JsonParseException
-	 *             the json parse exception
-	 * @throws JsonMappingException
-	 *             the json mapping exception
-	 * @throws IOException
-	 *             Signals that an I/O exception has occurred.
-	 * @throws IOException
-	 *             Signals that an I/O exception has occurred.
+	 * @throws ApisResourceAccessException the apis resource access exception
+	 * @throws JsonParseException the json parse exception
+	 * @throws JsonMappingException the json mapping exception
+	 * @throws IOException Signals that an I/O exception has occurred.
+	 * @throws IOException Signals that an I/O exception has occurred.
 	 */
 	@Test
 	public void validateDeviceMappedWithCenterFailureTest() throws ApisResourceAccessException, JsonParseException,
@@ -863,16 +751,11 @@
 	/**
 	 * Validate device failure test.
 	 *
-	 * @throws ApisResourceAccessException
-	 *             the apis resource access exception
-	 * @throws JsonParseException
-	 *             the json parse exception
-	 * @throws JsonMappingException
-	 *             the json mapping exception
-	 * @throws IOException
-	 *             Signals that an I/O exception has occurred.
-	 * @throws IOException
-	 *             Signals that an I/O exception has occurred.
+	 * @throws ApisResourceAccessException the apis resource access exception
+	 * @throws JsonParseException the json parse exception
+	 * @throws JsonMappingException the json mapping exception
+	 * @throws IOException Signals that an I/O exception has occurred.
+	 * @throws IOException Signals that an I/O exception has occurred.
 	 */
 	@Test
 	public void validateDeviceFailureTest() throws ApisResourceAccessException, JsonParseException,
@@ -944,16 +827,11 @@
 	/**
 	 * Validate registration center failure test.
 	 *
-	 * @throws ApisResourceAccessException
-	 *             the apis resource access exception
-	 * @throws JsonParseException
-	 *             the json parse exception
-	 * @throws JsonMappingException
-	 *             the json mapping exception
-	 * @throws IOException
-	 *             Signals that an I/O exception has occurred.
-	 * @throws IOException
-	 *             Signals that an I/O exception has occurred.
+	 * @throws ApisResourceAccessException the apis resource access exception
+	 * @throws JsonParseException the json parse exception
+	 * @throws JsonMappingException the json mapping exception
+	 * @throws IOException Signals that an I/O exception has occurred.
+	 * @throws IOException Signals that an I/O exception has occurred.
 	 */
 	@Test
 	public void validateRegistrationCenterFailureTest() throws ApisResourceAccessException, JsonParseException,
@@ -1026,16 +904,11 @@
 	/**
 	 * Validate machine failure test.
 	 *
-	 * @throws ApisResourceAccessException
-	 *             the apis resource access exception
-	 * @throws JsonParseException
-	 *             the json parse exception
-	 * @throws JsonMappingException
-	 *             the json mapping exception
-	 * @throws IOException
-	 *             Signals that an I/O exception has occurred.
-	 * @throws IOException
-	 *             Signals that an I/O exception has occurred.
+	 * @throws ApisResourceAccessException the apis resource access exception
+	 * @throws JsonParseException the json parse exception
+	 * @throws JsonMappingException the json mapping exception
+	 * @throws IOException Signals that an I/O exception has occurred.
+	 * @throws IOException Signals that an I/O exception has occurred.
 	 */
 	@Test
 	public void validateMachineFailureTest() throws ApisResourceAccessException, JsonParseException,
@@ -1107,16 +980,11 @@
 	/**
 	 * Validate UM cmapping failure test.
 	 *
-	 * @throws ApisResourceAccessException
-	 *             the apis resource access exception
-	 * @throws JsonParseException
-	 *             the json parse exception
-	 * @throws JsonMappingException
-	 *             the json mapping exception
-	 * @throws IOException
-	 *             Signals that an I/O exception has occurred.
-	 * @throws IOException
-	 *             Signals that an I/O exception has occurred.
+	 * @throws ApisResourceAccessException the apis resource access exception
+	 * @throws JsonParseException the json parse exception
+	 * @throws JsonMappingException the json mapping exception
+	 * @throws IOException Signals that an I/O exception has occurred.
+	 * @throws IOException Signals that an I/O exception has occurred.
 	 */
 	@Test
 	public void validateUMCmappingFailureTest() throws ApisResourceAccessException, JsonParseException,
@@ -1185,4 +1053,4 @@
 		assertFalse(umcValidator.isValidUMC("2018782130000121112018103016"));
 	}
 
-}
+}