<<<<<<< HEAD
package io.mosip.registration.processor.packet.receiver.stage;

import java.io.File;
import java.io.IOException;
import java.util.ArrayList;
import java.util.List;

import org.apache.commons.io.FileUtils;
import org.springframework.beans.factory.annotation.Autowired;
import org.springframework.beans.factory.annotation.Value;
import org.springframework.cloud.context.config.annotation.RefreshScope;
import org.springframework.core.env.Environment;
import org.springframework.stereotype.Service;
import io.mosip.registration.processor.packet.receiver.builder.PacketReceiverResponseBuilder;
import io.mosip.kernel.core.exception.ExceptionUtils;
import io.mosip.kernel.core.fsadapter.spi.FileSystemAdapter;
import io.mosip.kernel.core.logger.spi.Logger;
import io.mosip.kernel.core.util.DateUtils;
import io.mosip.registration.processor.core.abstractverticle.MessageBusAddress;
import io.mosip.registration.processor.core.abstractverticle.MessageDTO;
import io.mosip.registration.processor.core.abstractverticle.MosipEventBus;
import io.mosip.registration.processor.core.abstractverticle.MosipVerticleAPIManager;
import io.mosip.registration.processor.core.constant.LoggerFileConstant;
import io.mosip.registration.processor.core.exception.util.PlatformErrorMessages;
import io.mosip.registration.processor.core.logger.RegProcessorLogger;
import io.mosip.registration.processor.packet.manager.exception.systemexception.UnexpectedException;
import io.mosip.registration.processor.packet.receiver.exception.handler.PacketReceiverExceptionHandler;
import io.mosip.registration.processor.packet.receiver.service.PacketReceiverService;
import io.mosip.registration.processor.status.code.RegistrationStatusCode;
import io.vertx.ext.web.FileUpload;
import io.vertx.ext.web.Router;
import io.vertx.ext.web.RoutingContext;

/**
 * The Class PacketReceiverStage.
 */

//@RefreshScope
@Service
public class PacketReceiverStage extends MosipVerticleAPIManager {

	/** The reg proc logger. */
	private static Logger regProcLogger = RegProcessorLogger.getLogger(PacketReceiverStage.class);
	
	/** vertx Cluster Manager Url. */
	@Value("${vertx.cluster.configuration}")
	private String clusterManagerUrl;

	/** server port number. */
	@Value("${server.port}")
	private String port;

	private static final String DATETIME_PATTERN = "mosip.registration.processor.datetime.pattern";
	private static final String APPLICATION_VERSION = "mosip.registration.processor.application.version";
	private static final String MODULE_ID = "mosip.registration.processor.packet.id";

	/** The Packet Receiver Service. */
	@Autowired
	public PacketReceiverService<File, MessageDTO> packetReceiverService;

	/** Exception handler. */
	@Autowired
	public PacketReceiverExceptionHandler globalExceptionHandler;
	
	/** The packet receiver response builder. */
	@Autowired
	PacketReceiverResponseBuilder packetReceiverResponseBuilder;
	/**
	 * The mosip event bus.
	 */
	private MosipEventBus mosipEventBus;

	@Autowired
	private FileSystemAdapter fileSystemAdapter;

	
	
	/**
	 * deploys this verticle.
	 */
	public void deployVerticle() {
		this.mosipEventBus = this.getEventBus(this, clusterManagerUrl);

	}

	/** The Constant APPLICATION_JSON. */
	private static final String APPLICATION_JSON = "application/json";

	List<String> listObj=new ArrayList<>();
	
	@Autowired
	private Environment env;
	
	@Override
	public void start() {
		Router router = this.postUrl(vertx);
		this.routes(router);
		this.createServer(router, Integer.parseInt(port));
	}

	/**
	 * contains all the routes in the stage.
	 *
	 * @param router the router
	 */
	private void routes(Router router) {
		
		router.post("/packetreceiver/registration-processor/registrationpackets/v1.0").handler(ctx -> {
			processURL(ctx);
		}).failureHandler(failureHandler -> {
			this.setResponse(failureHandler, globalExceptionHandler.handler(failureHandler.failure()),APPLICATION_JSON);
		});
		
		router.get("/packetreceiver/health").handler(ctx -> {
			this.setResponse(ctx, "Server is up and running");
		}).failureHandler(context->{
			this.setResponse(context, context.failure().getMessage());
		});
	}

	/**
	 * contains process logic for the context passed.
	 *
	 * @param ctx the ctx
	 */
	public void processURL(RoutingContext ctx) {
		FileUpload fileUpload = ctx.fileUploads().iterator().next();
		File file = null;
		try {
			listObj.add(env.getProperty(MODULE_ID));
			FileUtils.copyFile(new File(fileUpload.uploadedFileName()),
					new File(new File(fileUpload.uploadedFileName()).getParent() + "/" + fileUpload.fileName()));
			FileUtils.forceDelete(new File(fileUpload.uploadedFileName()));
			file = new File(new File(fileUpload.uploadedFileName()).getParent() + "/" + fileUpload.fileName());
			MessageDTO messageDTO = packetReceiverService.storePacket(file);
			listObj.add(DateUtils.getUTCCurrentDateTimeString(env.getProperty(DATETIME_PATTERN)));
			listObj.add(env.getProperty(APPLICATION_VERSION));
			if (messageDTO.getIsValid()) {
				this.setResponse(ctx,PacketReceiverResponseBuilder.buildPacketReceiverResponse(RegistrationStatusCode.PACKET_UPLOADED_TO_VIRUS_SCAN.toString(),listObj),APPLICATION_JSON);
				this.sendMessage(messageDTO);
			} else {
				this.setResponse(ctx,PacketReceiverResponseBuilder.buildPacketReceiverResponse(RegistrationStatusCode.DUPLICATE_PACKET_RECIEVED.toString(),listObj),APPLICATION_JSON);
			}
		} catch (IOException e) {
			regProcLogger.error(LoggerFileConstant.SESSIONID.toString(), LoggerFileConstant.REGISTRATIONID.toString(),
					"", e.getMessage() + ExceptionUtils.getStackTrace(e));
			throw new UnexpectedException(e.getMessage());
		} finally {
			if (file.exists())
				deleteFile(file);
		}
	}

	/**
	 * deletes a file.
	 *
	 * @param file the file
	 */
	private void deleteFile(File file) {
		try {
			FileUtils.forceDelete(file);
		} catch (IOException e) {
			throw new UnexpectedException(e.getMessage());
		}
	}

	/**
	 * sends messageDTO to camel bridge.
	 *
	 * @param messageDTO the message DTO
	 */
	public void sendMessage(MessageDTO messageDTO) {
		this.send(this.mosipEventBus, MessageBusAddress.PACKET_RECEIVER_OUT, messageDTO);
	}

	/*
	 * (non-Javadoc)
	 * 
	 * @see
	 * io.mosip.registration.processor.core.spi.eventbus.EventBusManager#process(
	 * java.lang.Object)
	 */
	@Override
	public MessageDTO process(MessageDTO object) {
		return null;
	}
}
=======
package io.mosip.registration.processor.packet.receiver.stage;

import java.io.File;
import java.io.IOException;
import java.util.ArrayList;
import java.util.List;

import org.apache.commons.io.FileUtils;
import org.springframework.beans.factory.annotation.Autowired;
import org.springframework.beans.factory.annotation.Value;
import org.springframework.cloud.context.config.annotation.RefreshScope;
import org.springframework.core.env.Environment;
import org.springframework.stereotype.Service;
import io.mosip.registration.processor.packet.receiver.builder.PacketReceiverResponseBuilder;
import io.mosip.kernel.core.exception.ExceptionUtils;
import io.mosip.kernel.core.fsadapter.spi.FileSystemAdapter;
import io.mosip.kernel.core.logger.spi.Logger;
import io.mosip.kernel.core.util.DateUtils;
import io.mosip.registration.processor.core.abstractverticle.MessageBusAddress;
import io.mosip.registration.processor.core.abstractverticle.MessageDTO;
import io.mosip.registration.processor.core.abstractverticle.MosipEventBus;
import io.mosip.registration.processor.core.abstractverticle.MosipVerticleAPIManager;
import io.mosip.registration.processor.core.constant.LoggerFileConstant;
import io.mosip.registration.processor.core.exception.util.PlatformErrorMessages;
import io.mosip.registration.processor.core.logger.RegProcessorLogger;
import io.mosip.registration.processor.packet.manager.exception.systemexception.UnexpectedException;
import io.mosip.registration.processor.packet.receiver.exception.handler.PacketReceiverExceptionHandler;
import io.mosip.registration.processor.packet.receiver.service.PacketReceiverService;
import io.mosip.registration.processor.status.code.RegistrationStatusCode;
import io.vertx.ext.web.FileUpload;
import io.vertx.ext.web.Router;
import io.vertx.ext.web.RoutingContext;

/**
 * The Class PacketReceiverStage.
 */

//@RefreshScope
@Service
public class PacketReceiverStage extends MosipVerticleAPIManager {

	/** The reg proc logger. */
	private static Logger regProcLogger = RegProcessorLogger.getLogger(PacketReceiverStage.class);
	
	/** vertx Cluster Manager Url. */
	@Value("${vertx.cluster.configuration}")
	private String clusterManagerUrl;

	/** server port number. */
	@Value("${server.port}")
	private String port;

	private static final String DATETIME_PATTERN = "mosip.registration.processor.datetime.pattern";
	private static final String APPLICATION_VERSION = "mosip.registration.processor.application.version";
	private static final String MODULE_ID = "mosip.registration.processor.packet.id";

	/** The Packet Receiver Service. */
	@Autowired
	public PacketReceiverService<File, MessageDTO> packetReceiverService;

	/** Exception handler. */
	@Autowired
	public PacketReceiverExceptionHandler globalExceptionHandler;
	
	/** The packet receiver response builder. */
	@Autowired
	PacketReceiverResponseBuilder packetReceiverResponseBuilder;
	/**
	 * The mosip event bus.
	 */
	private MosipEventBus mosipEventBus;

	@Autowired
	private FileSystemAdapter fileSystemAdapter;

	
	
	/**
	 * deploys this verticle.
	 */
	public void deployVerticle() {
		this.mosipEventBus = this.getEventBus(this, clusterManagerUrl, 50);

	}

	/** The Constant APPLICATION_JSON. */
	private static final String APPLICATION_JSON = "application/json";

	List<String> listObj=new ArrayList<>();
	
	@Autowired
	private Environment env;
	
	@Override
	public void start() {
		Router router = this.postUrl(vertx);
		this.routes(router);
		this.createServer(router, Integer.parseInt(port));
	}

	/**
	 * contains all the routes in the stage.
	 *
	 * @param router the router
	 */
	private void routes(Router router) {
		
		router.post("/packetreceiver/registration-processor/registrationpackets/v1.0").blockingHandler(ctx -> {
			processURL(ctx);
		}, false).failureHandler(failureHandler -> {
			this.setResponse(failureHandler, globalExceptionHandler.handler(failureHandler.failure()),APPLICATION_JSON);
		});
		
		router.get("/packetreceiver/health").handler(ctx -> {
			this.setResponse(ctx, "Server is up and running");
		}).failureHandler(context->{
			this.setResponse(context, context.failure().getMessage());
		});
	}

	/**
	 * contains process logic for the context passed.
	 *
	 * @param ctx the ctx
	 */
	public void processURL(RoutingContext ctx) {
		FileUpload fileUpload = ctx.fileUploads().iterator().next();
		File file = null;
		try {
			listObj.add(env.getProperty(MODULE_ID));
			FileUtils.copyFile(new File(fileUpload.uploadedFileName()),
					new File(new File(fileUpload.uploadedFileName()).getParent() + "/" + fileUpload.fileName()));
			FileUtils.forceDelete(new File(fileUpload.uploadedFileName()));
			file = new File(new File(fileUpload.uploadedFileName()).getParent() + "/" + fileUpload.fileName());
			MessageDTO messageDTO = packetReceiverService.storePacket(file);
			listObj.add(DateUtils.getUTCCurrentDateTimeString(env.getProperty(DATETIME_PATTERN)));
			listObj.add(env.getProperty(APPLICATION_VERSION));
			if (messageDTO.getIsValid()) {
				this.setResponse(ctx,PacketReceiverResponseBuilder.buildPacketReceiverResponse(RegistrationStatusCode.PACKET_UPLOADED_TO_VIRUS_SCAN.toString(),listObj),APPLICATION_JSON);
				this.sendMessage(messageDTO);
			} else {
				this.setResponse(ctx,PacketReceiverResponseBuilder.buildPacketReceiverResponse(RegistrationStatusCode.DUPLICATE_PACKET_RECIEVED.toString(),listObj),APPLICATION_JSON);
			}
		} catch (IOException e) {
			regProcLogger.error(LoggerFileConstant.SESSIONID.toString(), LoggerFileConstant.REGISTRATIONID.toString(),
					"", e.getMessage() + ExceptionUtils.getStackTrace(e));
			throw new UnexpectedException(e.getMessage());
		} finally {
			if (file.exists())
				deleteFile(file);
		}
	}

	/**
	 * deletes a file.
	 *
	 * @param file the file
	 */
	private void deleteFile(File file) {
		try {
			FileUtils.forceDelete(file);
		} catch (IOException e) {
			throw new UnexpectedException(e.getMessage());
		}
	}

	/**
	 * sends messageDTO to camel bridge.
	 *
	 * @param messageDTO the message DTO
	 */
	public void sendMessage(MessageDTO messageDTO) {
		this.send(this.mosipEventBus, MessageBusAddress.PACKET_RECEIVER_OUT, messageDTO);
	}

	/*
	 * (non-Javadoc)
	 * 
	 * @see
	 * io.mosip.registration.processor.core.spi.eventbus.EventBusManager#process(
	 * java.lang.Object)
	 */
	@Override
	public MessageDTO process(MessageDTO object) {
		return null;
	}
}
>>>>>>> 7ca1b1f5
<|MERGE_RESOLUTION|>--- conflicted
+++ resolved
@@ -1,192 +1,3 @@
-<<<<<<< HEAD
-package io.mosip.registration.processor.packet.receiver.stage;
-
-import java.io.File;
-import java.io.IOException;
-import java.util.ArrayList;
-import java.util.List;
-
-import org.apache.commons.io.FileUtils;
-import org.springframework.beans.factory.annotation.Autowired;
-import org.springframework.beans.factory.annotation.Value;
-import org.springframework.cloud.context.config.annotation.RefreshScope;
-import org.springframework.core.env.Environment;
-import org.springframework.stereotype.Service;
-import io.mosip.registration.processor.packet.receiver.builder.PacketReceiverResponseBuilder;
-import io.mosip.kernel.core.exception.ExceptionUtils;
-import io.mosip.kernel.core.fsadapter.spi.FileSystemAdapter;
-import io.mosip.kernel.core.logger.spi.Logger;
-import io.mosip.kernel.core.util.DateUtils;
-import io.mosip.registration.processor.core.abstractverticle.MessageBusAddress;
-import io.mosip.registration.processor.core.abstractverticle.MessageDTO;
-import io.mosip.registration.processor.core.abstractverticle.MosipEventBus;
-import io.mosip.registration.processor.core.abstractverticle.MosipVerticleAPIManager;
-import io.mosip.registration.processor.core.constant.LoggerFileConstant;
-import io.mosip.registration.processor.core.exception.util.PlatformErrorMessages;
-import io.mosip.registration.processor.core.logger.RegProcessorLogger;
-import io.mosip.registration.processor.packet.manager.exception.systemexception.UnexpectedException;
-import io.mosip.registration.processor.packet.receiver.exception.handler.PacketReceiverExceptionHandler;
-import io.mosip.registration.processor.packet.receiver.service.PacketReceiverService;
-import io.mosip.registration.processor.status.code.RegistrationStatusCode;
-import io.vertx.ext.web.FileUpload;
-import io.vertx.ext.web.Router;
-import io.vertx.ext.web.RoutingContext;
-
-/**
- * The Class PacketReceiverStage.
- */
-
-//@RefreshScope
-@Service
-public class PacketReceiverStage extends MosipVerticleAPIManager {
-
-	/** The reg proc logger. */
-	private static Logger regProcLogger = RegProcessorLogger.getLogger(PacketReceiverStage.class);
-	
-	/** vertx Cluster Manager Url. */
-	@Value("${vertx.cluster.configuration}")
-	private String clusterManagerUrl;
-
-	/** server port number. */
-	@Value("${server.port}")
-	private String port;
-
-	private static final String DATETIME_PATTERN = "mosip.registration.processor.datetime.pattern";
-	private static final String APPLICATION_VERSION = "mosip.registration.processor.application.version";
-	private static final String MODULE_ID = "mosip.registration.processor.packet.id";
-
-	/** The Packet Receiver Service. */
-	@Autowired
-	public PacketReceiverService<File, MessageDTO> packetReceiverService;
-
-	/** Exception handler. */
-	@Autowired
-	public PacketReceiverExceptionHandler globalExceptionHandler;
-	
-	/** The packet receiver response builder. */
-	@Autowired
-	PacketReceiverResponseBuilder packetReceiverResponseBuilder;
-	/**
-	 * The mosip event bus.
-	 */
-	private MosipEventBus mosipEventBus;
-
-	@Autowired
-	private FileSystemAdapter fileSystemAdapter;
-
-	
-	
-	/**
-	 * deploys this verticle.
-	 */
-	public void deployVerticle() {
-		this.mosipEventBus = this.getEventBus(this, clusterManagerUrl);
-
-	}
-
-	/** The Constant APPLICATION_JSON. */
-	private static final String APPLICATION_JSON = "application/json";
-
-	List<String> listObj=new ArrayList<>();
-	
-	@Autowired
-	private Environment env;
-	
-	@Override
-	public void start() {
-		Router router = this.postUrl(vertx);
-		this.routes(router);
-		this.createServer(router, Integer.parseInt(port));
-	}
-
-	/**
-	 * contains all the routes in the stage.
-	 *
-	 * @param router the router
-	 */
-	private void routes(Router router) {
-		
-		router.post("/packetreceiver/registration-processor/registrationpackets/v1.0").handler(ctx -> {
-			processURL(ctx);
-		}).failureHandler(failureHandler -> {
-			this.setResponse(failureHandler, globalExceptionHandler.handler(failureHandler.failure()),APPLICATION_JSON);
-		});
-		
-		router.get("/packetreceiver/health").handler(ctx -> {
-			this.setResponse(ctx, "Server is up and running");
-		}).failureHandler(context->{
-			this.setResponse(context, context.failure().getMessage());
-		});
-	}
-
-	/**
-	 * contains process logic for the context passed.
-	 *
-	 * @param ctx the ctx
-	 */
-	public void processURL(RoutingContext ctx) {
-		FileUpload fileUpload = ctx.fileUploads().iterator().next();
-		File file = null;
-		try {
-			listObj.add(env.getProperty(MODULE_ID));
-			FileUtils.copyFile(new File(fileUpload.uploadedFileName()),
-					new File(new File(fileUpload.uploadedFileName()).getParent() + "/" + fileUpload.fileName()));
-			FileUtils.forceDelete(new File(fileUpload.uploadedFileName()));
-			file = new File(new File(fileUpload.uploadedFileName()).getParent() + "/" + fileUpload.fileName());
-			MessageDTO messageDTO = packetReceiverService.storePacket(file);
-			listObj.add(DateUtils.getUTCCurrentDateTimeString(env.getProperty(DATETIME_PATTERN)));
-			listObj.add(env.getProperty(APPLICATION_VERSION));
-			if (messageDTO.getIsValid()) {
-				this.setResponse(ctx,PacketReceiverResponseBuilder.buildPacketReceiverResponse(RegistrationStatusCode.PACKET_UPLOADED_TO_VIRUS_SCAN.toString(),listObj),APPLICATION_JSON);
-				this.sendMessage(messageDTO);
-			} else {
-				this.setResponse(ctx,PacketReceiverResponseBuilder.buildPacketReceiverResponse(RegistrationStatusCode.DUPLICATE_PACKET_RECIEVED.toString(),listObj),APPLICATION_JSON);
-			}
-		} catch (IOException e) {
-			regProcLogger.error(LoggerFileConstant.SESSIONID.toString(), LoggerFileConstant.REGISTRATIONID.toString(),
-					"", e.getMessage() + ExceptionUtils.getStackTrace(e));
-			throw new UnexpectedException(e.getMessage());
-		} finally {
-			if (file.exists())
-				deleteFile(file);
-		}
-	}
-
-	/**
-	 * deletes a file.
-	 *
-	 * @param file the file
-	 */
-	private void deleteFile(File file) {
-		try {
-			FileUtils.forceDelete(file);
-		} catch (IOException e) {
-			throw new UnexpectedException(e.getMessage());
-		}
-	}
-
-	/**
-	 * sends messageDTO to camel bridge.
-	 *
-	 * @param messageDTO the message DTO
-	 */
-	public void sendMessage(MessageDTO messageDTO) {
-		this.send(this.mosipEventBus, MessageBusAddress.PACKET_RECEIVER_OUT, messageDTO);
-	}
-
-	/*
-	 * (non-Javadoc)
-	 * 
-	 * @see
-	 * io.mosip.registration.processor.core.spi.eventbus.EventBusManager#process(
-	 * java.lang.Object)
-	 */
-	@Override
-	public MessageDTO process(MessageDTO object) {
-		return null;
-	}
-}
-=======
 package io.mosip.registration.processor.packet.receiver.stage;
 
 import java.io.File;
@@ -373,5 +184,4 @@
 	public MessageDTO process(MessageDTO object) {
 		return null;
 	}
-}
->>>>>>> 7ca1b1f5
+}