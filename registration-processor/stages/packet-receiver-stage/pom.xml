--- conflicted
+++ resolved
@@ -1,271 +1,134 @@
-<<<<<<< HEAD
-<?xml version="1.0"?>
-<project
-	xsi:schemaLocation="http://maven.apache.org/POM/4.0.0 http://maven.apache.org/xsd/maven-4.0.0.xsd"
-	xmlns="http://maven.apache.org/POM/4.0.0" xmlns:xsi="http://www.w3.org/2001/XMLSchema-instance">
-	<modelVersion>4.0.0</modelVersion>
-	<parent>
-		<groupId>io.mosip.registrationprocessor</groupId>
-		<artifactId>stages</artifactId>
-		<version>0.8.3</version>
-	</parent>
-
-	<artifactId>packet-receiver-stage</artifactId>
-	<name>packet-receiver-stage</name>
-
-	<properties>
-		<project.build.sourceEncoding>UTF-8</project.build.sourceEncoding>
-	</properties>
-
-	<dependencies>
-		<dependency>
-			<groupId>org.springframework.cloud</groupId>
-			<artifactId>spring-cloud-starter-config</artifactId>
-			<version>${spring-cloud-config.version}</version>
-		</dependency>
-		<dependency>
-			<groupId>junit</groupId>
-			<artifactId>junit</artifactId>
-			<scope>test</scope>
-		</dependency>
-		<dependency>
-			<groupId>io.vertx</groupId>
-			<artifactId>vertx-unit</artifactId>
-			<version>${vertx.version}</version>
-			<scope>test</scope>
-		</dependency>
-		<!-- https://mvnrepository.com/artifact/io.vertx/vertx-web-client -->
-<dependency>
-    <groupId>io.vertx</groupId>
-    <artifactId>vertx-web-client</artifactId>
-    <version>3.6.2</version>
-</dependency>
-		<!-- https://mvnrepository.com/artifact/org.apache.httpcomponents/httpmime -->
-<dependency>
-    <groupId>org.apache.httpcomponents</groupId>
-    <artifactId>httpmime</artifactId>
-    <version>4.3.1</version>
-</dependency>
-		
-		<dependency>
-			<groupId>org.springframework</groupId>
-			<artifactId>spring-context</artifactId>
-			<version>5.0.6.RELEASE</version>
-		</dependency>
-		<!-- <dependency> <groupId>org.springframework.boot</groupId> <artifactId>spring-boot-starter-web</artifactId> 
-			</dependency> <dependency> <groupId>org.springframework.boot</groupId> <artifactId>spring-boot-starter-test</artifactId> 
-			</dependency> <dependency> <groupId>org.springframework.boot</groupId> <artifactId>spring-boot-starter-data-jpa</artifactId> 
-			</dependency> -->
-		<dependency>
-			<groupId>io.springfox</groupId>
-			<artifactId>springfox-swagger-ui</artifactId>
-			<version>${swagger.version}</version>
-		</dependency>
-		<dependency>
-			<groupId>io.springfox</groupId>
-			<artifactId>springfox-swagger2</artifactId>
-			<version>${swagger.version}</version>
-		</dependency>
-		<dependency>
-			<groupId>org.postgresql</groupId>
-			<artifactId>postgresql</artifactId>
-		</dependency>
-		<dependency>
-			<groupId>io.mosip.registrationprocessor</groupId>
-			<artifactId>registration-status-service-impl</artifactId>
-			<version>${registration.status.service.version}</version>
-		</dependency>
-		<dependency>
-			<groupId>io.mosip.registrationprocessor</groupId>
-			<artifactId>registration-processor-core</artifactId>
-			<version>${registration.processor.core.version}</version>
-		</dependency>
-		<dependency>
-			<groupId>io.mosip.registrationprocessor</groupId>
-			<artifactId>packet-manager</artifactId>
-			<version>${packet.manager.version}</version>
-		</dependency>
-		<dependency>
-			<groupId>io.mosip.registrationprocessor</groupId>
-			<artifactId>registration-processor-rest-client</artifactId>
-			<version>${registration.processor.rest.client.version}</version>
-		</dependency>
-
-		<dependency>
-			<groupId>org.testng</groupId>
-			<artifactId>testng</artifactId>
-			<version>6.8.13</version>
-		</dependency>
-		<dependency>
-			<groupId>javax.inject</groupId>
-			<artifactId>javax.inject</artifactId>
-			<version>1</version>
-		</dependency>
-	</dependencies>
-	<dependencyManagement>
-		<dependencies>
-			<dependency>
-				<groupId>com.h2database</groupId>
-				<artifactId>h2</artifactId>
-				<version>${h2.version}</version>
-			</dependency>
-		</dependencies>
-	</dependencyManagement>
-
-	<build>
-		<plugins>
-			<plugin>
-				<groupId>org.springframework.boot</groupId>
-				<artifactId>spring-boot-maven-plugin</artifactId>
-				<version>${spring.boot.version}</version>
-				<configuration>
-					<executable>true</executable>
-				</configuration>
-				<executions>
-					<execution>
-						<goals>
-							<goal>build-info</goal>
-							<goal>repackage</goal>
-						</goals>
-					</execution>
-				</executions>
-			</plugin>
-		</plugins>
-	</build>
-</project>
-=======
-<?xml version="1.0"?>
-<project
-	xsi:schemaLocation="http://maven.apache.org/POM/4.0.0 http://maven.apache.org/xsd/maven-4.0.0.xsd"
-	xmlns="http://maven.apache.org/POM/4.0.0" xmlns:xsi="http://www.w3.org/2001/XMLSchema-instance">
-	<modelVersion>4.0.0</modelVersion>
-	<parent>
-		<groupId>io.mosip.registrationprocessor</groupId>
-		<artifactId>stages</artifactId>
-		<version>0.8.8</version>
-	</parent>
-
-	<artifactId>packet-receiver-stage</artifactId>
-	<name>packet-receiver-stage</name>
-
-	<properties>
-		<project.build.sourceEncoding>UTF-8</project.build.sourceEncoding>
-	</properties>
-
-	<dependencies>
-		<dependency>
-			<groupId>org.springframework.cloud</groupId>
-			<artifactId>spring-cloud-starter-config</artifactId>
-			<version>${spring-cloud-config.version}</version>
-		</dependency>
-		<dependency>
-			<groupId>junit</groupId>
-			<artifactId>junit</artifactId>
-			<scope>test</scope>
-		</dependency>
-		<dependency>
-			<groupId>io.vertx</groupId>
-			<artifactId>vertx-unit</artifactId>
-			<version>${vertx.version}</version>
-			<scope>test</scope>
-		</dependency>
-		<!-- https://mvnrepository.com/artifact/io.vertx/vertx-web-client -->
-<dependency>
-    <groupId>io.vertx</groupId>
-    <artifactId>vertx-web-client</artifactId>
-    <version>3.6.2</version>
-</dependency>
-		<!-- https://mvnrepository.com/artifact/org.apache.httpcomponents/httpmime -->
-<dependency>
-    <groupId>org.apache.httpcomponents</groupId>
-    <artifactId>httpmime</artifactId>
-    <version>4.3.1</version>
-</dependency>
-		
-		<dependency>
-			<groupId>org.springframework</groupId>
-			<artifactId>spring-context</artifactId>
-			<version>5.0.6.RELEASE</version>
-		</dependency>
-		<!-- <dependency> <groupId>org.springframework.boot</groupId> <artifactId>spring-boot-starter-web</artifactId> 
-			</dependency> <dependency> <groupId>org.springframework.boot</groupId> <artifactId>spring-boot-starter-test</artifactId> 
-			</dependency> <dependency> <groupId>org.springframework.boot</groupId> <artifactId>spring-boot-starter-data-jpa</artifactId> 
-			</dependency> -->
-		<dependency>
-			<groupId>io.springfox</groupId>
-			<artifactId>springfox-swagger-ui</artifactId>
-			<version>${swagger.version}</version>
-		</dependency>
-		<dependency>
-			<groupId>io.springfox</groupId>
-			<artifactId>springfox-swagger2</artifactId>
-			<version>${swagger.version}</version>
-		</dependency>
-		<dependency>
-			<groupId>org.postgresql</groupId>
-			<artifactId>postgresql</artifactId>
-		</dependency>
-		<dependency>
-			<groupId>io.mosip.registrationprocessor</groupId>
-			<artifactId>registration-status-service-impl</artifactId>
-			<version>${registration.status.service.version}</version>
-		</dependency>
-		<dependency>
-			<groupId>io.mosip.registrationprocessor</groupId>
-			<artifactId>registration-processor-core</artifactId>
-			<version>${registration.processor.core.version}</version>
-		</dependency>
-		<dependency>
-			<groupId>io.mosip.registrationprocessor</groupId>
-			<artifactId>packet-manager</artifactId>
-			<version>${packet.manager.version}</version>
-		</dependency>
-		<dependency>
-			<groupId>io.mosip.registrationprocessor</groupId>
-			<artifactId>registration-processor-rest-client</artifactId>
-			<version>${registration.processor.rest.client.version}</version>
-		</dependency>
-
-		<dependency>
-			<groupId>org.testng</groupId>
-			<artifactId>testng</artifactId>
-			<version>6.8.13</version>
-		</dependency>
-		<dependency>
-			<groupId>javax.inject</groupId>
-			<artifactId>javax.inject</artifactId>
-			<version>1</version>
-		</dependency>
-	</dependencies>
-	<dependencyManagement>
-		<dependencies>
-			<dependency>
-				<groupId>com.h2database</groupId>
-				<artifactId>h2</artifactId>
-				<version>${h2.version}</version>
-			</dependency>
-		</dependencies>
-	</dependencyManagement>
-
-	<build>
-		<plugins>
-			<plugin>
-				<groupId>org.springframework.boot</groupId>
-				<artifactId>spring-boot-maven-plugin</artifactId>
-				<version>${spring.boot.version}</version>
-				<configuration>
-					<executable>true</executable>
-				</configuration>
-				<executions>
-					<execution>
-						<goals>
-							<goal>build-info</goal>
-							<goal>repackage</goal>
-						</goals>
-					</execution>
-				</executions>
-			</plugin>
-		</plugins>
-	</build>
-</project>
->>>>>>> 269ba774
+<?xml version="1.0"?>
+<project
+	xsi:schemaLocation="http://maven.apache.org/POM/4.0.0 http://maven.apache.org/xsd/maven-4.0.0.xsd"
+	xmlns="http://maven.apache.org/POM/4.0.0" xmlns:xsi="http://www.w3.org/2001/XMLSchema-instance">
+	<modelVersion>4.0.0</modelVersion>
+	<parent>
+		<groupId>io.mosip.registrationprocessor</groupId>
+		<artifactId>stages</artifactId>
+		<version>0.8.8</version>
+	</parent>
+
+	<artifactId>packet-receiver-stage</artifactId>
+	<name>packet-receiver-stage</name>
+
+	<properties>
+		<project.build.sourceEncoding>UTF-8</project.build.sourceEncoding>
+	</properties>
+
+	<dependencies>
+		<dependency>
+			<groupId>org.springframework.cloud</groupId>
+			<artifactId>spring-cloud-starter-config</artifactId>
+			<version>${spring-cloud-config.version}</version>
+		</dependency>
+		<dependency>
+			<groupId>junit</groupId>
+			<artifactId>junit</artifactId>
+			<scope>test</scope>
+		</dependency>
+		<dependency>
+			<groupId>io.vertx</groupId>
+			<artifactId>vertx-unit</artifactId>
+			<version>${vertx.version}</version>
+			<scope>test</scope>
+		</dependency>
+		<!-- https://mvnrepository.com/artifact/io.vertx/vertx-web-client -->
+<dependency>
+    <groupId>io.vertx</groupId>
+    <artifactId>vertx-web-client</artifactId>
+    <version>3.6.2</version>
+</dependency>
+		<!-- https://mvnrepository.com/artifact/org.apache.httpcomponents/httpmime -->
+<dependency>
+    <groupId>org.apache.httpcomponents</groupId>
+    <artifactId>httpmime</artifactId>
+    <version>4.3.1</version>
+</dependency>
+		
+		<dependency>
+			<groupId>org.springframework</groupId>
+			<artifactId>spring-context</artifactId>
+			<version>5.0.6.RELEASE</version>
+		</dependency>
+		<!-- <dependency> <groupId>org.springframework.boot</groupId> <artifactId>spring-boot-starter-web</artifactId> 
+			</dependency> <dependency> <groupId>org.springframework.boot</groupId> <artifactId>spring-boot-starter-test</artifactId> 
+			</dependency> <dependency> <groupId>org.springframework.boot</groupId> <artifactId>spring-boot-starter-data-jpa</artifactId> 
+			</dependency> -->
+		<dependency>
+			<groupId>io.springfox</groupId>
+			<artifactId>springfox-swagger-ui</artifactId>
+			<version>${swagger.version}</version>
+		</dependency>
+		<dependency>
+			<groupId>io.springfox</groupId>
+			<artifactId>springfox-swagger2</artifactId>
+			<version>${swagger.version}</version>
+		</dependency>
+		<dependency>
+			<groupId>org.postgresql</groupId>
+			<artifactId>postgresql</artifactId>
+		</dependency>
+		<dependency>
+			<groupId>io.mosip.registrationprocessor</groupId>
+			<artifactId>registration-status-service-impl</artifactId>
+			<version>${registration.status.service.version}</version>
+		</dependency>
+		<dependency>
+			<groupId>io.mosip.registrationprocessor</groupId>
+			<artifactId>registration-processor-core</artifactId>
+			<version>${registration.processor.core.version}</version>
+		</dependency>
+		<dependency>
+			<groupId>io.mosip.registrationprocessor</groupId>
+			<artifactId>packet-manager</artifactId>
+			<version>${packet.manager.version}</version>
+		</dependency>
+		<dependency>
+			<groupId>io.mosip.registrationprocessor</groupId>
+			<artifactId>registration-processor-rest-client</artifactId>
+			<version>${registration.processor.rest.client.version}</version>
+		</dependency>
+
+		<dependency>
+			<groupId>org.testng</groupId>
+			<artifactId>testng</artifactId>
+			<version>6.8.13</version>
+		</dependency>
+		<dependency>
+			<groupId>javax.inject</groupId>
+			<artifactId>javax.inject</artifactId>
+			<version>1</version>
+		</dependency>
+	</dependencies>
+	<dependencyManagement>
+		<dependencies>
+			<dependency>
+				<groupId>com.h2database</groupId>
+				<artifactId>h2</artifactId>
+				<version>${h2.version}</version>
+			</dependency>
+		</dependencies>
+	</dependencyManagement>
+
+	<build>
+		<plugins>
+			<plugin>
+				<groupId>org.springframework.boot</groupId>
+				<artifactId>spring-boot-maven-plugin</artifactId>
+				<version>${spring.boot.version}</version>
+				<configuration>
+					<executable>true</executable>
+				</configuration>
+				<executions>
+					<execution>
+						<goals>
+							<goal>build-info</goal>
+							<goal>repackage</goal>
+						</goals>
+					</execution>
+				</executions>
+			</plugin>
+		</plugins>
+	</build>
+</project>