<<<<<<< HEAD
/**
 * 
 */
package io.mosip.registration.processor.stages.packet.validator;

import java.io.IOException;
import java.io.InputStream;
import java.util.ArrayList;
import java.util.Date;
import java.util.List;

import org.apache.commons.io.IOUtils;
import org.apache.commons.lang3.exception.ExceptionUtils;
import org.springframework.beans.factory.annotation.Autowired;
import org.springframework.beans.factory.annotation.Value;
import org.springframework.cloud.context.config.annotation.RefreshScope;
import org.springframework.dao.DataAccessException;
import org.springframework.stereotype.Service;
import org.springframework.web.client.HttpClientErrorException;
import org.springframework.web.client.HttpServerErrorException;

import io.mosip.kernel.core.logger.spi.Logger;
import io.mosip.registration.processor.core.abstractverticle.MessageBusAddress;
import io.mosip.registration.processor.core.abstractverticle.MessageDTO;
import io.mosip.registration.processor.core.abstractverticle.MosipEventBus;
import io.mosip.registration.processor.core.abstractverticle.MosipVerticleManager;
import io.mosip.registration.processor.core.code.ApiName;
import io.mosip.registration.processor.core.code.EventId;
import io.mosip.registration.processor.core.code.EventName;
import io.mosip.registration.processor.core.code.EventType;
import io.mosip.registration.processor.core.constant.JsonConstant;
import io.mosip.registration.processor.core.constant.LoggerFileConstant;
import io.mosip.registration.processor.core.exception.ApisResourceAccessException;
import io.mosip.registration.processor.core.exception.util.PlatformErrorMessages;
import io.mosip.registration.processor.core.logger.RegProcessorLogger;
import io.mosip.registration.processor.core.packet.dto.Document;
import io.mosip.registration.processor.core.packet.dto.Identity;
import io.mosip.registration.processor.core.packet.dto.PacketMetaInfo;
import io.mosip.registration.processor.core.packet.dto.packetvalidator.MainRequestDTO;
import io.mosip.registration.processor.core.packet.dto.packetvalidator.MainResponseDTO;
import io.mosip.registration.processor.core.packet.dto.packetvalidator.ReverseDataSyncRequestDTO;
import io.mosip.registration.processor.core.packet.dto.packetvalidator.ReverseDatasyncReponseDTO;
import io.mosip.registration.processor.core.queue.factory.MosipQueue;
import io.mosip.registration.processor.core.spi.filesystem.adapter.FileSystemAdapter;
import io.mosip.registration.processor.core.spi.packetmanager.PacketInfoManager;
import io.mosip.registration.processor.core.spi.queue.MosipQueueManager;
import io.mosip.registration.processor.core.spi.restclient.RegistrationProcessorRestClientService;
import io.mosip.registration.processor.core.util.IdentityIteratorUtil;
import io.mosip.registration.processor.core.util.JsonUtil;
import io.mosip.registration.processor.filesystem.ceph.adapter.impl.utils.PacketFiles;
import io.mosip.registration.processor.packet.storage.dto.ApplicantInfoDto;
import io.mosip.registration.processor.rest.client.audit.builder.AuditLogRequestBuilder;
import io.mosip.registration.processor.stages.utils.ApplicantDocumentValidation;
import io.mosip.registration.processor.stages.utils.CheckSumValidation;
import io.mosip.registration.processor.stages.utils.DocumentUtility;
import io.mosip.registration.processor.stages.utils.FilesValidation;
import io.mosip.registration.processor.stages.utils.StatusMessage;
import io.mosip.registration.processor.status.code.RegistrationStatusCode;
import io.mosip.registration.processor.status.dto.InternalRegistrationStatusDto;
import io.mosip.registration.processor.status.dto.RegistrationStatusDto;
import io.mosip.registration.processor.status.exception.TablenotAccessibleException;
import io.mosip.registration.processor.status.service.RegistrationStatusService;

/**
 * The Class PacketValidatorStage.
 *
 * @author M1022006
 * @author Girish Yarru
 */

@RefreshScope
@Service
public class PacketValidatorStage extends MosipVerticleManager {

	/** The Constant FILE_SEPARATOR. */
	public static final String FILE_SEPARATOR = "\\";

	/** The reg proc logger. */
	private static Logger regProcLogger = RegProcessorLogger.getLogger(PacketValidatorStage.class);

	/** The adapter. */
	@Autowired
	private FileSystemAdapter<InputStream, Boolean> adapter;

	/** The Constant USER. */
	private static final String USER = "MOSIP_SYSTEM";

	/** The Constant APPLICANT_TYPE. */
	public static final String APPLICANT_TYPE = "applicantType";

	/** The registration status service. */
	@Autowired
	RegistrationStatusService<String, InternalRegistrationStatusDto, RegistrationStatusDto> registrationStatusService;

	/** The packet info manager. */
	@Autowired
	private PacketInfoManager<Identity, ApplicantInfoDto> packetInfoManager;

	/** The core audit request builder. */
	@Autowired
	AuditLogRequestBuilder auditLogRequestBuilder;

	@Autowired
	DocumentUtility documentUtility;

	@Autowired
	private RegistrationProcessorRestClientService<Object> restClientService;

	@Value("${vertx.ignite.configuration}")
	private String clusterManagerUrl;

	/** The mosip event bus. */
	MosipEventBus mosipEventBus = null;

	/** The registration id. */
	private String registrationId = "";

	/** The description. */
	private String description;

	/** The is transaction successful. */
	private boolean isTransactionSuccessful;

	/** The secs. */
	private long secs = 30;

	private static final String PRE_REG_ID = "mosip.pre-registration.datasync";
	private static final String VERSION = "1.0";
	private static final String CREATED_BY = "MOSIP_SYSTEM";

	/**
	 * Deploy verticle.
	 */
	public void deployVerticle() {
		mosipEventBus = this.getEventBus(this.getClass(), clusterManagerUrl);
		mosipEventBus.getEventbus().setPeriodic(secs * 1000, msg -> process(new MessageDTO()));
	}

	/**
	 * Send message.
	 *
	 * @param mosipEventBus
	 *            the mosip event bus
	 * @param message
	 *            the message
	 */
	public void sendMessage(MosipEventBus mosipEventBus, MessageDTO message) {
		this.send(mosipEventBus, MessageBusAddress.PACKET_VALIDATOR_BUS_OUT, message);
	}

	/*
	 * (non-Javadoc)
	 *
	 * @see
	 * io.mosip.registration.processor.core.spi.eventbus.EventBusManager#process(
	 * java.lang.Object)
	 */
	@Override
	public MessageDTO process(MessageDTO object) {

		List<InternalRegistrationStatusDto> dtolist = null;
		List<String> registrationIds = new ArrayList<>();
		List<String> preRegistrationIds = new ArrayList<>();
		regProcLogger.debug(LoggerFileConstant.SESSIONID.toString(), LoggerFileConstant.REGISTRATIONID.toString(),
				"", "PacketValidatorStage::process()::entry");
		try {

			object.setMessageBusAddress(MessageBusAddress.PACKET_VALIDATOR_BUS_IN);
			object.setIsValid(Boolean.FALSE);
			object.setInternalError(Boolean.FALSE);

			dtolist = registrationStatusService
					.getByStatus(RegistrationStatusCode.PACKET_UPLOADED_TO_FILESYSTEM.toString());
			if (!(dtolist.isEmpty())) {
				dtolist.forEach(dto -> {
					this.registrationId = dto.getRegistrationId();
					description = "";
					isTransactionSuccessful = false;
					InternalRegistrationStatusDto registrationStatusDto = new InternalRegistrationStatusDto();
					try {
						registrationStatusDto = registrationStatusService.getRegistrationStatus(registrationId);
						InputStream packetMetaInfoStream = adapter.getFile(registrationId,
								PacketFiles.PACKET_META_INFO.name());
						PacketMetaInfo packetMetaInfo = (PacketMetaInfo) JsonUtil
								.inputStreamtoJavaObject(packetMetaInfoStream, PacketMetaInfo.class);

						FilesValidation filesValidation = new FilesValidation(adapter, registrationStatusDto);
						boolean isFilesValidated = filesValidation.filesValidation(registrationId,
								packetMetaInfo.getIdentity());
						boolean isCheckSumValidated = false;
						boolean isApplicantDocumentValidation = false;
						InputStream documentInfoStream = null;
						InputStream demographicInfoStream = null;
						byte[] bytesArray = null;
						List<Document> documentList = null;
						byte[] bytes = null;
						if (isFilesValidated) {
							documentInfoStream = adapter.getFile(registrationId,
									PacketFiles.DEMOGRAPHIC.name() + FILE_SEPARATOR + PacketFiles.ID.name());
							bytes = IOUtils.toByteArray(documentInfoStream);
							documentList = documentUtility.getDocumentList(bytes);

							CheckSumValidation checkSumValidation = new CheckSumValidation(adapter,
									registrationStatusDto);

							isCheckSumValidated = checkSumValidation.checksumvalidation(registrationId,
									packetMetaInfo.getIdentity());

							if (isCheckSumValidated) {
								ApplicantDocumentValidation applicantDocumentValidation = new ApplicantDocumentValidation(
										registrationStatusDto);
								isApplicantDocumentValidation = applicantDocumentValidation
										.validateDocument(packetMetaInfo.getIdentity(), documentList, registrationId);

							}

						}

						if (isFilesValidated && isCheckSumValidated && isApplicantDocumentValidation) {
							object.setIsValid(Boolean.TRUE);
							registrationStatusDto.setStatusComment(StatusMessage.PACKET_STRUCTURAL_VALIDATION_SUCCESS);
							registrationStatusDto
									.setStatusCode(RegistrationStatusCode.STRUCTURE_VALIDATION_SUCCESS.toString());
							packetInfoManager.savePacketData(packetMetaInfo.getIdentity());
							demographicInfoStream = adapter.getFile(registrationId,
									PacketFiles.DEMOGRAPHIC.name() + FILE_SEPARATOR + PacketFiles.ID.name());
							bytesArray = IOUtils.toByteArray(demographicInfoStream);
							packetInfoManager.saveDemographicInfoJson(bytesArray,
									packetMetaInfo.getIdentity().getMetaData());
							packetInfoManager.saveDocuments(documentList);
							// ReverseDataSync
							registrationIds.add(dto.getRegistrationId());
							IdentityIteratorUtil identityIteratorUtil = new IdentityIteratorUtil();
							String preRegId = identityIteratorUtil.getFieldValue(
									packetMetaInfo.getIdentity().getMetaData(), JsonConstant.PREREGISTRATIONID);
							if (preRegId != null)
								preRegistrationIds.add(preRegId);
							object.setRid(dto.getRegistrationId());
							isTransactionSuccessful = true;
							description = "Structural validation success for registrationId " + registrationId;
							regProcLogger.debug(LoggerFileConstant.SESSIONID.toString(), LoggerFileConstant.REGISTRATIONID.toString(),
									registrationId, "PacketValidatorStage::process()::exit");
							regProcLogger.info(LoggerFileConstant.SESSIONID.toString(), LoggerFileConstant.REGISTRATIONID.toString(),
									registrationId,description);
						} else {
							object.setIsValid(Boolean.FALSE);
							object.setRid(dto.getRegistrationId());
							int retryCount = registrationStatusDto.getRetryCount() != null
									? registrationStatusDto.getRetryCount() + 1
									: 1;
							description = "File validation(" + isFilesValidated + ")/Checksum validation("
									+ isCheckSumValidated + ")/Applicant Document Validation("
									+ isApplicantDocumentValidation + ") failed for registrationId " + registrationId;
							isTransactionSuccessful = false;
							registrationStatusDto.setRetryCount(retryCount);

							registrationStatusDto
									.setStatusCode(RegistrationStatusCode.STRUCTURE_VALIDATION_FAILED.toString());
							registrationStatusDto.setStatusComment(description);
						}

						registrationStatusDto.setUpdatedBy(USER);

						setApplicant(packetMetaInfo.getIdentity(), registrationStatusDto);

						registrationStatusService.updateRegistrationStatus(registrationStatusDto);
					} catch (DataAccessException e) {
						regProcLogger.error(LoggerFileConstant.SESSIONID.toString(),
								LoggerFileConstant.REGISTRATIONID.toString(), registrationId,
								PlatformErrorMessages.STRUCTURAL_VALIDATION_FAILED.getMessage() + e.getMessage()
										+ ExceptionUtils.getStackTrace(e));
						object.setInternalError(Boolean.TRUE);
						isTransactionSuccessful = false;
						description = "Data access exception for the packet with registrationId " + registrationId
								+ "::" + e.getMessage();
						object.setIsValid(Boolean.FALSE);
						object.setRid(dto.getRegistrationId());

					} catch (IOException exc) {
						regProcLogger.error(LoggerFileConstant.SESSIONID.toString(),
								LoggerFileConstant.REGISTRATIONID.toString(), registrationId,
								PlatformErrorMessages.STRUCTURAL_VALIDATION_FAILED.getMessage() + exc.getMessage()
										+ ExceptionUtils.getStackTrace(exc));
						object.setInternalError(Boolean.TRUE);
						description = "Internal error occured while processing for the registrationId " + registrationId
								+ "::" + exc.getMessage();
						object.setIsValid(Boolean.FALSE);
						object.setRid(dto.getRegistrationId());

					} catch (Exception ex) {
						regProcLogger.error(LoggerFileConstant.SESSIONID.toString(),
								LoggerFileConstant.REGISTRATIONID.toString(), registrationId,
								PlatformErrorMessages.STRUCTURAL_VALIDATION_FAILED.getMessage() + ex.getMessage()
										+ ExceptionUtils.getStackTrace(ex));
						object.setInternalError(Boolean.TRUE);
						isTransactionSuccessful = false;
						description = "Internal error occured while processing for the registrationId " + registrationId
								+ "::" + ex.getMessage();
						object.setIsValid(Boolean.FALSE);
						object.setRid(dto.getRegistrationId());

					} finally {

						regProcLogger.info(LoggerFileConstant.SESSIONID.toString(),
								LoggerFileConstant.REGISTRATIONID.toString(), registrationId, description);
						if (object.getInternalError()) {
							registrationStatusDto.setUpdatedBy(USER);
							int retryCount = registrationStatusDto.getRetryCount() != null
									? registrationStatusDto.getRetryCount() + 1
									: 1;
							isTransactionSuccessful = false;
							registrationStatusDto.setRetryCount(retryCount);

							registrationStatusDto
									.setStatusCode(RegistrationStatusCode.STRUCTURE_VALIDATION_FAILED.toString());
							registrationStatusDto.setStatusComment(description);
							registrationStatusService.updateRegistrationStatus(registrationStatusDto);

						}
						sendMessage(mosipEventBus, object);
						String eventId = "";
						String eventName = "";
						String eventType = "";

						if (isTransactionSuccessful) {
							eventId = EventId.RPR_402.toString();
							eventName = EventName.UPDATE.toString();
							eventType = EventType.BUSINESS.toString();
						} else {

							eventId = EventId.RPR_405.toString();
							eventName = EventName.EXCEPTION.toString();
							eventType = EventType.SYSTEM.toString();
						}
						auditLogRequestBuilder.createAuditRequestBuilder(description, eventId, eventName, eventType,
								registrationId);

					}
				});
			}

			if (!registrationIds.isEmpty()) {
				isTransactionSuccessful = false;
				// preregIds = packetInfoManager.getRegOsiPreRegId(registrationIds);
				MainResponseDTO<ReverseDatasyncReponseDTO> mainResponseDto = null;
				if (preRegistrationIds != null && !preRegistrationIds.isEmpty()) {
					MainRequestDTO<ReverseDataSyncRequestDTO> mainRequestDto = new MainRequestDTO<>();
					mainRequestDto.setId(PRE_REG_ID);
					mainRequestDto.setVer(VERSION);
					mainRequestDto.setReqTime(new Date());
					ReverseDataSyncRequestDTO reverseDataSyncRequestDto = new ReverseDataSyncRequestDTO();
					reverseDataSyncRequestDto.setCreatedBy(CREATED_BY);
					reverseDataSyncRequestDto.setLangCode("eng");
					reverseDataSyncRequestDto.setPreRegistrationIds(preRegistrationIds);
					reverseDataSyncRequestDto.setCreatedDateTime(new Date());
					reverseDataSyncRequestDto.setUpdateDateTime(new Date());
					reverseDataSyncRequestDto.setUpdateBy(CREATED_BY);
					mainRequestDto.setRequest(reverseDataSyncRequestDto);

					mainResponseDto = (MainResponseDTO) restClientService.postApi(ApiName.REVERSEDATASYNC, "", "",
							mainRequestDto, MainResponseDTO.class);
					isTransactionSuccessful = true;
					description = "Reverse data sync in packet validator successful for " + preRegistrationIds.size()
							+ " pre-registrationIds";

				} 

				if (mainResponseDto != null && mainResponseDto.getErr() != null) {
					regProcLogger.error(LoggerFileConstant.REGISTRATIONID.toString(), registrationIds.toString(),
							PlatformErrorMessages.REVERSE_DATA_SYNC_FAILED.getMessage(),
							mainResponseDto.getErr().toString());
					isTransactionSuccessful = false;
					description = "Internal error occured while processing reverse data sync for "
							+ preRegistrationIds.size() + " preRegistrationIds" + mainResponseDto.getErr().toString();

				}

			}

		} catch (TablenotAccessibleException e) {
			object.setInternalError(Boolean.TRUE);
			sendMessage(mosipEventBus, object);
			regProcLogger.error(LoggerFileConstant.REGISTRATIONID.toString(), registrationIds.toString(),
					PlatformErrorMessages.STRUCTURAL_VALIDATION_FAILED.getMessage(), e.toString());
			isTransactionSuccessful = false;
			description = "Registration status table not accessible for any of these " + registrationIds.size()
					+ " registrationIds";

		} catch (ApisResourceAccessException e) {

			if (e.getCause() instanceof HttpClientErrorException) {
				HttpClientErrorException httpClientException = (HttpClientErrorException) e.getCause();

				regProcLogger.info(LoggerFileConstant.REGISTRATIONID.toString(), registrationIds.toString(),
						PlatformErrorMessages.REVERSE_DATA_SYNC_FAILED.getMessage(),
						httpClientException.getResponseBodyAsString() + ExceptionUtils.getStackTrace(e));
				isTransactionSuccessful = false;
				description = "HttpClientErrorException while processing reverse data sync "
						+ httpClientException.getResponseBodyAsString();
			} else if (e.getCause() instanceof HttpServerErrorException) {
				HttpServerErrorException httpServerException = (HttpServerErrorException) e.getCause();
				regProcLogger.info(LoggerFileConstant.REGISTRATIONID.toString(), registrationIds.toString(),
						PlatformErrorMessages.REVERSE_DATA_SYNC_FAILED.getMessage(),
						httpServerException.getResponseBodyAsString() + ExceptionUtils.getStackTrace(e));
				isTransactionSuccessful = false;
				description = "HttpServerErrorException while processing reverse data sync "
						+ httpServerException.getResponseBodyAsString();
			} else {

				regProcLogger.info(LoggerFileConstant.REGISTRATIONID.toString(), registrationIds.toString(),
						PlatformErrorMessages.REVERSE_DATA_SYNC_FAILED.getMessage(), e.getMessage());
				isTransactionSuccessful = false;
				description = "Internal error occured while processing reverse data sync " + e.getMessage();

			}

		} finally {
			String eventId = "";
			String eventName = "";
			String eventType = "";
			if (isTransactionSuccessful) {
				eventId = EventId.RPR_402.toString();
				eventName = EventName.UPDATE.toString();
				eventType = EventType.BUSINESS.toString();
			} else {

				eventId = EventId.RPR_405.toString();
				eventName = EventName.EXCEPTION.toString();
				eventType = EventType.SYSTEM.toString();
			}
			auditLogRequestBuilder.createAuditRequestBuilder(description, eventId, eventName, eventType,
					registrationIds.isEmpty() ? null : registrationIds.toString());
		}

		return object;
	}

	/**
	 * Sets the applicant.
	 *
	 * @param identity
	 *            the identity
	 * @param registrationStatusDto
	 *            the registration status dto
	 */
	private void setApplicant(Identity identity, InternalRegistrationStatusDto registrationStatusDto) {
		IdentityIteratorUtil identityIteratorUtil = new IdentityIteratorUtil();
		String applicantType = identityIteratorUtil.getFieldValue(identity.getMetaData(), APPLICANT_TYPE);
		registrationStatusDto.setApplicantType(applicantType);

	}

}
=======
/**
 * 
 */
package io.mosip.registration.processor.stages.packet.validator;


import org.springframework.beans.factory.annotation.Autowired;
import org.springframework.beans.factory.annotation.Value;
import org.springframework.cloud.context.config.annotation.RefreshScope;
import org.springframework.stereotype.Service;

import io.mosip.registration.processor.core.abstractverticle.MessageBusAddress;
import io.mosip.registration.processor.core.abstractverticle.MessageDTO;
import io.mosip.registration.processor.core.abstractverticle.MosipEventBus;
import io.mosip.registration.processor.core.abstractverticle.MosipVerticleManager;

/**
 * The Class PacketValidatorStage.
 *
 * @author M1022006
 * @author Girish Yarru
 */

@RefreshScope
@Service
public class PacketValidatorStage extends MosipVerticleManager {

	/** Paacket validate Processor */
	@Autowired
	PacketValidateProcessor packetvalidateprocessor;

	@Value("${vertx.ignite.configuration}")
	private String clusterManagerUrl;
	/** The secs. */


	/** The mosip event bus. */
	MosipEventBus mosipEventBus = null;


	/**
	 * Deploy verticle.
	 */
	public void deployVerticle() {
		mosipEventBus = this.getEventBus(this.getClass(), clusterManagerUrl);
		this.consumeAndSend(mosipEventBus ,MessageBusAddress.PACKET_VALIDATOR_BUS_IN,MessageBusAddress.PACKET_VALIDATOR_BUS_OUT);
	}



	/*
	 * (non-Javadoc)
	 *
	 * @see
	 * io.mosip.registration.processor.core.spi.eventbus.EventBusManager#process(
	 * java.lang.Object)
	 */

	@Override
	public MessageDTO process(MessageDTO object) {
		return packetvalidateprocessor.process(object);
	}

}
>>>>>>> ed7ddcb5
<|MERGE_RESOLUTION|>--- conflicted
+++ resolved
@@ -1,458 +1,3 @@
-<<<<<<< HEAD
-/**
- * 
- */
-package io.mosip.registration.processor.stages.packet.validator;
-
-import java.io.IOException;
-import java.io.InputStream;
-import java.util.ArrayList;
-import java.util.Date;
-import java.util.List;
-
-import org.apache.commons.io.IOUtils;
-import org.apache.commons.lang3.exception.ExceptionUtils;
-import org.springframework.beans.factory.annotation.Autowired;
-import org.springframework.beans.factory.annotation.Value;
-import org.springframework.cloud.context.config.annotation.RefreshScope;
-import org.springframework.dao.DataAccessException;
-import org.springframework.stereotype.Service;
-import org.springframework.web.client.HttpClientErrorException;
-import org.springframework.web.client.HttpServerErrorException;
-
-import io.mosip.kernel.core.logger.spi.Logger;
-import io.mosip.registration.processor.core.abstractverticle.MessageBusAddress;
-import io.mosip.registration.processor.core.abstractverticle.MessageDTO;
-import io.mosip.registration.processor.core.abstractverticle.MosipEventBus;
-import io.mosip.registration.processor.core.abstractverticle.MosipVerticleManager;
-import io.mosip.registration.processor.core.code.ApiName;
-import io.mosip.registration.processor.core.code.EventId;
-import io.mosip.registration.processor.core.code.EventName;
-import io.mosip.registration.processor.core.code.EventType;
-import io.mosip.registration.processor.core.constant.JsonConstant;
-import io.mosip.registration.processor.core.constant.LoggerFileConstant;
-import io.mosip.registration.processor.core.exception.ApisResourceAccessException;
-import io.mosip.registration.processor.core.exception.util.PlatformErrorMessages;
-import io.mosip.registration.processor.core.logger.RegProcessorLogger;
-import io.mosip.registration.processor.core.packet.dto.Document;
-import io.mosip.registration.processor.core.packet.dto.Identity;
-import io.mosip.registration.processor.core.packet.dto.PacketMetaInfo;
-import io.mosip.registration.processor.core.packet.dto.packetvalidator.MainRequestDTO;
-import io.mosip.registration.processor.core.packet.dto.packetvalidator.MainResponseDTO;
-import io.mosip.registration.processor.core.packet.dto.packetvalidator.ReverseDataSyncRequestDTO;
-import io.mosip.registration.processor.core.packet.dto.packetvalidator.ReverseDatasyncReponseDTO;
-import io.mosip.registration.processor.core.queue.factory.MosipQueue;
-import io.mosip.registration.processor.core.spi.filesystem.adapter.FileSystemAdapter;
-import io.mosip.registration.processor.core.spi.packetmanager.PacketInfoManager;
-import io.mosip.registration.processor.core.spi.queue.MosipQueueManager;
-import io.mosip.registration.processor.core.spi.restclient.RegistrationProcessorRestClientService;
-import io.mosip.registration.processor.core.util.IdentityIteratorUtil;
-import io.mosip.registration.processor.core.util.JsonUtil;
-import io.mosip.registration.processor.filesystem.ceph.adapter.impl.utils.PacketFiles;
-import io.mosip.registration.processor.packet.storage.dto.ApplicantInfoDto;
-import io.mosip.registration.processor.rest.client.audit.builder.AuditLogRequestBuilder;
-import io.mosip.registration.processor.stages.utils.ApplicantDocumentValidation;
-import io.mosip.registration.processor.stages.utils.CheckSumValidation;
-import io.mosip.registration.processor.stages.utils.DocumentUtility;
-import io.mosip.registration.processor.stages.utils.FilesValidation;
-import io.mosip.registration.processor.stages.utils.StatusMessage;
-import io.mosip.registration.processor.status.code.RegistrationStatusCode;
-import io.mosip.registration.processor.status.dto.InternalRegistrationStatusDto;
-import io.mosip.registration.processor.status.dto.RegistrationStatusDto;
-import io.mosip.registration.processor.status.exception.TablenotAccessibleException;
-import io.mosip.registration.processor.status.service.RegistrationStatusService;
-
-/**
- * The Class PacketValidatorStage.
- *
- * @author M1022006
- * @author Girish Yarru
- */
-
-@RefreshScope
-@Service
-public class PacketValidatorStage extends MosipVerticleManager {
-
-	/** The Constant FILE_SEPARATOR. */
-	public static final String FILE_SEPARATOR = "\\";
-
-	/** The reg proc logger. */
-	private static Logger regProcLogger = RegProcessorLogger.getLogger(PacketValidatorStage.class);
-
-	/** The adapter. */
-	@Autowired
-	private FileSystemAdapter<InputStream, Boolean> adapter;
-
-	/** The Constant USER. */
-	private static final String USER = "MOSIP_SYSTEM";
-
-	/** The Constant APPLICANT_TYPE. */
-	public static final String APPLICANT_TYPE = "applicantType";
-
-	/** The registration status service. */
-	@Autowired
-	RegistrationStatusService<String, InternalRegistrationStatusDto, RegistrationStatusDto> registrationStatusService;
-
-	/** The packet info manager. */
-	@Autowired
-	private PacketInfoManager<Identity, ApplicantInfoDto> packetInfoManager;
-
-	/** The core audit request builder. */
-	@Autowired
-	AuditLogRequestBuilder auditLogRequestBuilder;
-
-	@Autowired
-	DocumentUtility documentUtility;
-
-	@Autowired
-	private RegistrationProcessorRestClientService<Object> restClientService;
-
-	@Value("${vertx.ignite.configuration}")
-	private String clusterManagerUrl;
-
-	/** The mosip event bus. */
-	MosipEventBus mosipEventBus = null;
-
-	/** The registration id. */
-	private String registrationId = "";
-
-	/** The description. */
-	private String description;
-
-	/** The is transaction successful. */
-	private boolean isTransactionSuccessful;
-
-	/** The secs. */
-	private long secs = 30;
-
-	private static final String PRE_REG_ID = "mosip.pre-registration.datasync";
-	private static final String VERSION = "1.0";
-	private static final String CREATED_BY = "MOSIP_SYSTEM";
-
-	/**
-	 * Deploy verticle.
-	 */
-	public void deployVerticle() {
-		mosipEventBus = this.getEventBus(this.getClass(), clusterManagerUrl);
-		mosipEventBus.getEventbus().setPeriodic(secs * 1000, msg -> process(new MessageDTO()));
-	}
-
-	/**
-	 * Send message.
-	 *
-	 * @param mosipEventBus
-	 *            the mosip event bus
-	 * @param message
-	 *            the message
-	 */
-	public void sendMessage(MosipEventBus mosipEventBus, MessageDTO message) {
-		this.send(mosipEventBus, MessageBusAddress.PACKET_VALIDATOR_BUS_OUT, message);
-	}
-
-	/*
-	 * (non-Javadoc)
-	 *
-	 * @see
-	 * io.mosip.registration.processor.core.spi.eventbus.EventBusManager#process(
-	 * java.lang.Object)
-	 */
-	@Override
-	public MessageDTO process(MessageDTO object) {
-
-		List<InternalRegistrationStatusDto> dtolist = null;
-		List<String> registrationIds = new ArrayList<>();
-		List<String> preRegistrationIds = new ArrayList<>();
-		regProcLogger.debug(LoggerFileConstant.SESSIONID.toString(), LoggerFileConstant.REGISTRATIONID.toString(),
-				"", "PacketValidatorStage::process()::entry");
-		try {
-
-			object.setMessageBusAddress(MessageBusAddress.PACKET_VALIDATOR_BUS_IN);
-			object.setIsValid(Boolean.FALSE);
-			object.setInternalError(Boolean.FALSE);
-
-			dtolist = registrationStatusService
-					.getByStatus(RegistrationStatusCode.PACKET_UPLOADED_TO_FILESYSTEM.toString());
-			if (!(dtolist.isEmpty())) {
-				dtolist.forEach(dto -> {
-					this.registrationId = dto.getRegistrationId();
-					description = "";
-					isTransactionSuccessful = false;
-					InternalRegistrationStatusDto registrationStatusDto = new InternalRegistrationStatusDto();
-					try {
-						registrationStatusDto = registrationStatusService.getRegistrationStatus(registrationId);
-						InputStream packetMetaInfoStream = adapter.getFile(registrationId,
-								PacketFiles.PACKET_META_INFO.name());
-						PacketMetaInfo packetMetaInfo = (PacketMetaInfo) JsonUtil
-								.inputStreamtoJavaObject(packetMetaInfoStream, PacketMetaInfo.class);
-
-						FilesValidation filesValidation = new FilesValidation(adapter, registrationStatusDto);
-						boolean isFilesValidated = filesValidation.filesValidation(registrationId,
-								packetMetaInfo.getIdentity());
-						boolean isCheckSumValidated = false;
-						boolean isApplicantDocumentValidation = false;
-						InputStream documentInfoStream = null;
-						InputStream demographicInfoStream = null;
-						byte[] bytesArray = null;
-						List<Document> documentList = null;
-						byte[] bytes = null;
-						if (isFilesValidated) {
-							documentInfoStream = adapter.getFile(registrationId,
-									PacketFiles.DEMOGRAPHIC.name() + FILE_SEPARATOR + PacketFiles.ID.name());
-							bytes = IOUtils.toByteArray(documentInfoStream);
-							documentList = documentUtility.getDocumentList(bytes);
-
-							CheckSumValidation checkSumValidation = new CheckSumValidation(adapter,
-									registrationStatusDto);
-
-							isCheckSumValidated = checkSumValidation.checksumvalidation(registrationId,
-									packetMetaInfo.getIdentity());
-
-							if (isCheckSumValidated) {
-								ApplicantDocumentValidation applicantDocumentValidation = new ApplicantDocumentValidation(
-										registrationStatusDto);
-								isApplicantDocumentValidation = applicantDocumentValidation
-										.validateDocument(packetMetaInfo.getIdentity(), documentList, registrationId);
-
-							}
-
-						}
-
-						if (isFilesValidated && isCheckSumValidated && isApplicantDocumentValidation) {
-							object.setIsValid(Boolean.TRUE);
-							registrationStatusDto.setStatusComment(StatusMessage.PACKET_STRUCTURAL_VALIDATION_SUCCESS);
-							registrationStatusDto
-									.setStatusCode(RegistrationStatusCode.STRUCTURE_VALIDATION_SUCCESS.toString());
-							packetInfoManager.savePacketData(packetMetaInfo.getIdentity());
-							demographicInfoStream = adapter.getFile(registrationId,
-									PacketFiles.DEMOGRAPHIC.name() + FILE_SEPARATOR + PacketFiles.ID.name());
-							bytesArray = IOUtils.toByteArray(demographicInfoStream);
-							packetInfoManager.saveDemographicInfoJson(bytesArray,
-									packetMetaInfo.getIdentity().getMetaData());
-							packetInfoManager.saveDocuments(documentList);
-							// ReverseDataSync
-							registrationIds.add(dto.getRegistrationId());
-							IdentityIteratorUtil identityIteratorUtil = new IdentityIteratorUtil();
-							String preRegId = identityIteratorUtil.getFieldValue(
-									packetMetaInfo.getIdentity().getMetaData(), JsonConstant.PREREGISTRATIONID);
-							if (preRegId != null)
-								preRegistrationIds.add(preRegId);
-							object.setRid(dto.getRegistrationId());
-							isTransactionSuccessful = true;
-							description = "Structural validation success for registrationId " + registrationId;
-							regProcLogger.debug(LoggerFileConstant.SESSIONID.toString(), LoggerFileConstant.REGISTRATIONID.toString(),
-									registrationId, "PacketValidatorStage::process()::exit");
-							regProcLogger.info(LoggerFileConstant.SESSIONID.toString(), LoggerFileConstant.REGISTRATIONID.toString(),
-									registrationId,description);
-						} else {
-							object.setIsValid(Boolean.FALSE);
-							object.setRid(dto.getRegistrationId());
-							int retryCount = registrationStatusDto.getRetryCount() != null
-									? registrationStatusDto.getRetryCount() + 1
-									: 1;
-							description = "File validation(" + isFilesValidated + ")/Checksum validation("
-									+ isCheckSumValidated + ")/Applicant Document Validation("
-									+ isApplicantDocumentValidation + ") failed for registrationId " + registrationId;
-							isTransactionSuccessful = false;
-							registrationStatusDto.setRetryCount(retryCount);
-
-							registrationStatusDto
-									.setStatusCode(RegistrationStatusCode.STRUCTURE_VALIDATION_FAILED.toString());
-							registrationStatusDto.setStatusComment(description);
-						}
-
-						registrationStatusDto.setUpdatedBy(USER);
-
-						setApplicant(packetMetaInfo.getIdentity(), registrationStatusDto);
-
-						registrationStatusService.updateRegistrationStatus(registrationStatusDto);
-					} catch (DataAccessException e) {
-						regProcLogger.error(LoggerFileConstant.SESSIONID.toString(),
-								LoggerFileConstant.REGISTRATIONID.toString(), registrationId,
-								PlatformErrorMessages.STRUCTURAL_VALIDATION_FAILED.getMessage() + e.getMessage()
-										+ ExceptionUtils.getStackTrace(e));
-						object.setInternalError(Boolean.TRUE);
-						isTransactionSuccessful = false;
-						description = "Data access exception for the packet with registrationId " + registrationId
-								+ "::" + e.getMessage();
-						object.setIsValid(Boolean.FALSE);
-						object.setRid(dto.getRegistrationId());
-
-					} catch (IOException exc) {
-						regProcLogger.error(LoggerFileConstant.SESSIONID.toString(),
-								LoggerFileConstant.REGISTRATIONID.toString(), registrationId,
-								PlatformErrorMessages.STRUCTURAL_VALIDATION_FAILED.getMessage() + exc.getMessage()
-										+ ExceptionUtils.getStackTrace(exc));
-						object.setInternalError(Boolean.TRUE);
-						description = "Internal error occured while processing for the registrationId " + registrationId
-								+ "::" + exc.getMessage();
-						object.setIsValid(Boolean.FALSE);
-						object.setRid(dto.getRegistrationId());
-
-					} catch (Exception ex) {
-						regProcLogger.error(LoggerFileConstant.SESSIONID.toString(),
-								LoggerFileConstant.REGISTRATIONID.toString(), registrationId,
-								PlatformErrorMessages.STRUCTURAL_VALIDATION_FAILED.getMessage() + ex.getMessage()
-										+ ExceptionUtils.getStackTrace(ex));
-						object.setInternalError(Boolean.TRUE);
-						isTransactionSuccessful = false;
-						description = "Internal error occured while processing for the registrationId " + registrationId
-								+ "::" + ex.getMessage();
-						object.setIsValid(Boolean.FALSE);
-						object.setRid(dto.getRegistrationId());
-
-					} finally {
-
-						regProcLogger.info(LoggerFileConstant.SESSIONID.toString(),
-								LoggerFileConstant.REGISTRATIONID.toString(), registrationId, description);
-						if (object.getInternalError()) {
-							registrationStatusDto.setUpdatedBy(USER);
-							int retryCount = registrationStatusDto.getRetryCount() != null
-									? registrationStatusDto.getRetryCount() + 1
-									: 1;
-							isTransactionSuccessful = false;
-							registrationStatusDto.setRetryCount(retryCount);
-
-							registrationStatusDto
-									.setStatusCode(RegistrationStatusCode.STRUCTURE_VALIDATION_FAILED.toString());
-							registrationStatusDto.setStatusComment(description);
-							registrationStatusService.updateRegistrationStatus(registrationStatusDto);
-
-						}
-						sendMessage(mosipEventBus, object);
-						String eventId = "";
-						String eventName = "";
-						String eventType = "";
-
-						if (isTransactionSuccessful) {
-							eventId = EventId.RPR_402.toString();
-							eventName = EventName.UPDATE.toString();
-							eventType = EventType.BUSINESS.toString();
-						} else {
-
-							eventId = EventId.RPR_405.toString();
-							eventName = EventName.EXCEPTION.toString();
-							eventType = EventType.SYSTEM.toString();
-						}
-						auditLogRequestBuilder.createAuditRequestBuilder(description, eventId, eventName, eventType,
-								registrationId);
-
-					}
-				});
-			}
-
-			if (!registrationIds.isEmpty()) {
-				isTransactionSuccessful = false;
-				// preregIds = packetInfoManager.getRegOsiPreRegId(registrationIds);
-				MainResponseDTO<ReverseDatasyncReponseDTO> mainResponseDto = null;
-				if (preRegistrationIds != null && !preRegistrationIds.isEmpty()) {
-					MainRequestDTO<ReverseDataSyncRequestDTO> mainRequestDto = new MainRequestDTO<>();
-					mainRequestDto.setId(PRE_REG_ID);
-					mainRequestDto.setVer(VERSION);
-					mainRequestDto.setReqTime(new Date());
-					ReverseDataSyncRequestDTO reverseDataSyncRequestDto = new ReverseDataSyncRequestDTO();
-					reverseDataSyncRequestDto.setCreatedBy(CREATED_BY);
-					reverseDataSyncRequestDto.setLangCode("eng");
-					reverseDataSyncRequestDto.setPreRegistrationIds(preRegistrationIds);
-					reverseDataSyncRequestDto.setCreatedDateTime(new Date());
-					reverseDataSyncRequestDto.setUpdateDateTime(new Date());
-					reverseDataSyncRequestDto.setUpdateBy(CREATED_BY);
-					mainRequestDto.setRequest(reverseDataSyncRequestDto);
-
-					mainResponseDto = (MainResponseDTO) restClientService.postApi(ApiName.REVERSEDATASYNC, "", "",
-							mainRequestDto, MainResponseDTO.class);
-					isTransactionSuccessful = true;
-					description = "Reverse data sync in packet validator successful for " + preRegistrationIds.size()
-							+ " pre-registrationIds";
-
-				} 
-
-				if (mainResponseDto != null && mainResponseDto.getErr() != null) {
-					regProcLogger.error(LoggerFileConstant.REGISTRATIONID.toString(), registrationIds.toString(),
-							PlatformErrorMessages.REVERSE_DATA_SYNC_FAILED.getMessage(),
-							mainResponseDto.getErr().toString());
-					isTransactionSuccessful = false;
-					description = "Internal error occured while processing reverse data sync for "
-							+ preRegistrationIds.size() + " preRegistrationIds" + mainResponseDto.getErr().toString();
-
-				}
-
-			}
-
-		} catch (TablenotAccessibleException e) {
-			object.setInternalError(Boolean.TRUE);
-			sendMessage(mosipEventBus, object);
-			regProcLogger.error(LoggerFileConstant.REGISTRATIONID.toString(), registrationIds.toString(),
-					PlatformErrorMessages.STRUCTURAL_VALIDATION_FAILED.getMessage(), e.toString());
-			isTransactionSuccessful = false;
-			description = "Registration status table not accessible for any of these " + registrationIds.size()
-					+ " registrationIds";
-
-		} catch (ApisResourceAccessException e) {
-
-			if (e.getCause() instanceof HttpClientErrorException) {
-				HttpClientErrorException httpClientException = (HttpClientErrorException) e.getCause();
-
-				regProcLogger.info(LoggerFileConstant.REGISTRATIONID.toString(), registrationIds.toString(),
-						PlatformErrorMessages.REVERSE_DATA_SYNC_FAILED.getMessage(),
-						httpClientException.getResponseBodyAsString() + ExceptionUtils.getStackTrace(e));
-				isTransactionSuccessful = false;
-				description = "HttpClientErrorException while processing reverse data sync "
-						+ httpClientException.getResponseBodyAsString();
-			} else if (e.getCause() instanceof HttpServerErrorException) {
-				HttpServerErrorException httpServerException = (HttpServerErrorException) e.getCause();
-				regProcLogger.info(LoggerFileConstant.REGISTRATIONID.toString(), registrationIds.toString(),
-						PlatformErrorMessages.REVERSE_DATA_SYNC_FAILED.getMessage(),
-						httpServerException.getResponseBodyAsString() + ExceptionUtils.getStackTrace(e));
-				isTransactionSuccessful = false;
-				description = "HttpServerErrorException while processing reverse data sync "
-						+ httpServerException.getResponseBodyAsString();
-			} else {
-
-				regProcLogger.info(LoggerFileConstant.REGISTRATIONID.toString(), registrationIds.toString(),
-						PlatformErrorMessages.REVERSE_DATA_SYNC_FAILED.getMessage(), e.getMessage());
-				isTransactionSuccessful = false;
-				description = "Internal error occured while processing reverse data sync " + e.getMessage();
-
-			}
-
-		} finally {
-			String eventId = "";
-			String eventName = "";
-			String eventType = "";
-			if (isTransactionSuccessful) {
-				eventId = EventId.RPR_402.toString();
-				eventName = EventName.UPDATE.toString();
-				eventType = EventType.BUSINESS.toString();
-			} else {
-
-				eventId = EventId.RPR_405.toString();
-				eventName = EventName.EXCEPTION.toString();
-				eventType = EventType.SYSTEM.toString();
-			}
-			auditLogRequestBuilder.createAuditRequestBuilder(description, eventId, eventName, eventType,
-					registrationIds.isEmpty() ? null : registrationIds.toString());
-		}
-
-		return object;
-	}
-
-	/**
-	 * Sets the applicant.
-	 *
-	 * @param identity
-	 *            the identity
-	 * @param registrationStatusDto
-	 *            the registration status dto
-	 */
-	private void setApplicant(Identity identity, InternalRegistrationStatusDto registrationStatusDto) {
-		IdentityIteratorUtil identityIteratorUtil = new IdentityIteratorUtil();
-		String applicantType = identityIteratorUtil.getFieldValue(identity.getMetaData(), APPLICANT_TYPE);
-		registrationStatusDto.setApplicantType(applicantType);
-
-	}
-
-}
-=======
 /**
  * 
  */
@@ -516,5 +61,4 @@
 		return packetvalidateprocessor.process(object);
 	}
 
-}
->>>>>>> ed7ddcb5
+}