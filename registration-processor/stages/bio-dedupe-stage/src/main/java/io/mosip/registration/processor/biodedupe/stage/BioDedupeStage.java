--- conflicted
+++ resolved
@@ -126,13 +126,10 @@
 
 			regProcLogger.info(LoggerFileConstant.SESSIONID.toString(), LoggerFileConstant.REGISTRATIONID.toString(),
 					registrationId, description);
-<<<<<<< HEAD
 
 			regProcLogger.debug(LoggerFileConstant.SESSIONID.toString(), LoggerFileConstant.REGISTRATIONID.toString(),
 					registrationId, regProcLogger.getClass().getName() + "process()::exit");
 
-=======
->>>>>>> 1fa18b30
 		} catch (ABISInternalError e) {
 			regProcLogger.error(LoggerFileConstant.SESSIONID.toString(), LoggerFileConstant.REGISTRATIONID.toString(),
 					registrationId,
@@ -227,4 +224,4 @@
 		}
 	}
 
-}
+}