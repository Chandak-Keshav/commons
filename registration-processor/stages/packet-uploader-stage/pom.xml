--- conflicted
+++ resolved
@@ -1,127 +1,123 @@
-<?xml version="1.0" encoding="UTF-8"?>
-<project xmlns="http://maven.apache.org/POM/4.0.0" xmlns:xsi="http://www.w3.org/2001/XMLSchema-instance"
-	xsi:schemaLocation="http://maven.apache.org/POM/4.0.0 http://maven.apache.org/xsd/maven-4.0.0.xsd">
-	<modelVersion>4.0.0</modelVersion>
-
-
-	<artifactId>packet-uploader-stage</artifactId>
-
-	<parent>
-		<groupId>io.mosip.registrationprocessor</groupId>
-		<artifactId>stages</artifactId>
-<<<<<<< HEAD
-		<version>0.9.2</version>
-=======
-		<version>0.9.9</version>
->>>>>>> 15458d51
-	</parent>
-
-	<properties>
-		<project.build.sourceEncoding>UTF-8</project.build.sourceEncoding>
-	</properties>
-
-	<dependencyManagement>
-		<dependencies>
-			<dependency>
-				<groupId>org.mockito</groupId>
-				<artifactId>mockito-core</artifactId>
-				<version>${mockito.version}</version>
-				<scope>test</scope>
-			</dependency>
-			<dependency>
-				<groupId>com.h2database</groupId>
-				<artifactId>h2</artifactId>
-				<version>${h2.version}</version>
-			</dependency>
-		</dependencies>
-	</dependencyManagement>
-	<dependencies>
-		<!-- <dependency>
-			<groupId>org.springframework.boot</groupId>
-			<artifactId>spring-boot-starter-batch</artifactId>
-		</dependency>
-		<dependency>
-			<groupId>org.springframework.boot</groupId>
-			<artifactId>spring-boot-starter-data-jpa</artifactId>
-		</dependency> -->
-		<dependency>
-			<groupId>org.springframework</groupId>
-			<artifactId>spring-context</artifactId>
-			<version>${spring-framework.version}</version>
-		</dependency>
-		<dependency>
-			<groupId>org.postgresql</groupId>
-			<artifactId>postgresql</artifactId>
-			<scope>runtime</scope>
-		</dependency>
-		<dependency>
-			<groupId>io.mosip.registrationprocessor</groupId>
-			<artifactId>packet-manager</artifactId>
-			<version>${packet.manager.version}</version>
-		</dependency>
-		<dependency>
-			<groupId>org.springframework.boot</groupId>
-			<artifactId>spring-boot-starter-test</artifactId>
-			<scope>test</scope>
-		</dependency>
-		<dependency>
-			<groupId>org.springframework.batch</groupId>
-			<artifactId>spring-batch-test</artifactId>
-			<scope>test</scope>
-		</dependency>
-		<dependency>
-			<groupId>io.mosip.registrationprocessor</groupId>
-			<artifactId>registration-status-service-impl</artifactId>
-			<version>${registration.status.service.version}</version>
-		</dependency>
-		<dependency>
-			<groupId>io.mosip.registrationprocessor</groupId>
-			<artifactId>registration-processor-rest-client</artifactId>
-			<version>${registration.processor.rest.client.version}</version>
-		</dependency>
-		<dependency>
-			<groupId>io.mosip.registrationprocessor</groupId>
-			<artifactId>registration-processor-core</artifactId>
-			<version>${registration.processor.core.version}</version>
-		</dependency>
-
-		<dependency>
-			<groupId>com.h2database</groupId>
-			<artifactId>h2</artifactId>
-		</dependency>
-		<dependency>
-			<groupId>org.mockito</groupId>
-			<artifactId>mockito-core</artifactId>
-			<scope>test</scope>
-		</dependency>
-		<dependency>
-			<groupId>org.awaitility</groupId>
-			<artifactId>awaitility</artifactId>
-			<version>${awaitility.version}</version>
-			<scope>test</scope>
-		</dependency>
-	</dependencies>
-
-	<build>
-		<plugins>
-			<plugin>
-				<groupId>org.springframework.boot</groupId>
-				<artifactId>spring-boot-maven-plugin</artifactId>
-				<version>${spring.boot.version}</version>
-				<configuration>
-					<executable>true</executable>
-				</configuration>
-				<executions>
-					<execution>
-						<goals>
-							<goal>build-info</goal>
-							<goal>repackage</goal>
-						</goals>
-					</execution>
-				</executions>
-			</plugin>
-		</plugins>
-	</build>
-
-
-</project>
+<?xml version="1.0" encoding="UTF-8"?>
+<project xmlns="http://maven.apache.org/POM/4.0.0" xmlns:xsi="http://www.w3.org/2001/XMLSchema-instance"
+	xsi:schemaLocation="http://maven.apache.org/POM/4.0.0 http://maven.apache.org/xsd/maven-4.0.0.xsd">
+	<modelVersion>4.0.0</modelVersion>
+
+
+	<artifactId>packet-uploader-stage</artifactId>
+
+	<parent>
+		<groupId>io.mosip.registrationprocessor</groupId>
+		<artifactId>stages</artifactId>
+		<version>0.9.9</version>
+	</parent>
+
+	<properties>
+		<project.build.sourceEncoding>UTF-8</project.build.sourceEncoding>
+	</properties>
+
+	<dependencyManagement>
+		<dependencies>
+			<dependency>
+				<groupId>org.mockito</groupId>
+				<artifactId>mockito-core</artifactId>
+				<version>${mockito.version}</version>
+				<scope>test</scope>
+			</dependency>
+			<dependency>
+				<groupId>com.h2database</groupId>
+				<artifactId>h2</artifactId>
+				<version>${h2.version}</version>
+			</dependency>
+		</dependencies>
+	</dependencyManagement>
+	<dependencies>
+		<!-- <dependency>
+			<groupId>org.springframework.boot</groupId>
+			<artifactId>spring-boot-starter-batch</artifactId>
+		</dependency>
+		<dependency>
+			<groupId>org.springframework.boot</groupId>
+			<artifactId>spring-boot-starter-data-jpa</artifactId>
+		</dependency> -->
+		<dependency>
+			<groupId>org.springframework</groupId>
+			<artifactId>spring-context</artifactId>
+			<version>${spring-framework.version}</version>
+		</dependency>
+		<dependency>
+			<groupId>org.postgresql</groupId>
+			<artifactId>postgresql</artifactId>
+			<scope>runtime</scope>
+		</dependency>
+		<dependency>
+			<groupId>io.mosip.registrationprocessor</groupId>
+			<artifactId>packet-manager</artifactId>
+			<version>${packet.manager.version}</version>
+		</dependency>
+		<dependency>
+			<groupId>org.springframework.boot</groupId>
+			<artifactId>spring-boot-starter-test</artifactId>
+			<scope>test</scope>
+		</dependency>
+		<dependency>
+			<groupId>org.springframework.batch</groupId>
+			<artifactId>spring-batch-test</artifactId>
+			<scope>test</scope>
+		</dependency>
+		<dependency>
+			<groupId>io.mosip.registrationprocessor</groupId>
+			<artifactId>registration-status-service-impl</artifactId>
+			<version>${registration.status.service.version}</version>
+		</dependency>
+		<dependency>
+			<groupId>io.mosip.registrationprocessor</groupId>
+			<artifactId>registration-processor-rest-client</artifactId>
+			<version>${registration.processor.rest.client.version}</version>
+		</dependency>
+		<dependency>
+			<groupId>io.mosip.registrationprocessor</groupId>
+			<artifactId>registration-processor-core</artifactId>
+			<version>${registration.processor.core.version}</version>
+		</dependency>
+
+		<dependency>
+			<groupId>com.h2database</groupId>
+			<artifactId>h2</artifactId>
+		</dependency>
+		<dependency>
+			<groupId>org.mockito</groupId>
+			<artifactId>mockito-core</artifactId>
+			<scope>test</scope>
+		</dependency>
+		<dependency>
+			<groupId>org.awaitility</groupId>
+			<artifactId>awaitility</artifactId>
+			<version>${awaitility.version}</version>
+			<scope>test</scope>
+		</dependency>
+	</dependencies>
+
+	<build>
+		<plugins>
+			<plugin>
+				<groupId>org.springframework.boot</groupId>
+				<artifactId>spring-boot-maven-plugin</artifactId>
+				<version>${spring.boot.version}</version>
+				<configuration>
+					<executable>true</executable>
+				</configuration>
+				<executions>
+					<execution>
+						<goals>
+							<goal>build-info</goal>
+							<goal>repackage</goal>
+						</goals>
+					</execution>
+				</executions>
+			</plugin>
+		</plugins>
+	</build>
+
+
+</project>