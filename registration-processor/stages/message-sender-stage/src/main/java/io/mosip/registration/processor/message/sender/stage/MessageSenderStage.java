--- conflicted
+++ resolved
@@ -151,10 +151,7 @@
 	@Override
 	public MessageDTO process(MessageDTO object) {
 		object.setMessageBusAddress(MessageBusAddress.MESSAGE_SENDER_BUS);
-<<<<<<< HEAD
-=======
-
->>>>>>> 1fa18b30
+
 		boolean isTransactionSuccessful = false;
 		String id = object.getRid();
 		regProcLogger.debug(LoggerFileConstant.SESSIONID.toString(), LoggerFileConstant.REGISTRATIONID.toString(), id,
@@ -207,20 +204,14 @@
 					+ jp.getMessage();
 		} catch (TemplateNotFoundException tnf) {
 
-<<<<<<< HEAD
-			regProcLogger.error(LoggerFileConstant.SESSIONID.toString(), LoggerFileConstant.REGISTRATIONID.toString(),
-					id, tnf.getMessage() + ExceptionUtils.getStackTrace(tnf));
-			description = "template not found for notification with registrationId " + id + "::" + tnf.getMessage();
-=======
-			regProcLogger.error(LoggerFileConstant.SESSIONID.toString(), LoggerFileConstant.UIN.toString(), id,
-					tnf.getMessage() + ExceptionUtils.getStackTrace(tnf));
-			description = "template was not found for notification" + id;
-		} catch (FSAdapterException e) {
+            regProcLogger.error(LoggerFileConstant.SESSIONID.toString(), LoggerFileConstant.REGISTRATIONID.toString(),
+                    id, tnf.getMessage() + ExceptionUtils.getStackTrace(tnf));
+            description = "template not found for notification with registrationId " + id + "::" + tnf.getMessage();
+        } catch (FSAdapterException e) {
 			regProcLogger.error(LoggerFileConstant.SESSIONID.toString(), LoggerFileConstant.UIN.toString(), id,
 					PlatformErrorMessages.RPR_TEM_PACKET_STORE_NOT_ACCESSIBLE.getMessage() + e.getMessage());
 			description = "The Packet store set by the System is not accessible" + id;
 
->>>>>>> 1fa18b30
 		} catch (Exception ex) {
 
 			regProcLogger.error(LoggerFileConstant.SESSIONID.toString(), LoggerFileConstant.REGISTRATIONID.toString(),
@@ -354,4 +345,4 @@
 		return isTemplateAvailable;
 	}
 
-}
+}