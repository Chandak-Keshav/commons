--- conflicted
+++ resolved
@@ -1,5 +1,5 @@
 package io.mosip.registration.processor.stages.osivalidator.utils;
-	
+
 /**
  * The Class StatusMessage.
  */
@@ -48,12 +48,8 @@
 	/** The Constant PACKET_IS_ON_HOLD. */
 	public static final String PACKET_IS_ON_HOLD = "Packet is on hold as Parent UIN is not yet generated";
 
-<<<<<<< HEAD
-	/** The Constant MACHINE_ID_NOT_FOUND. */
-	public static final String MACHINE_ID_NOT_FOUND = "The Machine ID was not found in Master DB for Registration ID.";
-=======
+    /** The Constant MACHINE_ID_NOT_FOUND. */
 	public static final String MACHINE_ID_NOT_FOUND = "The Machine ID was not found in Master DB for Registration ID";
->>>>>>> 7df7d97e
 
 	/** The Constant MACHINE_NOT_ACTIVE. */
 	public static final String MACHINE_NOT_ACTIVE = "The Machine ID was not active when Registration ID  was created";
