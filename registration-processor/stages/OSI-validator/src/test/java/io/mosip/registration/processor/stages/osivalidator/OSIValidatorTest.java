--- conflicted
+++ resolved
@@ -1,317 +1,313 @@
-/**
- * 
- */
-package io.mosip.registration.processor.stages.osivalidator;
-
-import static org.junit.Assert.assertFalse;
-import static org.junit.Assert.assertTrue;
-import static org.mockito.Matchers.any;
-import static org.mockito.Matchers.anyString;
-
-import java.io.IOException;
-import java.io.InputStream;
-import java.util.ArrayList;
-import java.util.List;
-
-import org.apache.commons.io.IOUtils;
-import org.junit.Before;
-import org.junit.Test;
-import org.junit.runner.RunWith;
-import org.mockito.InjectMocks;
-import org.mockito.Mock;
-import org.mockito.Mockito;
-import org.powermock.api.mockito.PowerMockito;
-import org.powermock.core.classloader.annotations.PowerMockIgnore;
-import org.powermock.core.classloader.annotations.PrepareForTest;
-import org.powermock.modules.junit4.PowerMockRunner;
-
-import io.mosip.authentication.core.dto.indauth.AuthResponseDTO;
-import io.mosip.registration.processor.core.exception.ApisResourceAccessException;
-import io.mosip.registration.processor.core.packet.dto.Identity;
+/**
+ * 
+ */
+package io.mosip.registration.processor.stages.osivalidator;
+
+import static org.junit.Assert.assertFalse;
+import static org.junit.Assert.assertTrue;
+import static org.mockito.Matchers.any;
+import static org.mockito.Matchers.anyString;
+
+import java.io.IOException;
+import java.io.InputStream;
+import java.util.ArrayList;
+import java.util.List;
+
+import org.apache.commons.io.IOUtils;
+import org.junit.Before;
+import org.junit.Test;
+import org.junit.runner.RunWith;
+import org.mockito.InjectMocks;
+import org.mockito.Mock;
+import org.mockito.Mockito;
+import org.powermock.api.mockito.PowerMockito;
+import org.powermock.core.classloader.annotations.PowerMockIgnore;
+import org.powermock.core.classloader.annotations.PrepareForTest;
+import org.powermock.modules.junit4.PowerMockRunner;
+
+import io.mosip.authentication.core.dto.indauth.AuthResponseDTO;
+import io.mosip.registration.processor.core.exception.ApisResourceAccessException;
+import io.mosip.registration.processor.core.packet.dto.Identity;
 import io.mosip.registration.processor.core.packet.dto.RegOsiDto;
-<<<<<<< HEAD
-import io.mosip.registration.processor.core.packet.dto.demographicinfo.DemographicInfoDto;
-=======
-import io.mosip.registration.processor.core.packet.dto.demographicinfo.DemographicDedupeDto;
-import io.mosip.registration.processor.core.spi.filesystem.adapter.FileSystemAdapter;
->>>>>>> b6c9c0d1
-import io.mosip.registration.processor.core.spi.packetmanager.PacketInfoManager;
-import io.mosip.registration.processor.core.spi.restclient.RegistrationProcessorRestClientService;
-import io.mosip.registration.processor.packet.storage.dto.ApplicantInfoDto;
-import io.mosip.registration.processor.status.dto.InternalRegistrationStatusDto;
-import io.mosip.registration.processor.status.dto.RegistrationStatusDto;
-import io.mosip.registration.processor.status.dto.TransactionDto;
-import io.mosip.registration.processor.status.service.RegistrationStatusService;
-import io.mosip.registration.processor.status.service.TransactionService;
-
-/**
- * The Class OSIValidatorTest.
- *
- * @author M1022006
- */
-@RunWith(PowerMockRunner.class)
-@PrepareForTest({ IOUtils.class })
-@PowerMockIgnore({ "javax.management.*", "javax.net.ssl.*" })
-public class OSIValidatorTest {
-
-	/** The input stream. */
-	@Mock
-	private InputStream inputStream;
-
-	/** The packet info manager. */
-	@Mock
-	PacketInfoManager<Identity, ApplicantInfoDto> packetInfoManager;
-
-	/** The registration status service. */
-	@Mock
-	RegistrationStatusService<String, InternalRegistrationStatusDto, RegistrationStatusDto> registrationStatusService;
-
-	/** The adapter. */
-	@Mock
-	FileSystemAdapter<InputStream, Boolean> adapter;
-
-	/** The rest client service. */
-	@Mock
-	RegistrationProcessorRestClientService<Object> restClientService;
-
-	/** The transcation status service. */
-	@Mock
-	private TransactionService<TransactionDto> transcationStatusService;
-
-	/** The auth response DTO. */
-	@Mock
-	AuthResponseDTO authResponseDTO = new AuthResponseDTO();
-
-	/** The data. */
-	byte[] data = "1234567890".getBytes();
-
-	/** The reg osi dto. */
-	private RegOsiDto regOsiDto = new RegOsiDto();
-
-	/** The registration status dto. */
-	InternalRegistrationStatusDto registrationStatusDto = new InternalRegistrationStatusDto();
-
-	/** The transaction dto. */
-	TransactionDto transactionDto = new TransactionDto();
-
-	/** The osi validator. */
-	@InjectMocks
-	OSIValidator osiValidator;
-
-	List<DemographicInfoDto> demographicDedupeDtoList = new ArrayList<>();
-
-	DemographicInfoDto demographicInfoDto = new DemographicInfoDto();
-
-	/**
-	 * Sets the up.
-	 *
-	 * @throws Exception
-	 *             the exception
-	 */
-	@Before
-	public void setUp() throws Exception {
-		demographicInfoDto.setUin("1234");
-		osiValidator.registrationStatusDto = registrationStatusDto;
-		regOsiDto.setOfficerId("O1234");
-		regOsiDto.setOfficerFingerpImageName("fingerprint");
-		regOsiDto.setOfficerfingerType("RIGHTLITTLE");
-		regOsiDto.setOfficerIrisImageName(null);
-		regOsiDto.setOfficerIrisType("LEFTEYE");
-		regOsiDto.setOfficerPhotoName(null);
-		regOsiDto.setOfficerHashedPin("officerHashedPin");
-
-		regOsiDto.setSupervisorId("S1234");
-		regOsiDto.setSupervisorFingerpImageName("supervisorFingerpImageName");
-		regOsiDto.setSupervisorFingerType("LEFTINDEX");
-		regOsiDto.setSupervisorIrisImageName("supervisorIrisImageName");
-		regOsiDto.setSupervisorIrisType("LEFTEYE");
-		regOsiDto.setSupervisorPhotoName("supervisorPhotoName");
-
-		regOsiDto.setIntroducerUin(null);
-		regOsiDto.setIntroducerRegId("reg1234");
-		regOsiDto.setIntroducerTyp("Parent");
-		regOsiDto.setIntroducerFingerpImageName("introducerFingerpImageName");
-		regOsiDto.setIntroducerFingerpType("RIGHTRING");
-		regOsiDto.setIntroducerIrisImageName("IntroducerIrisImageName");
-		regOsiDto.setIntroducerPhotoName("IntroducerPhotoName");
-		regOsiDto.setIntroducerIrisType("RIGHTEYE");
-		registrationStatusDto.setApplicantType("Child");
-		demographicDedupeDtoList.add(demographicInfoDto);
-
-		Mockito.when(adapter.getFile(anyString(), anyString())).thenReturn(inputStream);
-		Mockito.when(adapter.checkFileExistence(anyString(), anyString())).thenReturn(true);
-
-		PowerMockito.mockStatic(IOUtils.class);
-		PowerMockito.when(IOUtils.class, "toByteArray", inputStream).thenReturn(data);
-
-		authResponseDTO.setStatus("y");
-		Mockito.when(restClientService.postApi(any(), anyString(), anyString(), anyString(), any()))
-				.thenReturn(authResponseDTO);
-
-		registrationStatusDto.setRegistrationId("reg1234");
-		registrationStatusDto.setApplicantType("Child");
-		registrationStatusDto.setRegistrationType("New");
-
-		Mockito.when(registrationStatusService.getRegistrationStatus(anyString())).thenReturn(registrationStatusDto);
-
-	}
-
-	/**
-	 * Testis valid OSI success.
-	 *
-	 * @throws Exception
-	 *             the exception
-	 */
-	@Test
-	public void testisValidOSISuccess() throws Exception {
-		Mockito.when(packetInfoManager.getOsi(anyString())).thenReturn(regOsiDto);
-		Mockito.when(packetInfoManager.findDemoById(anyString())).thenReturn(demographicDedupeDtoList);
-		Mockito.when(transcationStatusService.getTransactionByRegIdAndStatusCode(anyString(), anyString()))
-				.thenReturn(transactionDto);
-
-		boolean isValid = osiValidator.isValidOSI("reg1234");
-
-		assertTrue(isValid);
-
-	}
-
-	/**
-	 * Test officer details null.
-	 *
-	 * @throws Exception
-	 *             the exception
-	 */
-	@Test
-	public void testOfficerDetailsNull() throws Exception {
-		regOsiDto.setOfficerFingerpImageName(null);
-		regOsiDto.setOfficerIrisImageName(null);
-		regOsiDto.setOfficerPhotoName(null);
-		regOsiDto.setOfficerHashedPin(null);
-
-		Mockito.when(packetInfoManager.getOsi(anyString())).thenReturn(regOsiDto);
-
-		boolean isValid = osiValidator.isValidOSI("reg1234");
-
-		assertFalse(isValid);
-	}
-
-	/**
-	 * Test introducer details null.
-	 *
-	 * @throws Exception
-	 *             the exception
-	 */
-	@Test
-	public void testIntroducerDetailsNull() throws Exception {
-		Mockito.when(transcationStatusService.getTransactionByRegIdAndStatusCode(anyString(), anyString()))
-				.thenReturn(transactionDto);
-		regOsiDto.setOfficerfingerType("LEFTMIDDLE");
-		regOsiDto.setSupervisorFingerType("RIGHTINDEX");
-		regOsiDto.setIntroducerFingerpImageName(null);
-		regOsiDto.setIntroducerIrisImageName(null);
-		regOsiDto.setIntroducerPhotoName(null);
-		Mockito.when(packetInfoManager.getOsi(anyString())).thenReturn(regOsiDto);
-		Mockito.when(packetInfoManager.findDemoById(anyString())).thenReturn(demographicDedupeDtoList);
-
-		boolean isValid = osiValidator.isValidOSI("reg1234");
-
-		assertFalse(isValid);
-	}
-
-	/**
-	 * Testis valid OSI failure.
-	 *
-	 * @throws Exception
-	 *             the exception
-	 */
-	@Test
-	public void testisValidOSIFailure() throws Exception {
-		authResponseDTO.setStatus("N");
-		regOsiDto.setOfficerfingerType("LEFTLITTLE");
-		Mockito.when(packetInfoManager.getOsi(anyString())).thenReturn(regOsiDto);
-		Mockito.when(restClientService.postApi(any(), anyString(), anyString(), anyString(), any()))
-				.thenReturn(authResponseDTO);
-
-		boolean isValid = osiValidator.isValidOSI("reg1234");
-
-		assertFalse(isValid);
-	}
-
-	/**
-	 * Test supervisor details null.
-	 *
-	 * @throws Exception
-	 *             the exception
-	 */
-	@Test
-	public void testSupervisorDetailsNull() throws Exception {
-		regOsiDto.setOfficerfingerType("RIGHTTHUMB");
-
-		regOsiDto.setSupervisorFingerpImageName(null);
-		regOsiDto.setSupervisorIrisImageName(null);
-		regOsiDto.setSupervisorPhotoName(null);
-		regOsiDto.setSupervisorHashedPin(null);
-
-		Mockito.when(packetInfoManager.getOsi(anyString())).thenReturn(regOsiDto);
-
-		boolean isValid = osiValidator.isValidOSI("reg1234");
-
-		assertFalse(isValid);
-	}
-
-	/**
-	 * Test invalid iris.
-	 *
-	 * @throws Exception
-	 *             the exception
-	 */
-	@Test
-	public void testInvalidIris() throws Exception {
-		authResponseDTO.setStatus("N");
-		regOsiDto.setOfficerId(null);
-		regOsiDto.setSupervisorFingerpImageName(null);
-		Mockito.when(packetInfoManager.getOsi(anyString())).thenReturn(regOsiDto);
-		Mockito.when(restClientService.postApi(any(), anyString(), anyString(), anyString(), any()))
-				.thenReturn(authResponseDTO);
-
-		boolean isValid = osiValidator.isValidOSI("reg1234");
-
-		assertFalse(isValid);
-	}
-
-	@Test
-	public void testIntroducerUIN() throws Exception {
-		regOsiDto.setIntroducerRegId(null);
-		regOsiDto.setIntroducerUin(null);
-
-		Mockito.when(packetInfoManager.getOsi(anyString())).thenReturn(regOsiDto);
-		Mockito.when(packetInfoManager.findDemoById(anyString())).thenReturn(demographicDedupeDtoList);
-		boolean isValid = osiValidator.isValidOSI("reg1234");
-
-		assertFalse(isValid);
-	}
-
-	/**
-	 * Test invalid iris.
-	 * 
-	 * @throws IOException
-	 * @throws ApisResourceAccessException
-	 *
-	 * @throws Exception
-	 *             the exception
-	 */
-	@Test
-	public void tesAllIntroducerFingerPrint() throws ApisResourceAccessException, IOException {
-		regOsiDto.setIntroducerFingerpType("LEFTTHUMB");
-		regOsiDto.setOfficerfingerType("RIGHTMIDDLE");
-		regOsiDto.setSupervisorFingerType("LEFTRING");
-		Mockito.when(packetInfoManager.getOsi(anyString())).thenReturn(regOsiDto);
-		Mockito.when(packetInfoManager.findDemoById(anyString())).thenReturn(demographicDedupeDtoList);
-		Mockito.when(transcationStatusService.getTransactionByRegIdAndStatusCode(anyString(), anyString()))
-				.thenReturn(transactionDto);
-
-		boolean isValid = osiValidator.isValidOSI("reg1234");
-
-		assertTrue(isValid);
-	}
-}
+import io.mosip.registration.processor.core.packet.dto.demographicinfo.DemographicInfoDto;
+import io.mosip.registration.processor.core.spi.filesystem.adapter.FileSystemAdapter;
+import io.mosip.registration.processor.core.spi.packetmanager.PacketInfoManager;
+import io.mosip.registration.processor.core.spi.restclient.RegistrationProcessorRestClientService;
+import io.mosip.registration.processor.packet.storage.dto.ApplicantInfoDto;
+import io.mosip.registration.processor.status.dto.InternalRegistrationStatusDto;
+import io.mosip.registration.processor.status.dto.RegistrationStatusDto;
+import io.mosip.registration.processor.status.dto.TransactionDto;
+import io.mosip.registration.processor.status.service.RegistrationStatusService;
+import io.mosip.registration.processor.status.service.TransactionService;
+
+/**
+ * The Class OSIValidatorTest.
+ *
+ * @author M1022006
+ */
+@RunWith(PowerMockRunner.class)
+@PrepareForTest({ IOUtils.class })
+@PowerMockIgnore({ "javax.management.*", "javax.net.ssl.*" })
+public class OSIValidatorTest {
+
+	/** The input stream. */
+	@Mock
+	private InputStream inputStream;
+
+	/** The packet info manager. */
+	@Mock
+	PacketInfoManager<Identity, ApplicantInfoDto> packetInfoManager;
+
+	/** The registration status service. */
+	@Mock
+	RegistrationStatusService<String, InternalRegistrationStatusDto, RegistrationStatusDto> registrationStatusService;
+
+	/** The adapter. */
+	@Mock
+	FileSystemAdapter<InputStream, Boolean> adapter;
+
+	/** The rest client service. */
+	@Mock
+	RegistrationProcessorRestClientService<Object> restClientService;
+
+	/** The transcation status service. */
+	@Mock
+	private TransactionService<TransactionDto> transcationStatusService;
+
+	/** The auth response DTO. */
+	@Mock
+	AuthResponseDTO authResponseDTO = new AuthResponseDTO();
+
+	/** The data. */
+	byte[] data = "1234567890".getBytes();
+
+	/** The reg osi dto. */
+	private RegOsiDto regOsiDto = new RegOsiDto();
+
+	/** The registration status dto. */
+	InternalRegistrationStatusDto registrationStatusDto = new InternalRegistrationStatusDto();
+
+	/** The transaction dto. */
+	TransactionDto transactionDto = new TransactionDto();
+
+	/** The osi validator. */
+	@InjectMocks
+	OSIValidator osiValidator;
+
+	List<DemographicInfoDto> demographicDedupeDtoList = new ArrayList<>();
+
+	DemographicInfoDto demographicInfoDto = new DemographicInfoDto();
+
+	/**
+	 * Sets the up.
+	 *
+	 * @throws Exception
+	 *             the exception
+	 */
+	@Before
+	public void setUp() throws Exception {
+		demographicInfoDto.setUin("1234");
+		osiValidator.registrationStatusDto = registrationStatusDto;
+		regOsiDto.setOfficerId("O1234");
+		regOsiDto.setOfficerFingerpImageName("fingerprint");
+		regOsiDto.setOfficerfingerType("RIGHTLITTLE");
+		regOsiDto.setOfficerIrisImageName(null);
+		regOsiDto.setOfficerIrisType("LEFTEYE");
+		regOsiDto.setOfficerPhotoName(null);
+		regOsiDto.setOfficerHashedPin("officerHashedPin");
+
+		regOsiDto.setSupervisorId("S1234");
+		regOsiDto.setSupervisorFingerpImageName("supervisorFingerpImageName");
+		regOsiDto.setSupervisorFingerType("LEFTINDEX");
+		regOsiDto.setSupervisorIrisImageName("supervisorIrisImageName");
+		regOsiDto.setSupervisorIrisType("LEFTEYE");
+		regOsiDto.setSupervisorPhotoName("supervisorPhotoName");
+
+		regOsiDto.setIntroducerUin(null);
+		regOsiDto.setIntroducerRegId("reg1234");
+		regOsiDto.setIntroducerTyp("Parent");
+		regOsiDto.setIntroducerFingerpImageName("introducerFingerpImageName");
+		regOsiDto.setIntroducerFingerpType("RIGHTRING");
+		regOsiDto.setIntroducerIrisImageName("IntroducerIrisImageName");
+		regOsiDto.setIntroducerPhotoName("IntroducerPhotoName");
+		regOsiDto.setIntroducerIrisType("RIGHTEYE");
+		registrationStatusDto.setApplicantType("Child");
+		demographicDedupeDtoList.add(demographicInfoDto);
+
+		Mockito.when(adapter.getFile(anyString(), anyString())).thenReturn(inputStream);
+		Mockito.when(adapter.checkFileExistence(anyString(), anyString())).thenReturn(true);
+
+		PowerMockito.mockStatic(IOUtils.class);
+		PowerMockito.when(IOUtils.class, "toByteArray", inputStream).thenReturn(data);
+
+		authResponseDTO.setStatus("y");
+		Mockito.when(restClientService.postApi(any(), anyString(), anyString(), anyString(), any()))
+				.thenReturn(authResponseDTO);
+
+		registrationStatusDto.setRegistrationId("reg1234");
+		registrationStatusDto.setApplicantType("Child");
+		registrationStatusDto.setRegistrationType("New");
+
+		Mockito.when(registrationStatusService.getRegistrationStatus(anyString())).thenReturn(registrationStatusDto);
+
+	}
+
+	/**
+	 * Testis valid OSI success.
+	 *
+	 * @throws Exception
+	 *             the exception
+	 */
+	@Test
+	public void testisValidOSISuccess() throws Exception {
+		Mockito.when(packetInfoManager.getOsi(anyString())).thenReturn(regOsiDto);
+		Mockito.when(packetInfoManager.findDemoById(anyString())).thenReturn(demographicDedupeDtoList);
+		Mockito.when(transcationStatusService.getTransactionByRegIdAndStatusCode(anyString(), anyString()))
+				.thenReturn(transactionDto);
+
+		boolean isValid = osiValidator.isValidOSI("reg1234");
+
+		assertTrue(isValid);
+
+	}
+
+	/**
+	 * Test officer details null.
+	 *
+	 * @throws Exception
+	 *             the exception
+	 */
+	@Test
+	public void testOfficerDetailsNull() throws Exception {
+		regOsiDto.setOfficerFingerpImageName(null);
+		regOsiDto.setOfficerIrisImageName(null);
+		regOsiDto.setOfficerPhotoName(null);
+		regOsiDto.setOfficerHashedPin(null);
+
+		Mockito.when(packetInfoManager.getOsi(anyString())).thenReturn(regOsiDto);
+
+		boolean isValid = osiValidator.isValidOSI("reg1234");
+
+		assertFalse(isValid);
+	}
+
+	/**
+	 * Test introducer details null.
+	 *
+	 * @throws Exception
+	 *             the exception
+	 */
+	@Test
+	public void testIntroducerDetailsNull() throws Exception {
+		Mockito.when(transcationStatusService.getTransactionByRegIdAndStatusCode(anyString(), anyString()))
+				.thenReturn(transactionDto);
+		regOsiDto.setOfficerfingerType("LEFTMIDDLE");
+		regOsiDto.setSupervisorFingerType("RIGHTINDEX");
+		regOsiDto.setIntroducerFingerpImageName(null);
+		regOsiDto.setIntroducerIrisImageName(null);
+		regOsiDto.setIntroducerPhotoName(null);
+		Mockito.when(packetInfoManager.getOsi(anyString())).thenReturn(regOsiDto);
+		Mockito.when(packetInfoManager.findDemoById(anyString())).thenReturn(demographicDedupeDtoList);
+
+		boolean isValid = osiValidator.isValidOSI("reg1234");
+
+		assertFalse(isValid);
+	}
+
+	/**
+	 * Testis valid OSI failure.
+	 *
+	 * @throws Exception
+	 *             the exception
+	 */
+	@Test
+	public void testisValidOSIFailure() throws Exception {
+		authResponseDTO.setStatus("N");
+		regOsiDto.setOfficerfingerType("LEFTLITTLE");
+		Mockito.when(packetInfoManager.getOsi(anyString())).thenReturn(regOsiDto);
+		Mockito.when(restClientService.postApi(any(), anyString(), anyString(), anyString(), any()))
+				.thenReturn(authResponseDTO);
+
+		boolean isValid = osiValidator.isValidOSI("reg1234");
+
+		assertFalse(isValid);
+	}
+
+	/**
+	 * Test supervisor details null.
+	 *
+	 * @throws Exception
+	 *             the exception
+	 */
+	@Test
+	public void testSupervisorDetailsNull() throws Exception {
+		regOsiDto.setOfficerfingerType("RIGHTTHUMB");
+
+		regOsiDto.setSupervisorFingerpImageName(null);
+		regOsiDto.setSupervisorIrisImageName(null);
+		regOsiDto.setSupervisorPhotoName(null);
+		regOsiDto.setSupervisorHashedPin(null);
+
+		Mockito.when(packetInfoManager.getOsi(anyString())).thenReturn(regOsiDto);
+
+		boolean isValid = osiValidator.isValidOSI("reg1234");
+
+		assertFalse(isValid);
+	}
+
+	/**
+	 * Test invalid iris.
+	 *
+	 * @throws Exception
+	 *             the exception
+	 */
+	@Test
+	public void testInvalidIris() throws Exception {
+		authResponseDTO.setStatus("N");
+		regOsiDto.setOfficerId(null);
+		regOsiDto.setSupervisorFingerpImageName(null);
+		Mockito.when(packetInfoManager.getOsi(anyString())).thenReturn(regOsiDto);
+		Mockito.when(restClientService.postApi(any(), anyString(), anyString(), anyString(), any()))
+				.thenReturn(authResponseDTO);
+
+		boolean isValid = osiValidator.isValidOSI("reg1234");
+
+		assertFalse(isValid);
+	}
+
+	@Test
+	public void testIntroducerUIN() throws Exception {
+		regOsiDto.setIntroducerRegId(null);
+		regOsiDto.setIntroducerUin(null);
+
+		Mockito.when(packetInfoManager.getOsi(anyString())).thenReturn(regOsiDto);
+		Mockito.when(packetInfoManager.findDemoById(anyString())).thenReturn(demographicDedupeDtoList);
+		boolean isValid = osiValidator.isValidOSI("reg1234");
+
+		assertFalse(isValid);
+	}
+
+	/**
+	 * Test invalid iris.
+	 * 
+	 * @throws IOException
+	 * @throws ApisResourceAccessException
+	 *
+	 * @throws Exception
+	 *             the exception
+	 */
+	@Test
+	public void tesAllIntroducerFingerPrint() throws ApisResourceAccessException, IOException {
+		regOsiDto.setIntroducerFingerpType("LEFTTHUMB");
+		regOsiDto.setOfficerfingerType("RIGHTMIDDLE");
+		regOsiDto.setSupervisorFingerType("LEFTRING");
+		Mockito.when(packetInfoManager.getOsi(anyString())).thenReturn(regOsiDto);
+		Mockito.when(packetInfoManager.findDemoById(anyString())).thenReturn(demographicDedupeDtoList);
+		Mockito.when(transcationStatusService.getTransactionByRegIdAndStatusCode(anyString(), anyString()))
+				.thenReturn(transactionDto);
+
+		boolean isValid = osiValidator.isValidOSI("reg1234");
+
+		assertTrue(isValid);
+	}
+}