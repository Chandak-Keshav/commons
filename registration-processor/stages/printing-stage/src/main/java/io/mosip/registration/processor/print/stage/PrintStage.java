--- conflicted
+++ resolved
@@ -71,7 +71,7 @@
 
 	/** The Constant UIN_TEXT_FILE. */
 	private static final String UIN_TEXT_FILE = "textFile";
-	
+
 	private static final String RESOURCES = "src/main/resources/";
 
 	/** The reg proc logger. */
@@ -218,9 +218,9 @@
 				registrationStatusService.updateRegistrationStatus(registrationStatusDto);
 				object.setIsValid(Boolean.FALSE);
 			}
-			
+
 			fileCleanup(documentBytesMap.get("UIN"));
-			
+
 		} catch (PDFGeneratorException e) {
 			regProcLogger.error(LoggerFileConstant.SESSIONID.toString(), LoggerFileConstant.REGISTRATIONID.toString(),
 					regId, PlatformErrorMessages.RPR_PRT_PDF_GENERATION_FAILED.name() + e.getMessage()
@@ -260,11 +260,7 @@
 			eventType = eventId.equalsIgnoreCase(EventId.RPR_402.toString()) ? EventType.BUSINESS.toString()
 					: EventType.SYSTEM.toString();
 
-<<<<<<< HEAD
-			auditLogRequestBuilder.createAuditRequestBuilder(description, eventId, eventName, eventType, regId);
-=======
 			auditLogRequestBuilder.createAuditRequestBuilder(description, eventId, eventName, eventType,regId, ApiName.AUDIT);
->>>>>>> 68c90a2c
 		}
 
 		return object;
@@ -413,4 +409,4 @@
 		return result;
 	}
 
-}
+}