<?xml version="1.0" encoding="UTF-8"?>
<project xmlns="http://maven.apache.org/POM/4.0.0" xmlns:xsi="http://www.w3.org/2001/XMLSchema-instance" xsi:schemaLocation="http://maven.apache.org/POM/4.0.0 http://maven.apache.org/xsd/maven-4.0.0.xsd">
	<modelVersion>4.0.0</modelVersion>
	<packaging>pom</packaging>
	<parent>
		<groupId>io.mosip.registrationprocessor</groupId>
		<artifactId>registration-processor</artifactId>
		<version>1.0.0-SNAPSHOT</version>
	</parent>
	<artifactId>stages</artifactId>
	<name>stages</name>
	<url>http://maven.apache.org</url>
	<properties>
		<project.build.sourceEncoding>UTF-8</project.build.sourceEncoding>
	</properties>

	<modules>
		<module>packet-validator-stage</module>
		<module>retry-stage</module>
		<module>failover-stage</module>
        	<module>osi-validator-stage</module>
		<module>virus-scanner-stage</module>
<<<<<<< HEAD
		<module>packet-decrypter-stage</module>
		<module>Demo-dedupe-stage</module>
		<module>manual-verification-stage</module>
    	<module>ui-generator-stage</module>
  </modules>
=======
		<module>packet-uploader-stage</module>
		<module>demo-dedupe-stage</module>
	    <module>manual-verification-stage</module>
	</modules>
>>>>>>> d4dadab4

</project><|MERGE_RESOLUTION|>--- conflicted
+++ resolved
@@ -20,17 +20,10 @@
 		<module>failover-stage</module>
         	<module>osi-validator-stage</module>
 		<module>virus-scanner-stage</module>
-<<<<<<< HEAD
-		<module>packet-decrypter-stage</module>
-		<module>Demo-dedupe-stage</module>
-		<module>manual-verification-stage</module>
-    	<module>ui-generator-stage</module>
-  </modules>
-=======
 		<module>packet-uploader-stage</module>
 		<module>demo-dedupe-stage</module>
 	    <module>manual-verification-stage</module>
+        <module>ui-generator-stage</module>
 	</modules>
->>>>>>> d4dadab4
 
 </project>