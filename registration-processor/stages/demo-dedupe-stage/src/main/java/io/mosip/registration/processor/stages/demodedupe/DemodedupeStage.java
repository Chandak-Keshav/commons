--- conflicted
+++ resolved
@@ -1,5 +1,3 @@
-
-<<<<<<< HEAD
 package io.mosip.registration.processor.stages.demodedupe;
 
 import java.io.IOException;
@@ -39,7 +37,7 @@
  * The Class DemodedupeStage.
  *
  * @author M1048358 Alok Ranjan
- */	
+ */
 
 @RefreshScope
 @Service
@@ -47,7 +45,6 @@
 
 	/** The reg proc logger. */
 	private static Logger regProcLogger = RegProcessorLogger.getLogger(DemodedupeStage.class);
-	
 
 	/** The Constant USER. */
 	private static final String USER = "MOSIP_SYSTEM";
@@ -71,7 +68,7 @@
 	/** The localhost. */
 	@Value("${registration.processor.vertx.localhost}")
 	private String localhost;
-	
+
 	@Value("${vertx.ignite.configuration}")
 	private String clusterManagerUrl;
 
@@ -94,8 +91,12 @@
 		this.consumeAndSend(mosipEventBus, MessageBusAddress.DEMO_DEDUPE_BUS_IN, MessageBusAddress.DEMO_DEDUPE_BUS_OUT);
 	}
 
-	/* (non-Javadoc)
-	 * @see io.mosip.registration.processor.core.spi.eventbus.EventBusManager#process(java.lang.Object)
+	/*
+	 * (non-Javadoc)
+	 * 
+	 * @see
+	 * io.mosip.registration.processor.core.spi.eventbus.EventBusManager#process(
+	 * java.lang.Object)
 	 */
 	@Override
 	public MessageDTO process(MessageDTO object) {
@@ -161,11 +162,13 @@
 			isTransactionSuccessful = true;
 
 		} catch (IOException | ApisResourceAccessException e) {
-			regProcLogger.error(LoggerFileConstant.SESSIONID.toString(),LoggerFileConstant.REGISTRATIONID.toString(),registrationId,PlatformErrorMessages.PACKET_DEMO_DEDUPE_FAILED.getMessage()+e.getMessage());
+			regProcLogger.error(LoggerFileConstant.SESSIONID.toString(), LoggerFileConstant.REGISTRATIONID.toString(),
+					registrationId, PlatformErrorMessages.PACKET_DEMO_DEDUPE_FAILED.getMessage() + e.getMessage());
 			object.setInternalError(Boolean.TRUE);
 			description = "Internal error occured while processing registration  id : " + registrationId;
 		} catch (Exception ex) {
-			regProcLogger.error(LoggerFileConstant.SESSIONID.toString(),LoggerFileConstant.REGISTRATIONID.toString(),registrationId,PlatformErrorMessages.PACKET_DEMO_DEDUPE_FAILED.getMessage()+ex.getMessage());
+			regProcLogger.error(LoggerFileConstant.SESSIONID.toString(), LoggerFileConstant.REGISTRATIONID.toString(),
+					registrationId, PlatformErrorMessages.PACKET_DEMO_DEDUPE_FAILED.getMessage() + ex.getMessage());
 			object.setInternalError(Boolean.TRUE);
 			description = "Internal error occured while processing registration  id : " + registrationId;
 		} finally {
@@ -184,284 +187,51 @@
 		return object;
 	}
 
-	/**
-	 * Save manual adjudication data.
-	 *
-	 * @param uniqueMatchedRefIds the unique matched ref ids
-	 * @param registrationId the registration id
-	 */
-	private void saveManualAdjudicationData(Set<String> uniqueMatchedRefIds, String registrationId) {
-		boolean isTransactionSuccessful = false;
-		String description = "";
-		try {
-			for (String matchedRefId : uniqueMatchedRefIds) {
-				ManualVerificationEntity manualVerificationEntity = new ManualVerificationEntity();
-				ManualVerificationPKEntity manualVerificationPKEntity = new ManualVerificationPKEntity();
-				manualVerificationPKEntity.setMatchedRefId(matchedRefId);
-				manualVerificationPKEntity.setMatchedRefType(MATCHED_REFERENCE_TYPE);
-				manualVerificationPKEntity.setRegId(registrationId);
-
-				manualVerificationEntity.setId(manualVerificationPKEntity);
-				manualVerificationEntity.setLangCode("eng");
-				manualVerificationEntity.setMatchedScore(null);
-				manualVerificationEntity.setMvUsrId(null);
-				manualVerificationEntity.setReasonCode("Potential Match");
-				manualVerificationEntity.setStatusCode("PENDING");
-				manualVerificationEntity.setStatusComment("Assigned to manual Adjudication");
-				manualVerificationEntity.setIsActive(true);
-				manualVerificationEntity.setIsDeleted(false);
-				manualVerificationEntity.setCrBy("SYSTEM");
-
-				manualVerficationRepository.save(manualVerificationEntity);
-				isTransactionSuccessful = true;
-				description = "Packet Demo dedupe successful for registration id : " + registrationId;
-
-			}
-
-		} finally {
-
-			String eventId = isTransactionSuccessful ? EventId.RPR_402.toString() : EventId.RPR_405.toString();
-			String eventName = eventId.equalsIgnoreCase(EventId.RPR_402.toString()) ? EventName.UPDATE.toString()
-					: EventName.EXCEPTION.toString();
-			String eventType = eventId.equalsIgnoreCase(EventId.RPR_402.toString()) ? EventType.BUSINESS.toString()
-					: EventType.SYSTEM.toString();
-
-			auditLogRequestBuilder.createAuditRequestBuilder(description, eventId, eventName, eventType,
-					registrationId);
-
+	/**
+	 * Save manual adjudication data.
+	 *
+	 * @param uniqueMatchedRefIds the unique matched ref ids
+	 * @param registrationId the registration id
+	 */
+	private void saveManualAdjudicationData(Set<String> uniqueMatchedRefIds, String registrationId) {
+		boolean isTransactionSuccessful = false;
+		String description = "";
+		try {
+			for (String matchedRefId : uniqueMatchedRefIds) {
+				ManualVerificationEntity manualVerificationEntity = new ManualVerificationEntity();
+				ManualVerificationPKEntity manualVerificationPKEntity = new ManualVerificationPKEntity();
+				manualVerificationPKEntity.setMatchedRefId(matchedRefId);
+				manualVerificationPKEntity.setMatchedRefType(MATCHED_REFERENCE_TYPE);
+				manualVerificationPKEntity.setRegId(registrationId);
+
+				manualVerificationEntity.setId(manualVerificationPKEntity);
+				manualVerificationEntity.setLangCode("eng");
+				manualVerificationEntity.setMatchedScore(null);
+				manualVerificationEntity.setMvUsrId(null);
+				manualVerificationEntity.setReasonCode("Potential Match");
+				manualVerificationEntity.setStatusCode("PENDING");
+				manualVerificationEntity.setStatusComment("Assigned to manual Adjudication");
+				manualVerificationEntity.setIsActive(true);
+				manualVerificationEntity.setIsDeleted(false);
+				manualVerificationEntity.setCrBy("SYSTEM");
+
+				manualVerficationRepository.save(manualVerificationEntity);
+				isTransactionSuccessful = true;
+				description = "Packet Demo dedupe successful for registration id : " + registrationId;
+
+			}
+
+		} finally {
+
+			String eventId = isTransactionSuccessful ? EventId.RPR_402.toString() : EventId.RPR_405.toString();
+			String eventName = eventId.equalsIgnoreCase(EventId.RPR_402.toString()) ? EventName.UPDATE.toString()
+					: EventName.EXCEPTION.toString();
+			String eventType = eventId.equalsIgnoreCase(EventId.RPR_402.toString()) ? EventType.BUSINESS.toString()
+					: EventType.SYSTEM.toString();
+
+			auditLogRequestBuilder.createAuditRequestBuilder(description, eventId, eventName, eventType,
+					registrationId);
+
 		}
-=======
-package io.mosip.registration.processor.stages.demodedupe;
-
-import java.io.IOException;
-import java.util.ArrayList;
-import java.util.HashSet;
-import java.util.List;
-import java.util.Set;
-import org.springframework.beans.factory.annotation.Autowired;
-import org.springframework.beans.factory.annotation.Value;
-import org.springframework.cloud.context.config.annotation.RefreshScope;
-import org.springframework.stereotype.Service;
-
-import io.mosip.kernel.core.logger.spi.Logger;
-import io.mosip.registration.processor.core.abstractverticle.MessageBusAddress;
-import io.mosip.registration.processor.core.abstractverticle.MessageDTO;
-import io.mosip.registration.processor.core.abstractverticle.MosipEventBus;
-import io.mosip.registration.processor.core.abstractverticle.MosipVerticleManager;
-import io.mosip.registration.processor.core.code.EventId;
-import io.mosip.registration.processor.core.code.EventName;
-import io.mosip.registration.processor.core.code.EventType;
-import io.mosip.registration.processor.core.constant.LoggerFileConstant;
-import io.mosip.registration.processor.core.exception.ApisResourceAccessException;
-import io.mosip.registration.processor.core.exception.util.PlatformErrorMessages;
-import io.mosip.registration.processor.core.logger.RegProcessorLogger;
-import io.mosip.registration.processor.core.packet.dto.demographicinfo.DemographicInfoDto;
-import io.mosip.registration.processor.packet.storage.entity.IndividualDemographicDedupeEntity;
-import io.mosip.registration.processor.packet.storage.entity.ManualVerificationEntity;
-import io.mosip.registration.processor.packet.storage.entity.ManualVerificationPKEntity;
-import io.mosip.registration.processor.packet.storage.repository.BasePacketRepository;
-import io.mosip.registration.processor.rest.client.audit.builder.AuditLogRequestBuilder;
-import io.mosip.registration.processor.status.code.RegistrationStatusCode;
-import io.mosip.registration.processor.status.dto.InternalRegistrationStatusDto;
-import io.mosip.registration.processor.status.dto.RegistrationStatusDto;
-import io.mosip.registration.processor.status.service.RegistrationStatusService;
-
-/**
- * The Class DemodedupeStage.
- *
- * @author M1048358 Alok Ranjan
- */	
-
-@RefreshScope
-@Service
-public class DemodedupeStage extends MosipVerticleManager {
-
-	/** The reg proc logger. */
-	private static Logger regProcLogger = RegProcessorLogger.getLogger(DemodedupeStage.class);
-	
-
-	/** The Constant USER. */
-	private static final String USER = "MOSIP_SYSTEM";
-
-	/** The registration status service. */
-	@Autowired
-	private RegistrationStatusService<String, InternalRegistrationStatusDto, RegistrationStatusDto> registrationStatusService;
-
-	/** The manual verfication repository. */
-	@Autowired
-	private BasePacketRepository<ManualVerificationEntity, String> manualVerficationRepository;
-
-	/** The demographic dedupe repository. */
-	@Autowired
-	private BasePacketRepository<IndividualDemographicDedupeEntity, String> demographicDedupeRepository;
-
-	/** The cluster address. */
-	@Value("${registration.processor.vertx.cluster.address}")
-	private String clusterAddress;
-
-	/** The localhost. */
-	@Value("${registration.processor.vertx.localhost}")
-	private String localhost;
-	
-	@Value("${vertx.ignite.configuration}")
-	private String clusterManagerUrl;
-
-	/** The core audit request builder. */
-	@Autowired
-	private AuditLogRequestBuilder auditLogRequestBuilder;
-
-	/** The demo dedupe. */
-	@Autowired
-	private DemoDedupe demoDedupe;
-
-	/** The Constant MATCHED_REFERENCE_TYPE. */
-	private static final String MATCHED_REFERENCE_TYPE = "uin";
-
-	/**
-	 * Deploy verticle.
-	 */
-	public void deployVerticle() {
-		MosipEventBus mosipEventBus = this.getEventBus(this.getClass(), clusterManagerUrl);
-		this.consumeAndSend(mosipEventBus, MessageBusAddress.DEMODEDUPE_BUS_IN, MessageBusAddress.DEMODEDUPE_BUS_OUT);
-	}
-
-	/* (non-Javadoc)
-	 * @see io.mosip.registration.processor.core.spi.eventbus.EventBusManager#process(java.lang.Object)
-	 */
-	@Override
-	public MessageDTO process(MessageDTO object) {
-
-		object.setMessageBusAddress(MessageBusAddress.DEMODEDUPE_BUS_IN);
-		object.setInternalError(Boolean.FALSE);
-		String description = "";
-		boolean isTransactionSuccessful = false;
-
-		String registrationId = object.getRid();
-
-		try {
-			InternalRegistrationStatusDto registrationStatusDto = registrationStatusService
-					.getRegistrationStatus(registrationId);
-
-			// Potential Duplicate Ids after performing demo dedupe
-			List<DemographicInfoDto> duplicateDtos = demoDedupe.performDedupe(registrationId);
-			Set<String> uniqueUins = new HashSet<>();
-			Set<String> uniqueMatchedRefIds = new HashSet<>();
-			for (DemographicInfoDto demographicInfoDto : duplicateDtos) {
-				uniqueUins.add(demographicInfoDto.getUin());
-				uniqueMatchedRefIds.add(demographicInfoDto.getRegId());
-			}
-
-			List<String> duplicateUINList = new ArrayList<>(uniqueUins);
-
-			if (!duplicateDtos.isEmpty()) {
-
-				// authenticating duplicateIds with provided packet biometrics
-				boolean isDuplicateAfterAuth = demoDedupe.authenticateDuplicates(registrationId, duplicateUINList);
-
-				if (isDuplicateAfterAuth) {
-
-					int retryCount = registrationStatusDto.getRetryCount() != null
-							? registrationStatusDto.getRetryCount() + 1
-							: 1;
-					description = registrationStatusDto.getStatusComment() + registrationId;
-					registrationStatusDto.setRetryCount(retryCount);
-
-					registrationStatusDto.setStatusComment(StatusMessage.PACKET_DEMO_DEDUPE_FAILED);
-					registrationStatusDto.setStatusCode(RegistrationStatusCode.PACKET_DEMO_DEDUPE_FAILED.toString());
-					description = "Packet Demo dedupe failed for registration id : " + registrationId;
-					demographicDedupeRepository.updateIsActiveIfDuplicateFound(registrationId);
-
-				} else {
-					object.setIsValid(Boolean.FALSE);
-					registrationStatusDto.setStatusComment(StatusMessage.PACKET_DEMO_POTENTIAL_MATCH);
-					registrationStatusDto.setStatusCode(RegistrationStatusCode.PACKET_DEMO_POTENTIAL_MATCH.toString());
-					description = "Potential duplicate packet found for registration id : " + registrationId;
-
-					// Saving potential duplicates in reg_manual_verification table
-					saveManualAdjudicationData(uniqueMatchedRefIds, registrationId);
-				}
-
-			} else {
-				object.setIsValid(Boolean.TRUE);
-				registrationStatusDto.setStatusComment(StatusMessage.PACKET_DEMO_DEDUPE_SUCCESS);
-				registrationStatusDto.setStatusCode(RegistrationStatusCode.PACKET_DEMO_DEDUPE_SUCCESS.toString());
-				description = "Packet Demo dedupe successful for registration id : " + registrationId;
-			}
-
-			registrationStatusDto.setUpdatedBy(USER);
-			registrationStatusService.updateRegistrationStatus(registrationStatusDto);
-			isTransactionSuccessful = true;
-
-		} catch (IOException | ApisResourceAccessException e) {
-			regProcLogger.error(LoggerFileConstant.SESSIONID.toString(),LoggerFileConstant.REGISTRATIONID.toString(),registrationId,PlatformErrorMessages.PACKET_DEMO_DEDUPE_FAILED.getMessage()+e.getMessage());
-			object.setInternalError(Boolean.TRUE);
-			description = "Internal error occured while processing registration  id : " + registrationId;
-		} catch (Exception ex) {
-			regProcLogger.error(LoggerFileConstant.SESSIONID.toString(),LoggerFileConstant.REGISTRATIONID.toString(),registrationId,PlatformErrorMessages.PACKET_DEMO_DEDUPE_FAILED.getMessage()+ex.getMessage());
-			object.setInternalError(Boolean.TRUE);
-			description = "Internal error occured while processing registration  id : " + registrationId;
-		} finally {
-
-			String eventId = isTransactionSuccessful ? EventId.RPR_402.toString() : EventId.RPR_405.toString();
-			String eventName = eventId.equalsIgnoreCase(EventId.RPR_402.toString()) ? EventName.UPDATE.toString()
-					: EventName.EXCEPTION.toString();
-			String eventType = eventId.equalsIgnoreCase(EventId.RPR_402.toString()) ? EventType.BUSINESS.toString()
-					: EventType.SYSTEM.toString();
-
-			auditLogRequestBuilder.createAuditRequestBuilder(description, eventId, eventName, eventType,
-					registrationId);
-
-		}
-
-		return object;
-	}
-
-	/**
-	 * Save manual adjudication data.
-	 *
-	 * @param uniqueMatchedRefIds the unique matched ref ids
-	 * @param registrationId the registration id
-	 */
-	private void saveManualAdjudicationData(Set<String> uniqueMatchedRefIds, String registrationId) {
-		boolean isTransactionSuccessful = false;
-		String description = "";
-		try {
-			for (String matchedRefId : uniqueMatchedRefIds) {
-				ManualVerificationEntity manualVerificationEntity = new ManualVerificationEntity();
-				ManualVerificationPKEntity manualVerificationPKEntity = new ManualVerificationPKEntity();
-				manualVerificationPKEntity.setMatchedRefId(matchedRefId);
-				manualVerificationPKEntity.setMatchedRefType(MATCHED_REFERENCE_TYPE);
-				manualVerificationPKEntity.setRegId(registrationId);
-
-				manualVerificationEntity.setId(manualVerificationPKEntity);
-				manualVerificationEntity.setLangCode("eng");
-				manualVerificationEntity.setMatchedScore(null);
-				manualVerificationEntity.setMvUsrId(null);
-				manualVerificationEntity.setReasonCode("Potential Match");
-				manualVerificationEntity.setStatusCode("PENDING");
-				manualVerificationEntity.setStatusComment("Assigned to manual Adjudication");
-				manualVerificationEntity.setIsActive(true);
-				manualVerificationEntity.setIsDeleted(false);
-				manualVerificationEntity.setCrBy("SYSTEM");
-
-				manualVerficationRepository.save(manualVerificationEntity);
-				isTransactionSuccessful = true;
-				description = "Packet Demo dedupe successful for registration id : " + registrationId;
-
-			}
-
-		} finally {
-
-			String eventId = isTransactionSuccessful ? EventId.RPR_402.toString() : EventId.RPR_405.toString();
-			String eventName = eventId.equalsIgnoreCase(EventId.RPR_402.toString()) ? EventName.UPDATE.toString()
-					: EventName.EXCEPTION.toString();
-			String eventType = eventId.equalsIgnoreCase(EventId.RPR_402.toString()) ? EventType.BUSINESS.toString()
-					: EventType.SYSTEM.toString();
-
-			auditLogRequestBuilder.createAuditRequestBuilder(description, eventId, eventName, eventType,
-					registrationId);
-
-		}
->>>>>>> b2163937
 	}
 }