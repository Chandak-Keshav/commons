--- conflicted
+++ resolved
@@ -86,11 +86,8 @@
 	/** The Constant MATCHED_REFERENCE_TYPE. */
 	private static final String MATCHED_REFERENCE_TYPE = "uin";
 
-<<<<<<< HEAD
 	private static final String INTERNAL_OCCURED = "Internal error occured in demo dedupe stage while processing registrationId ";
 
-=======
->>>>>>> 1fa18b30
 	/**
 	 * Deploy verticle.
 	 */
@@ -185,17 +182,15 @@
 					registrationId,
 					PlatformErrorMessages.PACKET_DEMO_DEDUPE_FAILED.getMessage() + ExceptionUtils.getStackTrace(e));
 			object.setInternalError(Boolean.TRUE);
-<<<<<<< HEAD
 			description = INTERNAL_OCCURED + registrationId + "::" + e.getMessage();
-=======
 			description = "Internal error occured while processing registration  id : " + registrationId;
+
 		} catch (FSAdapterException e) {
 			regProcLogger.error(LoggerFileConstant.SESSIONID.toString(), LoggerFileConstant.REGISTRATIONID.toString(),
 					registrationId, PlatformErrorMessages.PACKET_DEMO_PACKET_STORE_NOT_ACCESSIBLE.getMessage()
 							+ ExceptionUtils.getStackTrace(e));
 			object.setInternalError(Boolean.TRUE);
 			description = " registration  id : " + registrationId;
->>>>>>> 1fa18b30
 		} catch (Exception ex) {
 			regProcLogger.error(LoggerFileConstant.SESSIONID.toString(), LoggerFileConstant.REGISTRATIONID.toString(),
 					registrationId,
