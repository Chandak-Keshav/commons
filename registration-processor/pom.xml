--- conflicted
+++ resolved
@@ -22,17 +22,16 @@
 		<maven.jacoco.plugin.version>0.8.1</maven.jacoco.plugin.version>
 		<maven.sonar.plugin.version>3.5.0.1254</maven.sonar.plugin.version>
 		<maven.javadoc.version>3.0.1</maven.javadoc.version>
-		
+
 		<!-- Core -->
 		<spring.version>5.0.4.RELEASE</spring.version>
 		<spring.boot.version>2.0.2.RELEASE</spring.boot.version>
 		<spring.data.version>2.0.9.RELEASE</spring.data.version>
-<<<<<<< HEAD
-=======
+        <spring-cloud-config.version>2.0.0.RELEASE</spring-cloud-config.version>
+
 		<spring.batch.version>4.0.1.RELEASE</spring.batch.version>
->>>>>>> f3a76f94
         <spring-cloud-config.version>2.0.0.RELEASE</spring-cloud-config.version>
-        
+
 		<!-- Miscellaneous -->
 		<javax.el-api.version>3.0.0</javax.el-api.version>
 		<javax.validation-api.version>2.0.1.Final</javax.validation-api.version>
@@ -43,19 +42,22 @@
 
 		<!-- Swagger -->
 		<swagger.version>2.9.2</swagger.version>
-		
+
 		<!-- Data Access -->
 		<eclipselink.version>2.5.0</eclipselink.version>
 		<mysql.connector.version>5.1.46</mysql.connector.version>
 		<h2.version>1.4.197</h2.version>
 		<postgresql.version>42.2.2</postgresql.version>
 
+		<!-- Lombok -->
+		<lombok.version>1.16.18</lombok.version>
+
 		<!-- For Cache -->
 		<ignite.version>2.3.0</ignite.version>
-		
+
 		<!--For Security -->
 		<bouncycastle.version>1.60</bouncycastle.version>
-		
+
 		<!-- Support tools & utilities -->
 		<commons-math3>3.6.1</commons-math3>
 		<commons-lang3>3.7</commons-lang3>
