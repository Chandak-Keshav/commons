--- conflicted
+++ resolved
@@ -1,936 +1,448 @@
-<<<<<<< HEAD
-package io.mosip.registration.processor.status.service.impl;
-
-import java.util.ArrayList;
-import java.util.Arrays;
-import java.util.List;
-import java.util.UUID;
-import io.mosip.kernel.core.logger.spi.Logger;
-import org.springframework.beans.factory.annotation.Autowired;
-import org.springframework.beans.factory.annotation.Value;
-import org.springframework.dao.DataAccessException;
-import org.springframework.stereotype.Component;
-
-import io.mosip.kernel.core.dataaccess.exception.DataAccessLayerException;
-import io.mosip.kernel.core.exception.ExceptionUtils;
-import io.mosip.registration.processor.core.code.AuditLogConstant;
-import io.mosip.registration.processor.core.code.EventId;
-import io.mosip.registration.processor.core.code.EventName;
-import io.mosip.registration.processor.core.code.EventType;
-import io.mosip.registration.processor.core.constant.LoggerFileConstant;
-import io.mosip.registration.processor.core.exception.util.PlatformErrorMessages;
-import io.mosip.registration.processor.core.logger.RegProcessorLogger;
-import io.mosip.registration.processor.rest.client.audit.builder.AuditLogRequestBuilder;
-import io.mosip.registration.processor.status.code.RegistrationExternalStatusCode;
-import io.mosip.registration.processor.status.code.TransactionTypeCode;
-import io.mosip.registration.processor.status.dao.RegistrationStatusDao;
-import io.mosip.registration.processor.status.dto.InternalRegistrationStatusDto;
-import io.mosip.registration.processor.status.dto.RegistrationStatusDto;
-import io.mosip.registration.processor.status.dto.RegistrationStatusSubRequestDto;
-import io.mosip.registration.processor.status.dto.TransactionDto;
-import io.mosip.registration.processor.status.entity.RegistrationStatusEntity;
-import io.mosip.registration.processor.status.exception.TablenotAccessibleException;
-import io.mosip.registration.processor.status.service.RegistrationStatusService;
-import io.mosip.registration.processor.status.service.TransactionService;
-import io.mosip.registration.processor.status.utilities.RegistrationStatusMapUtil;
-
-/**
- * The Class RegistrationStatusServiceImpl.
- */
-@Component
-public class RegistrationStatusServiceImpl
-		implements RegistrationStatusService<String, InternalRegistrationStatusDto, RegistrationStatusDto> {
-
-	@Value("${registration.processor.threshold}")
-	private int threshold;
-
-	/** The registration status dao. */
-	@Autowired
-	private RegistrationStatusDao registrationStatusDao;
-
-	/** The transcation status service. */
-	@Autowired
-	private TransactionService<TransactionDto> transcationStatusService;
-
-	@Autowired
-	private RegistrationStatusMapUtil registrationStatusMapUtil;
-
-	/** The event id. */
-	private String eventId = "";
-
-	/** The event name. */
-	private String eventName = "";
-
-	/** The event type. */
-	private String eventType = "";
-
-	/** The description. */
-	String description = "";
-
-	/** The core audit request builder. */
-	@Autowired
-	private AuditLogRequestBuilder auditLogRequestBuilder;
-
-	/** The reg proc logger. */
-	private static Logger regProcLogger = RegProcessorLogger.getLogger(RegistrationStatusServiceImpl.class);
-
-	/*
-	 * (non-Javadoc)
-	 *
-	 * @see
-	 * io.mosip.registration.processor.status.service.RegistrationStatusService#
-	 * getRegistrationStatus(java.lang.Object)
-	 */
-	@Override
-	public InternalRegistrationStatusDto getRegistrationStatus(String registrationId) {
-		boolean isTransactionSuccessful = false;
-		regProcLogger.debug(LoggerFileConstant.SESSIONID.toString(), LoggerFileConstant.USERID.toString(),
-				registrationId, "RegistrationStatusServiceImpl::InternalRegistrationStatusDto()::entry");
-		try {
-			RegistrationStatusEntity entity = registrationStatusDao.findById(registrationId);
-			isTransactionSuccessful = true;
-
-			description ="Get registration status by registration id is successful";
-
-
-
-			regProcLogger.debug(LoggerFileConstant.SESSIONID.toString(), LoggerFileConstant.USERID.toString(),
-					registrationId, "RegistrationStatusServiceImpl::InternalRegistrationStatusDto()::exit");
-
-			return entity != null ? convertEntityToDto(entity) : null;
-		} catch (DataAccessLayerException e) {
-
-			description = "DataAccessLayerException while geting registration status for registration id " +registrationId +"::" + e.getMessage();
-
-
-			regProcLogger.error(LoggerFileConstant.SESSIONID.toString(), LoggerFileConstant.REGISTRATIONID.toString(),
-					registrationId, e.getMessage() + ExceptionUtils.getStackTrace(e));
-			throw new TablenotAccessibleException(
-					PlatformErrorMessages.RPR_RGS_REGISTRATION_TABLE_NOT_ACCESSIBLE.getMessage(), e);
-		} finally {
-
-			eventId = isTransactionSuccessful ? EventId.RPR_401.toString() : EventId.RPR_405.toString();
-			eventName = eventId.equalsIgnoreCase(EventId.RPR_401.toString()) ? EventName.GET.toString()
-					: EventName.EXCEPTION.toString();
-			eventType = eventId.equalsIgnoreCase(EventId.RPR_401.toString()) ? EventType.BUSINESS.toString()
-					: EventType.SYSTEM.toString();
-
-			auditLogRequestBuilder.createAuditRequestBuilder(description, eventId, eventName, eventType,
-					registrationId);
-		}
-	}
-
-	/*
-	 * (non-Javadoc)
-	 *
-	 * @see
-	 * io.mosip.registration.processor.status.service.RegistrationStatusService#
-	 * addRegistrationStatus(java.lang.Object)
-	 */
-	@Override
-	public void addRegistrationStatus(InternalRegistrationStatusDto registrationStatusDto) {
-		boolean isTransactionSuccessful = false;
-		String transactionId = generateId();
-		regProcLogger.debug(LoggerFileConstant.SESSIONID.toString(), LoggerFileConstant.USERID.toString(),
-				registrationStatusDto.getRegistrationId(), "RegistrationStatusServiceImpl::addRegistrationStatus()::entry");
-		registrationStatusDto.setLatestRegistrationTransactionId(transactionId);
-		try {
-			RegistrationStatusEntity entity = convertDtoToEntity(registrationStatusDto);
-			registrationStatusDao.save(entity);
-			isTransactionSuccessful = true;
-			description =  "Registration status added successfully";
-			TransactionDto transactionDto = new TransactionDto(transactionId, registrationStatusDto.getRegistrationId(),
-					null, TransactionTypeCode.CREATE.toString(), "Added registration status record",
-					registrationStatusDto.getStatusCode(), registrationStatusDto.getStatusComment());
-			transactionDto.setReferenceId(registrationStatusDto.getRegistrationId());
-			transactionDto.setReferenceIdType("Added registration record");
-			transcationStatusService.addRegistrationTransaction(transactionDto);
-		} catch (DataAccessException | DataAccessLayerException e) {
-			description = "DataAccessLayerException while adding Registration status for Registration Id : "+
-		registrationStatusDto.getRegistrationId() + "::" + e.getMessage();
-
-			regProcLogger.error(LoggerFileConstant.SESSIONID.toString(), LoggerFileConstant.REGISTRATIONID.toString(),
-					registrationStatusDto.getRegistrationId(), e.getMessage() + ExceptionUtils.getStackTrace(e));
-			throw new TablenotAccessibleException(
-					PlatformErrorMessages.RPR_RGS_REGISTRATION_TABLE_NOT_ACCESSIBLE.getMessage(), e);
-		} finally {
-
-			eventId = isTransactionSuccessful ? EventId.RPR_407.toString() : EventId.RPR_405.toString();
-			eventName = eventId.equalsIgnoreCase(EventId.RPR_407.toString()) ? EventName.ADD.toString()
-					: EventName.EXCEPTION.toString();
-			eventType = eventId.equalsIgnoreCase(EventId.RPR_407.toString()) ? EventType.BUSINESS.toString()
-					: EventType.SYSTEM.toString();
-
-			auditLogRequestBuilder.createAuditRequestBuilder(description, eventId, eventName, eventType,
-					registrationStatusDto.getRegistrationId());
-		}
-		regProcLogger.debug(LoggerFileConstant.SESSIONID.toString(), LoggerFileConstant.USERID.toString(),
-				registrationStatusDto.getRegistrationId(), "RegistrationStatusServiceImpl::addRegistrationStatus()::exit");
-
-	}
-
-	/*
-	 * (non-Javadoc)
-	 *
-	 * @see
-	 * io.mosip.registration.processor.status.service.RegistrationStatusService#
-	 * updateRegistrationStatus(java.lang.Object)
-	 */
-	@Override
-	public void updateRegistrationStatus(InternalRegistrationStatusDto registrationStatusDto) {
-		regProcLogger.debug(LoggerFileConstant.SESSIONID.toString(), LoggerFileConstant.USERID.toString(),
-				registrationStatusDto.getRegistrationId(), "RegistrationStatusServiceImpl::updateRegistrationStatus()::entry");
-		boolean isTransactionSuccessful = false;
-		String latestTransactionId = getLatestTransactionId(registrationStatusDto.getRegistrationId());
-		registrationStatusDto.setLatestRegistrationTransactionId(latestTransactionId);
-		try {
-			InternalRegistrationStatusDto dto = getRegistrationStatus(registrationStatusDto.getRegistrationId());
-			if (dto != null) {
-				RegistrationStatusEntity entity = convertDtoToEntity(registrationStatusDto);
-				registrationStatusDao.save(entity);
-				isTransactionSuccessful = true;
-				description ="Updated registration status successfully";
-
-				TransactionDto transactionDto = new TransactionDto(generateId(),
-						registrationStatusDto.getRegistrationId(), latestTransactionId,
-						TransactionTypeCode.UPDATE.toString(), "updated registration status record",
-						registrationStatusDto.getStatusCode(), registrationStatusDto.getStatusComment());
-				transactionDto.setReferenceId(registrationStatusDto.getRegistrationId());
-				transactionDto.setReferenceIdType("updated registration record");
-				transcationStatusService.addRegistrationTransaction(transactionDto);
-			}
-		} catch (DataAccessException | DataAccessLayerException e) {
-			description = "DataAccessLayerException while Updating registration status for registration Id"+registrationStatusDto.getRegistrationId() + "::" + e.getMessage();
-
-			regProcLogger.error(LoggerFileConstant.SESSIONID.toString(), LoggerFileConstant.REGISTRATIONID.toString(),
-					registrationStatusDto.getRegistrationId(), e.getMessage() + ExceptionUtils.getStackTrace(e));
-			throw new TablenotAccessibleException(
-					PlatformErrorMessages.RPR_RGS_REGISTRATION_TABLE_NOT_ACCESSIBLE.getMessage(), e);
-		} finally {
-
-			eventId = isTransactionSuccessful ? EventId.RPR_407.toString() : EventId.RPR_405.toString();
-			eventName = eventId.equalsIgnoreCase(EventId.RPR_407.toString()) ? EventName.ADD.toString()
-					: EventName.EXCEPTION.toString();
-			eventType = eventId.equalsIgnoreCase(EventId.RPR_407.toString()) ? EventType.BUSINESS.toString()
-					: EventType.SYSTEM.toString();
-
-			auditLogRequestBuilder.createAuditRequestBuilder(description, eventId, eventName, eventType,
-					registrationStatusDto.getRegistrationId());
-
-		}
-		regProcLogger.debug(LoggerFileConstant.SESSIONID.toString(), LoggerFileConstant.USERID.toString(),
-				registrationStatusDto.getRegistrationId(), "RegistrationStatusServiceImpl::updateRegistrationStatus()::exit");
-	}
-
-	/*
-	 * (non-Javadoc)
-	 *
-	 * @see
-	 * io.mosip.registration.processor.status.service.RegistrationStatusService#
-	 * getByStatus(java.lang.String)
-	 */
-	@Override
-	public List<InternalRegistrationStatusDto> getByStatus(String status) {
-		boolean isTransactionSuccessful = false;
-		regProcLogger.debug(LoggerFileConstant.SESSIONID.toString(), LoggerFileConstant.USERID.toString(),
-				"", "RegistrationStatusServiceImpl::getByStatus()::entry");
-		try {
-			List<RegistrationStatusEntity> registrationStatusEntityList = registrationStatusDao
-					.getEnrolmentStatusByStatusCode(status);
-			isTransactionSuccessful = true;
-			description ="Get list of registration status by status successfully";
-
-			regProcLogger.debug(LoggerFileConstant.SESSIONID.toString(), LoggerFileConstant.USERID.toString(),
-					"", "RegistrationStatusServiceImpl::getByStatus()::exit");
-			return convertEntityListToDtoList(registrationStatusEntityList);
-		} catch (DataAccessLayerException e) {
-
-			description = "DataAccessLayerException while Geting list of registration status by status" + "::" + e.getMessage();
-
-			regProcLogger.error(LoggerFileConstant.SESSIONID.toString(), LoggerFileConstant.REGISTRATIONID.toString(),
-					"", e.getMessage() + ExceptionUtils.getStackTrace(e));
-			throw new TablenotAccessibleException(
-					PlatformErrorMessages.RPR_RGS_REGISTRATION_TABLE_NOT_ACCESSIBLE.getMessage(), e);
-		} finally {
-
-			eventId = isTransactionSuccessful ? EventId.RPR_401.toString() : EventId.RPR_405.toString();
-			eventName = eventId.equalsIgnoreCase(EventId.RPR_401.toString()) ? EventName.GET.toString()
-					: EventName.EXCEPTION.toString();
-			eventType = eventId.equalsIgnoreCase(EventId.RPR_401.toString()) ? EventType.BUSINESS.toString()
-					: EventType.SYSTEM.toString();
-			auditLogRequestBuilder.createAuditRequestBuilder(description, eventId, eventName, eventType,
-					AuditLogConstant.MULTIPLE_ID.toString());
-		}
-
-	}
-
-	/*
-	 * (non-Javadoc)
-	 *
-	 * @see
-	 * io.mosip.registration.processor.status.service.RegistrationStatusService#
-	 * getByIds(java.lang.String)
-	 */
-	@Override
-	public List<RegistrationStatusDto> getByIds(List<RegistrationStatusSubRequestDto> requestIds) {
-		boolean isTransactionSuccessful = false;
-		regProcLogger.debug(LoggerFileConstant.SESSIONID.toString(), LoggerFileConstant.USERID.toString(),
-				"", "RegistrationStatusServiceImpl::getByIds()::entry");
-		try {
-			List<String> registrationIds =new ArrayList<>();
-			for (RegistrationStatusSubRequestDto registrationStatusSubRequestDto : requestIds) {
-				registrationIds.add(registrationStatusSubRequestDto.getRegistrationId());
-			}
-			List<RegistrationStatusEntity> registrationStatusEntityList = registrationStatusDao.getByIds(registrationIds);
-			isTransactionSuccessful = true;
-			description ="Get list of registration status by registration id successfully";
-
-			regProcLogger.debug(LoggerFileConstant.SESSIONID.toString(), LoggerFileConstant.USERID.toString(),
-					"", "RegistrationStatusServiceImpl::getByIds()::exit");
-			return convertEntityListToDtoListAndGetExternalStatus(registrationStatusEntityList);
-
-		} catch (DataAccessLayerException e) {
-
-			description = "DataAccessLayerException while Geting list of registration status " + "::" + e.getMessage();
-
-
-			regProcLogger.error(LoggerFileConstant.SESSIONID.toString(), LoggerFileConstant.REGISTRATIONID.toString(),
-					"", e.getMessage() + ExceptionUtils.getStackTrace(e));
-			throw new TablenotAccessibleException(
-					PlatformErrorMessages.RPR_RGS_REGISTRATION_TABLE_NOT_ACCESSIBLE.getMessage(), e);
-		} finally {
-
-			eventId = isTransactionSuccessful ? EventId.RPR_401.toString() : EventId.RPR_405.toString();
-			eventName = eventId.equalsIgnoreCase(EventId.RPR_401.toString()) ? EventName.GET.toString()
-					: EventName.EXCEPTION.toString();
-			eventType = eventId.equalsIgnoreCase(EventId.RPR_401.toString()) ? EventType.BUSINESS.toString()
-					: EventType.SYSTEM.toString();
-			auditLogRequestBuilder.createAuditRequestBuilder(description, eventId, eventName, eventType,
-					AuditLogConstant.MULTIPLE_ID.toString());
-		}
-	}
-
-	/**
-	 * Convert entity list to dto list and get external status.
-	 *
-	 * @param entities
-	 *            the entities
-	 * @return the list
-	 */
-	private List<RegistrationStatusDto> convertEntityListToDtoListAndGetExternalStatus(
-			List<RegistrationStatusEntity> entities) {
-		List<RegistrationStatusDto> list = new ArrayList<>();
-		if (entities != null) {
-			for (RegistrationStatusEntity entity : entities) {
-				list.add(convertEntityToDtoAndGetExternalStatus(entity));
-			}
-
-		}
-		return list;
-	}
-
-	/**
-	 * Convert entity to dto and get external status.
-	 *
-	 * @param entity
-	 *            the entity
-	 * @return the registration status dto
-	 */
-	private RegistrationStatusDto convertEntityToDtoAndGetExternalStatus(RegistrationStatusEntity entity) {
-		RegistrationStatusDto registrationStatusDto = new RegistrationStatusDto();
-		registrationStatusDto.setRegistrationId(entity.getId());
-		String statusCode = entity.getStatusCode();
-		Integer retryCount = entity.getRetryCount() != null ? entity.getRetryCount() : 0;
-		// get the mapped value for the entity StatusCode
-		RegistrationExternalStatusCode mappedValue = registrationStatusMapUtil.getExternalStatus(statusCode,
-				retryCount);
-		registrationStatusDto.setRetryCount(retryCount);
-		registrationStatusDto.setStatusCode(mappedValue.toString());
-		return registrationStatusDto;
-	}
-
-	/**
-	 * Convert entity list to dto list.
-	 *
-	 * @param entities
-	 *            the entities
-	 * @return the list
-	 */
-	private List<InternalRegistrationStatusDto> convertEntityListToDtoList(List<RegistrationStatusEntity> entities) {
-		List<InternalRegistrationStatusDto> list = new ArrayList<>();
-		if (entities != null) {
-			for (RegistrationStatusEntity entity : entities) {
-				list.add(convertEntityToDto(entity));
-			}
-
-		}
-		return list;
-	}
-
-	/**
-	 * Convert entity to dto.
-	 *
-	 * @param entity
-	 *            the entity
-	 * @return the internal registration status dto
-	 */
-	private InternalRegistrationStatusDto convertEntityToDto(RegistrationStatusEntity entity) {
-		InternalRegistrationStatusDto registrationStatusDto = new InternalRegistrationStatusDto();
-		registrationStatusDto.setRegistrationId(entity.getId());
-		registrationStatusDto.setRegistrationType(entity.getRegistrationType());
-		registrationStatusDto.setReferenceRegistrationId(entity.getReferenceRegistrationId());
-		registrationStatusDto.setStatusCode(entity.getStatusCode());
-		registrationStatusDto.setLangCode(entity.getLangCode());
-		registrationStatusDto.setStatusComment(entity.getStatusComment());
-		registrationStatusDto.setLatestRegistrationTransactionId(entity.getLatestRegistrationTransactionId());
-		registrationStatusDto.setIsActive(entity.isActive());
-		registrationStatusDto.setCreatedBy(entity.getCreatedBy());
-		registrationStatusDto.setCreateDateTime(entity.getCreateDateTime());
-		registrationStatusDto.setUpdatedBy(entity.getUpdatedBy());
-		registrationStatusDto.setUpdateDateTime(entity.getUpdateDateTime());
-		registrationStatusDto.setIsDeleted(entity.isDeleted());
-		registrationStatusDto.setDeletedDateTime(entity.getDeletedDateTime());
-		registrationStatusDto.setRetryCount(entity.getRetryCount());
-		registrationStatusDto.setApplicantType(entity.getApplicantType());
-		return registrationStatusDto;
-	}
-
-	/**
-	 * Convert dto to entity.
-	 *
-	 * @param dto
-	 *            the dto
-	 * @return the registration status entity
-	 */
-	private RegistrationStatusEntity convertDtoToEntity(InternalRegistrationStatusDto dto) {
-		RegistrationStatusEntity registrationStatusEntity = new RegistrationStatusEntity();
-		registrationStatusEntity.setId(dto.getRegistrationId());
-		registrationStatusEntity.setRegistrationType(dto.getRegistrationType());
-		registrationStatusEntity.setReferenceRegistrationId(dto.getReferenceRegistrationId());
-		registrationStatusEntity.setStatusCode(dto.getStatusCode());
-		registrationStatusEntity.setLangCode(dto.getLangCode());
-		registrationStatusEntity.setStatusComment(dto.getStatusComment());
-		registrationStatusEntity.setLatestRegistrationTransactionId(dto.getLatestRegistrationTransactionId());
-		registrationStatusEntity.setIsActive(dto.isActive());
-		registrationStatusEntity.setCreatedBy(dto.getCreatedBy());
-		registrationStatusEntity.setCreateDateTime(dto.getCreateDateTime());
-		registrationStatusEntity.setUpdatedBy(dto.getUpdatedBy());
-		registrationStatusEntity.setUpdateDateTime(dto.getUpdateDateTime());
-		registrationStatusEntity.setIsDeleted(dto.isDeleted());
-		registrationStatusEntity.setDeletedDateTime(dto.getDeletedDateTime());
-		registrationStatusEntity.setRetryCount(dto.getRetryCount());
-		registrationStatusEntity.setApplicantType(dto.getApplicantType());
-		return registrationStatusEntity;
-	}
-
-	/**
-	 * Gets the latest transaction id.
-	 *
-	 * @param registrationId
-	 *            the registration id
-	 * @return the latest transaction id
-	 */
-	private String getLatestTransactionId(String registrationId) {
-		RegistrationStatusEntity entity = registrationStatusDao.findById(registrationId);
-		return entity != null ? entity.getLatestRegistrationTransactionId() : null;
-
-	}
-
-	/**
-	 * Generate id.
-	 *
-	 * @return the string
-	 */
-	public String generateId() {
-		return UUID.randomUUID().toString();
-	}
-
-	
-	@Override
-	public List<RegistrationStatusDto> getById(String requestId) {
-		boolean isTransactionSuccessful = false;
-		regProcLogger.debug(LoggerFileConstant.SESSIONID.toString(), LoggerFileConstant.USERID.toString(),
-				"", "RegistrationStatusServiceImpl::getByIds()::entry");
-		try {
-			List<String> registrationIds =new ArrayList<>();
-			registrationIds.add(requestId);
-			List<RegistrationStatusEntity> registrationStatusEntityList = registrationStatusDao.getByIds(registrationIds);
-			isTransactionSuccessful = true;
-			description ="Get list of registration status by registration id successfully";
-
-			regProcLogger.debug(LoggerFileConstant.SESSIONID.toString(), LoggerFileConstant.USERID.toString(),
-					"", "RegistrationStatusServiceImpl::getByIds()::exit");
-			return convertEntityListToDtoListAndGetExternalStatus(registrationStatusEntityList);
-
-		} catch (DataAccessLayerException e) {
-
-			description = "DataAccessLayerException while Geting list of registration status " + "::" + e.getMessage();
-
-
-			regProcLogger.error(LoggerFileConstant.SESSIONID.toString(), LoggerFileConstant.REGISTRATIONID.toString(),
-					"", e.getMessage() + ExceptionUtils.getStackTrace(e));
-			throw new TablenotAccessibleException(
-					PlatformErrorMessages.RPR_RGS_REGISTRATION_TABLE_NOT_ACCESSIBLE.getMessage(), e);
-		} finally {
-
-			eventId = isTransactionSuccessful ? EventId.RPR_401.toString() : EventId.RPR_405.toString();
-			eventName = eventId.equalsIgnoreCase(EventId.RPR_401.toString()) ? EventName.GET.toString()
-					: EventName.EXCEPTION.toString();
-			eventType = eventId.equalsIgnoreCase(EventId.RPR_401.toString()) ? EventType.BUSINESS.toString()
-					: EventType.SYSTEM.toString();
-			auditLogRequestBuilder.createAuditRequestBuilder(description, eventId, eventName, eventType,
-					AuditLogConstant.MULTIPLE_ID.toString());
-		}
-	}
-	
-}
-=======
-package io.mosip.registration.processor.status.service.impl;
-
-import java.util.ArrayList;
-import java.util.Arrays;
-import java.util.List;
-import java.util.UUID;
-import io.mosip.kernel.core.logger.spi.Logger;
-import org.springframework.beans.factory.annotation.Autowired;
-import org.springframework.beans.factory.annotation.Value;
-import org.springframework.dao.DataAccessException;
-import org.springframework.stereotype.Component;
-
-import io.mosip.kernel.core.dataaccess.exception.DataAccessLayerException;
-import io.mosip.kernel.core.exception.ExceptionUtils;
-import io.mosip.registration.processor.core.code.ApiName;
-import io.mosip.registration.processor.core.code.AuditLogConstant;
-import io.mosip.registration.processor.core.code.EventId;
-import io.mosip.registration.processor.core.code.EventName;
-import io.mosip.registration.processor.core.code.EventType;
-import io.mosip.registration.processor.core.constant.LoggerFileConstant;
-import io.mosip.registration.processor.core.exception.util.PlatformErrorMessages;
-import io.mosip.registration.processor.core.logger.RegProcessorLogger;
-import io.mosip.registration.processor.rest.client.audit.builder.AuditLogRequestBuilder;
-import io.mosip.registration.processor.status.code.RegistrationExternalStatusCode;
-import io.mosip.registration.processor.status.code.TransactionTypeCode;
-import io.mosip.registration.processor.status.dao.RegistrationStatusDao;
-import io.mosip.registration.processor.status.dto.InternalRegistrationStatusDto;
-import io.mosip.registration.processor.status.dto.RegistrationStatusDto;
-import io.mosip.registration.processor.status.dto.RegistrationStatusSubRequestDto;
-import io.mosip.registration.processor.status.dto.TransactionDto;
-import io.mosip.registration.processor.status.entity.RegistrationStatusEntity;
-import io.mosip.registration.processor.status.exception.TablenotAccessibleException;
-import io.mosip.registration.processor.status.service.RegistrationStatusService;
-import io.mosip.registration.processor.status.service.TransactionService;
-import io.mosip.registration.processor.status.utilities.RegistrationStatusMapUtil;
-
-/**
- * The Class RegistrationStatusServiceImpl.
- */
-@Component
-public class RegistrationStatusServiceImpl
-		implements RegistrationStatusService<String, InternalRegistrationStatusDto, RegistrationStatusDto> {
-
-	@Value("${registration.processor.threshold}")
-	private int threshold;
-
-	/** The registration status dao. */
-	@Autowired
-	private RegistrationStatusDao registrationStatusDao;
-
-	/** The transcation status service. */
-	@Autowired
-	private TransactionService<TransactionDto> transcationStatusService;
-
-	@Autowired
-	private RegistrationStatusMapUtil registrationStatusMapUtil;
-
-	/** The event id. */
-	private String eventId = "";
-
-	/** The event name. */
-	private String eventName = "";
-
-	/** The event type. */
-	private String eventType = "";
-
-	/** The description. */
-	String description = "";
-
-	/** The core audit request builder. */
-	@Autowired
-	private AuditLogRequestBuilder auditLogRequestBuilder;
-
-	/** The reg proc logger. */
-	private static Logger regProcLogger = RegProcessorLogger.getLogger(RegistrationStatusServiceImpl.class);
-
-	/*
-	 * (non-Javadoc)
-	 *
-	 * @see
-	 * io.mosip.registration.processor.status.service.RegistrationStatusService#
-	 * getRegistrationStatus(java.lang.Object)
-	 */
-	@Override
-	public InternalRegistrationStatusDto getRegistrationStatus(String registrationId) {
-		boolean isTransactionSuccessful = false;
-		regProcLogger.debug(LoggerFileConstant.SESSIONID.toString(), LoggerFileConstant.USERID.toString(),
-				registrationId, "RegistrationStatusServiceImpl::InternalRegistrationStatusDto()::entry");
-		try {
-			RegistrationStatusEntity entity = registrationStatusDao.findById(registrationId);
-			isTransactionSuccessful = true;
-
-			description ="Get registration status by registration id is successful";
-
-
-
-			regProcLogger.debug(LoggerFileConstant.SESSIONID.toString(), LoggerFileConstant.USERID.toString(),
-					registrationId, "RegistrationStatusServiceImpl::InternalRegistrationStatusDto()::exit");
-
-			return entity != null ? convertEntityToDto(entity) : null;
-		} catch (DataAccessLayerException e) {
-
-			description = "DataAccessLayerException while geting registration status for registration id " +registrationId +"::" + e.getMessage();
-
-
-			regProcLogger.error(LoggerFileConstant.SESSIONID.toString(), LoggerFileConstant.REGISTRATIONID.toString(),
-					registrationId, e.getMessage() + ExceptionUtils.getStackTrace(e));
-			throw new TablenotAccessibleException(
-					PlatformErrorMessages.RPR_RGS_REGISTRATION_TABLE_NOT_ACCESSIBLE.getMessage(), e);
-		} finally {
-
-			eventId = isTransactionSuccessful ? EventId.RPR_401.toString() : EventId.RPR_405.toString();
-			eventName = eventId.equalsIgnoreCase(EventId.RPR_401.toString()) ? EventName.GET.toString()
-					: EventName.EXCEPTION.toString();
-			eventType = eventId.equalsIgnoreCase(EventId.RPR_401.toString()) ? EventType.BUSINESS.toString()
-					: EventType.SYSTEM.toString();
-
-			auditLogRequestBuilder.createAuditRequestBuilder(description, eventId, eventName, eventType,
-					registrationId, ApiName.AUDIT);
-		}
-	}
-
-	/*
-	 * (non-Javadoc)
-	 *
-	 * @see
-	 * io.mosip.registration.processor.status.service.RegistrationStatusService#
-	 * addRegistrationStatus(java.lang.Object)
-	 */
-	@Override
-	public void addRegistrationStatus(InternalRegistrationStatusDto registrationStatusDto) {
-		boolean isTransactionSuccessful = false;
-		String transactionId = generateId();
-		regProcLogger.debug(LoggerFileConstant.SESSIONID.toString(), LoggerFileConstant.USERID.toString(),
-				registrationStatusDto.getRegistrationId(), "RegistrationStatusServiceImpl::addRegistrationStatus()::entry");
-		registrationStatusDto.setLatestRegistrationTransactionId(transactionId);
-		try {
-			RegistrationStatusEntity entity = convertDtoToEntity(registrationStatusDto);
-			registrationStatusDao.save(entity);
-			isTransactionSuccessful = true;
-			description =  "Registration status added successfully";
-			TransactionDto transactionDto = new TransactionDto(transactionId, registrationStatusDto.getRegistrationId(),
-					null, TransactionTypeCode.CREATE.toString(), "Added registration status record",
-					registrationStatusDto.getStatusCode(), registrationStatusDto.getStatusComment());
-			transactionDto.setReferenceId(registrationStatusDto.getRegistrationId());
-			transactionDto.setReferenceIdType("Added registration record");
-			transcationStatusService.addRegistrationTransaction(transactionDto);
-		} catch (DataAccessException | DataAccessLayerException e) {
-			description = "DataAccessLayerException while adding Registration status for Registration Id : "+
-		registrationStatusDto.getRegistrationId() + "::" + e.getMessage();
-
-			regProcLogger.error(LoggerFileConstant.SESSIONID.toString(), LoggerFileConstant.REGISTRATIONID.toString(),
-					registrationStatusDto.getRegistrationId(), e.getMessage() + ExceptionUtils.getStackTrace(e));
-			throw new TablenotAccessibleException(
-					PlatformErrorMessages.RPR_RGS_REGISTRATION_TABLE_NOT_ACCESSIBLE.getMessage(), e);
-		} finally {
-
-			eventId = isTransactionSuccessful ? EventId.RPR_407.toString() : EventId.RPR_405.toString();
-			eventName = eventId.equalsIgnoreCase(EventId.RPR_407.toString()) ? EventName.ADD.toString()
-					: EventName.EXCEPTION.toString();
-			eventType = eventId.equalsIgnoreCase(EventId.RPR_407.toString()) ? EventType.BUSINESS.toString()
-					: EventType.SYSTEM.toString();
-
-			auditLogRequestBuilder.createAuditRequestBuilder(description, eventId, eventName, eventType,
-					registrationStatusDto.getRegistrationId(), ApiName.AUDIT);
-		}
-		regProcLogger.debug(LoggerFileConstant.SESSIONID.toString(), LoggerFileConstant.USERID.toString(),
-				registrationStatusDto.getRegistrationId(), "RegistrationStatusServiceImpl::addRegistrationStatus()::exit");
-
-	}
-
-	/*
-	 * (non-Javadoc)
-	 *
-	 * @see
-	 * io.mosip.registration.processor.status.service.RegistrationStatusService#
-	 * updateRegistrationStatus(java.lang.Object)
-	 */
-	@Override
-	public void updateRegistrationStatus(InternalRegistrationStatusDto registrationStatusDto) {
-		regProcLogger.debug(LoggerFileConstant.SESSIONID.toString(), LoggerFileConstant.USERID.toString(),
-				registrationStatusDto.getRegistrationId(), "RegistrationStatusServiceImpl::updateRegistrationStatus()::entry");
-		boolean isTransactionSuccessful = false;
-		String latestTransactionId = getLatestTransactionId(registrationStatusDto.getRegistrationId());
-		registrationStatusDto.setLatestRegistrationTransactionId(latestTransactionId);
-		try {
-			InternalRegistrationStatusDto dto = getRegistrationStatus(registrationStatusDto.getRegistrationId());
-			if (dto != null) {
-				RegistrationStatusEntity entity = convertDtoToEntity(registrationStatusDto);
-				registrationStatusDao.save(entity);
-				isTransactionSuccessful = true;
-				description ="Updated registration status successfully";
-
-				TransactionDto transactionDto = new TransactionDto(generateId(),
-						registrationStatusDto.getRegistrationId(), latestTransactionId,
-						TransactionTypeCode.UPDATE.toString(), "updated registration status record",
-						registrationStatusDto.getStatusCode(), registrationStatusDto.getStatusComment());
-				transactionDto.setReferenceId(registrationStatusDto.getRegistrationId());
-				transactionDto.setReferenceIdType("updated registration record");
-				transcationStatusService.addRegistrationTransaction(transactionDto);
-			}
-		} catch (DataAccessException | DataAccessLayerException e) {
-			description = "DataAccessLayerException while Updating registration status for registration Id"+registrationStatusDto.getRegistrationId() + "::" + e.getMessage();
-
-			regProcLogger.error(LoggerFileConstant.SESSIONID.toString(), LoggerFileConstant.REGISTRATIONID.toString(),
-					registrationStatusDto.getRegistrationId(), e.getMessage() + ExceptionUtils.getStackTrace(e));
-			throw new TablenotAccessibleException(
-					PlatformErrorMessages.RPR_RGS_REGISTRATION_TABLE_NOT_ACCESSIBLE.getMessage(), e);
-		} finally {
-
-			eventId = isTransactionSuccessful ? EventId.RPR_407.toString() : EventId.RPR_405.toString();
-			eventName = eventId.equalsIgnoreCase(EventId.RPR_407.toString()) ? EventName.ADD.toString()
-					: EventName.EXCEPTION.toString();
-			eventType = eventId.equalsIgnoreCase(EventId.RPR_407.toString()) ? EventType.BUSINESS.toString()
-					: EventType.SYSTEM.toString();
-
-			auditLogRequestBuilder.createAuditRequestBuilder(description, eventId, eventName, eventType,
-					registrationStatusDto.getRegistrationId(), ApiName.AUDIT);
-
-		}
-		regProcLogger.debug(LoggerFileConstant.SESSIONID.toString(), LoggerFileConstant.USERID.toString(),
-				registrationStatusDto.getRegistrationId(), "RegistrationStatusServiceImpl::updateRegistrationStatus()::exit");
-	}
-
-	/*
-	 * (non-Javadoc)
-	 *
-	 * @see
-	 * io.mosip.registration.processor.status.service.RegistrationStatusService#
-	 * getByStatus(java.lang.String)
-	 */
-	@Override
-	public List<InternalRegistrationStatusDto> getByStatus(String status) {
-		boolean isTransactionSuccessful = false;
-		regProcLogger.debug(LoggerFileConstant.SESSIONID.toString(), LoggerFileConstant.USERID.toString(),
-				"", "RegistrationStatusServiceImpl::getByStatus()::entry");
-		try {
-			List<RegistrationStatusEntity> registrationStatusEntityList = registrationStatusDao
-					.getEnrolmentStatusByStatusCode(status);
-			isTransactionSuccessful = true;
-			description ="Get list of registration status by status successfully";
-
-			regProcLogger.debug(LoggerFileConstant.SESSIONID.toString(), LoggerFileConstant.USERID.toString(),
-					"", "RegistrationStatusServiceImpl::getByStatus()::exit");
-			return convertEntityListToDtoList(registrationStatusEntityList);
-		} catch (DataAccessLayerException e) {
-
-			description = "DataAccessLayerException while Geting list of registration status by status" + "::" + e.getMessage();
-
-			regProcLogger.error(LoggerFileConstant.SESSIONID.toString(), LoggerFileConstant.REGISTRATIONID.toString(),
-					"", e.getMessage() + ExceptionUtils.getStackTrace(e));
-			throw new TablenotAccessibleException(
-					PlatformErrorMessages.RPR_RGS_REGISTRATION_TABLE_NOT_ACCESSIBLE.getMessage(), e);
-		} finally {
-
-			eventId = isTransactionSuccessful ? EventId.RPR_401.toString() : EventId.RPR_405.toString();
-			eventName = eventId.equalsIgnoreCase(EventId.RPR_401.toString()) ? EventName.GET.toString()
-					: EventName.EXCEPTION.toString();
-			eventType = eventId.equalsIgnoreCase(EventId.RPR_401.toString()) ? EventType.BUSINESS.toString()
-					: EventType.SYSTEM.toString();
-			auditLogRequestBuilder.createAuditRequestBuilder(description, eventId, eventName, eventType,
-					AuditLogConstant.MULTIPLE_ID.toString(), ApiName.AUDIT);
-		}
-
-	}
-
-	/*
-	 * (non-Javadoc)
-	 *
-	 * @see
-	 * io.mosip.registration.processor.status.service.RegistrationStatusService#
-	 * getByIds(java.lang.String)
-	 */
-	@Override
-	public List<RegistrationStatusDto> getByIds(List<RegistrationStatusSubRequestDto> requestIds) {
-		boolean isTransactionSuccessful = false;
-		regProcLogger.debug(LoggerFileConstant.SESSIONID.toString(), LoggerFileConstant.USERID.toString(),
-				"", "RegistrationStatusServiceImpl::getByIds()::entry");
-		try {
-			List<String> registrationIds =new ArrayList<>();
-			for (RegistrationStatusSubRequestDto registrationStatusSubRequestDto : requestIds) {
-				registrationIds.add(registrationStatusSubRequestDto.getRegistrationId());
-			}
-			List<RegistrationStatusEntity> registrationStatusEntityList = registrationStatusDao.getByIds(registrationIds);
-			isTransactionSuccessful = true;
-			description ="Get list of registration status by registration id successfully";
-
-			regProcLogger.debug(LoggerFileConstant.SESSIONID.toString(), LoggerFileConstant.USERID.toString(),
-					"", "RegistrationStatusServiceImpl::getByIds()::exit");
-			return convertEntityListToDtoListAndGetExternalStatus(registrationStatusEntityList);
-
-		} catch (DataAccessLayerException e) {
-
-			description = "DataAccessLayerException while Geting list of registration status " + "::" + e.getMessage();
-
-
-			regProcLogger.error(LoggerFileConstant.SESSIONID.toString(), LoggerFileConstant.REGISTRATIONID.toString(),
-					"", e.getMessage() + ExceptionUtils.getStackTrace(e));
-			throw new TablenotAccessibleException(
-					PlatformErrorMessages.RPR_RGS_REGISTRATION_TABLE_NOT_ACCESSIBLE.getMessage(), e);
-		} finally {
-
-			eventId = isTransactionSuccessful ? EventId.RPR_401.toString() : EventId.RPR_405.toString();
-			eventName = eventId.equalsIgnoreCase(EventId.RPR_401.toString()) ? EventName.GET.toString()
-					: EventName.EXCEPTION.toString();
-			eventType = eventId.equalsIgnoreCase(EventId.RPR_401.toString()) ? EventType.BUSINESS.toString()
-					: EventType.SYSTEM.toString();
-			auditLogRequestBuilder.createAuditRequestBuilder(description, eventId, eventName, eventType,
-					AuditLogConstant.MULTIPLE_ID.toString(), ApiName.AUDIT);
-		}
-	}
-
-	/**
-	 * Convert entity list to dto list and get external status.
-	 *
-	 * @param entities
-	 *            the entities
-	 * @return the list
-	 */
-	private List<RegistrationStatusDto> convertEntityListToDtoListAndGetExternalStatus(
-			List<RegistrationStatusEntity> entities) {
-		List<RegistrationStatusDto> list = new ArrayList<>();
-		if (entities != null) {
-			for (RegistrationStatusEntity entity : entities) {
-				list.add(convertEntityToDtoAndGetExternalStatus(entity));
-			}
-
-		}
-		return list;
-	}
-
-	/**
-	 * Convert entity to dto and get external status.
-	 *
-	 * @param entity
-	 *            the entity
-	 * @return the registration status dto
-	 */
-	private RegistrationStatusDto convertEntityToDtoAndGetExternalStatus(RegistrationStatusEntity entity) {
-		RegistrationStatusDto registrationStatusDto = new RegistrationStatusDto();
-		registrationStatusDto.setRegistrationId(entity.getId());
-		String statusCode = entity.getStatusCode();
-		Integer retryCount = entity.getRetryCount() != null ? entity.getRetryCount() : 0;
-		// get the mapped value for the entity StatusCode
-		RegistrationExternalStatusCode mappedValue = registrationStatusMapUtil.getExternalStatus(statusCode,
-				retryCount);
-		registrationStatusDto.setRetryCount(retryCount);
-		registrationStatusDto.setStatusCode(mappedValue.toString());
-		return registrationStatusDto;
-	}
-
-	/**
-	 * Convert entity list to dto list.
-	 *
-	 * @param entities
-	 *            the entities
-	 * @return the list
-	 */
-	private List<InternalRegistrationStatusDto> convertEntityListToDtoList(List<RegistrationStatusEntity> entities) {
-		List<InternalRegistrationStatusDto> list = new ArrayList<>();
-		if (entities != null) {
-			for (RegistrationStatusEntity entity : entities) {
-				list.add(convertEntityToDto(entity));
-			}
-
-		}
-		return list;
-	}
-
-	/**
-	 * Convert entity to dto.
-	 *
-	 * @param entity
-	 *            the entity
-	 * @return the internal registration status dto
-	 */
-	private InternalRegistrationStatusDto convertEntityToDto(RegistrationStatusEntity entity) {
-		InternalRegistrationStatusDto registrationStatusDto = new InternalRegistrationStatusDto();
-		registrationStatusDto.setRegistrationId(entity.getId());
-		registrationStatusDto.setRegistrationType(entity.getRegistrationType());
-		registrationStatusDto.setReferenceRegistrationId(entity.getReferenceRegistrationId());
-		registrationStatusDto.setStatusCode(entity.getStatusCode());
-		registrationStatusDto.setLangCode(entity.getLangCode());
-		registrationStatusDto.setStatusComment(entity.getStatusComment());
-		registrationStatusDto.setLatestRegistrationTransactionId(entity.getLatestRegistrationTransactionId());
-		registrationStatusDto.setIsActive(entity.isActive());
-		registrationStatusDto.setCreatedBy(entity.getCreatedBy());
-		registrationStatusDto.setCreateDateTime(entity.getCreateDateTime());
-		registrationStatusDto.setUpdatedBy(entity.getUpdatedBy());
-		registrationStatusDto.setUpdateDateTime(entity.getUpdateDateTime());
-		registrationStatusDto.setIsDeleted(entity.isDeleted());
-		registrationStatusDto.setDeletedDateTime(entity.getDeletedDateTime());
-		registrationStatusDto.setRetryCount(entity.getRetryCount());
-		registrationStatusDto.setApplicantType(entity.getApplicantType());
-		return registrationStatusDto;
-	}
-
-	/**
-	 * Convert dto to entity.
-	 *
-	 * @param dto
-	 *            the dto
-	 * @return the registration status entity
-	 */
-	private RegistrationStatusEntity convertDtoToEntity(InternalRegistrationStatusDto dto) {
-		RegistrationStatusEntity registrationStatusEntity = new RegistrationStatusEntity();
-		registrationStatusEntity.setId(dto.getRegistrationId());
-		registrationStatusEntity.setRegistrationType(dto.getRegistrationType());
-		registrationStatusEntity.setReferenceRegistrationId(dto.getReferenceRegistrationId());
-		registrationStatusEntity.setStatusCode(dto.getStatusCode());
-		registrationStatusEntity.setLangCode(dto.getLangCode());
-		registrationStatusEntity.setStatusComment(dto.getStatusComment());
-		registrationStatusEntity.setLatestRegistrationTransactionId(dto.getLatestRegistrationTransactionId());
-		registrationStatusEntity.setIsActive(dto.isActive());
-		registrationStatusEntity.setCreatedBy(dto.getCreatedBy());
-		registrationStatusEntity.setCreateDateTime(dto.getCreateDateTime());
-		registrationStatusEntity.setUpdatedBy(dto.getUpdatedBy());
-		registrationStatusEntity.setUpdateDateTime(dto.getUpdateDateTime());
-		registrationStatusEntity.setIsDeleted(dto.isDeleted());
-		registrationStatusEntity.setDeletedDateTime(dto.getDeletedDateTime());
-		registrationStatusEntity.setRetryCount(dto.getRetryCount());
-		registrationStatusEntity.setApplicantType(dto.getApplicantType());
-		return registrationStatusEntity;
-	}
-
-	/**
-	 * Gets the latest transaction id.
-	 *
-	 * @param registrationId
-	 *            the registration id
-	 * @return the latest transaction id
-	 */
-	private String getLatestTransactionId(String registrationId) {
-		RegistrationStatusEntity entity = registrationStatusDao.findById(registrationId);
-		return entity != null ? entity.getLatestRegistrationTransactionId() : null;
-
-	}
-
-	/**
-	 * Generate id.
-	 *
-	 * @return the string
-	 */
-	public String generateId() {
-		return UUID.randomUUID().toString();
-	}
-
-}
->>>>>>> 75b5fd96
+package io.mosip.registration.processor.status.service.impl;
+
+import java.util.ArrayList;
+import java.util.Arrays;
+import java.util.List;
+import java.util.UUID;
+import io.mosip.kernel.core.logger.spi.Logger;
+import org.springframework.beans.factory.annotation.Autowired;
+import org.springframework.beans.factory.annotation.Value;
+import org.springframework.dao.DataAccessException;
+import org.springframework.stereotype.Component;
+
+import io.mosip.kernel.core.dataaccess.exception.DataAccessLayerException;
+import io.mosip.kernel.core.exception.ExceptionUtils;
+import io.mosip.registration.processor.core.code.ApiName;
+import io.mosip.registration.processor.core.code.AuditLogConstant;
+import io.mosip.registration.processor.core.code.EventId;
+import io.mosip.registration.processor.core.code.EventName;
+import io.mosip.registration.processor.core.code.EventType;
+import io.mosip.registration.processor.core.constant.LoggerFileConstant;
+import io.mosip.registration.processor.core.exception.util.PlatformErrorMessages;
+import io.mosip.registration.processor.core.logger.RegProcessorLogger;
+import io.mosip.registration.processor.rest.client.audit.builder.AuditLogRequestBuilder;
+import io.mosip.registration.processor.status.code.RegistrationExternalStatusCode;
+import io.mosip.registration.processor.status.code.TransactionTypeCode;
+import io.mosip.registration.processor.status.dao.RegistrationStatusDao;
+import io.mosip.registration.processor.status.dto.InternalRegistrationStatusDto;
+import io.mosip.registration.processor.status.dto.RegistrationStatusDto;
+import io.mosip.registration.processor.status.dto.RegistrationStatusSubRequestDto;
+import io.mosip.registration.processor.status.dto.TransactionDto;
+import io.mosip.registration.processor.status.entity.RegistrationStatusEntity;
+import io.mosip.registration.processor.status.exception.TablenotAccessibleException;
+import io.mosip.registration.processor.status.service.RegistrationStatusService;
+import io.mosip.registration.processor.status.service.TransactionService;
+import io.mosip.registration.processor.status.utilities.RegistrationStatusMapUtil;
+
+/**
+ * The Class RegistrationStatusServiceImpl.
+ */
+@Component
+public class RegistrationStatusServiceImpl
+		implements RegistrationStatusService<String, InternalRegistrationStatusDto, RegistrationStatusDto> {
+
+	@Value("${registration.processor.threshold}")
+	private int threshold;
+
+	/** The registration status dao. */
+	@Autowired
+	private RegistrationStatusDao registrationStatusDao;
+
+	/** The transcation status service. */
+	@Autowired
+	private TransactionService<TransactionDto> transcationStatusService;
+
+	@Autowired
+	private RegistrationStatusMapUtil registrationStatusMapUtil;
+
+	/** The event id. */
+	private String eventId = "";
+
+	/** The event name. */
+	private String eventName = "";
+
+	/** The event type. */
+	private String eventType = "";
+
+	/** The description. */
+	String description = "";
+
+	/** The core audit request builder. */
+	@Autowired
+	private AuditLogRequestBuilder auditLogRequestBuilder;
+
+	/** The reg proc logger. */
+	private static Logger regProcLogger = RegProcessorLogger.getLogger(RegistrationStatusServiceImpl.class);
+
+	/*
+	 * (non-Javadoc)
+	 *
+	 * @see
+	 * io.mosip.registration.processor.status.service.RegistrationStatusService#
+	 * getRegistrationStatus(java.lang.Object)
+	 */
+	@Override
+	public InternalRegistrationStatusDto getRegistrationStatus(String registrationId) {
+		boolean isTransactionSuccessful = false;
+		regProcLogger.debug(LoggerFileConstant.SESSIONID.toString(), LoggerFileConstant.USERID.toString(),
+				registrationId, "RegistrationStatusServiceImpl::InternalRegistrationStatusDto()::entry");
+		try {
+			RegistrationStatusEntity entity = registrationStatusDao.findById(registrationId);
+			isTransactionSuccessful = true;
+
+			description ="Get registration status by registration id is successful";
+
+
+
+			regProcLogger.debug(LoggerFileConstant.SESSIONID.toString(), LoggerFileConstant.USERID.toString(),
+					registrationId, "RegistrationStatusServiceImpl::InternalRegistrationStatusDto()::exit");
+
+			return entity != null ? convertEntityToDto(entity) : null;
+		} catch (DataAccessLayerException e) {
+
+			description = "DataAccessLayerException while geting registration status for registration id " +registrationId +"::" + e.getMessage();
+
+
+			regProcLogger.error(LoggerFileConstant.SESSIONID.toString(), LoggerFileConstant.REGISTRATIONID.toString(),
+					registrationId, e.getMessage() + ExceptionUtils.getStackTrace(e));
+			throw new TablenotAccessibleException(
+					PlatformErrorMessages.RPR_RGS_REGISTRATION_TABLE_NOT_ACCESSIBLE.getMessage(), e);
+		} finally {
+
+			eventId = isTransactionSuccessful ? EventId.RPR_401.toString() : EventId.RPR_405.toString();
+			eventName = eventId.equalsIgnoreCase(EventId.RPR_401.toString()) ? EventName.GET.toString()
+					: EventName.EXCEPTION.toString();
+			eventType = eventId.equalsIgnoreCase(EventId.RPR_401.toString()) ? EventType.BUSINESS.toString()
+					: EventType.SYSTEM.toString();
+
+			auditLogRequestBuilder.createAuditRequestBuilder(description, eventId, eventName, eventType,
+					registrationId, ApiName.AUDIT);
+		}
+	}
+
+	/*
+	 * (non-Javadoc)
+	 *
+	 * @see
+	 * io.mosip.registration.processor.status.service.RegistrationStatusService#
+	 * addRegistrationStatus(java.lang.Object)
+	 */
+	@Override
+	public void addRegistrationStatus(InternalRegistrationStatusDto registrationStatusDto) {
+		boolean isTransactionSuccessful = false;
+		String transactionId = generateId();
+		regProcLogger.debug(LoggerFileConstant.SESSIONID.toString(), LoggerFileConstant.USERID.toString(),
+				registrationStatusDto.getRegistrationId(), "RegistrationStatusServiceImpl::addRegistrationStatus()::entry");
+		registrationStatusDto.setLatestRegistrationTransactionId(transactionId);
+		try {
+			RegistrationStatusEntity entity = convertDtoToEntity(registrationStatusDto);
+			registrationStatusDao.save(entity);
+			isTransactionSuccessful = true;
+			description =  "Registration status added successfully";
+			TransactionDto transactionDto = new TransactionDto(transactionId, registrationStatusDto.getRegistrationId(),
+					null, TransactionTypeCode.CREATE.toString(), "Added registration status record",
+					registrationStatusDto.getStatusCode(), registrationStatusDto.getStatusComment());
+			transactionDto.setReferenceId(registrationStatusDto.getRegistrationId());
+			transactionDto.setReferenceIdType("Added registration record");
+			transcationStatusService.addRegistrationTransaction(transactionDto);
+		} catch (DataAccessException | DataAccessLayerException e) {
+			description = "DataAccessLayerException while adding Registration status for Registration Id : "+
+		registrationStatusDto.getRegistrationId() + "::" + e.getMessage();
+
+			regProcLogger.error(LoggerFileConstant.SESSIONID.toString(), LoggerFileConstant.REGISTRATIONID.toString(),
+					registrationStatusDto.getRegistrationId(), e.getMessage() + ExceptionUtils.getStackTrace(e));
+			throw new TablenotAccessibleException(
+					PlatformErrorMessages.RPR_RGS_REGISTRATION_TABLE_NOT_ACCESSIBLE.getMessage(), e);
+		} finally {
+
+			eventId = isTransactionSuccessful ? EventId.RPR_407.toString() : EventId.RPR_405.toString();
+			eventName = eventId.equalsIgnoreCase(EventId.RPR_407.toString()) ? EventName.ADD.toString()
+					: EventName.EXCEPTION.toString();
+			eventType = eventId.equalsIgnoreCase(EventId.RPR_407.toString()) ? EventType.BUSINESS.toString()
+					: EventType.SYSTEM.toString();
+
+			auditLogRequestBuilder.createAuditRequestBuilder(description, eventId, eventName, eventType,
+					registrationStatusDto.getRegistrationId(), ApiName.AUDIT);
+		}
+		regProcLogger.debug(LoggerFileConstant.SESSIONID.toString(), LoggerFileConstant.USERID.toString(),
+				registrationStatusDto.getRegistrationId(), "RegistrationStatusServiceImpl::addRegistrationStatus()::exit");
+
+	}
+
+	/*
+	 * (non-Javadoc)
+	 *
+	 * @see
+	 * io.mosip.registration.processor.status.service.RegistrationStatusService#
+	 * updateRegistrationStatus(java.lang.Object)
+	 */
+	@Override
+	public void updateRegistrationStatus(InternalRegistrationStatusDto registrationStatusDto) {
+		regProcLogger.debug(LoggerFileConstant.SESSIONID.toString(), LoggerFileConstant.USERID.toString(),
+				registrationStatusDto.getRegistrationId(), "RegistrationStatusServiceImpl::updateRegistrationStatus()::entry");
+		boolean isTransactionSuccessful = false;
+		String latestTransactionId = getLatestTransactionId(registrationStatusDto.getRegistrationId());
+		registrationStatusDto.setLatestRegistrationTransactionId(latestTransactionId);
+		try {
+			InternalRegistrationStatusDto dto = getRegistrationStatus(registrationStatusDto.getRegistrationId());
+			if (dto != null) {
+				RegistrationStatusEntity entity = convertDtoToEntity(registrationStatusDto);
+				registrationStatusDao.save(entity);
+				isTransactionSuccessful = true;
+				description ="Updated registration status successfully";
+
+				TransactionDto transactionDto = new TransactionDto(generateId(),
+						registrationStatusDto.getRegistrationId(), latestTransactionId,
+						TransactionTypeCode.UPDATE.toString(), "updated registration status record",
+						registrationStatusDto.getStatusCode(), registrationStatusDto.getStatusComment());
+				transactionDto.setReferenceId(registrationStatusDto.getRegistrationId());
+				transactionDto.setReferenceIdType("updated registration record");
+				transcationStatusService.addRegistrationTransaction(transactionDto);
+			}
+		} catch (DataAccessException | DataAccessLayerException e) {
+			description = "DataAccessLayerException while Updating registration status for registration Id"+registrationStatusDto.getRegistrationId() + "::" + e.getMessage();
+
+			regProcLogger.error(LoggerFileConstant.SESSIONID.toString(), LoggerFileConstant.REGISTRATIONID.toString(),
+					registrationStatusDto.getRegistrationId(), e.getMessage() + ExceptionUtils.getStackTrace(e));
+			throw new TablenotAccessibleException(
+					PlatformErrorMessages.RPR_RGS_REGISTRATION_TABLE_NOT_ACCESSIBLE.getMessage(), e);
+		} finally {
+
+			eventId = isTransactionSuccessful ? EventId.RPR_407.toString() : EventId.RPR_405.toString();
+			eventName = eventId.equalsIgnoreCase(EventId.RPR_407.toString()) ? EventName.ADD.toString()
+					: EventName.EXCEPTION.toString();
+			eventType = eventId.equalsIgnoreCase(EventId.RPR_407.toString()) ? EventType.BUSINESS.toString()
+					: EventType.SYSTEM.toString();
+
+			auditLogRequestBuilder.createAuditRequestBuilder(description, eventId, eventName, eventType,
+					registrationStatusDto.getRegistrationId(), ApiName.AUDIT);
+
+		}
+		regProcLogger.debug(LoggerFileConstant.SESSIONID.toString(), LoggerFileConstant.USERID.toString(),
+				registrationStatusDto.getRegistrationId(), "RegistrationStatusServiceImpl::updateRegistrationStatus()::exit");
+	}
+
+	/*
+	 * (non-Javadoc)
+	 *
+	 * @see
+	 * io.mosip.registration.processor.status.service.RegistrationStatusService#
+	 * getByStatus(java.lang.String)
+	 */
+	@Override
+	public List<InternalRegistrationStatusDto> getByStatus(String status) {
+		boolean isTransactionSuccessful = false;
+		regProcLogger.debug(LoggerFileConstant.SESSIONID.toString(), LoggerFileConstant.USERID.toString(),
+				"", "RegistrationStatusServiceImpl::getByStatus()::entry");
+		try {
+			List<RegistrationStatusEntity> registrationStatusEntityList = registrationStatusDao
+					.getEnrolmentStatusByStatusCode(status);
+			isTransactionSuccessful = true;
+			description ="Get list of registration status by status successfully";
+
+			regProcLogger.debug(LoggerFileConstant.SESSIONID.toString(), LoggerFileConstant.USERID.toString(),
+					"", "RegistrationStatusServiceImpl::getByStatus()::exit");
+			return convertEntityListToDtoList(registrationStatusEntityList);
+		} catch (DataAccessLayerException e) {
+
+			description = "DataAccessLayerException while Geting list of registration status by status" + "::" + e.getMessage();
+
+			regProcLogger.error(LoggerFileConstant.SESSIONID.toString(), LoggerFileConstant.REGISTRATIONID.toString(),
+					"", e.getMessage() + ExceptionUtils.getStackTrace(e));
+			throw new TablenotAccessibleException(
+					PlatformErrorMessages.RPR_RGS_REGISTRATION_TABLE_NOT_ACCESSIBLE.getMessage(), e);
+		} finally {
+
+			eventId = isTransactionSuccessful ? EventId.RPR_401.toString() : EventId.RPR_405.toString();
+			eventName = eventId.equalsIgnoreCase(EventId.RPR_401.toString()) ? EventName.GET.toString()
+					: EventName.EXCEPTION.toString();
+			eventType = eventId.equalsIgnoreCase(EventId.RPR_401.toString()) ? EventType.BUSINESS.toString()
+					: EventType.SYSTEM.toString();
+			auditLogRequestBuilder.createAuditRequestBuilder(description, eventId, eventName, eventType,
+					AuditLogConstant.MULTIPLE_ID.toString(), ApiName.AUDIT);
+		}
+
+	}
+
+	/*
+	 * (non-Javadoc)
+	 *
+	 * @see
+	 * io.mosip.registration.processor.status.service.RegistrationStatusService#
+	 * getByIds(java.lang.String)
+	 */
+	@Override
+	public List<RegistrationStatusDto> getByIds(List<RegistrationStatusSubRequestDto> requestIds) {
+		boolean isTransactionSuccessful = false;
+		regProcLogger.debug(LoggerFileConstant.SESSIONID.toString(), LoggerFileConstant.USERID.toString(),
+				"", "RegistrationStatusServiceImpl::getByIds()::entry");
+		try {
+			List<String> registrationIds =new ArrayList<>();
+			for (RegistrationStatusSubRequestDto registrationStatusSubRequestDto : requestIds) {
+				registrationIds.add(registrationStatusSubRequestDto.getRegistrationId());
+			}
+			List<RegistrationStatusEntity> registrationStatusEntityList = registrationStatusDao.getByIds(registrationIds);
+			isTransactionSuccessful = true;
+			description ="Get list of registration status by registration id successfully";
+
+			regProcLogger.debug(LoggerFileConstant.SESSIONID.toString(), LoggerFileConstant.USERID.toString(),
+					"", "RegistrationStatusServiceImpl::getByIds()::exit");
+			return convertEntityListToDtoListAndGetExternalStatus(registrationStatusEntityList);
+
+		} catch (DataAccessLayerException e) {
+
+			description = "DataAccessLayerException while Geting list of registration status " + "::" + e.getMessage();
+
+
+			regProcLogger.error(LoggerFileConstant.SESSIONID.toString(), LoggerFileConstant.REGISTRATIONID.toString(),
+					"", e.getMessage() + ExceptionUtils.getStackTrace(e));
+			throw new TablenotAccessibleException(
+					PlatformErrorMessages.RPR_RGS_REGISTRATION_TABLE_NOT_ACCESSIBLE.getMessage(), e);
+		} finally {
+
+			eventId = isTransactionSuccessful ? EventId.RPR_401.toString() : EventId.RPR_405.toString();
+			eventName = eventId.equalsIgnoreCase(EventId.RPR_401.toString()) ? EventName.GET.toString()
+					: EventName.EXCEPTION.toString();
+			eventType = eventId.equalsIgnoreCase(EventId.RPR_401.toString()) ? EventType.BUSINESS.toString()
+					: EventType.SYSTEM.toString();
+			auditLogRequestBuilder.createAuditRequestBuilder(description, eventId, eventName, eventType,
+					AuditLogConstant.MULTIPLE_ID.toString(), ApiName.AUDIT);
+		}
+	}
+
+	/**
+	 * Convert entity list to dto list and get external status.
+	 *
+	 * @param entities
+	 *            the entities
+	 * @return the list
+	 */
+	private List<RegistrationStatusDto> convertEntityListToDtoListAndGetExternalStatus(
+			List<RegistrationStatusEntity> entities) {
+		List<RegistrationStatusDto> list = new ArrayList<>();
+		if (entities != null) {
+			for (RegistrationStatusEntity entity : entities) {
+				list.add(convertEntityToDtoAndGetExternalStatus(entity));
+			}
+
+		}
+		return list;
+	}
+
+	/**
+	 * Convert entity to dto and get external status.
+	 *
+	 * @param entity
+	 *            the entity
+	 * @return the registration status dto
+	 */
+	private RegistrationStatusDto convertEntityToDtoAndGetExternalStatus(RegistrationStatusEntity entity) {
+		RegistrationStatusDto registrationStatusDto = new RegistrationStatusDto();
+		registrationStatusDto.setRegistrationId(entity.getId());
+		String statusCode = entity.getStatusCode();
+		Integer retryCount = entity.getRetryCount() != null ? entity.getRetryCount() : 0;
+		// get the mapped value for the entity StatusCode
+		RegistrationExternalStatusCode mappedValue = registrationStatusMapUtil.getExternalStatus(statusCode,
+				retryCount);
+		registrationStatusDto.setRetryCount(retryCount);
+		registrationStatusDto.setStatusCode(mappedValue.toString());
+		return registrationStatusDto;
+	}
+
+	/**
+	 * Convert entity list to dto list.
+	 *
+	 * @param entities
+	 *            the entities
+	 * @return the list
+	 */
+	private List<InternalRegistrationStatusDto> convertEntityListToDtoList(List<RegistrationStatusEntity> entities) {
+		List<InternalRegistrationStatusDto> list = new ArrayList<>();
+		if (entities != null) {
+			for (RegistrationStatusEntity entity : entities) {
+				list.add(convertEntityToDto(entity));
+			}
+
+		}
+		return list;
+	}
+
+	/**
+	 * Convert entity to dto.
+	 *
+	 * @param entity
+	 *            the entity
+	 * @return the internal registration status dto
+	 */
+	private InternalRegistrationStatusDto convertEntityToDto(RegistrationStatusEntity entity) {
+		InternalRegistrationStatusDto registrationStatusDto = new InternalRegistrationStatusDto();
+		registrationStatusDto.setRegistrationId(entity.getId());
+		registrationStatusDto.setRegistrationType(entity.getRegistrationType());
+		registrationStatusDto.setReferenceRegistrationId(entity.getReferenceRegistrationId());
+		registrationStatusDto.setStatusCode(entity.getStatusCode());
+		registrationStatusDto.setLangCode(entity.getLangCode());
+		registrationStatusDto.setStatusComment(entity.getStatusComment());
+		registrationStatusDto.setLatestRegistrationTransactionId(entity.getLatestRegistrationTransactionId());
+		registrationStatusDto.setIsActive(entity.isActive());
+		registrationStatusDto.setCreatedBy(entity.getCreatedBy());
+		registrationStatusDto.setCreateDateTime(entity.getCreateDateTime());
+		registrationStatusDto.setUpdatedBy(entity.getUpdatedBy());
+		registrationStatusDto.setUpdateDateTime(entity.getUpdateDateTime());
+		registrationStatusDto.setIsDeleted(entity.isDeleted());
+		registrationStatusDto.setDeletedDateTime(entity.getDeletedDateTime());
+		registrationStatusDto.setRetryCount(entity.getRetryCount());
+		registrationStatusDto.setApplicantType(entity.getApplicantType());
+		return registrationStatusDto;
+	}
+
+	/**
+	 * Convert dto to entity.
+	 *
+	 * @param dto
+	 *            the dto
+	 * @return the registration status entity
+	 */
+	private RegistrationStatusEntity convertDtoToEntity(InternalRegistrationStatusDto dto) {
+		RegistrationStatusEntity registrationStatusEntity = new RegistrationStatusEntity();
+		registrationStatusEntity.setId(dto.getRegistrationId());
+		registrationStatusEntity.setRegistrationType(dto.getRegistrationType());
+		registrationStatusEntity.setReferenceRegistrationId(dto.getReferenceRegistrationId());
+		registrationStatusEntity.setStatusCode(dto.getStatusCode());
+		registrationStatusEntity.setLangCode(dto.getLangCode());
+		registrationStatusEntity.setStatusComment(dto.getStatusComment());
+		registrationStatusEntity.setLatestRegistrationTransactionId(dto.getLatestRegistrationTransactionId());
+		registrationStatusEntity.setIsActive(dto.isActive());
+		registrationStatusEntity.setCreatedBy(dto.getCreatedBy());
+		registrationStatusEntity.setCreateDateTime(dto.getCreateDateTime());
+		registrationStatusEntity.setUpdatedBy(dto.getUpdatedBy());
+		registrationStatusEntity.setUpdateDateTime(dto.getUpdateDateTime());
+		registrationStatusEntity.setIsDeleted(dto.isDeleted());
+		registrationStatusEntity.setDeletedDateTime(dto.getDeletedDateTime());
+		registrationStatusEntity.setRetryCount(dto.getRetryCount());
+		registrationStatusEntity.setApplicantType(dto.getApplicantType());
+		return registrationStatusEntity;
+	}
+
+	/**
+	 * Gets the latest transaction id.
+	 *
+	 * @param registrationId
+	 *            the registration id
+	 * @return the latest transaction id
+	 */
+	private String getLatestTransactionId(String registrationId) {
+		RegistrationStatusEntity entity = registrationStatusDao.findById(registrationId);
+		return entity != null ? entity.getLatestRegistrationTransactionId() : null;
+
+	}
+
+	/**
+	 * Generate id.
+	 *
+	 * @return the string
+	 */
+	public String generateId() {
+		return UUID.randomUUID().toString();
+	}
+
+}