<<<<<<< HEAD
package io.mosip.registration.processor.packet.storage.entity;

import java.io.Serializable;

import javax.persistence.Column;
import javax.persistence.Embeddable;
/**
 * The Class RegOsiPkEntity.
 *
 * @author Girish Yarru
 */
@Embeddable
public class RegOsiPkEntity implements Serializable {

	/** The Constant serialVersionUID. */
	private static final long serialVersionUID = 1L;

	/** The reg id. */
	@Column(name = "reg_id", nullable = false)
	private String regId;

	/**
	 * Gets the reg id.
	 *
	 * @return the reg id
	 */
	public String getRegId() {
		return regId;
	}

	/**
	 * Sets the reg id.
	 *
	 * @param regId the new reg id
	 */
	public void setRegId(String regId) {
		this.regId = regId;
	}

}
=======
package io.mosip.registration.processor.packet.storage.entity;

import java.io.Serializable;

import javax.persistence.Column;
import javax.persistence.Embeddable;
/**
 * 
 * @author Girish Yarru
 *
 */
@Embeddable
public class RegOsiPkEntity implements Serializable {
	private static final long serialVersionUID = 1L;

	/** The reg id. */
	@Column(name = "reg_id", nullable = false)
	private String regId;

	public String getRegId() {
		return regId;
	}

	public void setRegId(String regId) {
		this.regId = regId;
	}

	@Override
	public int hashCode() {
		final int prime = 31;
		int result = 1;
		result = prime * result + ((regId == null) ? 0 : regId.hashCode());
		return result;
	}

	@Override
	public boolean equals(Object obj) {
		if (this == obj)
			return true;
		if (obj == null)
			return false;
		if (getClass() != obj.getClass())
			return false;
		RegOsiPkEntity other = (RegOsiPkEntity) obj;
		if (regId == null) {
			if (other.regId != null)
				return false;
		} else if (!regId.equals(other.regId))
			return false;
		return true;
	}
	
	

}
>>>>>>> 6e4060ce
<|MERGE_RESOLUTION|>--- conflicted
+++ resolved
@@ -1,4 +1,3 @@
-<<<<<<< HEAD
 package io.mosip.registration.processor.packet.storage.entity;
 
 import java.io.Serializable;
@@ -38,35 +37,6 @@
 		this.regId = regId;
 	}
 
-}
-=======
-package io.mosip.registration.processor.packet.storage.entity;
-
-import java.io.Serializable;
-
-import javax.persistence.Column;
-import javax.persistence.Embeddable;
-/**
- * 
- * @author Girish Yarru
- *
- */
-@Embeddable
-public class RegOsiPkEntity implements Serializable {
-	private static final long serialVersionUID = 1L;
-
-	/** The reg id. */
-	@Column(name = "reg_id", nullable = false)
-	private String regId;
-
-	public String getRegId() {
-		return regId;
-	}
-
-	public void setRegId(String regId) {
-		this.regId = regId;
-	}
-
 	@Override
 	public int hashCode() {
 		final int prime = 31;
@@ -91,8 +61,7 @@
 			return false;
 		return true;
 	}
-	
-	
 
-}
->>>>>>> 6e4060ce
+
+
+}