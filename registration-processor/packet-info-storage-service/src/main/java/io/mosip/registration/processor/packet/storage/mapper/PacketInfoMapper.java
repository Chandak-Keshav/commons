<<<<<<< HEAD
package io.mosip.registration.processor.packet.storage.mapper;

import java.math.BigDecimal;
import java.text.ParseException;
import java.text.SimpleDateFormat;
import java.util.ArrayList;
import java.util.Date;
import java.util.HashSet;
import java.util.List;
import java.util.Locale;
import java.util.Optional;
import java.util.Set;

import org.apache.commons.codec.language.Soundex;
import org.apache.commons.codec.language.bm.Languages;
import org.apache.commons.codec.language.bm.NameType;
import org.apache.commons.codec.language.bm.PhoneticEngine;
import org.apache.commons.codec.language.bm.RuleType;
import org.slf4j.Logger;
import org.slf4j.LoggerFactory;

import io.mosip.registration.processor.core.exception.util.PlatformErrorMessages;
import io.mosip.registration.processor.core.packet.dto.BiometricDetails;
import io.mosip.registration.processor.core.packet.dto.BiometricException;
import io.mosip.registration.processor.core.packet.dto.Document;
import io.mosip.registration.processor.core.packet.dto.FieldValue;
import io.mosip.registration.processor.core.packet.dto.Introducer;
import io.mosip.registration.processor.core.packet.dto.Photograph;
import io.mosip.registration.processor.core.packet.dto.demographicinfo.DemographicInfoJson;
import io.mosip.registration.processor.core.packet.dto.demographicinfo.IndividualDemographicDedupe;
import io.mosip.registration.processor.core.packet.dto.demographicinfo.JsonValue;
import io.mosip.registration.processor.packet.storage.entity.ApplicantDemographicInfoJsonEntity;
import io.mosip.registration.processor.packet.storage.entity.ApplicantDemographicInfoJsonPKEntity;
import io.mosip.registration.processor.packet.storage.entity.ApplicantDocumentEntity;
import io.mosip.registration.processor.packet.storage.entity.ApplicantDocumentPKEntity;
import io.mosip.registration.processor.packet.storage.entity.ApplicantFingerprintEntity;
import io.mosip.registration.processor.packet.storage.entity.ApplicantFingerprintPKEntity;
import io.mosip.registration.processor.packet.storage.entity.ApplicantIrisEntity;
import io.mosip.registration.processor.packet.storage.entity.ApplicantIrisPKEntity;
import io.mosip.registration.processor.packet.storage.entity.ApplicantPhotographEntity;
import io.mosip.registration.processor.packet.storage.entity.ApplicantPhotographPKEntity;
import io.mosip.registration.processor.packet.storage.entity.BiometricExceptionEntity;
import io.mosip.registration.processor.packet.storage.entity.BiometricExceptionPKEntity;
import io.mosip.registration.processor.packet.storage.entity.IndividualDemographicDedupeEntity;
import io.mosip.registration.processor.packet.storage.entity.IndividualDemographicDedupePKEntity;
import io.mosip.registration.processor.packet.storage.entity.RegCenterMachineEntity;
import io.mosip.registration.processor.packet.storage.entity.RegCenterMachinePKEntity;
import io.mosip.registration.processor.packet.storage.entity.RegOsiEntity;
import io.mosip.registration.processor.packet.storage.entity.RegOsiPkEntity;
import io.mosip.registration.processor.packet.storage.exception.DateParseException;

/**
 * The Class PacketInfoMapper.
 */
public class PacketInfoMapper {

	/** The Constant LOGGER. */
	private static final Logger LOGGER = LoggerFactory.getLogger(PacketInfoMapper.class);

	private static final String REGISTRATION_ID = "registrationId";
	private static final String PRE_REGISTRATION_ID = "preRegistrationId";
	private static StringBuilder languages = new StringBuilder();

	/**
	 * Instantiates a new packet info mapper.
	 */
	private PacketInfoMapper() {
		super();
	}

	/**
	 * Convert app doc dto to app doc entity.
	 *
	 * @param documentDto
	 *            the document dto
	 * @param metaData
	 *            the meta data
	 * @return the applicant document entity
	 */
	public static ApplicantDocumentEntity convertAppDocDtoToEntity(Document documentDto, List<FieldValue> metaData) {

		Optional<FieldValue> regId = metaData.stream().filter(m -> m.getLabel().equals(REGISTRATION_ID)).findFirst();
		String registrationId = "";
		if (regId.isPresent())
			registrationId = regId.get().getValue();

		Optional<FieldValue> preregId = metaData.stream().filter(m -> m.getLabel().equals(PRE_REGISTRATION_ID))
				.findFirst();
		String preregistrationId = "";
		if (preregId.isPresent())
			preregistrationId = preregId.get().getValue();

		ApplicantDocumentEntity applicantDocumentEntity = new ApplicantDocumentEntity();
		ApplicantDocumentPKEntity applicantDocumentPKEntity = new ApplicantDocumentPKEntity();
		applicantDocumentPKEntity.setDocCatCode(documentDto.getDocumentCategory());
		applicantDocumentPKEntity.setDocTypCode(documentDto.getDocumentType());
		applicantDocumentPKEntity.setRegId(registrationId);

		applicantDocumentEntity.setId(applicantDocumentPKEntity);
		applicantDocumentEntity.setPreRegId(preregistrationId);
		applicantDocumentEntity.setDocOwner(documentDto.getDocumentOwner());
		applicantDocumentEntity.setDocName(documentDto.getDocumentName());
		applicantDocumentEntity.setDocOwner(documentDto.getDocumentOwner());
		applicantDocumentEntity.setDocFileFormat(".zip");
		applicantDocumentEntity.setActive(true);

		return applicantDocumentEntity;
	}

	/**
	 * Convert iris to iris entity.
	 *
	 * @param iris
	 *            the iris
	 * @param metaData
	 *            the meta data
	 * @return the applicant iris entity
	 */
	public static ApplicantIrisEntity convertIrisDtoToEntity(BiometricDetails iris, List<FieldValue> metaData) {
		Optional<FieldValue> regId = metaData.stream().filter(m -> m.getLabel().equals(REGISTRATION_ID)).findFirst();
		String registrationId = "";
		if (regId.isPresent())
			registrationId = regId.get().getValue();

		Optional<FieldValue> preregId = metaData.stream().filter(m -> m.getLabel().equals(PRE_REGISTRATION_ID))
				.findFirst();
		String preregistrationId = "";
		if (preregId.isPresent())
			preregistrationId = preregId.get().getValue();

		ApplicantIrisEntity applicantIrisEntity = new ApplicantIrisEntity();
		ApplicantIrisPKEntity applicantIrisPKEntity = new ApplicantIrisPKEntity();

		applicantIrisPKEntity.setRegId(registrationId);
		applicantIrisPKEntity.setTyp(iris.getType());

		applicantIrisEntity.setId(applicantIrisPKEntity);
		applicantIrisEntity.setNoOfRetry(iris.getNumRetry());
		applicantIrisEntity.setImageName(iris.getImageName());
		applicantIrisEntity.setPreRegId(preregistrationId);
		applicantIrisEntity.setQualityScore(BigDecimal.valueOf(iris.getQualityScore()));
		applicantIrisEntity.setActive(true);

		return applicantIrisEntity;
	}

	/**
	 * Convert fingerprint to fingerprint entity.
	 *
	 * @param fingerprint
	 *            the fingerprint
	 * @param metaData
	 *            the meta data
	 * @return the applicant fingerprint entity
	 */
	public static ApplicantFingerprintEntity convertFingerprintDtoToEntity(BiometricDetails fingerprint,
			List<FieldValue> metaData) {
		Optional<FieldValue> regId = metaData.stream().filter(m -> m.getLabel().equals(REGISTRATION_ID)).findFirst();
		String registrationId = "";
		if (regId.isPresent())
			registrationId = regId.get().getValue();

		Optional<FieldValue> preregId = metaData.stream().filter(m -> m.getLabel().equals(PRE_REGISTRATION_ID))
				.findFirst();
		String preregistrationId = "";
		if (preregId.isPresent())
			preregistrationId = preregId.get().getValue();
		ApplicantFingerprintEntity applicantFingerprintEntity = new ApplicantFingerprintEntity();
		ApplicantFingerprintPKEntity applicantFingerprintPKEntity = new ApplicantFingerprintPKEntity();

		applicantFingerprintPKEntity.setRegId(registrationId);
		applicantFingerprintPKEntity.setTyp(fingerprint.getType());

		applicantFingerprintEntity.setId(applicantFingerprintPKEntity);
		applicantFingerprintEntity.setNoOfRetry(fingerprint.getNumRetry());
		applicantFingerprintEntity.setImageName(fingerprint.getImageName());
		applicantFingerprintEntity.setNoOfRetry(fingerprint.getNumRetry());
		applicantFingerprintEntity.setPreRegId(preregistrationId);
		applicantFingerprintEntity.setQualityScore(BigDecimal.valueOf(fingerprint.getQualityScore()));
		applicantFingerprintEntity.setActive(true);

		return applicantFingerprintEntity;

	}

	/**
	 * Convert biometric exc to biometric exc entity.
	 *
	 * @param exceptionFingerprint
	 *            the exception fingerprint
	 * @param metaData
	 *            the meta data
	 * @return the biometric exception entity
	 */
	public static BiometricExceptionEntity convertBiometricExceptioDtoToEntity(BiometricException exception,
			List<FieldValue> metaData) {
		Optional<FieldValue> regId = metaData.stream().filter(m -> m.getLabel().equals(REGISTRATION_ID)).findFirst();
		String registrationId = "";
		if (regId.isPresent())
			registrationId = regId.get().getValue();

		Optional<FieldValue> preregId = metaData.stream().filter(m -> m.getLabel().equals(PRE_REGISTRATION_ID))
				.findFirst();
		String preregistrationId = "";
		if (preregId.isPresent())
			preregistrationId = preregId.get().getValue();
		BiometricExceptionEntity bioMetricExceptionEntity = new BiometricExceptionEntity();
		BiometricExceptionPKEntity biometricExceptionPKEntity = new BiometricExceptionPKEntity();
		biometricExceptionPKEntity.setRegId(registrationId);
		biometricExceptionPKEntity.setMissingBio(exception.getMissingBiometric());
		biometricExceptionPKEntity.setLangCode("en");

		bioMetricExceptionEntity.setId(biometricExceptionPKEntity);
		bioMetricExceptionEntity.setPreregId(preregistrationId);
		bioMetricExceptionEntity.setBioTyp(exception.getType());
		bioMetricExceptionEntity.setExcpDescr(exception.getExceptionDescription());
		bioMetricExceptionEntity.setExcpTyp(exception.getExceptionType());
		bioMetricExceptionEntity.setIsDeleted(false);
		bioMetricExceptionEntity.setStatusCode("BiometricException Saved");
		return bioMetricExceptionEntity;
	}

	/**
	 * Convert photo graph data to photo graph entity.
	 *
	 * @param photoGraphData
	 *            the photo graph data
	 * @param exceptionPhotographData
	 * @param metaData
	 *            the meta data
	 * @return the applicant photograph entity
	 */
	public static ApplicantPhotographEntity convertPhotoGraphDtoToEntity(Photograph photoGraphData,
			Photograph exceptionPhotographData, List<FieldValue> metaData) {
		Optional<FieldValue> regId = metaData.stream().filter(m -> m.getLabel().equals(REGISTRATION_ID)).findFirst();
		String registrationId = "";
		if (regId.isPresent())
			registrationId = regId.get().getValue();

		Optional<FieldValue> preregId = metaData.stream().filter(m -> m.getLabel().equals(PRE_REGISTRATION_ID))
				.findFirst();
		String preregistrationId = "";
		if (preregId.isPresent())
			preregistrationId = preregId.get().getValue();

		ApplicantPhotographEntity applicantPhotographEntity = new ApplicantPhotographEntity();

		Boolean isHasExceptionPhoto = false;
		if (!(exceptionPhotographData.getPhotographName().isEmpty())) {
			isHasExceptionPhoto = true;
			applicantPhotographEntity.setExcpPhotoName(exceptionPhotographData.getPhotographName());
		}

		ApplicantPhotographPKEntity applicantPhotographPKEntity = new ApplicantPhotographPKEntity();
		applicantPhotographPKEntity.setRegId(registrationId);

		applicantPhotographEntity.setId(applicantPhotographPKEntity);
		applicantPhotographEntity.setPreRegId(preregistrationId);

		applicantPhotographEntity.setImageName(photoGraphData.getPhotographName());
		applicantPhotographEntity.setHasExcpPhotograph(isHasExceptionPhoto);
		applicantPhotographEntity.setQualityScore(BigDecimal.valueOf(photoGraphData.getQualityScore()));
		applicantPhotographEntity.setActive(true);

		return applicantPhotographEntity;
	}

	/**
	 * Convert osi data to osi entity.
	 *
	 * @param osiData
	 *            the osi data
	 * @param introducer
	 *            the meta data
	 * @param metaData
	 * @return the reg osi entity
	 */
	public static RegOsiEntity convertOsiDataToEntity(List<FieldValue> osiData, Introducer introducer,
			List<FieldValue> metaData) {

		RegOsiEntity regOsiEntity = new RegOsiEntity();

		RegOsiPkEntity regOsiPkEntity = new RegOsiPkEntity();

		for (FieldValue field : metaData) {
			if (field.getLabel().matches(REGISTRATION_ID)) {
				regOsiPkEntity.setRegId(field.getValue());
			} else if (field.getLabel().matches(PRE_REGISTRATION_ID)) {
				regOsiEntity.setPreregId(field.getValue());
			} else if (field.getLabel().matches("introducerRID")) {
				regOsiEntity.setIntroducerId(field.getValue());
			} else if (field.getLabel().matches("introducerUIN")) {
				regOsiEntity.setIntroducerRegId(field.getValue());
				regOsiEntity.setIntroducerUin(field.getValue());
			} else if (field.getLabel().matches("introducerRIDHash")) {
				regOsiEntity.setIntroducerRegId(field.getValue());
			} else if (field.getLabel().matches("introducerType")) {
				regOsiEntity.setIntroducerTyp(field.getValue());
			} else if (field.getLabel().matches("supervisorFingerprintType")) {
				regOsiEntity.setSupervisorFingerType(field.getValue());
			} else if (field.getLabel().matches("introducerFingerprintType")) {
				regOsiEntity.setIntroducerFingerpType(field.getValue());
			} else if (field.getLabel().matches("introducerIrisType")) {
				regOsiEntity.setIntroducerIrisType(field.getValue());
			} else if (field.getLabel().matches("officerFingerprintType")) {
				regOsiEntity.setOfficerfingerType(field.getValue());
			} else if (field.getLabel().matches("officerIrisType")) {
				regOsiEntity.setOfficerIrisType(field.getValue());
			} else if (field.getLabel().matches("officerPIN")) {
				regOsiEntity.setOfficerHashedPin(field.getValue());
			} else if (field.getLabel().matches("supervisorIrisType")) {
				regOsiEntity.setSupervisorIrisType(field.getValue());
			}

		}

		for (FieldValue field : osiData) {
			if (field.getLabel().matches("officerFingerprintImage")) {
				regOsiEntity.setOfficerFingerpImageName(field.getValue());
			} else if (field.getLabel().matches("officerId")) {
				regOsiEntity.setOfficerId(field.getValue());
			} else if (field.getLabel().matches("officerIrisImage")) {
				regOsiEntity.setOfficerIrisImageName(field.getValue());
			} else if (field.getLabel().matches("supervisorFingerprintImage")) {
				regOsiEntity.setSupervisorFingerpImageName(field.getValue());
			} else if (field.getLabel().matches("supervisorIrisImage")) {
				regOsiEntity.setSupervisorIrisImageName(field.getValue());
			} else if (field.getLabel().matches("supervisorId")) {
				regOsiEntity.setSupervisorId(field.getValue());
			}
			// Added
			else if (field.getLabel().matches("officerAuthenticationImage")) {
				regOsiEntity.setOfficerPhotoName(field.getValue());
			} else if (field.getLabel().matches("officerPassword")) {
				regOsiEntity.setOfficerHashedPwd(field.getValue());
			} else if (field.getLabel().matches("supervisorAuthenticationImage")) {
				regOsiEntity.setSupervisorPhotoName(field.getValue());
			} else if (field.getLabel().matches("supervisorPassword")) {
				regOsiEntity.setSupervisorHashedPwd(field.getValue());
			} else if (field.getLabel().matches("supervisorPIN")) {
				regOsiEntity.setSupervisorHashedPin(field.getValue());
			}
		}
		if (introducer.getIntroducerFingerprint() != null)
			regOsiEntity.setIntroducerFingerpImageName(introducer.getIntroducerFingerprint().getImageName());
		if (introducer.getIntroducerIris() != null)
			regOsiEntity.setIntroducerIrisImageName(introducer.getIntroducerIris().getImageName());
		if (introducer.getIntroducerImage() != null)
			regOsiEntity.setIntroducerPhotoName(introducer.getIntroducerImage().getImageName());


		regOsiEntity.setId(regOsiPkEntity);

		regOsiEntity.setIsActive(true);

		return regOsiEntity;
	}

	public static RegCenterMachineEntity convertRegCenterMachineToEntity(List<FieldValue> metaData) {

		RegCenterMachinePKEntity regCenterMachinePKEntity = new RegCenterMachinePKEntity();
		RegCenterMachineEntity regCenterMachineEntity = new RegCenterMachineEntity();

		for (FieldValue field : metaData) {
			if (field.getLabel().matches(REGISTRATION_ID)) {
				regCenterMachinePKEntity.setRegId(field.getValue());
			} else if (field.getLabel().matches(PRE_REGISTRATION_ID)) {
				regCenterMachineEntity.setPreregId(field.getValue());
			} else if (field.getLabel().matches("geoLocLatitude")) {
				regCenterMachineEntity.setLatitude(field.getValue());
			} else if (field.getLabel().matches("geoLoclongitude")) {
				regCenterMachineEntity.setLongitude(field.getValue());

			}

		}

		regCenterMachineEntity.setCntrId("Center 1");
		regCenterMachineEntity.setMachineId("Machine 1");
		regCenterMachineEntity.setId(regCenterMachinePKEntity);
		regCenterMachineEntity.setIsActive(true);

		return regCenterMachineEntity;
	}

	private static String getJsonValues(JsonValue[] jsonNode, String language) {
		String value = null;
		if (jsonNode != null) {
			for (int i = 0; i < jsonNode.length; i++) {
				if (jsonNode[i].getLanguage().equals(language)) {
					value = jsonNode[i].getValue();
				}
			}
		}

		return value;
	}

	private static String[] getLanguages(JsonValue[] jsonNode) {
		if (jsonNode != null) {
			for (int i = 0; i < jsonNode.length; i++) {
				if (!(languages.toString().contains(jsonNode[i].getLanguage())))
					languages = languages.append(jsonNode[i].getLanguage()).append(",");

			}
		}

		return languages.toString().split(",");
	}

	private static String getName(List<JsonValue[]> jsonValueList, String language) {
		StringBuilder name = new StringBuilder();
		for (int i = 0; i < jsonValueList.size(); i++) {

			for (int j = 0; j < jsonValueList.get(i).length; j++) {
				if (language.equals(jsonValueList.get(i)[j].getLanguage())) {
					name = name.append(jsonValueList.get(i)[j].getValue());

				}
			}

		}
		return name.toString();
	}

	public static List<IndividualDemographicDedupeEntity> converDemographicDedupeDtoToEntity(
			IndividualDemographicDedupe demoDto, String regId, String preRegId) {
		IndividualDemographicDedupeEntity entity;
		IndividualDemographicDedupePKEntity applicantDemographicPKEntity;
		List<IndividualDemographicDedupeEntity> demogrphicDedupeEntities = new ArrayList<>();
		for (int i = 0; i < demoDto.getName().size(); i++) {
			getLanguages(demoDto.getName().get(i));

		}
		getLanguages(demoDto.getDateOfBirth());
		String[] languageArray = getLanguages(demoDto.getGender());
		for (int i = 0; i < languageArray.length; i++) {
			entity = new IndividualDemographicDedupeEntity();
			applicantDemographicPKEntity = new IndividualDemographicDedupePKEntity();

			applicantDemographicPKEntity.setRegId(regId);
			applicantDemographicPKEntity.setLangCode(languageArray[i]);

			entity.setId(applicantDemographicPKEntity);
			entity.setIsActive(true);
			entity.setIsDeleted(false);
			entity.setName(getName(demoDto.getName(), languageArray[i]));

			Locale loc = new Locale(languageArray[i]);
			String languageName = loc.getDisplayLanguage();

			PhoneticEngine phoneticEngine = new PhoneticEngine(NameType.GENERIC, RuleType.EXACT, true);
			Set<String> languageSet = new HashSet<>();
			languageSet.add(languageName.toLowerCase());

			String encodedInputString = phoneticEngine.encode(getName(demoDto.getName(), languageArray[i]),
					Languages.LanguageSet.from(languageSet));
			Soundex soundex = new Soundex();
			entity.setPhoneticName(soundex.encode(encodedInputString));

			String dob = getJsonValues(demoDto.getDateOfBirth(), languageArray[i]);
			if (dob != null) {
				try {
					Date date = new SimpleDateFormat("dd/MM/yyyy").parse(dob);
					entity.setDob(date);
				} catch (ParseException e) {
					LOGGER.error("ErrorWhile Parsing Date");
					throw new DateParseException(PlatformErrorMessages.RPR_SYS_PARSING_DATE_EXCEPTION.getMessage(), e);
				}
			}
			entity.setGender(getJsonValues(demoDto.getGender(), languageArray[i]));
			demogrphicDedupeEntities.add(entity);

		}

		return demogrphicDedupeEntities;
	}

	public static ApplicantDemographicInfoJsonEntity convertDemographicInfoJsonToEntity(DemographicInfoJson infoJson) {
		ApplicantDemographicInfoJsonEntity applicantDemographicDataEntity = new ApplicantDemographicInfoJsonEntity();
		ApplicantDemographicInfoJsonPKEntity applicantDemographicDataPKEntity = new ApplicantDemographicInfoJsonPKEntity();
		applicantDemographicDataPKEntity.setRegId(infoJson.getRegId());

		applicantDemographicDataEntity.setId(applicantDemographicDataPKEntity);
		applicantDemographicDataEntity.setDemographicDetails(infoJson.getDemographicDetails());
		applicantDemographicDataEntity.setIsActive(true);
		applicantDemographicDataEntity.setIsDeleted(false);
		applicantDemographicDataEntity.setPreRegId(infoJson.getPreRegId());
		applicantDemographicDataEntity.setStatusCode(infoJson.getStatusCode());
		applicantDemographicDataEntity.setLangCode(infoJson.getLangCode());
		return applicantDemographicDataEntity;
	}

}
=======
package io.mosip.registration.processor.packet.storage.mapper;

import java.math.BigDecimal;
import java.text.ParseException;
import java.text.SimpleDateFormat;
import java.time.LocalDateTime;
import java.util.ArrayList;
import java.util.Date;
import java.util.List;
import java.util.Optional;

import org.slf4j.Logger;
import org.slf4j.LoggerFactory;

import io.mosip.registration.processor.core.exception.util.PlatformErrorMessages;
import io.mosip.registration.processor.core.packet.dto.BiometricDetails;
import io.mosip.registration.processor.core.packet.dto.BiometricException;
import io.mosip.registration.processor.core.packet.dto.Document;
import io.mosip.registration.processor.core.packet.dto.FieldValue;
import io.mosip.registration.processor.core.packet.dto.Introducer;
import io.mosip.registration.processor.core.packet.dto.Photograph;
import io.mosip.registration.processor.core.packet.dto.demographicinfo.DemographicInfoJson;
import io.mosip.registration.processor.core.packet.dto.demographicinfo.IndividualDemographicDedupe;
import io.mosip.registration.processor.core.packet.dto.demographicinfo.JsonValue;
import io.mosip.registration.processor.packet.storage.entity.ApplicantDemographicInfoJsonEntity;
import io.mosip.registration.processor.packet.storage.entity.ApplicantDemographicInfoJsonPKEntity;
import io.mosip.registration.processor.packet.storage.entity.ApplicantDocumentEntity;
import io.mosip.registration.processor.packet.storage.entity.ApplicantDocumentPKEntity;
import io.mosip.registration.processor.packet.storage.entity.ApplicantFingerprintEntity;
import io.mosip.registration.processor.packet.storage.entity.ApplicantFingerprintPKEntity;
import io.mosip.registration.processor.packet.storage.entity.ApplicantIrisEntity;
import io.mosip.registration.processor.packet.storage.entity.ApplicantIrisPKEntity;
import io.mosip.registration.processor.packet.storage.entity.ApplicantPhotographEntity;
import io.mosip.registration.processor.packet.storage.entity.ApplicantPhotographPKEntity;
import io.mosip.registration.processor.packet.storage.entity.BiometricExceptionEntity;
import io.mosip.registration.processor.packet.storage.entity.BiometricExceptionPKEntity;
import io.mosip.registration.processor.packet.storage.entity.IndividualDemographicDedupeEntity;
import io.mosip.registration.processor.packet.storage.entity.IndividualDemographicDedupePKEntity;
import io.mosip.registration.processor.packet.storage.entity.RegCenterMachineEntity;
import io.mosip.registration.processor.packet.storage.entity.RegCenterMachinePKEntity;
import io.mosip.registration.processor.packet.storage.entity.RegOsiEntity;
import io.mosip.registration.processor.packet.storage.entity.RegOsiPkEntity;
import io.mosip.registration.processor.packet.storage.exception.DateParseException;

/**
 * The Class PacketInfoMapper.
 */
public class PacketInfoMapper {

	/** The Constant LOGGER. */
	private static final Logger LOGGER = LoggerFactory.getLogger(PacketInfoMapper.class);

	private static final String REGISTRATION_ID = "registrationId";
	private static final String PRE_REGISTRATION_ID = "preRegistrationId";
	private static StringBuilder languages = new StringBuilder();

	/**
	 * Instantiates a new packet info mapper.
	 */
	private PacketInfoMapper() {
		super();
	}

	/**
	 * Convert app doc dto to app doc entity.
	 *
	 * @param documentDto
	 *            the document dto
	 * @param metaData
	 *            the meta data
	 * @return the applicant document entity
	 */
	public static ApplicantDocumentEntity convertAppDocDtoToEntity(Document documentDto, List<FieldValue> metaData) {

		Optional<FieldValue> regId = metaData.stream().filter(m -> m.getLabel().equals(REGISTRATION_ID)).findFirst();
		String registrationId = "";
		if (regId.isPresent())
			registrationId = regId.get().getValue();

		Optional<FieldValue> preregId = metaData.stream().filter(m -> m.getLabel().equals(PRE_REGISTRATION_ID))
				.findFirst();
		String preregistrationId = "";
		if (preregId.isPresent())
			preregistrationId = preregId.get().getValue();

		ApplicantDocumentEntity applicantDocumentEntity = new ApplicantDocumentEntity();
		ApplicantDocumentPKEntity applicantDocumentPKEntity = new ApplicantDocumentPKEntity();
		applicantDocumentPKEntity.setDocCatCode(documentDto.getDocumentCategory());
		applicantDocumentPKEntity.setDocTypCode(documentDto.getDocumentType());
		applicantDocumentPKEntity.setRegId(registrationId);

		applicantDocumentEntity.setId(applicantDocumentPKEntity);
		applicantDocumentEntity.setPreRegId(preregistrationId);
		applicantDocumentEntity.setDocOwner(documentDto.getDocumentOwner());
		applicantDocumentEntity.setDocName(documentDto.getDocumentName());
		applicantDocumentEntity.setDocOwner(documentDto.getDocumentOwner());
		applicantDocumentEntity.setDocFileFormat(".zip");
		applicantDocumentEntity.setActive(true);

		return applicantDocumentEntity;
	}

	/**
	 * Convert iris to iris entity.
	 *
	 * @param iris
	 *            the iris
	 * @param metaData
	 *            the meta data
	 * @return the applicant iris entity
	 */
	public static ApplicantIrisEntity convertIrisDtoToEntity(BiometricDetails iris, List<FieldValue> metaData) {
		Optional<FieldValue> regId = metaData.stream().filter(m -> m.getLabel().equals(REGISTRATION_ID)).findFirst();
		String registrationId = "";
		if (regId.isPresent())
			registrationId = regId.get().getValue();

		Optional<FieldValue> preregId = metaData.stream().filter(m -> m.getLabel().equals(PRE_REGISTRATION_ID))
				.findFirst();
		String preregistrationId = "";
		if (preregId.isPresent())
			preregistrationId = preregId.get().getValue();

		ApplicantIrisEntity applicantIrisEntity = new ApplicantIrisEntity();
		ApplicantIrisPKEntity applicantIrisPKEntity = new ApplicantIrisPKEntity();

		applicantIrisPKEntity.setRegId(registrationId);
		applicantIrisPKEntity.setTyp(iris.getType());

		applicantIrisEntity.setId(applicantIrisPKEntity);
		applicantIrisEntity.setNoOfRetry(iris.getNumRetry());
		applicantIrisEntity.setImageName(iris.getImageName());
		applicantIrisEntity.setPreRegId(preregistrationId);
		applicantIrisEntity.setQualityScore(BigDecimal.valueOf(iris.getQualityScore()));
		applicantIrisEntity.setActive(true);

		return applicantIrisEntity;
	}

	/**
	 * Convert fingerprint to fingerprint entity.
	 *
	 * @param fingerprint
	 *            the fingerprint
	 * @param metaData
	 *            the meta data
	 * @return the applicant fingerprint entity
	 */
	public static ApplicantFingerprintEntity convertFingerprintDtoToEntity(BiometricDetails fingerprint,
			List<FieldValue> metaData) {
		Optional<FieldValue> regId = metaData.stream().filter(m -> m.getLabel().equals(REGISTRATION_ID)).findFirst();
		String registrationId = "";
		if (regId.isPresent())
			registrationId = regId.get().getValue();

		Optional<FieldValue> preregId = metaData.stream().filter(m -> m.getLabel().equals(PRE_REGISTRATION_ID))
				.findFirst();
		String preregistrationId = "";
		if (preregId.isPresent())
			preregistrationId = preregId.get().getValue();
		ApplicantFingerprintEntity applicantFingerprintEntity = new ApplicantFingerprintEntity();
		ApplicantFingerprintPKEntity applicantFingerprintPKEntity = new ApplicantFingerprintPKEntity();

		applicantFingerprintPKEntity.setRegId(registrationId);
		applicantFingerprintPKEntity.setTyp(fingerprint.getType());

		applicantFingerprintEntity.setId(applicantFingerprintPKEntity);
		applicantFingerprintEntity.setNoOfRetry(fingerprint.getNumRetry());
		applicantFingerprintEntity.setImageName(fingerprint.getImageName());
		applicantFingerprintEntity.setNoOfRetry(fingerprint.getNumRetry());
		applicantFingerprintEntity.setPreRegId(preregistrationId);
		applicantFingerprintEntity.setQualityScore(BigDecimal.valueOf(fingerprint.getQualityScore()));
		applicantFingerprintEntity.setActive(true);

		return applicantFingerprintEntity;

	}

	/**
	 * Convert biometric exc to biometric exc entity.
	 *
	 * @param exceptionFingerprint
	 *            the exception fingerprint
	 * @param metaData
	 *            the meta data
	 * @return the biometric exception entity
	 */
	public static BiometricExceptionEntity convertBiometricExceptioDtoToEntity(BiometricException exception,
			List<FieldValue> metaData) {
		Optional<FieldValue> regId = metaData.stream().filter(m -> m.getLabel().equals(REGISTRATION_ID)).findFirst();
		String registrationId = "";
		if (regId.isPresent())
			registrationId = regId.get().getValue();

		Optional<FieldValue> preregId = metaData.stream().filter(m -> m.getLabel().equals(PRE_REGISTRATION_ID))
				.findFirst();
		String preregistrationId = "";
		if (preregId.isPresent())
			preregistrationId = preregId.get().getValue();
		BiometricExceptionEntity bioMetricExceptionEntity = new BiometricExceptionEntity();
		BiometricExceptionPKEntity biometricExceptionPKEntity = new BiometricExceptionPKEntity();
		biometricExceptionPKEntity.setRegId(registrationId);
		biometricExceptionPKEntity.setMissingBio(exception.getMissingBiometric());
		biometricExceptionPKEntity.setLangCode("en");

		bioMetricExceptionEntity.setId(biometricExceptionPKEntity);
		bioMetricExceptionEntity.setPreregId(preregistrationId);
		bioMetricExceptionEntity.setBioTyp(exception.getType());
		bioMetricExceptionEntity.setExcpDescr(exception.getExceptionDescription());
		bioMetricExceptionEntity.setExcpTyp(exception.getExceptionType());
		bioMetricExceptionEntity.setIsDeleted(false);
		bioMetricExceptionEntity.setStatusCode("BiometricException Saved");
		return bioMetricExceptionEntity;
	}

	/**
	 * Convert photo graph data to photo graph entity.
	 *
	 * @param photoGraphData
	 *            the photo graph data
	 * @param exceptionPhotographData
	 * @param metaData
	 *            the meta data
	 * @return the applicant photograph entity
	 */
	public static ApplicantPhotographEntity convertPhotoGraphDtoToEntity(Photograph photoGraphData,
			Photograph exceptionPhotographData, List<FieldValue> metaData) {
		Optional<FieldValue> regId = metaData.stream().filter(m -> m.getLabel().equals(REGISTRATION_ID)).findFirst();
		String registrationId = "";
		if (regId.isPresent())
			registrationId = regId.get().getValue();

		Optional<FieldValue> preregId = metaData.stream().filter(m -> m.getLabel().equals(PRE_REGISTRATION_ID))
				.findFirst();
		String preregistrationId = "";
		if (preregId.isPresent())
			preregistrationId = preregId.get().getValue();

		ApplicantPhotographEntity applicantPhotographEntity = new ApplicantPhotographEntity();

		Boolean isHasExceptionPhoto = false;
		if (!(exceptionPhotographData.getPhotographName().isEmpty())) {
			isHasExceptionPhoto = true;
			applicantPhotographEntity.setExcpPhotoName(exceptionPhotographData.getPhotographName());
		}

		ApplicantPhotographPKEntity applicantPhotographPKEntity = new ApplicantPhotographPKEntity();
		applicantPhotographPKEntity.setRegId(registrationId);

		applicantPhotographEntity.setId(applicantPhotographPKEntity);
		applicantPhotographEntity.setPreRegId(preregistrationId);

		applicantPhotographEntity.setImageName(photoGraphData.getPhotographName());
		applicantPhotographEntity.setHasExcpPhotograph(isHasExceptionPhoto);
		applicantPhotographEntity.setQualityScore(BigDecimal.valueOf(photoGraphData.getQualityScore()));
		applicantPhotographEntity.setActive(true);

		return applicantPhotographEntity;
	}

	/**
	 * Convert osi data to osi entity.
	 *
	 * @param osiData
	 *            the osi data
	 * @param introducer
	 *            the meta data
	 * @param metaData
	 * @return the reg osi entity
	 */
	public static RegOsiEntity convertOsiDataToEntity(List<FieldValue> osiData, Introducer introducer,
			List<FieldValue> metaData) {

		RegOsiEntity regOsiEntity = new RegOsiEntity();

		RegOsiPkEntity regOsiPkEntity = new RegOsiPkEntity();

		for (FieldValue field : metaData) {
			if (field.getLabel().matches(REGISTRATION_ID)) {
				regOsiPkEntity.setRegId(field.getValue());
			} else if (field.getLabel().matches(PRE_REGISTRATION_ID)) {
				regOsiEntity.setPreregId(field.getValue());
			} else if (field.getLabel().matches("introducerRID")) {
				regOsiEntity.setIntroducerRegId(field.getValue());
			} else if (field.getLabel().matches("introducerUIN")) {
				regOsiEntity.setIntroducerUin(field.getValue());
			} else if (field.getLabel().matches("introducerType")) {
				regOsiEntity.setIntroducerTyp(field.getValue());
			} else if (field.getLabel().matches("supervisorFingerprintType")) {
				regOsiEntity.setSupervisorFingerType(field.getValue());
			} else if (field.getLabel().matches("introducerFingerprintType")) {
				regOsiEntity.setIntroducerFingerpType(field.getValue());
			} else if (field.getLabel().matches("introducerIrisType")) {
				regOsiEntity.setIntroducerIrisType(field.getValue());
			} else if (field.getLabel().matches("officerFingerprintType")) {
				regOsiEntity.setOfficerfingerType(field.getValue());
			} else if (field.getLabel().matches("officerIrisType")) {
				regOsiEntity.setOfficerIrisType(field.getValue());
			} else if (field.getLabel().matches("officerPIN")) {
				regOsiEntity.setOfficerHashedPin(field.getValue());
			} else if (field.getLabel().matches("supervisorIrisType")) {
				regOsiEntity.setSupervisorIrisType(field.getValue());
			}

		}

		for (FieldValue field : osiData) {
			if (field.getLabel().matches("officerFingerprintImage")) {
				regOsiEntity.setOfficerFingerpImageName(field.getValue());
			} else if (field.getLabel().matches("officerId")) {
				regOsiEntity.setOfficerId(field.getValue());
			} else if (field.getLabel().matches("officerIrisImage")) {
				regOsiEntity.setOfficerIrisImageName(field.getValue());
			} else if (field.getLabel().matches("supervisorFingerprintImage")) {
				regOsiEntity.setSupervisorFingerpImageName(field.getValue());
			} else if (field.getLabel().matches("supervisorIrisImage")) {
				regOsiEntity.setSupervisorIrisImageName(field.getValue());
			} else if (field.getLabel().matches("supervisorId")) {
				regOsiEntity.setSupervisorId(field.getValue());
			}
			// Added
			else if (field.getLabel().matches("officerAuthenticationImage")) {
				regOsiEntity.setOfficerPhotoName(field.getValue());
			} else if (field.getLabel().matches("officerPassword")) {
				regOsiEntity.setOfficerHashedPwd(field.getValue());
			} else if (field.getLabel().matches("supervisorAuthenticationImage")) {
				regOsiEntity.setSupervisorPhotoName(field.getValue());
			} else if (field.getLabel().matches("supervisorPassword")) {
				regOsiEntity.setSupervisorHashedPwd(field.getValue());
			} else if (field.getLabel().matches("supervisorPIN")) {
				regOsiEntity.setSupervisorHashedPin(field.getValue());
			}
		}
		if (introducer.getIntroducerFingerprint() != null)
			regOsiEntity.setIntroducerFingerpImageName(introducer.getIntroducerFingerprint().getImageName());
		if (introducer.getIntroducerIris() != null)
			regOsiEntity.setIntroducerIrisImageName(introducer.getIntroducerIris().getImageName());
		if (introducer.getIntroducerImage() != null)
			regOsiEntity.setIntroducerPhotoName(introducer.getIntroducerImage().getImageName());

		regOsiEntity.setId(regOsiPkEntity);

		regOsiEntity.setIsActive(true);

		return regOsiEntity;
	}

	public static RegCenterMachineEntity convertRegCenterMachineToEntity(List<FieldValue> metaData) {

		RegCenterMachinePKEntity regCenterMachinePKEntity = new RegCenterMachinePKEntity();
		RegCenterMachineEntity regCenterMachineEntity = new RegCenterMachineEntity();

		for (FieldValue field : metaData) {
			if (field.getLabel().matches(REGISTRATION_ID)) {
				regCenterMachinePKEntity.setRegId(field.getValue());
			} else if (field.getLabel().matches(PRE_REGISTRATION_ID)) {
				regCenterMachineEntity.setPreregId(field.getValue());
			} else if (field.getLabel().matches("geoLocLatitude")) {
				regCenterMachineEntity.setLatitude(field.getValue());
			} else if (field.getLabel().matches("geoLoclongitude")) {
				regCenterMachineEntity.setLongitude(field.getValue());
			} else if (field.getLabel().matches("centerId")) {
				regCenterMachineEntity.setCntrId(field.getValue());
			} else if (field.getLabel().matches("machineId")) {
				regCenterMachineEntity.setMachineId(field.getValue());
			} else if (field.getLabel().matches("creationDate")) {
				regCenterMachineEntity.setPacketCreationDate(LocalDateTime.parse(field.getValue()));
			}
		}

		regCenterMachineEntity.setId(regCenterMachinePKEntity);
		regCenterMachineEntity.setIsActive(true);
		regCenterMachineEntity.setId(regCenterMachinePKEntity);
		regCenterMachineEntity.setIsActive(true);

		return regCenterMachineEntity;
	}

	private static String getJsonValues(JsonValue[] jsonNode, String language) {
		String value = null;
		if (jsonNode != null) {
			for (int i = 0; i < jsonNode.length; i++) {
				if (jsonNode[i].getLanguage().equals(language)) {
					value = jsonNode[i].getValue();
				}
			}
		}

		return value;
	}

	private static String[] getLanguages(JsonValue[] jsonNode) {
		if (jsonNode != null) {
			for (int i = 0; i < jsonNode.length; i++) {
				if (!(languages.toString().contains(jsonNode[i].getLanguage())))
					languages = languages.append(jsonNode[i].getLanguage()).append(",");

			}
		}

		return languages.toString().split(",");
	}

	public static List<IndividualDemographicDedupeEntity> converDemographicDedupeDtoToEntity(
			IndividualDemographicDedupe demoDto, String regId, String preRegId) {
		IndividualDemographicDedupeEntity entity;
		IndividualDemographicDedupePKEntity applicantDemographicPKEntity;
		List<IndividualDemographicDedupeEntity> demogrphicDedupeEntities = new ArrayList<>();
		getLanguages(demoDto.getFirstName());
		getLanguages(demoDto.getMiddleName());
		getLanguages(demoDto.getLastName());
		getLanguages(demoDto.getFullName());
		getLanguages(demoDto.getFirstName());
		getLanguages(demoDto.getDateOfBirth());
		getLanguages(demoDto.getGender());
		getLanguages(demoDto.getAddressLine1());
		getLanguages(demoDto.getAddressLine2());
		getLanguages(demoDto.getAddressLine3());
		getLanguages(demoDto.getAddressLine4());
		getLanguages(demoDto.getAddressLine5());
		String[] languageArray = getLanguages(demoDto.getAddressLine6());
		for (int i = 0; i < languageArray.length; i++) {
			entity = new IndividualDemographicDedupeEntity();
			applicantDemographicPKEntity = new IndividualDemographicDedupePKEntity();

			applicantDemographicPKEntity.setRefId(regId);
			applicantDemographicPKEntity.setRefIdType(preRegId);
			applicantDemographicPKEntity.setLangCode(languageArray[i]);

			entity.setId(applicantDemographicPKEntity);
			entity.setIsActive(true);
			entity.setIsDeleted(false);

			entity.setFirstName(getJsonValues(demoDto.getFirstName(), languageArray[i]));
			entity.setMiddleName(getJsonValues(demoDto.getMiddleName(), languageArray[i]));
			entity.setLastName(getJsonValues(demoDto.getLastName(), languageArray[i]));
			entity.setFullName(getJsonValues(demoDto.getFullName(), languageArray[i]));
			String dob = getJsonValues(demoDto.getDateOfBirth(), languageArray[i]);
			if (dob != null) {
				try {
					Date date = new SimpleDateFormat("dd/MM/yyyy").parse(dob);
					entity.setDob(date);
				} catch (ParseException e) {
					LOGGER.error("ErrorWhile Parsing Date");
					throw new DateParseException(PlatformErrorMessages.RPR_SYS_PARSING_DATE_EXCEPTION.getMessage(), e);
				}
			}
			entity.setGenderCode(getJsonValues(demoDto.getGender(), languageArray[i]));
			entity.setAddrLine1(getJsonValues(demoDto.getAddressLine1(), languageArray[i]));
			entity.setAddrLine2(getJsonValues(demoDto.getAddressLine2(), languageArray[i]));
			entity.setAddrLine3(getJsonValues(demoDto.getAddressLine3(), languageArray[i]));
			entity.setAddrLine4(getJsonValues(demoDto.getAddressLine4(), languageArray[i]));
			entity.setAddrLine5(getJsonValues(demoDto.getAddressLine5(), languageArray[i]));
			entity.setAddrLine6(getJsonValues(demoDto.getAddressLine6(), languageArray[i]));
			entity.setZipCode(getJsonValues(demoDto.getZipcode(), languageArray[i]));
			demogrphicDedupeEntities.add(entity);

		}

		return demogrphicDedupeEntities;
	}

	public static ApplicantDemographicInfoJsonEntity convertDemographicInfoJsonToEntity(DemographicInfoJson infoJson) {
		ApplicantDemographicInfoJsonEntity applicantDemographicDataEntity = new ApplicantDemographicInfoJsonEntity();
		ApplicantDemographicInfoJsonPKEntity applicantDemographicDataPKEntity = new ApplicantDemographicInfoJsonPKEntity();
		applicantDemographicDataPKEntity.setRegId(infoJson.getRegId());

		applicantDemographicDataEntity.setId(applicantDemographicDataPKEntity);
		applicantDemographicDataEntity.setDemographicDetails(infoJson.getDemographicDetails());
		applicantDemographicDataEntity.setIsActive(true);
		applicantDemographicDataEntity.setIsDeleted(false);
		applicantDemographicDataEntity.setPreRegId(infoJson.getPreRegId());
		applicantDemographicDataEntity.setStatusCode(infoJson.getStatusCode());
		applicantDemographicDataEntity.setLangCode(infoJson.getLangCode());
		return applicantDemographicDataEntity;
	}

}
>>>>>>> 38304d73
<|MERGE_RESOLUTION|>--- conflicted
+++ resolved
@@ -1,9 +1,9 @@
-<<<<<<< HEAD
 package io.mosip.registration.processor.packet.storage.mapper;
 
 import java.math.BigDecimal;
 import java.text.ParseException;
 import java.text.SimpleDateFormat;
+import java.time.LocalDateTime;
 import java.util.ArrayList;
 import java.util.Date;
 import java.util.HashSet;
@@ -289,494 +289,6 @@
 			} else if (field.getLabel().matches(PRE_REGISTRATION_ID)) {
 				regOsiEntity.setPreregId(field.getValue());
 			} else if (field.getLabel().matches("introducerRID")) {
-				regOsiEntity.setIntroducerId(field.getValue());
-			} else if (field.getLabel().matches("introducerUIN")) {
-				regOsiEntity.setIntroducerRegId(field.getValue());
-				regOsiEntity.setIntroducerUin(field.getValue());
-			} else if (field.getLabel().matches("introducerRIDHash")) {
-				regOsiEntity.setIntroducerRegId(field.getValue());
-			} else if (field.getLabel().matches("introducerType")) {
-				regOsiEntity.setIntroducerTyp(field.getValue());
-			} else if (field.getLabel().matches("supervisorFingerprintType")) {
-				regOsiEntity.setSupervisorFingerType(field.getValue());
-			} else if (field.getLabel().matches("introducerFingerprintType")) {
-				regOsiEntity.setIntroducerFingerpType(field.getValue());
-			} else if (field.getLabel().matches("introducerIrisType")) {
-				regOsiEntity.setIntroducerIrisType(field.getValue());
-			} else if (field.getLabel().matches("officerFingerprintType")) {
-				regOsiEntity.setOfficerfingerType(field.getValue());
-			} else if (field.getLabel().matches("officerIrisType")) {
-				regOsiEntity.setOfficerIrisType(field.getValue());
-			} else if (field.getLabel().matches("officerPIN")) {
-				regOsiEntity.setOfficerHashedPin(field.getValue());
-			} else if (field.getLabel().matches("supervisorIrisType")) {
-				regOsiEntity.setSupervisorIrisType(field.getValue());
-			}
-
-		}
-
-		for (FieldValue field : osiData) {
-			if (field.getLabel().matches("officerFingerprintImage")) {
-				regOsiEntity.setOfficerFingerpImageName(field.getValue());
-			} else if (field.getLabel().matches("officerId")) {
-				regOsiEntity.setOfficerId(field.getValue());
-			} else if (field.getLabel().matches("officerIrisImage")) {
-				regOsiEntity.setOfficerIrisImageName(field.getValue());
-			} else if (field.getLabel().matches("supervisorFingerprintImage")) {
-				regOsiEntity.setSupervisorFingerpImageName(field.getValue());
-			} else if (field.getLabel().matches("supervisorIrisImage")) {
-				regOsiEntity.setSupervisorIrisImageName(field.getValue());
-			} else if (field.getLabel().matches("supervisorId")) {
-				regOsiEntity.setSupervisorId(field.getValue());
-			}
-			// Added
-			else if (field.getLabel().matches("officerAuthenticationImage")) {
-				regOsiEntity.setOfficerPhotoName(field.getValue());
-			} else if (field.getLabel().matches("officerPassword")) {
-				regOsiEntity.setOfficerHashedPwd(field.getValue());
-			} else if (field.getLabel().matches("supervisorAuthenticationImage")) {
-				regOsiEntity.setSupervisorPhotoName(field.getValue());
-			} else if (field.getLabel().matches("supervisorPassword")) {
-				regOsiEntity.setSupervisorHashedPwd(field.getValue());
-			} else if (field.getLabel().matches("supervisorPIN")) {
-				regOsiEntity.setSupervisorHashedPin(field.getValue());
-			}
-		}
-		if (introducer.getIntroducerFingerprint() != null)
-			regOsiEntity.setIntroducerFingerpImageName(introducer.getIntroducerFingerprint().getImageName());
-		if (introducer.getIntroducerIris() != null)
-			regOsiEntity.setIntroducerIrisImageName(introducer.getIntroducerIris().getImageName());
-		if (introducer.getIntroducerImage() != null)
-			regOsiEntity.setIntroducerPhotoName(introducer.getIntroducerImage().getImageName());
-
-
-		regOsiEntity.setId(regOsiPkEntity);
-
-		regOsiEntity.setIsActive(true);
-
-		return regOsiEntity;
-	}
-
-	public static RegCenterMachineEntity convertRegCenterMachineToEntity(List<FieldValue> metaData) {
-
-		RegCenterMachinePKEntity regCenterMachinePKEntity = new RegCenterMachinePKEntity();
-		RegCenterMachineEntity regCenterMachineEntity = new RegCenterMachineEntity();
-
-		for (FieldValue field : metaData) {
-			if (field.getLabel().matches(REGISTRATION_ID)) {
-				regCenterMachinePKEntity.setRegId(field.getValue());
-			} else if (field.getLabel().matches(PRE_REGISTRATION_ID)) {
-				regCenterMachineEntity.setPreregId(field.getValue());
-			} else if (field.getLabel().matches("geoLocLatitude")) {
-				regCenterMachineEntity.setLatitude(field.getValue());
-			} else if (field.getLabel().matches("geoLoclongitude")) {
-				regCenterMachineEntity.setLongitude(field.getValue());
-
-			}
-
-		}
-
-		regCenterMachineEntity.setCntrId("Center 1");
-		regCenterMachineEntity.setMachineId("Machine 1");
-		regCenterMachineEntity.setId(regCenterMachinePKEntity);
-		regCenterMachineEntity.setIsActive(true);
-
-		return regCenterMachineEntity;
-	}
-
-	private static String getJsonValues(JsonValue[] jsonNode, String language) {
-		String value = null;
-		if (jsonNode != null) {
-			for (int i = 0; i < jsonNode.length; i++) {
-				if (jsonNode[i].getLanguage().equals(language)) {
-					value = jsonNode[i].getValue();
-				}
-			}
-		}
-
-		return value;
-	}
-
-	private static String[] getLanguages(JsonValue[] jsonNode) {
-		if (jsonNode != null) {
-			for (int i = 0; i < jsonNode.length; i++) {
-				if (!(languages.toString().contains(jsonNode[i].getLanguage())))
-					languages = languages.append(jsonNode[i].getLanguage()).append(",");
-
-			}
-		}
-
-		return languages.toString().split(",");
-	}
-
-	private static String getName(List<JsonValue[]> jsonValueList, String language) {
-		StringBuilder name = new StringBuilder();
-		for (int i = 0; i < jsonValueList.size(); i++) {
-
-			for (int j = 0; j < jsonValueList.get(i).length; j++) {
-				if (language.equals(jsonValueList.get(i)[j].getLanguage())) {
-					name = name.append(jsonValueList.get(i)[j].getValue());
-
-				}
-			}
-
-		}
-		return name.toString();
-	}
-
-	public static List<IndividualDemographicDedupeEntity> converDemographicDedupeDtoToEntity(
-			IndividualDemographicDedupe demoDto, String regId, String preRegId) {
-		IndividualDemographicDedupeEntity entity;
-		IndividualDemographicDedupePKEntity applicantDemographicPKEntity;
-		List<IndividualDemographicDedupeEntity> demogrphicDedupeEntities = new ArrayList<>();
-		for (int i = 0; i < demoDto.getName().size(); i++) {
-			getLanguages(demoDto.getName().get(i));
-
-		}
-		getLanguages(demoDto.getDateOfBirth());
-		String[] languageArray = getLanguages(demoDto.getGender());
-		for (int i = 0; i < languageArray.length; i++) {
-			entity = new IndividualDemographicDedupeEntity();
-			applicantDemographicPKEntity = new IndividualDemographicDedupePKEntity();
-
-			applicantDemographicPKEntity.setRegId(regId);
-			applicantDemographicPKEntity.setLangCode(languageArray[i]);
-
-			entity.setId(applicantDemographicPKEntity);
-			entity.setIsActive(true);
-			entity.setIsDeleted(false);
-			entity.setName(getName(demoDto.getName(), languageArray[i]));
-
-			Locale loc = new Locale(languageArray[i]);
-			String languageName = loc.getDisplayLanguage();
-
-			PhoneticEngine phoneticEngine = new PhoneticEngine(NameType.GENERIC, RuleType.EXACT, true);
-			Set<String> languageSet = new HashSet<>();
-			languageSet.add(languageName.toLowerCase());
-
-			String encodedInputString = phoneticEngine.encode(getName(demoDto.getName(), languageArray[i]),
-					Languages.LanguageSet.from(languageSet));
-			Soundex soundex = new Soundex();
-			entity.setPhoneticName(soundex.encode(encodedInputString));
-
-			String dob = getJsonValues(demoDto.getDateOfBirth(), languageArray[i]);
-			if (dob != null) {
-				try {
-					Date date = new SimpleDateFormat("dd/MM/yyyy").parse(dob);
-					entity.setDob(date);
-				} catch (ParseException e) {
-					LOGGER.error("ErrorWhile Parsing Date");
-					throw new DateParseException(PlatformErrorMessages.RPR_SYS_PARSING_DATE_EXCEPTION.getMessage(), e);
-				}
-			}
-			entity.setGender(getJsonValues(demoDto.getGender(), languageArray[i]));
-			demogrphicDedupeEntities.add(entity);
-
-		}
-
-		return demogrphicDedupeEntities;
-	}
-
-	public static ApplicantDemographicInfoJsonEntity convertDemographicInfoJsonToEntity(DemographicInfoJson infoJson) {
-		ApplicantDemographicInfoJsonEntity applicantDemographicDataEntity = new ApplicantDemographicInfoJsonEntity();
-		ApplicantDemographicInfoJsonPKEntity applicantDemographicDataPKEntity = new ApplicantDemographicInfoJsonPKEntity();
-		applicantDemographicDataPKEntity.setRegId(infoJson.getRegId());
-
-		applicantDemographicDataEntity.setId(applicantDemographicDataPKEntity);
-		applicantDemographicDataEntity.setDemographicDetails(infoJson.getDemographicDetails());
-		applicantDemographicDataEntity.setIsActive(true);
-		applicantDemographicDataEntity.setIsDeleted(false);
-		applicantDemographicDataEntity.setPreRegId(infoJson.getPreRegId());
-		applicantDemographicDataEntity.setStatusCode(infoJson.getStatusCode());
-		applicantDemographicDataEntity.setLangCode(infoJson.getLangCode());
-		return applicantDemographicDataEntity;
-	}
-
-}
-=======
-package io.mosip.registration.processor.packet.storage.mapper;
-
-import java.math.BigDecimal;
-import java.text.ParseException;
-import java.text.SimpleDateFormat;
-import java.time.LocalDateTime;
-import java.util.ArrayList;
-import java.util.Date;
-import java.util.List;
-import java.util.Optional;
-
-import org.slf4j.Logger;
-import org.slf4j.LoggerFactory;
-
-import io.mosip.registration.processor.core.exception.util.PlatformErrorMessages;
-import io.mosip.registration.processor.core.packet.dto.BiometricDetails;
-import io.mosip.registration.processor.core.packet.dto.BiometricException;
-import io.mosip.registration.processor.core.packet.dto.Document;
-import io.mosip.registration.processor.core.packet.dto.FieldValue;
-import io.mosip.registration.processor.core.packet.dto.Introducer;
-import io.mosip.registration.processor.core.packet.dto.Photograph;
-import io.mosip.registration.processor.core.packet.dto.demographicinfo.DemographicInfoJson;
-import io.mosip.registration.processor.core.packet.dto.demographicinfo.IndividualDemographicDedupe;
-import io.mosip.registration.processor.core.packet.dto.demographicinfo.JsonValue;
-import io.mosip.registration.processor.packet.storage.entity.ApplicantDemographicInfoJsonEntity;
-import io.mosip.registration.processor.packet.storage.entity.ApplicantDemographicInfoJsonPKEntity;
-import io.mosip.registration.processor.packet.storage.entity.ApplicantDocumentEntity;
-import io.mosip.registration.processor.packet.storage.entity.ApplicantDocumentPKEntity;
-import io.mosip.registration.processor.packet.storage.entity.ApplicantFingerprintEntity;
-import io.mosip.registration.processor.packet.storage.entity.ApplicantFingerprintPKEntity;
-import io.mosip.registration.processor.packet.storage.entity.ApplicantIrisEntity;
-import io.mosip.registration.processor.packet.storage.entity.ApplicantIrisPKEntity;
-import io.mosip.registration.processor.packet.storage.entity.ApplicantPhotographEntity;
-import io.mosip.registration.processor.packet.storage.entity.ApplicantPhotographPKEntity;
-import io.mosip.registration.processor.packet.storage.entity.BiometricExceptionEntity;
-import io.mosip.registration.processor.packet.storage.entity.BiometricExceptionPKEntity;
-import io.mosip.registration.processor.packet.storage.entity.IndividualDemographicDedupeEntity;
-import io.mosip.registration.processor.packet.storage.entity.IndividualDemographicDedupePKEntity;
-import io.mosip.registration.processor.packet.storage.entity.RegCenterMachineEntity;
-import io.mosip.registration.processor.packet.storage.entity.RegCenterMachinePKEntity;
-import io.mosip.registration.processor.packet.storage.entity.RegOsiEntity;
-import io.mosip.registration.processor.packet.storage.entity.RegOsiPkEntity;
-import io.mosip.registration.processor.packet.storage.exception.DateParseException;
-
-/**
- * The Class PacketInfoMapper.
- */
-public class PacketInfoMapper {
-
-	/** The Constant LOGGER. */
-	private static final Logger LOGGER = LoggerFactory.getLogger(PacketInfoMapper.class);
-
-	private static final String REGISTRATION_ID = "registrationId";
-	private static final String PRE_REGISTRATION_ID = "preRegistrationId";
-	private static StringBuilder languages = new StringBuilder();
-
-	/**
-	 * Instantiates a new packet info mapper.
-	 */
-	private PacketInfoMapper() {
-		super();
-	}
-
-	/**
-	 * Convert app doc dto to app doc entity.
-	 *
-	 * @param documentDto
-	 *            the document dto
-	 * @param metaData
-	 *            the meta data
-	 * @return the applicant document entity
-	 */
-	public static ApplicantDocumentEntity convertAppDocDtoToEntity(Document documentDto, List<FieldValue> metaData) {
-
-		Optional<FieldValue> regId = metaData.stream().filter(m -> m.getLabel().equals(REGISTRATION_ID)).findFirst();
-		String registrationId = "";
-		if (regId.isPresent())
-			registrationId = regId.get().getValue();
-
-		Optional<FieldValue> preregId = metaData.stream().filter(m -> m.getLabel().equals(PRE_REGISTRATION_ID))
-				.findFirst();
-		String preregistrationId = "";
-		if (preregId.isPresent())
-			preregistrationId = preregId.get().getValue();
-
-		ApplicantDocumentEntity applicantDocumentEntity = new ApplicantDocumentEntity();
-		ApplicantDocumentPKEntity applicantDocumentPKEntity = new ApplicantDocumentPKEntity();
-		applicantDocumentPKEntity.setDocCatCode(documentDto.getDocumentCategory());
-		applicantDocumentPKEntity.setDocTypCode(documentDto.getDocumentType());
-		applicantDocumentPKEntity.setRegId(registrationId);
-
-		applicantDocumentEntity.setId(applicantDocumentPKEntity);
-		applicantDocumentEntity.setPreRegId(preregistrationId);
-		applicantDocumentEntity.setDocOwner(documentDto.getDocumentOwner());
-		applicantDocumentEntity.setDocName(documentDto.getDocumentName());
-		applicantDocumentEntity.setDocOwner(documentDto.getDocumentOwner());
-		applicantDocumentEntity.setDocFileFormat(".zip");
-		applicantDocumentEntity.setActive(true);
-
-		return applicantDocumentEntity;
-	}
-
-	/**
-	 * Convert iris to iris entity.
-	 *
-	 * @param iris
-	 *            the iris
-	 * @param metaData
-	 *            the meta data
-	 * @return the applicant iris entity
-	 */
-	public static ApplicantIrisEntity convertIrisDtoToEntity(BiometricDetails iris, List<FieldValue> metaData) {
-		Optional<FieldValue> regId = metaData.stream().filter(m -> m.getLabel().equals(REGISTRATION_ID)).findFirst();
-		String registrationId = "";
-		if (regId.isPresent())
-			registrationId = regId.get().getValue();
-
-		Optional<FieldValue> preregId = metaData.stream().filter(m -> m.getLabel().equals(PRE_REGISTRATION_ID))
-				.findFirst();
-		String preregistrationId = "";
-		if (preregId.isPresent())
-			preregistrationId = preregId.get().getValue();
-
-		ApplicantIrisEntity applicantIrisEntity = new ApplicantIrisEntity();
-		ApplicantIrisPKEntity applicantIrisPKEntity = new ApplicantIrisPKEntity();
-
-		applicantIrisPKEntity.setRegId(registrationId);
-		applicantIrisPKEntity.setTyp(iris.getType());
-
-		applicantIrisEntity.setId(applicantIrisPKEntity);
-		applicantIrisEntity.setNoOfRetry(iris.getNumRetry());
-		applicantIrisEntity.setImageName(iris.getImageName());
-		applicantIrisEntity.setPreRegId(preregistrationId);
-		applicantIrisEntity.setQualityScore(BigDecimal.valueOf(iris.getQualityScore()));
-		applicantIrisEntity.setActive(true);
-
-		return applicantIrisEntity;
-	}
-
-	/**
-	 * Convert fingerprint to fingerprint entity.
-	 *
-	 * @param fingerprint
-	 *            the fingerprint
-	 * @param metaData
-	 *            the meta data
-	 * @return the applicant fingerprint entity
-	 */
-	public static ApplicantFingerprintEntity convertFingerprintDtoToEntity(BiometricDetails fingerprint,
-			List<FieldValue> metaData) {
-		Optional<FieldValue> regId = metaData.stream().filter(m -> m.getLabel().equals(REGISTRATION_ID)).findFirst();
-		String registrationId = "";
-		if (regId.isPresent())
-			registrationId = regId.get().getValue();
-
-		Optional<FieldValue> preregId = metaData.stream().filter(m -> m.getLabel().equals(PRE_REGISTRATION_ID))
-				.findFirst();
-		String preregistrationId = "";
-		if (preregId.isPresent())
-			preregistrationId = preregId.get().getValue();
-		ApplicantFingerprintEntity applicantFingerprintEntity = new ApplicantFingerprintEntity();
-		ApplicantFingerprintPKEntity applicantFingerprintPKEntity = new ApplicantFingerprintPKEntity();
-
-		applicantFingerprintPKEntity.setRegId(registrationId);
-		applicantFingerprintPKEntity.setTyp(fingerprint.getType());
-
-		applicantFingerprintEntity.setId(applicantFingerprintPKEntity);
-		applicantFingerprintEntity.setNoOfRetry(fingerprint.getNumRetry());
-		applicantFingerprintEntity.setImageName(fingerprint.getImageName());
-		applicantFingerprintEntity.setNoOfRetry(fingerprint.getNumRetry());
-		applicantFingerprintEntity.setPreRegId(preregistrationId);
-		applicantFingerprintEntity.setQualityScore(BigDecimal.valueOf(fingerprint.getQualityScore()));
-		applicantFingerprintEntity.setActive(true);
-
-		return applicantFingerprintEntity;
-
-	}
-
-	/**
-	 * Convert biometric exc to biometric exc entity.
-	 *
-	 * @param exceptionFingerprint
-	 *            the exception fingerprint
-	 * @param metaData
-	 *            the meta data
-	 * @return the biometric exception entity
-	 */
-	public static BiometricExceptionEntity convertBiometricExceptioDtoToEntity(BiometricException exception,
-			List<FieldValue> metaData) {
-		Optional<FieldValue> regId = metaData.stream().filter(m -> m.getLabel().equals(REGISTRATION_ID)).findFirst();
-		String registrationId = "";
-		if (regId.isPresent())
-			registrationId = regId.get().getValue();
-
-		Optional<FieldValue> preregId = metaData.stream().filter(m -> m.getLabel().equals(PRE_REGISTRATION_ID))
-				.findFirst();
-		String preregistrationId = "";
-		if (preregId.isPresent())
-			preregistrationId = preregId.get().getValue();
-		BiometricExceptionEntity bioMetricExceptionEntity = new BiometricExceptionEntity();
-		BiometricExceptionPKEntity biometricExceptionPKEntity = new BiometricExceptionPKEntity();
-		biometricExceptionPKEntity.setRegId(registrationId);
-		biometricExceptionPKEntity.setMissingBio(exception.getMissingBiometric());
-		biometricExceptionPKEntity.setLangCode("en");
-
-		bioMetricExceptionEntity.setId(biometricExceptionPKEntity);
-		bioMetricExceptionEntity.setPreregId(preregistrationId);
-		bioMetricExceptionEntity.setBioTyp(exception.getType());
-		bioMetricExceptionEntity.setExcpDescr(exception.getExceptionDescription());
-		bioMetricExceptionEntity.setExcpTyp(exception.getExceptionType());
-		bioMetricExceptionEntity.setIsDeleted(false);
-		bioMetricExceptionEntity.setStatusCode("BiometricException Saved");
-		return bioMetricExceptionEntity;
-	}
-
-	/**
-	 * Convert photo graph data to photo graph entity.
-	 *
-	 * @param photoGraphData
-	 *            the photo graph data
-	 * @param exceptionPhotographData
-	 * @param metaData
-	 *            the meta data
-	 * @return the applicant photograph entity
-	 */
-	public static ApplicantPhotographEntity convertPhotoGraphDtoToEntity(Photograph photoGraphData,
-			Photograph exceptionPhotographData, List<FieldValue> metaData) {
-		Optional<FieldValue> regId = metaData.stream().filter(m -> m.getLabel().equals(REGISTRATION_ID)).findFirst();
-		String registrationId = "";
-		if (regId.isPresent())
-			registrationId = regId.get().getValue();
-
-		Optional<FieldValue> preregId = metaData.stream().filter(m -> m.getLabel().equals(PRE_REGISTRATION_ID))
-				.findFirst();
-		String preregistrationId = "";
-		if (preregId.isPresent())
-			preregistrationId = preregId.get().getValue();
-
-		ApplicantPhotographEntity applicantPhotographEntity = new ApplicantPhotographEntity();
-
-		Boolean isHasExceptionPhoto = false;
-		if (!(exceptionPhotographData.getPhotographName().isEmpty())) {
-			isHasExceptionPhoto = true;
-			applicantPhotographEntity.setExcpPhotoName(exceptionPhotographData.getPhotographName());
-		}
-
-		ApplicantPhotographPKEntity applicantPhotographPKEntity = new ApplicantPhotographPKEntity();
-		applicantPhotographPKEntity.setRegId(registrationId);
-
-		applicantPhotographEntity.setId(applicantPhotographPKEntity);
-		applicantPhotographEntity.setPreRegId(preregistrationId);
-
-		applicantPhotographEntity.setImageName(photoGraphData.getPhotographName());
-		applicantPhotographEntity.setHasExcpPhotograph(isHasExceptionPhoto);
-		applicantPhotographEntity.setQualityScore(BigDecimal.valueOf(photoGraphData.getQualityScore()));
-		applicantPhotographEntity.setActive(true);
-
-		return applicantPhotographEntity;
-	}
-
-	/**
-	 * Convert osi data to osi entity.
-	 *
-	 * @param osiData
-	 *            the osi data
-	 * @param introducer
-	 *            the meta data
-	 * @param metaData
-	 * @return the reg osi entity
-	 */
-	public static RegOsiEntity convertOsiDataToEntity(List<FieldValue> osiData, Introducer introducer,
-			List<FieldValue> metaData) {
-
-		RegOsiEntity regOsiEntity = new RegOsiEntity();
-
-		RegOsiPkEntity regOsiPkEntity = new RegOsiPkEntity();
-
-		for (FieldValue field : metaData) {
-			if (field.getLabel().matches(REGISTRATION_ID)) {
-				regOsiPkEntity.setRegId(field.getValue());
-			} else if (field.getLabel().matches(PRE_REGISTRATION_ID)) {
-				regOsiEntity.setPreregId(field.getValue());
-			} else if (field.getLabel().matches("introducerRID")) {
 				regOsiEntity.setIntroducerRegId(field.getValue());
 			} else if (field.getLabel().matches("introducerUIN")) {
 				regOsiEntity.setIntroducerUin(field.getValue());
@@ -897,40 +409,56 @@
 		return languages.toString().split(",");
 	}
 
+	private static String getName(List<JsonValue[]> jsonValueList, String language) {
+		StringBuilder name = new StringBuilder();
+		for (int i = 0; i < jsonValueList.size(); i++) {
+
+			for (int j = 0; j < jsonValueList.get(i).length; j++) {
+				if (language.equals(jsonValueList.get(i)[j].getLanguage())) {
+					name = name.append(jsonValueList.get(i)[j].getValue());
+
+				}
+			}
+
+		}
+		return name.toString();
+	}
+
 	public static List<IndividualDemographicDedupeEntity> converDemographicDedupeDtoToEntity(
 			IndividualDemographicDedupe demoDto, String regId, String preRegId) {
 		IndividualDemographicDedupeEntity entity;
 		IndividualDemographicDedupePKEntity applicantDemographicPKEntity;
 		List<IndividualDemographicDedupeEntity> demogrphicDedupeEntities = new ArrayList<>();
-		getLanguages(demoDto.getFirstName());
-		getLanguages(demoDto.getMiddleName());
-		getLanguages(demoDto.getLastName());
-		getLanguages(demoDto.getFullName());
-		getLanguages(demoDto.getFirstName());
+		for (int i = 0; i < demoDto.getName().size(); i++) {
+			getLanguages(demoDto.getName().get(i));
+
+		}
 		getLanguages(demoDto.getDateOfBirth());
-		getLanguages(demoDto.getGender());
-		getLanguages(demoDto.getAddressLine1());
-		getLanguages(demoDto.getAddressLine2());
-		getLanguages(demoDto.getAddressLine3());
-		getLanguages(demoDto.getAddressLine4());
-		getLanguages(demoDto.getAddressLine5());
-		String[] languageArray = getLanguages(demoDto.getAddressLine6());
+		String[] languageArray = getLanguages(demoDto.getGender());
 		for (int i = 0; i < languageArray.length; i++) {
 			entity = new IndividualDemographicDedupeEntity();
 			applicantDemographicPKEntity = new IndividualDemographicDedupePKEntity();
 
-			applicantDemographicPKEntity.setRefId(regId);
-			applicantDemographicPKEntity.setRefIdType(preRegId);
+			applicantDemographicPKEntity.setRegId(regId);
 			applicantDemographicPKEntity.setLangCode(languageArray[i]);
 
 			entity.setId(applicantDemographicPKEntity);
 			entity.setIsActive(true);
 			entity.setIsDeleted(false);
-
-			entity.setFirstName(getJsonValues(demoDto.getFirstName(), languageArray[i]));
-			entity.setMiddleName(getJsonValues(demoDto.getMiddleName(), languageArray[i]));
-			entity.setLastName(getJsonValues(demoDto.getLastName(), languageArray[i]));
-			entity.setFullName(getJsonValues(demoDto.getFullName(), languageArray[i]));
+			entity.setName(getName(demoDto.getName(), languageArray[i]));
+
+			Locale loc = new Locale(languageArray[i]);
+			String languageName = loc.getDisplayLanguage();
+
+			PhoneticEngine phoneticEngine = new PhoneticEngine(NameType.GENERIC, RuleType.EXACT, true);
+			Set<String> languageSet = new HashSet<>();
+			languageSet.add(languageName.toLowerCase());
+
+			String encodedInputString = phoneticEngine.encode(getName(demoDto.getName(), languageArray[i]),
+					Languages.LanguageSet.from(languageSet));
+			Soundex soundex = new Soundex();
+			entity.setPhoneticName(soundex.encode(encodedInputString));
+
 			String dob = getJsonValues(demoDto.getDateOfBirth(), languageArray[i]);
 			if (dob != null) {
 				try {
@@ -941,14 +469,7 @@
 					throw new DateParseException(PlatformErrorMessages.RPR_SYS_PARSING_DATE_EXCEPTION.getMessage(), e);
 				}
 			}
-			entity.setGenderCode(getJsonValues(demoDto.getGender(), languageArray[i]));
-			entity.setAddrLine1(getJsonValues(demoDto.getAddressLine1(), languageArray[i]));
-			entity.setAddrLine2(getJsonValues(demoDto.getAddressLine2(), languageArray[i]));
-			entity.setAddrLine3(getJsonValues(demoDto.getAddressLine3(), languageArray[i]));
-			entity.setAddrLine4(getJsonValues(demoDto.getAddressLine4(), languageArray[i]));
-			entity.setAddrLine5(getJsonValues(demoDto.getAddressLine5(), languageArray[i]));
-			entity.setAddrLine6(getJsonValues(demoDto.getAddressLine6(), languageArray[i]));
-			entity.setZipCode(getJsonValues(demoDto.getZipcode(), languageArray[i]));
+			entity.setGender(getJsonValues(demoDto.getGender(), languageArray[i]));
 			demogrphicDedupeEntities.add(entity);
 
 		}
@@ -971,5 +492,4 @@
 		return applicantDemographicDataEntity;
 	}
 
-}
->>>>>>> 38304d73
+}