--- conflicted
+++ resolved
@@ -1,4 +1,3 @@
-<<<<<<< HEAD
 package io.mosip.registration.processor.packet.storage.service.impl;
 
 import java.io.ByteArrayOutputStream;
@@ -30,6 +29,7 @@
 import io.mosip.registration.processor.core.code.EventType;
 import io.mosip.registration.processor.core.exception.util.PlatformErrorMessages;
 import io.mosip.registration.processor.core.packet.dto.Applicant;
+import io.mosip.registration.processor.core.packet.dto.ApplicantDocument;
 import io.mosip.registration.processor.core.packet.dto.Biometric;
 import io.mosip.registration.processor.core.packet.dto.BiometricDetails;
 import io.mosip.registration.processor.core.packet.dto.BiometricExceptionDto;
@@ -197,11 +197,10 @@
 	/** The Constant LANGUAGE. */
 	private static final String LANGUAGE = "language";
 
-	/** The Constant LABEL. */
-	private static final String LABEL = "label";
-
 	/** The Constant VALUE. */
 	private static final String VALUE = "value";
+
+
 
 	/** The Constant MATCHED_REFERENCE_TYPE. */
 	private static final String MATCHED_REFERENCE_TYPE = "uin";
@@ -272,7 +271,7 @@
 
 	/*
 	 * (non-Javadoc)
-	 * 
+	 *
 	 * @see
 	 * io.mosip.registration.processor.core.spi.packetmanager.PacketInfoManager#
 	 * getPacketsforQCUser(java.lang.String)
@@ -376,8 +375,8 @@
 				metaData);
 
 		String fileName;
-		if (PacketFiles.DEMOGRAPHICINFO.name().equalsIgnoreCase(documentDetail.getDocumentName())) {
-			fileName = PacketFiles.DEMOGRAPHIC.name() + FILE_SEPARATOR + PacketFiles.DEMOGRAPHICINFO.name();
+		if (PacketFiles.ID.name().equalsIgnoreCase(documentDetail.getDocumentName())) {
+			fileName = PacketFiles.DEMOGRAPHIC.name() + FILE_SEPARATOR + PacketFiles.ID.name();
 		} else {
 			fileName = DEMOGRAPHIC_APPLICANT + documentDetail.getDocumentName().toUpperCase();
 		}
@@ -478,9 +477,8 @@
 	 * @return the t[]
 	 */
 	@SuppressWarnings("unchecked")
-	private <T> T[] mapJsonNodeToJavaObject(Class<? extends Object> genericType, JSONArray demographicJsonNode) {
+	private <T> T[] mapJsonNodeToJavaObject(Class<? extends Object> genericType,JSONArray demographicJsonNode) {
 		String language;
-		String label;
 		String value;
 		T[] javaObject = (T[]) Array.newInstance(genericType, demographicJsonNode.size());
 		try {
@@ -490,12 +488,7 @@
 
 				JSONObject objects = (JSONObject) demographicJsonNode.get(i);
 				language = (String) objects.get(LANGUAGE);
-				label = (String) objects.get(LABEL);
 				value = (String) objects.get(VALUE);
-
-				Field labelField = jsonNodeElement.getClass().getDeclaredField(LABEL);
-				labelField.setAccessible(true);
-				labelField.set(jsonNodeElement, label);
 
 				Field languageField = jsonNodeElement.getClass().getDeclaredField(LANGUAGE);
 				languageField.setAccessible(true);
@@ -525,34 +518,32 @@
 	/**
 	 * Gets the json values.
 	 *
-	 * @param identityKey
-	 *            the identity key
+	 * @param identityKey the identity key
 	 * @return the json values
 	 */
 	private JsonValue[] getJsonValues(Object identityKey) {
-		JSONArray demographicJsonNode = null;
+		JSONArray demographicJsonNode=null;
+
 		if (demographicIdentity != null)
 			demographicJsonNode = (JSONArray) demographicIdentity.get(identityKey);
 		return (demographicJsonNode != null)
 				? (JsonValue[]) mapJsonNodeToJavaObject(JsonValue.class, demographicJsonNode)
-				: null;
-
-	}
+						: null;
+
+	}
+
 
 	/**
 	 * Gets the identity keys and fetch values from JSON.
 	 *
-	 * @param demographicJsonString
-	 *            the demographic json string
+	 * @param demographicJsonString the demographic json string
 	 * @return the identity keys and fetch values from JSON
 	 */
-	private IndividualDemographicDedupe getIdentityKeysAndFetchValuesFromJSON(String demographicJsonString) {
+	public IndividualDemographicDedupe getIdentityKeysAndFetchValuesFromJSON(String demographicJsonString) {
 		IndividualDemographicDedupe demographicData = new IndividualDemographicDedupe();
 		try {
 			// Get Identity Json from config server and map keys to Java Object
-			String getIdentityJsonString = Utilities.getJson(utility.getConfigServerFileStorageURL(),
-					utility.getGetRegProcessorIdentityJson());
-
+			String getIdentityJsonString = Utilities.getJson(utility.getConfigServerFileStorageURL(),utility.getGetRegProcessorIdentityJson());
 			ObjectMapper mapIdentityJsonStringToObject = new ObjectMapper();
 			regProcessorIdentityJson = mapIdentityJsonStringToObject.readValue(getIdentityJsonString,
 					RegistrationProcessorIdentity.class);
@@ -562,20 +553,8 @@
 			if (demographicIdentity == null)
 				throw new IdentityNotFoundException(PlatformErrorMessages.RPR_PIS_IDENTITY_NOT_FOUND.getMessage());
 
-			List<JsonValue[]> jsonNameList = new ArrayList<>();
-
-			String[] nameArray = regProcessorIdentityJson.getIdentity().getName().getValue().split("\\+");
-			for (int i = 0; i < nameArray.length; i++) {
-				JsonValue[] name = getJsonValues(nameArray[i]);
-				if (name != null) {
-					jsonNameList.add(getJsonValues(nameArray[i]));
-
-				}
-
-			}
-
-			demographicData.setName(jsonNameList.isEmpty() ? null : jsonNameList);
-			demographicData.setDateOfBirth(getJsonValues(regProcessorIdentityJson.getIdentity().getDob().getValue()));
+			demographicData.setName(getJsonValues(regProcessorIdentityJson.getIdentity().getName().getValue()));
+			demographicData.setDateOfBirth((String)(demographicIdentity.get(regProcessorIdentityJson.getIdentity().getDob().getValue())));
 			demographicData.setGender(getJsonValues(regProcessorIdentityJson.getIdentity().getGender().getValue()));
 		} catch (IOException e) {
 			LOGGER.error("Error while mapping Identity Json  ", e);
@@ -593,8 +572,7 @@
 	/**
 	 * Gets the registration id.
 	 *
-	 * @param metaData
-	 *            the meta data
+	 * @param metaData the meta data
 	 * @return the registration id
 	 */
 	private void getRegistrationId(List<FieldValue> metaData) {
@@ -614,8 +592,7 @@
 	/**
 	 * Save individual demographic dedupe.
 	 *
-	 * @param demographicJsonBytes
-	 *            the demographic json bytes
+	 * @param demographicJsonBytes the demographic json bytes
 	 */
 	private void saveIndividualDemographicDedupe(byte[] demographicJsonBytes) {
 
@@ -651,7 +628,7 @@
 
 	/*
 	 * (non-Javadoc)
-	 * 
+	 *
 	 * @see
 	 * io.mosip.registration.processor.core.spi.packetmanager.PacketInfoManager#
 	 * saveDemographicInfoJson(java.io.InputStream, java.util.List)
@@ -702,7 +679,7 @@
 
 	/*
 	 * (non-Javadoc)
-	 * 
+	 *
 	 * @see
 	 * io.mosip.registration.processor.core.spi.packetmanager.PacketInfoManager#
 	 * getOsi(java.lang.String)
@@ -714,7 +691,7 @@
 
 	/*
 	 * (non-Javadoc)
-	 * 
+	 *
 	 * @see
 	 * io.mosip.registration.processor.core.spi.packetmanager.PacketInfoManager#
 	 * getRegistrationCenterMachine(java.lang.String)
@@ -727,7 +704,7 @@
 
 	/*
 	 * (non-Javadoc)
-	 * 
+	 *
 	 * @see
 	 * io.mosip.registration.processor.core.spi.packetmanager.PacketInfoManager#
 	 * findDemoById(java.lang.String)
@@ -739,7 +716,7 @@
 
 	/*
 	 * (non-Javadoc)
-	 * 
+	 *
 	 * @see
 	 * io.mosip.registration.processor.core.spi.packetmanager.PacketInfoManager#
 	 * getApplicantFingerPrintImageNameById(java.lang.String)
@@ -751,7 +728,7 @@
 
 	/*
 	 * (non-Javadoc)
-	 * 
+	 *
 	 * @see
 	 * io.mosip.registration.processor.core.spi.packetmanager.PacketInfoManager#
 	 * getApplicantIrisImageNameById(java.lang.String)
@@ -763,7 +740,7 @@
 
 	/*
 	 * (non-Javadoc)
-	 * 
+	 *
 	 * @see
 	 * io.mosip.registration.processor.core.spi.packetmanager.PacketInfoManager#
 	 * getRegIdByUIN(java.lang.String)
@@ -773,9 +750,14 @@
 		return packetInfoDao.getRegIdByUIN(uin);
 	}
 
-	/*
-	 * (non-Javadoc)
-	 * 
+	@Override
+	public List<ApplicantDocument> getDocumentsByRegId(String regId) {
+		return packetInfoDao.getDocumentsByRegId(regId);
+	}
+
+	/*
+	 * (non-Javadoc)
+	 *
 	 * @see
 	 * io.mosip.registration.processor.core.spi.packetmanager.PacketInfoManager#
 	 * saveManualAdjudicationData(java.util.Set, java.lang.String)
@@ -828,7 +810,7 @@
 
 	/*
 	 * (non-Javadoc)
-	 * 
+	 *
 	 * @see
 	 * io.mosip.registration.processor.core.spi.packetmanager.PacketInfoManager#
 	 * getReferenceIdByRid(java.lang.String)
@@ -840,7 +822,7 @@
 
 	/*
 	 * (non-Javadoc)
-	 * 
+	 *
 	 * @see
 	 * io.mosip.registration.processor.core.spi.packetmanager.PacketInfoManager#
 	 * getRidByReferenceId(java.lang.String)
@@ -852,7 +834,7 @@
 
 	/*
 	 * (non-Javadoc)
-	 * 
+	 *
 	 * @see
 	 * io.mosip.registration.processor.core.spi.packetmanager.PacketInfoManager#
 	 * saveAbisRef(io.mosip.registration.processor.core.packet.dto.RegAbisRefDto)
@@ -866,702 +848,4 @@
 		}
 	}
 
-}
-=======
-package io.mosip.registration.processor.packet.storage.service.impl;
-
-import java.io.ByteArrayOutputStream;
-import java.io.IOException;
-import java.io.InputStream;
-import java.lang.reflect.Array;
-import java.lang.reflect.Field;
-import java.util.List;
-import java.util.Optional;
-import org.apache.commons.io.IOUtils;
-import org.json.simple.JSONArray;
-import org.json.simple.JSONObject;
-import org.json.simple.parser.JSONParser;
-import org.json.simple.parser.ParseException;
-import org.slf4j.Logger;
-import org.slf4j.LoggerFactory;
-import org.springframework.beans.factory.annotation.Autowired;
-import org.springframework.cloud.context.config.annotation.RefreshScope;
-import org.springframework.stereotype.Service;
-import com.fasterxml.jackson.databind.ObjectMapper;
-import io.mosip.kernel.core.dataaccess.exception.DataAccessLayerException;
-import io.mosip.registration.processor.core.code.AuditLogConstant;
-import io.mosip.registration.processor.core.code.EventId;
-import io.mosip.registration.processor.core.code.EventName;
-import io.mosip.registration.processor.core.code.EventType;
-import io.mosip.registration.processor.core.exception.util.PlatformErrorMessages;
-import io.mosip.registration.processor.core.packet.dto.Applicant;
-import io.mosip.registration.processor.core.packet.dto.ApplicantDocument;
-import io.mosip.registration.processor.core.packet.dto.Biometric;
-import io.mosip.registration.processor.core.packet.dto.BiometricDetails;
-import io.mosip.registration.processor.core.packet.dto.BiometricExceptionDto;
-import io.mosip.registration.processor.core.packet.dto.Document;
-import io.mosip.registration.processor.core.packet.dto.FieldValue;
-import io.mosip.registration.processor.core.packet.dto.Identity;
-import io.mosip.registration.processor.core.packet.dto.Introducer;
-import io.mosip.registration.processor.core.packet.dto.Photograph;
-import io.mosip.registration.processor.core.packet.dto.RegOsiDto;
-import io.mosip.registration.processor.core.packet.dto.RegistrationCenterMachineDto;
-import io.mosip.registration.processor.core.packet.dto.demographicinfo.DemographicInfoDto;
-import io.mosip.registration.processor.core.packet.dto.demographicinfo.DemographicInfoJson;
-import io.mosip.registration.processor.core.packet.dto.demographicinfo.IndividualDemographicDedupe;
-import io.mosip.registration.processor.core.packet.dto.demographicinfo.JsonValue;
-import io.mosip.registration.processor.core.packet.dto.demographicinfo.identify.RegistrationProcessorIdentity;
-import io.mosip.registration.processor.core.spi.filesystem.adapter.FileSystemAdapter;
-import io.mosip.registration.processor.core.spi.packetmanager.PacketInfoManager;
-import io.mosip.registration.processor.filesystem.ceph.adapter.impl.utils.PacketFiles;
-import io.mosip.registration.processor.packet.storage.dao.PacketInfoDao;
-import io.mosip.registration.processor.packet.storage.dto.ApplicantInfoDto;
-import io.mosip.registration.processor.packet.storage.entity.ApplicantDemographicInfoJsonEntity;
-import io.mosip.registration.processor.packet.storage.entity.ApplicantDocumentEntity;
-import io.mosip.registration.processor.packet.storage.entity.ApplicantFingerprintEntity;
-import io.mosip.registration.processor.packet.storage.entity.ApplicantIrisEntity;
-import io.mosip.registration.processor.packet.storage.entity.ApplicantPhotographEntity;
-import io.mosip.registration.processor.packet.storage.entity.BiometricExceptionEntity;
-import io.mosip.registration.processor.packet.storage.entity.IndividualDemographicDedupeEntity;
-import io.mosip.registration.processor.packet.storage.entity.RegCenterMachineEntity;
-import io.mosip.registration.processor.packet.storage.entity.RegOsiEntity;
-import io.mosip.registration.processor.packet.storage.exception.FieldNotFoundException;
-import io.mosip.registration.processor.packet.storage.exception.FileNotFoundInPacketStore;
-import io.mosip.registration.processor.packet.storage.exception.IdentityNotFoundException;
-import io.mosip.registration.processor.packet.storage.exception.InstantanceCreationException;
-import io.mosip.registration.processor.packet.storage.exception.MappingJsonException;
-import io.mosip.registration.processor.packet.storage.exception.ParsingException;
-import io.mosip.registration.processor.packet.storage.exception.StreamToBytesConversionException;
-import io.mosip.registration.processor.packet.storage.exception.TablenotAccessibleException;
-import io.mosip.registration.processor.packet.storage.exception.UnableToInsertData;
-import io.mosip.registration.processor.packet.storage.mapper.PacketInfoMapper;
-import io.mosip.registration.processor.packet.storage.repository.BasePacketRepository;
-import io.mosip.registration.processor.packet.storage.utils.Utilities;
-import io.mosip.registration.processor.rest.client.audit.builder.AuditLogRequestBuilder;
-import lombok.Cleanup;
-
-/**
- * The Class PacketInfoManagerImpl.
- *
- * @author Horteppa M1048399
- * @author Girish Yarru
- *
- */
-
-@RefreshScope
-@Service
-public class PacketInfoManagerImpl implements PacketInfoManager<Identity, ApplicantInfoDto> {
-
-	/** The Constant LOGGER. */
-	private static final Logger LOGGER = LoggerFactory.getLogger(PacketInfoManagerImpl.class);
-
-	/** The Constant FILE_SEPARATOR. */
-	public static final String FILE_SEPARATOR = "\\";
-
-	/** The Constant LOG_FORMATTER. */
-	public static final String LOG_FORMATTER = "{} - {}";
-
-	/** The Constant DEMOGRAPHIC_APPLICANT. */
-	public static final String DEMOGRAPHIC_APPLICANT = PacketFiles.DEMOGRAPHIC.name() + FILE_SEPARATOR
-			+ PacketFiles.APPLICANT.name() + FILE_SEPARATOR;
-
-	/** The Constant TABLE_NOT_ACCESSIBLE. */
-	private static final String TABLE_NOT_ACCESSIBLE = "TABLE IS NOT ACCESSIBLE.";
-
-	/** The applicant document repository. */
-	@Autowired
-	private BasePacketRepository<ApplicantDocumentEntity, String> applicantDocumentRepository;
-
-	/** The biometric exception repository. */
-	@Autowired
-	private BasePacketRepository<BiometricExceptionEntity, String> biometricExceptionRepository;
-
-	/** The applicant fingerprint repository. */
-	@Autowired
-	private BasePacketRepository<ApplicantFingerprintEntity, String> applicantFingerprintRepository;
-
-	/** The applicant iris repository. */
-	@Autowired
-	private BasePacketRepository<ApplicantIrisEntity, String> applicantIrisRepository;
-
-	/** The applicant photograph repository. */
-	@Autowired
-	private BasePacketRepository<ApplicantPhotographEntity, String> applicantPhotographRepository;
-
-	/** The reg osi repository. */
-	@Autowired
-	private BasePacketRepository<RegOsiEntity, String> regOsiRepository;
-
-	/** The applicant demographic repository. */
-	@Autowired
-	private BasePacketRepository<ApplicantDemographicInfoJsonEntity, String> demographicJsonRepository;
-
-	/** The demographic dedupe repository. */
-	@Autowired
-	private BasePacketRepository<IndividualDemographicDedupeEntity, String> demographicDedupeRepository;
-
-	/** The reg center machine repository. */
-	@Autowired
-	private BasePacketRepository<RegCenterMachineEntity, String> regCenterMachineRepository;
-
-	/** The event id. */
-	private String eventId = "";
-
-	/** The event name. */
-	private String eventName = "";
-
-	/** The event type. */
-	private String eventType = "";
-
-	/** The description. */
-	String description = "";
-
-	/** The core audit request builder. */
-	@Autowired
-	AuditLogRequestBuilder auditLogRequestBuilder;
-
-	/** The packet info dao. */
-	@Autowired
-	private PacketInfoDao packetInfoDao;
-
-	/** The filesystem ceph adapter impl. */
-	@Autowired
-	private FileSystemAdapter<InputStream, Boolean> filesystemCephAdapterImpl;
-
-	/** The utility. */
-	@Autowired
-	private Utilities utility;
-
-	/** The reg processor identity json. */
-	@Autowired
-	private RegistrationProcessorIdentity regProcessorIdentityJson;
-
-	/** The meta data. */
-	private List<FieldValue> metaData;
-
-	/** The reg id. */
-	private String regId;
-
-	/** The pre reg id. */
-	private String preRegId;
-
-	/** The demographic identity. */
-	private JSONObject demographicIdentity = null;
-
-	/** The Constant LANGUAGE. */
-	private static final String LANGUAGE = "language";
-
-	/** The Constant VALUE. */
-	private static final String VALUE = "value";
-
-
-
-	/*
-	 * (non-Javadoc)
-	 * 
-	 * @see
-	 * io.mosip.registration.processor.core.spi.packetinfo.service.PacketInfoManager
-	 * #savePacketData(java.lang.Object)
-	 */
-	@Override
-	public void savePacketData(Identity identity) {
-
-		boolean isTransactionSuccessful = false;
-
-		Biometric biometric = identity.getBiometric();
-		List<Document> documentDtos = identity.getDocuments();
-		List<FieldValue> osiData = identity.getOsiData();
-		List<BiometricExceptionDto> exceptionBiometrics = identity.getExceptionBiometrics();
-		Photograph applicantPhotographData = identity.getApplicantPhotograph();
-		Photograph exceptionPhotographData = identity.getExceptionPhotograph();
-		metaData = identity.getMetaData();
-
-		try {
-			saveDocuments(documentDtos);
-			saveApplicantBioMetricDatas(biometric.getApplicant());
-			saveExceptionBiometricDatas(exceptionBiometrics);
-			savePhotoGraph(applicantPhotographData, exceptionPhotographData);
-
-			saveOsiData(osiData, biometric.getIntroducer());
-			saveRegCenterData(metaData);
-			isTransactionSuccessful = true;
-
-		} catch (DataAccessLayerException e) {
-			throw new TablenotAccessibleException(TABLE_NOT_ACCESSIBLE, e);
-		} finally {
-
-			eventId = isTransactionSuccessful ? EventId.RPR_402.toString() : EventId.RPR_405.toString();
-			eventName = eventId.equalsIgnoreCase(EventId.RPR_402.toString()) ? EventName.UPDATE.toString()
-					: EventName.EXCEPTION.toString();
-			eventType = eventId.equalsIgnoreCase(EventId.RPR_402.toString()) ? EventType.BUSINESS.toString()
-					: EventType.SYSTEM.toString();
-			description = isTransactionSuccessful ? "Packet meta data saved successfully"
-					: "Packet meta data unsuccessful";
-
-			auditLogRequestBuilder.createAuditRequestBuilder(description, eventId, eventName, eventType,
-					AuditLogConstant.NO_ID.toString());
-		}
-
-	}
-
-	/**
-	 * Save exception biometric datas.
-	 *
-	 * @param exceptionBiometrics the exception biometrics
-	 */
-	private void saveExceptionBiometricDatas(List<BiometricExceptionDto> exceptionBiometrics) {
-		for (BiometricExceptionDto exp : exceptionBiometrics) {
-			BiometricExceptionEntity biometricExceptionEntity = PacketInfoMapper
-					.convertBiometricExceptioDtoToEntity(exp, metaData);
-			biometricExceptionRepository.save(biometricExceptionEntity);
-			LOGGER.info(LOG_FORMATTER, biometricExceptionEntity.getId().getRegId(), " Biometric Exception DATA SAVED");
-		}
-
-	}
-
-	/* (non-Javadoc)
-	 * @see io.mosip.registration.processor.core.spi.packetmanager.PacketInfoManager#getPacketsforQCUser(java.lang.String)
-	 */
-	@Override
-	public List<ApplicantInfoDto> getPacketsforQCUser(String qcUserId) {
-
-		boolean isTransactionSuccessful = false;
-
-		List<ApplicantInfoDto> applicantInfoDtoList = null;
-		try {
-			applicantInfoDtoList = packetInfoDao.getPacketsforQCUser(qcUserId);
-			isTransactionSuccessful = true;
-			return applicantInfoDtoList;
-		} catch (DataAccessLayerException e) {
-			throw new TablenotAccessibleException(
-					PlatformErrorMessages.RPR_PIS_REGISTRATION_TABLE_NOT_ACCESSIBLE.getMessage(), e);
-		} finally {
-
-			eventId = isTransactionSuccessful ? EventId.RPR_402.toString() : EventId.RPR_405.toString();
-			eventName = eventId.equalsIgnoreCase(EventId.RPR_402.toString()) ? EventName.UPDATE.toString()
-					: EventName.EXCEPTION.toString();
-			eventType = eventId.equalsIgnoreCase(EventId.RPR_402.toString()) ? EventType.BUSINESS.toString()
-					: EventType.SYSTEM.toString();
-			description = isTransactionSuccessful ? "QcUser packet Info fetch Success"
-					: "QcUser packet Info fetch Unsuccessful";
-
-			auditLogRequestBuilder.createAuditRequestBuilder(description, eventId, eventName, eventType,
-					AuditLogConstant.NO_ID.toString());
-		}
-	}
-
-	/**
-	 * Save bio metric data.
-	 *
-	 * @param applicant the applicant
-	 */
-	private void saveApplicantBioMetricDatas(Applicant applicant) {
-		saveIris(applicant.getLeftEye());
-		saveIris(applicant.getRightEye());
-		saveFingerPrint(applicant.getLeftSlap());
-		saveFingerPrint(applicant.getRightSlap());
-		saveFingerPrint(applicant.getThumbs());
-
-	}
-
-	/**
-	 * Save iris.
-	 *
-	 * @param irisData
-	 *            the iris data
-	 */
-	private void saveIris(BiometricDetails irisData) {
-		if (irisData != null) {
-			ApplicantIrisEntity applicantIrisEntity = PacketInfoMapper.convertIrisDtoToEntity(irisData, metaData);
-			applicantIrisRepository.save(applicantIrisEntity);
-			LOGGER.info(LOG_FORMATTER, applicantIrisEntity.getId().getRegId(), " Applicant Iris DATA SAVED");
-
-		}
-	}
-
-	/**
-	 * Save finger print.
-	 *
-	 * @param fingerprintData
-	 *            the fingerprint data
-	 */
-	private void saveFingerPrint(BiometricDetails fingerprintData) {
-		if (fingerprintData != null) {
-			ApplicantFingerprintEntity fingerprintEntity = PacketInfoMapper
-					.convertFingerprintDtoToEntity(fingerprintData, metaData);
-			applicantFingerprintRepository.save(fingerprintEntity);
-			LOGGER.info(LOG_FORMATTER, fingerprintEntity.getId().getRegId(), " Fingerprint DATA SAVED");
-
-		}
-	}
-
-	/**
-	 * Save documents.
-	 *
-	 * @param documentDtos
-	 *            the document dto
-	 */
-	private void saveDocuments(List<Document> documentDtos) {
-
-		for (Document document : documentDtos) {
-			saveDocument(document);
-		}
-
-	}
-
-	/**
-	 * Save document data.
-	 *
-	 * @param documentDetail
-	 *            the document detail
-	 */
-	public void saveDocument(Document documentDetail) {
-		ApplicantDocumentEntity applicantDocumentEntity = PacketInfoMapper.convertAppDocDtoToEntity(documentDetail,
-				metaData);
-
-		String fileName;
-		if (PacketFiles.ID.name().equalsIgnoreCase(documentDetail.getDocumentName())) {
-			fileName = PacketFiles.DEMOGRAPHIC.name() + FILE_SEPARATOR + PacketFiles.ID.name();
-		} else {
-			fileName = DEMOGRAPHIC_APPLICANT + documentDetail.getDocumentName().toUpperCase();
-		}
-
-		Optional<FieldValue> filterRegId = metaData.stream().filter(m -> "registrationId".equals(m.getLabel()))
-				.findFirst();
-
-		String registrationId = "";
-		if (filterRegId.isPresent())
-			registrationId = filterRegId.get().getValue();
-		applicantDocumentEntity.setDocStore(getDocumentAsByteArray(registrationId, fileName));
-		applicantDocumentRepository.save(applicantDocumentEntity);
-		LOGGER.info(LOG_FORMATTER, applicantDocumentEntity.getId().getRegId(), "  Document Demographic DATA SAVED");
-	}
-
-	/**
-	 * Save osi data.
-	 *
-	 * @param osiData            the osi data
-	 * @param introducer the introducer
-	 */
-	private void saveOsiData(List<FieldValue> osiData, Introducer introducer) {
-		if (osiData != null) {
-			RegOsiEntity regOsiEntity = PacketInfoMapper.convertOsiDataToEntity(osiData, introducer, metaData);
-			regOsiRepository.save(regOsiEntity);
-			LOGGER.info(LOG_FORMATTER, regOsiEntity.getId(), "  Applicant OSI DATA SAVED");
-		}
-	}
-
-	/**
-	 * Save photo graph.
-	 *
-	 * @param photoGraphData            the photo graph data
-	 * @param exceptionPhotographData the exception photograph data
-	 */
-	private void savePhotoGraph(Photograph photoGraphData, Photograph exceptionPhotographData) {
-		ApplicantPhotographEntity applicantPhotographEntity = PacketInfoMapper
-				.convertPhotoGraphDtoToEntity(photoGraphData, exceptionPhotographData, metaData);
-		applicantPhotographRepository.save(applicantPhotographEntity);
-		LOGGER.info(LOG_FORMATTER, applicantPhotographEntity.getId().getRegId(), " Applicant Photograph DATA SAVED");
-	}
-
-	/**
-	 * Save reg center data.
-	 *
-	 * @param metaData
-	 *            the meta data
-	 */
-	private void saveRegCenterData(List<FieldValue> metaData) {
-		RegCenterMachineEntity regCenterMachineEntity = PacketInfoMapper.convertRegCenterMachineToEntity(metaData);
-		regCenterMachineRepository.save(regCenterMachineEntity);
-		LOGGER.info(LOG_FORMATTER, regCenterMachineEntity.getId() + " --> Registration Center Machine DATA SAVED");
-
-	}
-
-	/**
-	 * Gets the document as byte array.
-	 *
-	 * @param registrationId
-	 *            the registration id
-	 * @param documentName
-	 *            the document name
-	 * @return the document as byte array
-	 */
-	private byte[] getDocumentAsByteArray(String registrationId, String documentName) {
-		try {
-			LOGGER.info("{}{} - {}{} ", "Packet-Name : ", registrationId, " FilePath: ", documentName);
-			@Cleanup
-			InputStream in = filesystemCephAdapterImpl.getFile(registrationId, documentName);
-			byte[] buffer = new byte[1024];
-			int len;
-			@Cleanup
-			ByteArrayOutputStream os = new ByteArrayOutputStream();
-			while ((len = in.read(buffer)) != -1) {
-				os.write(buffer, 0, len);
-			}
-			return os.toByteArray();
-		} catch (IOException e) {
-			LOGGER.error(LOG_FORMATTER, "Error While reading  inputstream file", e);
-			return new byte[1];
-		}
-
-	}
-
-	/**
-	 * Map json node to java object.
-	 *
-	 * @param <T> the generic type
-	 * @param genericType the generic type
-	 * @param demographicJsonNode the demographic json node
-	 * @return the t[]
-	 */
-	@SuppressWarnings("unchecked")
-	private <T> T[] mapJsonNodeToJavaObject(Class<? extends Object> genericType,JSONArray demographicJsonNode) {
-		String language;
-		String value;
-		T[] javaObject = (T[]) Array.newInstance(genericType, demographicJsonNode.size());
-		try {
-			for (int i = 0; i < demographicJsonNode.size(); i++) {
-
-				T jsonNodeElement = (T) genericType.newInstance();
-
-				JSONObject objects = (JSONObject) demographicJsonNode.get(i);
-				language = (String) objects.get(LANGUAGE);
-				value = (String) objects.get(VALUE);
-
-				Field languageField = jsonNodeElement.getClass().getDeclaredField(LANGUAGE);
-				languageField.setAccessible(true);
-				languageField.set(jsonNodeElement, language);
-
-				Field valueField = jsonNodeElement.getClass().getDeclaredField(VALUE);
-				valueField.setAccessible(true);
-				valueField.set(jsonNodeElement, value);
-
-				javaObject[i] = jsonNodeElement;
-			}
-		} catch (InstantiationException | IllegalAccessException e) {
-			LOGGER.error("Error while Creating Instance of generic type", e);
-			throw new InstantanceCreationException(PlatformErrorMessages.RPR_SYS_INSTANTIATION_EXCEPTION.getMessage(),
-					e);
-
-		} catch (NoSuchFieldException | SecurityException e) {
-			LOGGER.error("no such field exception", e);
-			throw new FieldNotFoundException(PlatformErrorMessages.RPR_SYS_NO_SUCH_FIELD_EXCEPTION.getMessage(), e);
-
-		}
-
-		return javaObject;
-
-	}
-
-	/**
-	 * Gets the json values.
-	 *
-	 * @param identityKey the identity key
-	 * @return the json values
-	 */
-	private JsonValue[] getJsonValues(Object identityKey) {
-		JSONArray demographicJsonNode=null;
-
-		if (demographicIdentity != null)
-			demographicJsonNode = (JSONArray) demographicIdentity.get(identityKey);
-		return (demographicJsonNode != null)
-				? (JsonValue[]) mapJsonNodeToJavaObject(JsonValue.class, demographicJsonNode)
-						: null;
-
-	}
-
-
-	/**
-	 * Gets the identity keys and fetch values from JSON.
-	 *
-	 * @param demographicJsonString the demographic json string
-	 * @return the identity keys and fetch values from JSON
-	 */
-	public IndividualDemographicDedupe getIdentityKeysAndFetchValuesFromJSON(String demographicJsonString) {
-		IndividualDemographicDedupe demographicData = new IndividualDemographicDedupe();
-		try {
-			// Get Identity Json from config server and map keys to Java Object
-			String getIdentityJsonString = Utilities.getJson(utility.getConfigServerFileStorageURL(),utility.getGetRegProcessorIdentityJson());
-			ObjectMapper mapIdentityJsonStringToObject = new ObjectMapper();
-			regProcessorIdentityJson = mapIdentityJsonStringToObject.readValue(getIdentityJsonString,
-					RegistrationProcessorIdentity.class);
-			JSONParser parser = new JSONParser();
-			JSONObject demographicJson = (JSONObject) parser.parse(demographicJsonString);
-			demographicIdentity = (JSONObject) demographicJson.get(utility.getGetRegProcessorDemographicIdentity());
-			if (demographicIdentity == null)
-				throw new IdentityNotFoundException(PlatformErrorMessages.RPR_PIS_IDENTITY_NOT_FOUND.getMessage());
-
-			demographicData.setName(getJsonValues(regProcessorIdentityJson.getIdentity().getName().getValue()));
-			demographicData.setDateOfBirth((String)(demographicIdentity.get(regProcessorIdentityJson.getIdentity().getDob().getValue())));
-			demographicData.setGender(getJsonValues(regProcessorIdentityJson.getIdentity().getGender().getValue()));
-		} catch (IOException e) {
-			LOGGER.error("Error while mapping Identity Json  ", e);
-			throw new MappingJsonException(PlatformErrorMessages.RPR_SYS_IDENTITY_JSON_MAPPING_EXCEPTION.getMessage(),
-					e);
-
-		} catch (ParseException e) {
-			LOGGER.error("Error while parsing Json file", e);
-			throw new ParsingException(PlatformErrorMessages.RPR_SYS_JSON_PARSING_EXCEPTION.getMessage(), e);
-		}
-		return demographicData;
-
-	}
-	
-	/**
-	 * Gets the registration id.
-	 *
-	 * @param metaData the meta data
-	 * @return the registration id
-	 */
-	private void getRegistrationId(List<FieldValue> metaData) {
-		for (int i = 0; i < metaData.size(); i++) {
-			if ("registrationId".equals(metaData.get(i).getLabel())) {
-				regId = metaData.get(i).getValue();
-
-			}
-			if ("preRegistrationId".equals(metaData.get(i).getLabel())) {
-				preRegId = metaData.get(i).getValue();
-
-			}
-		}
-
-	}
-
-	/**
-	 * Save individual demographic dedupe.
-	 *
-	 * @param demographicJsonBytes the demographic json bytes
-	 */
-	private void saveIndividualDemographicDedupe(byte[] demographicJsonBytes) {
-
-		String getJsonStringFromBytes = new String(demographicJsonBytes);
-		IndividualDemographicDedupe demographicData = getIdentityKeysAndFetchValuesFromJSON(getJsonStringFromBytes);
-		boolean isTransactionSuccessful = false;
-		try {
-			List<IndividualDemographicDedupeEntity> applicantDemographicEntities = PacketInfoMapper
-					.converDemographicDedupeDtoToEntity(demographicData, regId);
-			for (IndividualDemographicDedupeEntity applicantDemographicEntity : applicantDemographicEntities) {
-				demographicDedupeRepository.save(applicantDemographicEntity);
-				LOGGER.info(applicantDemographicEntity.getId().getRegId() + " --> DemographicDedupeData SAVED");
-			}
-			isTransactionSuccessful = true;
-		} catch (DataAccessLayerException e) {
-			throw new UnableToInsertData(PlatformErrorMessages.RPR_PIS_UNABLE_TO_INSERT_DATA.getMessage() + regId, e);
-		} finally {
-
-			eventId = isTransactionSuccessful ? EventId.RPR_407.toString() : EventId.RPR_405.toString();
-			eventName = eventId.equalsIgnoreCase(EventId.RPR_407.toString()) ? EventName.ADD.toString()
-					: EventName.EXCEPTION.toString();
-			eventType = eventId.equalsIgnoreCase(EventId.RPR_407.toString()) ? EventType.BUSINESS.toString()
-					: EventType.SYSTEM.toString();
-			description = isTransactionSuccessful ? "Demographic Dedupe data saved successfully"
-					: "Demographic Dedupe data Failed to save";
-
-			auditLogRequestBuilder.createAuditRequestBuilder(description, eventId, eventName, eventType,
-					AuditLogConstant.NO_ID.toString());
-
-		}
-
-	}
-
-	/* (non-Javadoc)
-	 * @see io.mosip.registration.processor.core.spi.packetmanager.PacketInfoManager#saveDemographicInfoJson(java.io.InputStream, java.util.List)
-	 */
-	@Override
-	public void saveDemographicInfoJson(InputStream demographicJsonStream, List<FieldValue> metaData) {
-		DemographicInfoJson demoJson = new DemographicInfoJson();
-		getRegistrationId(metaData);
-		boolean isTransactionSuccessful = false;
-		if (demographicJsonStream == null)
-			throw new FileNotFoundInPacketStore(PlatformErrorMessages.RPR_PIS_FILE_NOT_FOUND_IN_DFS.getMessage());
-
-		try {
-			byte[] bytes = IOUtils.toByteArray(demographicJsonStream);
-			demoJson.setDemographicDetails(bytes);
-			demoJson.setLangCode("eng");
-			demoJson.setPreRegId(preRegId);
-			demoJson.setRegId(regId);
-			demoJson.setStatusCode("DemographicJson saved");
-			ApplicantDemographicInfoJsonEntity entity = PacketInfoMapper.convertDemographicInfoJsonToEntity(demoJson);
-			demographicJsonRepository.save(entity);
-
-			saveIndividualDemographicDedupe(bytes);
-
-			isTransactionSuccessful = true;
-		} catch (IOException e) {
-			LOGGER.error("Unable to convert InputStream to bytes", e);
-			throw new StreamToBytesConversionException(
-					PlatformErrorMessages.RPR_SYS_UNABLE_TO_CONVERT_STREAM_TO_BYTES.getMessage(), e);
-		} catch (DataAccessLayerException e) {
-			throw new UnableToInsertData(PlatformErrorMessages.RPR_PIS_UNABLE_TO_INSERT_DATA.getMessage() + regId, e);
-		} finally {
-
-			eventId = isTransactionSuccessful ? EventId.RPR_407.toString() : EventId.RPR_405.toString();
-			eventName = eventId.equalsIgnoreCase(EventId.RPR_407.toString()) ? EventName.ADD.toString()
-					: EventName.EXCEPTION.toString();
-			eventType = eventId.equalsIgnoreCase(EventId.RPR_407.toString()) ? EventType.BUSINESS.toString()
-					: EventType.SYSTEM.toString();
-			description = isTransactionSuccessful ? "Demographic Dedupe data saved successfully"
-					: "Demographic Dedupe data Failed to save";
-
-			auditLogRequestBuilder.createAuditRequestBuilder(description, eventId, eventName, eventType,
-					AuditLogConstant.NO_ID.toString());
-
-		}
-
-	}
-
-	/* (non-Javadoc)
-	 * @see io.mosip.registration.processor.core.spi.packetmanager.PacketInfoManager#getOsi(java.lang.String)
-	 */
-	@Override
-	public RegOsiDto getOsi(String regid) {
-		return packetInfoDao.getEntitiesforRegOsi(regid);
-	}
-
-	/* (non-Javadoc)
-	 * @see io.mosip.registration.processor.core.spi.packetmanager.PacketInfoManager#getRegistrationCenterMachine(java.lang.String)
-	 */
-	@Override
-	public RegistrationCenterMachineDto getRegistrationCenterMachine(String regid) {
-
-		return packetInfoDao.getRegistrationCenterMachine(regid);
-	}
-
-	/* (non-Javadoc)
-	 * @see io.mosip.registration.processor.core.spi.packetmanager.PacketInfoManager#findDemoById(java.lang.String)
-	 */
-	@Override
-	public List<DemographicInfoDto> findDemoById(String regId) {
-		return packetInfoDao.findDemoById(regId);
-	}
-
-	/* (non-Javadoc)
-	 * @see io.mosip.registration.processor.core.spi.packetmanager.PacketInfoManager#getApplicantFingerPrintImageNameById(java.lang.String)
-	 */
-	@Override
-	public List<String> getApplicantFingerPrintImageNameById(String regId) {
-		return packetInfoDao.getApplicantFingerPrintImageNameById(regId);
-	}
-
-	/* (non-Javadoc)
-	 * @see io.mosip.registration.processor.core.spi.packetmanager.PacketInfoManager#getApplicantIrisImageNameById(java.lang.String)
-	 */
-	@Override
-	public List<String> getApplicantIrisImageNameById(String regId) {
-		return packetInfoDao.getApplicantIrisImageNameById(regId);
-	}
-
-	@Override
-	public List<String> getRegIdByUIN(String uin) {
-		return packetInfoDao.getRegIdByUIN(uin);
-	}
-
-	@Override
-	public List<ApplicantDocument> getDocumentsByRegId(String regId) {
-		return packetInfoDao.getDocumentsByRegId(regId);
-	}
-
-
-}
->>>>>>> d3e28974
+}