--- conflicted
+++ resolved
@@ -69,14 +69,13 @@
 
 	/** The Constant IS_NOT_NULL. */
 	private static final String IS_NOT_NULL = " IS NOT NULL ";
-	
+
 	private static final boolean IS_ACTIVE_TRUE = true;
 
 	/**
 	 * Gets the packetsfor QC user.
 	 *
-	 * @param qcuserId
-	 *            the qcuser id
+	 * @param qcuserId the qcuser id
 	 * @return the packetsfor QC user
 	 */
 	public List<ApplicantInfoDto> getPacketsforQCUser(String qcuserId) {
@@ -113,8 +112,7 @@
 	/**
 	 * Gets the entitiesfor reg osi.
 	 *
-	 * @param regId
-	 *            the reg id
+	 * @param regId the reg id
 	 * @return the entitiesfor reg osi
 	 */
 	public RegOsiDto getEntitiesforRegOsi(String regId) {
@@ -281,8 +279,7 @@
 	/**
 	 * Update is active if duplicate found.
 	 *
-	 * @param regId
-	 *            the reg id
+	 * @param regId the reg id
 	 */
 	public void updateIsActiveIfDuplicateFound(String regId) {
 		demographicDedupeRepository.updateIsActiveIfDuplicateFound(regId);
@@ -292,21 +289,10 @@
 	/**
 	 * Gets the all demographic entities.
 	 *
-<<<<<<< HEAD
-	 * @param phoneticName
-	 *            the phonetic name
-	 * @param gender
-	 *            the gender
-	 * @param dob
-	 *            the dob
-	 * @param langCode
-	 *            the lang code
-=======
 	 * @param name the name
 	 * @param gender the gender
 	 * @param dob the dob
 	 * @param langCode the lang code
->>>>>>> 37487a27
 	 * @return the all demographic entities
 	 */
 	private List<IndividualDemographicDedupeEntity> getAllDemographicEntities(String name, String gender,
@@ -332,7 +318,7 @@
 		}
 		query.append(alias + ".id.langCode=:langCode").append(AND);
 		params.put("langCode", langCode);
-		
+
 		query.append(alias + ".isActive=:isActive");
 		params.put("isActive", IS_ACTIVE_TRUE);
 
@@ -342,21 +328,10 @@
 	/**
 	 * Gets the all demographic info dtos.
 	 *
-<<<<<<< HEAD
-	 * @param phoneticName
-	 *            the phonetic name
-	 * @param gender
-	 *            the gender
-	 * @param dob
-	 *            the dob
-	 * @param langCode
-	 *            the lang code
-=======
 	 * @param name the name
 	 * @param gender the gender
 	 * @param dob the dob
 	 * @param langCode the lang code
->>>>>>> 37487a27
 	 * @return the all demographic info dtos
 	 */
 	public List<DemographicInfoDto> getAllDemographicInfoDtos(String name, String gender, Date dob,
