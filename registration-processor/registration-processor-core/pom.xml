--- conflicted
+++ resolved
@@ -11,7 +11,7 @@
 		<version>1.0.0-SNAPSHOT</version>
 	</parent>
 	<artifactId>registration-processor-core</artifactId>
- 	
+
 	<dependencies>
 		<dependency>
 			<groupId>io.vertx</groupId>
@@ -43,11 +43,7 @@
 			<artifactId>kernel-core</artifactId>
 			<version>${kernel.core.version}</version>
 		</dependency>
-<<<<<<< HEAD
-		
-=======
 
->>>>>>> f5486123
 		<!-- https://mvnrepository.com/artifact/com.google.code.gson/gson -->
 		<dependency>
 			<groupId>com.google.code.gson</groupId>
