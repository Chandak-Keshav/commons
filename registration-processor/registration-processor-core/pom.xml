<?xml version="1.0" encoding="UTF-8"?>

<project xmlns="http://maven.apache.org/POM/4.0.0"
	xmlns:xsi="http://www.w3.org/2001/XMLSchema-instance"
	xsi:schemaLocation="http://maven.apache.org/POM/4.0.0 http://maven.apache.org/xsd/maven-4.0.0.xsd">
	<modelVersion>4.0.0</modelVersion>

	<parent>
		<groupId>io.mosip.registrationprocessor</groupId>
		<artifactId>registration-processor</artifactId>
		<version>1.0.0-SNAPSHOT</version>
	</parent>
	<artifactId>registration-processor-core</artifactId>

	<dependencies>
		<dependency>
			<groupId>io.vertx</groupId>
			<artifactId>vertx-camel-bridge</artifactId>
			<version>${vertx.version}</version>
		</dependency>
		<dependency>
			<groupId>io.vertx</groupId>
			<artifactId>vertx-ignite</artifactId>
			<version>${vertx.version}</version>
			<exclusions>
				<exclusion>
					<groupId>com.h2database</groupId>
					<artifactId>h2</artifactId>
				</exclusion>
			</exclusions>
		</dependency>
		<dependency>
			<groupId>com.h2database</groupId>
			<artifactId>h2</artifactId>
			<version>1.4.195</version>
		</dependency>
		<dependency>
			<groupId>org.projectlombok</groupId>
			<artifactId>lombok</artifactId>
		</dependency>
		<dependency>
			<groupId>io.mosip.kernel</groupId>
			<artifactId>kernel-core</artifactId>
			<version>${kernel.core.version}</version>
		</dependency>

		<!-- Kernel Logback Impl -->
		<dependency>
			<groupId>io.mosip.kernel</groupId>
			<artifactId>kernel-logger-logback</artifactId>
			<version>${kernel.core.version}</version>
		</dependency>

<<<<<<< HEAD
		<!-- https://mvnrepository.com/artifact/com.google.code.gson/gson -->
		<dependency>
			<groupId>com.google.code.gson</groupId>
			<artifactId>gson</artifactId>
			</dependency>
		<dependency>
			<groupId>io.vertx</groupId>
			<artifactId>vertx-unit</artifactId>
			<version>${vertx.version}</version>
			<scope>test</scope>
		</dependency>
	</dependencies>

	<properties>
		<project.build.sourceEncoding>UTF-8</project.build.sourceEncoding>
		<maven.compiler.source>1.8</maven.compiler.source>
		<maven.compiler.target>1.8</maven.compiler.target>
	</properties>
	<build>
    <plugins>
        <plugin>
            <groupId>org.apache.maven.plugins</groupId>
            <artifactId>maven-compiler-plugin</artifactId>
            <version>3.7.0</version>
            <configuration>
                <source>1.8</source>
                <target>1.8</target>
            </configuration>
        </plugin>
    </plugins>
</build>
</project>
=======
	<parent>
		<groupId>io.mosip.registrationprocessor</groupId>
		<artifactId>registration-processor</artifactId>
		<version>1.0.0-SNAPSHOT</version>
	</parent>
	<artifactId>registration-processor-core</artifactId>

	<dependencies>
		<dependency>
			<groupId>io.vertx</groupId>
			<artifactId>vertx-camel-bridge</artifactId>
			<version>${vertx.version}</version>
		</dependency>
		<dependency>
			<groupId>io.vertx</groupId>
			<artifactId>vertx-ignite</artifactId>
			<version>${vertx.version}</version>
			<exclusions>
				<exclusion>
					<groupId>com.h2database</groupId>
					<artifactId>h2</artifactId>
				</exclusion>
			</exclusions>
		</dependency>
		<dependency>
			<groupId>com.h2database</groupId>
			<artifactId>h2</artifactId>
			<version>1.4.195</version>
		</dependency>
		<dependency>
			<groupId>org.springframework.boot</groupId>
			<artifactId>spring-boot-starter-web</artifactId>
		</dependency>
		<dependency>
			<groupId>org.projectlombok</groupId>
			<artifactId>lombok</artifactId>
		</dependency>
		<dependency>
			<groupId>io.mosip.kernel</groupId>
			<artifactId>kernel-core</artifactId>
			<version>${kernel.core.version}</version>
		</dependency>

		<!-- https://mvnrepository.com/artifact/com.google.code.gson/gson -->
		<dependency>
			<groupId>com.google.code.gson</groupId>
			<artifactId>gson</artifactId>
			</dependency>
		<dependency>
			<groupId>io.vertx</groupId>
			<artifactId>vertx-unit</artifactId>
			<version>${vertx.version}</version>
			<scope>test</scope>
		</dependency>


	</dependencies>

	<properties>
		<project.build.sourceEncoding>UTF-8</project.build.sourceEncoding>
		<maven.compiler.source>1.8</maven.compiler.source>
		<maven.compiler.target>1.8</maven.compiler.target>
	</properties>
</project>
>>>>>>> 22731f1a
<|MERGE_RESOLUTION|>--- conflicted
+++ resolved
@@ -5,86 +5,6 @@
 	xsi:schemaLocation="http://maven.apache.org/POM/4.0.0 http://maven.apache.org/xsd/maven-4.0.0.xsd">
 	<modelVersion>4.0.0</modelVersion>
 
-	<parent>
-		<groupId>io.mosip.registrationprocessor</groupId>
-		<artifactId>registration-processor</artifactId>
-		<version>1.0.0-SNAPSHOT</version>
-	</parent>
-	<artifactId>registration-processor-core</artifactId>
-
-	<dependencies>
-		<dependency>
-			<groupId>io.vertx</groupId>
-			<artifactId>vertx-camel-bridge</artifactId>
-			<version>${vertx.version}</version>
-		</dependency>
-		<dependency>
-			<groupId>io.vertx</groupId>
-			<artifactId>vertx-ignite</artifactId>
-			<version>${vertx.version}</version>
-			<exclusions>
-				<exclusion>
-					<groupId>com.h2database</groupId>
-					<artifactId>h2</artifactId>
-				</exclusion>
-			</exclusions>
-		</dependency>
-		<dependency>
-			<groupId>com.h2database</groupId>
-			<artifactId>h2</artifactId>
-			<version>1.4.195</version>
-		</dependency>
-		<dependency>
-			<groupId>org.projectlombok</groupId>
-			<artifactId>lombok</artifactId>
-		</dependency>
-		<dependency>
-			<groupId>io.mosip.kernel</groupId>
-			<artifactId>kernel-core</artifactId>
-			<version>${kernel.core.version}</version>
-		</dependency>
-
-		<!-- Kernel Logback Impl -->
-		<dependency>
-			<groupId>io.mosip.kernel</groupId>
-			<artifactId>kernel-logger-logback</artifactId>
-			<version>${kernel.core.version}</version>
-		</dependency>
-
-<<<<<<< HEAD
-		<!-- https://mvnrepository.com/artifact/com.google.code.gson/gson -->
-		<dependency>
-			<groupId>com.google.code.gson</groupId>
-			<artifactId>gson</artifactId>
-			</dependency>
-		<dependency>
-			<groupId>io.vertx</groupId>
-			<artifactId>vertx-unit</artifactId>
-			<version>${vertx.version}</version>
-			<scope>test</scope>
-		</dependency>
-	</dependencies>
-
-	<properties>
-		<project.build.sourceEncoding>UTF-8</project.build.sourceEncoding>
-		<maven.compiler.source>1.8</maven.compiler.source>
-		<maven.compiler.target>1.8</maven.compiler.target>
-	</properties>
-	<build>
-    <plugins>
-        <plugin>
-            <groupId>org.apache.maven.plugins</groupId>
-            <artifactId>maven-compiler-plugin</artifactId>
-            <version>3.7.0</version>
-            <configuration>
-                <source>1.8</source>
-                <target>1.8</target>
-            </configuration>
-        </plugin>
-    </plugins>
-</build>
-</project>
-=======
 	<parent>
 		<groupId>io.mosip.registrationprocessor</groupId>
 		<artifactId>registration-processor</artifactId>
@@ -128,6 +48,13 @@
 			<version>${kernel.core.version}</version>
 		</dependency>
 
+		<!-- Kernel Logback Impl -->
+		<dependency>
+			<groupId>io.mosip.kernel</groupId>
+			<artifactId>kernel-logger-logback</artifactId>
+			<version>${kernel.core.version}</version>
+		</dependency>
+
 		<!-- https://mvnrepository.com/artifact/com.google.code.gson/gson -->
 		<dependency>
 			<groupId>com.google.code.gson</groupId>
@@ -139,8 +66,6 @@
 			<version>${vertx.version}</version>
 			<scope>test</scope>
 		</dependency>
-
-
 	</dependencies>
 
 	<properties>
@@ -148,5 +73,17 @@
 		<maven.compiler.source>1.8</maven.compiler.source>
 		<maven.compiler.target>1.8</maven.compiler.target>
 	</properties>
-</project>
->>>>>>> 22731f1a
+	<build>
+    <plugins>
+        <plugin>
+            <groupId>org.apache.maven.plugins</groupId>
+            <artifactId>maven-compiler-plugin</artifactId>
+            <version>3.7.0</version>
+            <configuration>
+                <source>1.8</source>
+                <target>1.8</target>
+            </configuration>
+        </plugin>
+    </plugins>
+</build>
+</project>