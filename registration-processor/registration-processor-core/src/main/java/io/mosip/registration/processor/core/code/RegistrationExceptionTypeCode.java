package io.mosip.registration.processor.core.code;

/**
 * The Enum RegistrationExceptionTypeCode.
 */
public enum RegistrationExceptionTypeCode {

	/** The table not accessible exception. */
	TABLE_NOT_ACCESSIBLE_EXCEPTION,

	/** The internal server error. */
	INTERNAL_SERVER_ERROR,

	/** The packet not found exception. */
	PACKET_NOT_FOUND_EXCEPTION,

	/** The packet uploaded to landing zone. */
	PACKET_UPLOADED_TO_LANDING_ZONE,

	/** The unexcepted error. */
	UNEXCEPTED_ERROR,

	/** The fsadapter exception. */
	FSADAPTER_EXCEPTION,

	/** The jsch connection. */
	JSCH_CONNECTION,

	/** The sftp operation exception. */
	SFTP_OPERATION_EXCEPTION,

	/** The unsupported encoding exception. */
	UNSUPPORTED_ENCODING_EXCEPTION,

	/** The parse exception. */
	PARSE_EXCEPTION,

	/** The data access exception. */
	DATA_ACCESS_EXCEPTION,

	/** The data access layer exception. */
	DATA_ACCESS_LAYER_EXCEPTION,

	/** The duplicate upload request exception. */
	DUPLICATE_UPLOAD_REQUEST_EXCEPTION,

	/** The exception. */
	EXCEPTION,

	/** The interrupted exception. */
	INTERRUPTED_EXCEPTION,

	/** The execution exception. */
	EXECUTION_EXCEPTION,

	/** The unknown host exception. */
	UNKNOWN_HOST_EXCEPTION,

	/** The jms exception. */
	JMS_EXCEPTION,

	/** The invalid key spec exception. */
	INVALID_KEY_SPEC_EXCEPTION,

	/** The illegal argument exception. */
	ILLEGAL_ARGUMENT_EXCEPTION,

	/** The invalid id exception. */
	INVALID_ID_EXCEPTION,

	/** The instantiation exception. */
	INSTANTIATION_EXCEPTION,

	/** The illegal access exception. */
	ILLEGAL_ACCESS_EXCEPTION,

	/** The no such field exception. */
	NO_SUCH_FIELD_EXCEPTION,

	/** The security exception. */
	SECURITY_EXCEPTION,

	/** The template not found exception. */
	TEMPLATE_NOT_FOUND_EXCEPTION,

	/** The template processing failure exception. */
	TEMPLATE_PROCESSING_FAILURE_EXCEPTION,

	/** The template resource not found exception. */
	TEMPLATE_RESOURCE_NOT_FOUND_EXCEPTION,

	/** The template parsing exception. */
	TEMPLATE_PARSING_EXCEPTION,

	/** The template method invocation exception. */
	TEMPLATE_METHOD_INVOCATION_EXCEPTION,

	/** The apis resource access exception. */
	APIS_RESOURCE_ACCESS_EXCEPTION,

	/** The json parse exception. */
	JSON_PARSE_EXCEPTION,

	/** The json mapping exception. */
	JSON_MAPPING_EXCEPTION,

	/** The json processing exception. */
	JSON_PROCESSING_EXCEPTION,

	/** The json io exception. */
	JSON_IO_EXCEPTION,

	/** The json schema io exception. */
	JSON_SCHEMA_IO_EXCEPTION,

	/** The file not found exception. */
	FILE_NOT_FOUND_EXCEPTION,

	/** The file not found in destination exception. */
	FILE_NOT_FOUND_IN_DESTINATION_EXCEPTION,

	/** The no such algorithm exception. */
	NO_SUCH_ALGORITHM_EXCEPTION,

	/** The run time exception. */
	RUN_TIME_EXCEPTION,

	/** The mosip invalid data exception. */
	MOSIP_INVALID_DATA_EXCEPTION,

	/** The mosip invalid keyexception. */
	MOSIP_INVALID_KEY_EXCEPTION,

	/** The class not found exception. */
	CLASS_NOT_FOUND_EXCEPTION,

	/** The reg status validation exception. */
	REG_STATUS_VALIDATION_EXCEPTION,

	/** The packet decryption failure exception. */
	PACKET_DECRYPTION_FAILURE_EXCEPTION,

	/** The configuration not found exception. */
	CONFIGURATION_NOT_FOUND_EXCEPTION,

	/** The identity not found exception. */
	IDENTITY_NOT_FOUND_EXCEPTION,

	/** The queue connection not found. */
	QUEUE_CONNECTION_NOT_FOUND,

	/** The connection unavailable exception. */
	CONNECTION_UNAVAILABLE_EXCEPTION,

	/** The virus scan failed exception. */
	VIRUS_SCAN_FAILED_EXCEPTION,

	/** The virus scanner service failed. */
	VIRUS_SCANNER_SERVICE_FAILED,

	/** The ioexception. */
	IOEXCEPTION,

	/** The file io exception. */
	FILE_IO_EXCEPTION,

	/** The packet osi validation failed. */
	PACKET_OSI_VALIDATION_FAILED,

	/** The packet structural validation failed. */
	PACKET_STRUCTURAL_VALIDATION_FAILED,

	/** The packet uploader failed. */
	PACKET_UPLOADER_FAILED,

	/** The packet uin generation failed. */
	PACKET_UIN_GENERATION_FAILED,

	/** The invocation target exception. */
	INVOCATION_TARGET_EXCEPTION,

	/** The introspection exception. */
	INTROSPECTION_EXCEPTION,

	/** The base unchecked exception. */
	BASE_UNCHECKED_EXCEPTION,

	/** The external integration failed. */
	EXTERNAL_INTEGRATION_FAILED,
	
	/** The registration processor checked exception. */
	REGISTRATIONPROCESSORCHECKEDEXCEPTION,

	/** The adult cbeff not present exception. */
	ADULT_CBEFF_NOT_PRESENT_EXCEPTION,

	/** The demo dedupe abis response error. */
	DEMO_DEDUPE_ABIS_RESPONSE_ERROR,

<<<<<<< HEAD
	BIOMETRIC_EXCEPTION

=======
	/** The osi failed on hold parent packet. */
	OSI_FAILED_ON_HOLD_PARENT_PACKET,

	/** The parent uin and rid not in packet. */
	PARENT_UIN_AND_RID_NOT_IN_PACKET,

	/** The parent uin not avaialble. */
	PARENT_UIN_NOT_AVAIALBLE,

	/** The osi failed rejected parent. */
	OSI_FAILED_REJECTED_PARENT,

	/** The parent biometric not in packet. */
	PARENT_BIOMETRIC_NOT_IN_PACKET,

	/** The supervisorid and officerid not present in packet. */
	SUPERVISORID_AND_OFFICERID_NOT_PRESENT_IN_PACKET,

	/** The packet creation date not present in packet. */
	PACKET_CREATION_DATE_NOT_PRESENT_IN_PACKET,

	/** The supervisor or officer was inactive. */
	SUPERVISOR_OR_OFFICER_WAS_INACTIVE,

	/** The officer biometric not in packet. */
	OFFICER_BIOMETRIC_NOT_IN_PACKET,

	/** The supervisor biometric not in packet. */
	SUPERVISOR_BIOMETRIC_NOT_IN_PACKET,

	/** The auth error. */
	AUTH_ERROR,

	/** The auth failed. */
	AUTH_FAILED,

	/** The ida authentication failure. */
	IDA_AUTHENTICATION_FAILURE,

    /** The password otp failure. */
    PASSWORD_OTP_FAILURE
>>>>>>> c355b45e
}
<|MERGE_RESOLUTION|>--- conflicted
+++ resolved
@@ -197,10 +197,6 @@
 	/** The demo dedupe abis response error. */
 	DEMO_DEDUPE_ABIS_RESPONSE_ERROR,
 
-<<<<<<< HEAD
-	BIOMETRIC_EXCEPTION
-
-=======
 	/** The osi failed on hold parent packet. */
 	OSI_FAILED_ON_HOLD_PARENT_PACKET,
 
@@ -241,6 +237,9 @@
 	IDA_AUTHENTICATION_FAILURE,
 
     /** The password otp failure. */
-    PASSWORD_OTP_FAILURE
->>>>>>> c355b45e
-}
+    PASSWORD_OTP_FAILURE,
+
+    /** The biometric exception*/
+	BIOMETRIC_EXCEPTION
+
+}