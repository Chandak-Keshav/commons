<<<<<<< HEAD
package io.mosip.registration.processor.core.spi.packetmanager;

import java.io.InputStream;
import java.util.List;

import io.mosip.registration.processor.core.packet.dto.FieldValue;
import io.mosip.registration.processor.core.packet.dto.RegOsiDto;
import io.mosip.registration.processor.core.packet.dto.RegistrationCenterMachineDto;
import io.mosip.registration.processor.core.packet.dto.demographicinfo.DemographicInfoDto;

/**
 * The Interface PacketInfoManager.
 *
 * @author Horteppa (M1048399)
 * @param <T>
 *            PacketInfoDto
 * @param <A>
 *            the generic type
 */
public interface PacketInfoManager<T, /** D, M, */
		A> {

	/**
	 * Save packet data.
	 *
	 * @param packetInfo
	 *            the packet info
	 */
	public void savePacketData(T packetInfo);

	/**
	 * Save demographic data.
	 *
	 * @param demographicJsonStream
	 *            the demographic json stream
	 * @param metaData
	 *            the meta data
	 */
	public void saveDemographicInfoJson(InputStream demographicJsonStream, List<FieldValue> metaData);

	/**
	 * Gets the OsiData for QC user.
	 *
	 * @param regid
	 *            the registration id
	 * @return OsiData for the registration id
	 */
	public RegOsiDto getOsi(String regid);

	/**
	 * Gets the RegistrationCenterMachine deatils for registration id.
	 *
	 * @param regid
	 *            the registration id
	 * @return RegistrationCenterMachineDto for the registration id
	 */
	public RegistrationCenterMachineDto getRegistrationCenterMachine(String regid);

	/**
	 * Gets the packetsfor QC user.
	 *
	 * @param qcUserId
	 *            the qc user id
	 * @return the packetsfor QC user
	 */
	public List<A> getPacketsforQCUser(String qcUserId);

	/**
	 * Find demo by id.
	 *
	 * @param regId
	 *            the reg id
	 * @return the list
	 */
	public List<DemographicInfoDto> findDemoById(String regId);

	/**
	 * Gets the applicant finger print image name by id.
	 *
	 * @param regId
	 *            the reg id
	 * @return the applicant finger print image name by id
	 */
	public List<String> getApplicantFingerPrintImageNameById(String regId);

	/**
	 * Gets the applicant iris image name by id.
	 *
	 * @param regId
	 *            the reg id
	 * @return the applicant iris image name by id
	 */
	public List<String> getApplicantIrisImageNameById(String regId);
	
	public List<String> getRegIdByUIN(String uin);

=======
package io.mosip.registration.processor.core.spi.packetmanager;

import java.io.InputStream;
import java.util.List;

import io.mosip.registration.processor.core.packet.dto.FieldValue;
import io.mosip.registration.processor.core.packet.dto.RegOsiDto;
import io.mosip.registration.processor.core.packet.dto.RegistrationCenterMachineDto;
import io.mosip.registration.processor.core.packet.dto.demographicinfo.DemographicInfoDto;

/**
 * The Interface PacketInfoManager.
 *
 * @author Horteppa (M1048399)
 * @param <T>
 *            PacketInfoDto
 * @param <A>
 *            the generic type
 */
public interface PacketInfoManager<T, /** D, M, */
		A> {

	/**
	 * Save packet data.
	 *
	 * @param packetInfo
	 *            the packet info
	 */
	public void savePacketData(T packetInfo);

	/**
	 * Save demographic data.
	 *
	 * @param demographicJsonStream
	 *            the demographic json stream
	 * @param metaData
	 *            the meta data
	 */
	public void saveDemographicInfoJson(InputStream demographicJsonStream, List<FieldValue> metaData);

	/**
	 * Gets the OsiData for QC user.
	 *
	 * @param regid
	 *            the registration id
	 * @return OsiData for the registration id
	 */
	public RegOsiDto getOsi(String regid);

	/**
	 * Gets the RegistrationCenterMachine deatils for registration id.
	 *
	 * @param regid
	 *            the registration id
	 * @return RegistrationCenterMachineDto for the registration id
	 */
	public RegistrationCenterMachineDto getRegistrationCenterMachine(String regid);

	/**
	 * Gets the packetsfor QC user.
	 *
	 * @param qcUserId
	 *            the qc user id
	 * @return the packetsfor QC user
	 */
	public List<A> getPacketsforQCUser(String qcUserId);

	/**
	 * Find demo by id.
	 *
	 * @param regId
	 *            the reg id
	 * @return the list
	 */
	public List<DemographicInfoDto> findDemoById(String regId);

	/**
	 * Gets the applicant finger print image name by id.
	 *
	 * @param regId
	 *            the reg id
	 * @return the applicant finger print image name by id
	 */
	public List<String> getApplicantFingerPrintImageNameById(String regId);

	/**
	 * Gets the applicant iris image name by id.
	 *
	 * @param regId
	 *            the reg id
	 * @return the applicant iris image name by id
	 */
	public List<String> getApplicantIrisImageNameById(String regId);

>>>>>>> 3b4fdb27
}<|MERGE_RESOLUTION|>--- conflicted
+++ resolved
@@ -1,194 +1,99 @@
-<<<<<<< HEAD
-package io.mosip.registration.processor.core.spi.packetmanager;
 
-import java.io.InputStream;
-import java.util.List;
+package io.mosip.registration.processor.core.spi.packetmanager;
+
+import java.io.InputStream;
+import java.util.List;
+
+import io.mosip.registration.processor.core.packet.dto.FieldValue;
+import io.mosip.registration.processor.core.packet.dto.RegOsiDto;
+import io.mosip.registration.processor.core.packet.dto.RegistrationCenterMachineDto;
+import io.mosip.registration.processor.core.packet.dto.demographicinfo.DemographicInfoDto;
+
+/**
+ * The Interface PacketInfoManager.
+ *
+ * @author Horteppa (M1048399)
+ * @param <T>
+ *            PacketInfoDto
+ * @param <A>
+ *            the generic type
+ */
+public interface PacketInfoManager<T, /** D, M, */
+		A> {
+
+	/**
+	 * Save packet data.
+	 *
+	 * @param packetInfo
+	 *            the packet info
+	 */
+	public void savePacketData(T packetInfo);
+
+	/**
+	 * Save demographic data.
+	 *
+	 * @param demographicJsonStream
+	 *            the demographic json stream
+	 * @param metaData
+	 *            the meta data
+	 */
+	public void saveDemographicInfoJson(InputStream demographicJsonStream, List<FieldValue> metaData);
+
+	/**
+	 * Gets the OsiData for QC user.
+	 *
+	 * @param regid
+	 *            the registration id
+	 * @return OsiData for the registration id
+	 */
+	public RegOsiDto getOsi(String regid);
+
+	/**
+	 * Gets the RegistrationCenterMachine deatils for registration id.
+	 *
+	 * @param regid
+	 *            the registration id
+	 * @return RegistrationCenterMachineDto for the registration id
+	 */
+	public RegistrationCenterMachineDto getRegistrationCenterMachine(String regid);
+
+	/**
+	 * Gets the packetsfor QC user.
+	 *
+	 * @param qcUserId
+	 *            the qc user id
+	 * @return the packetsfor QC user
+	 */
+	public List<A> getPacketsforQCUser(String qcUserId);
+
+	/**
+	 * Find demo by id.
+	 *
+	 * @param regId
+	 *            the reg id
+	 * @return the list
+	 */
+	public List<DemographicInfoDto> findDemoById(String regId);
+
+	/**
+	 * Gets the applicant finger print image name by id.
+	 *
+	 * @param regId
+	 *            the reg id
+	 * @return the applicant finger print image name by id
+	 */
+	public List<String> getApplicantFingerPrintImageNameById(String regId);
+
+	/**
+	 * Gets the applicant iris image name by id.
+	 *
+	 * @param regId
+	 *            the reg id
+	 * @return the applicant iris image name by id
+	 */
+	public List<String> getApplicantIrisImageNameById(String regId);
+	
+	public List<String> getRegIdByUIN(String uin);
+
 
-import io.mosip.registration.processor.core.packet.dto.FieldValue;
-import io.mosip.registration.processor.core.packet.dto.RegOsiDto;
-import io.mosip.registration.processor.core.packet.dto.RegistrationCenterMachineDto;
-import io.mosip.registration.processor.core.packet.dto.demographicinfo.DemographicInfoDto;
-
-/**
- * The Interface PacketInfoManager.
- *
- * @author Horteppa (M1048399)
- * @param <T>
- *            PacketInfoDto
- * @param <A>
- *            the generic type
- */
-public interface PacketInfoManager<T, /** D, M, */
-		A> {
-
-	/**
-	 * Save packet data.
-	 *
-	 * @param packetInfo
-	 *            the packet info
-	 */
-	public void savePacketData(T packetInfo);
-
-	/**
-	 * Save demographic data.
-	 *
-	 * @param demographicJsonStream
-	 *            the demographic json stream
-	 * @param metaData
-	 *            the meta data
-	 */
-	public void saveDemographicInfoJson(InputStream demographicJsonStream, List<FieldValue> metaData);
-
-	/**
-	 * Gets the OsiData for QC user.
-	 *
-	 * @param regid
-	 *            the registration id
-	 * @return OsiData for the registration id
-	 */
-	public RegOsiDto getOsi(String regid);
-
-	/**
-	 * Gets the RegistrationCenterMachine deatils for registration id.
-	 *
-	 * @param regid
-	 *            the registration id
-	 * @return RegistrationCenterMachineDto for the registration id
-	 */
-	public RegistrationCenterMachineDto getRegistrationCenterMachine(String regid);
-
-	/**
-	 * Gets the packetsfor QC user.
-	 *
-	 * @param qcUserId
-	 *            the qc user id
-	 * @return the packetsfor QC user
-	 */
-	public List<A> getPacketsforQCUser(String qcUserId);
-
-	/**
-	 * Find demo by id.
-	 *
-	 * @param regId
-	 *            the reg id
-	 * @return the list
-	 */
-	public List<DemographicInfoDto> findDemoById(String regId);
-
-	/**
-	 * Gets the applicant finger print image name by id.
-	 *
-	 * @param regId
-	 *            the reg id
-	 * @return the applicant finger print image name by id
-	 */
-	public List<String> getApplicantFingerPrintImageNameById(String regId);
-
-	/**
-	 * Gets the applicant iris image name by id.
-	 *
-	 * @param regId
-	 *            the reg id
-	 * @return the applicant iris image name by id
-	 */
-	public List<String> getApplicantIrisImageNameById(String regId);
-	
-	public List<String> getRegIdByUIN(String uin);
-
-=======
-package io.mosip.registration.processor.core.spi.packetmanager;
-
-import java.io.InputStream;
-import java.util.List;
-
-import io.mosip.registration.processor.core.packet.dto.FieldValue;
-import io.mosip.registration.processor.core.packet.dto.RegOsiDto;
-import io.mosip.registration.processor.core.packet.dto.RegistrationCenterMachineDto;
-import io.mosip.registration.processor.core.packet.dto.demographicinfo.DemographicInfoDto;
-
-/**
- * The Interface PacketInfoManager.
- *
- * @author Horteppa (M1048399)
- * @param <T>
- *            PacketInfoDto
- * @param <A>
- *            the generic type
- */
-public interface PacketInfoManager<T, /** D, M, */
-		A> {
-
-	/**
-	 * Save packet data.
-	 *
-	 * @param packetInfo
-	 *            the packet info
-	 */
-	public void savePacketData(T packetInfo);
-
-	/**
-	 * Save demographic data.
-	 *
-	 * @param demographicJsonStream
-	 *            the demographic json stream
-	 * @param metaData
-	 *            the meta data
-	 */
-	public void saveDemographicInfoJson(InputStream demographicJsonStream, List<FieldValue> metaData);
-
-	/**
-	 * Gets the OsiData for QC user.
-	 *
-	 * @param regid
-	 *            the registration id
-	 * @return OsiData for the registration id
-	 */
-	public RegOsiDto getOsi(String regid);
-
-	/**
-	 * Gets the RegistrationCenterMachine deatils for registration id.
-	 *
-	 * @param regid
-	 *            the registration id
-	 * @return RegistrationCenterMachineDto for the registration id
-	 */
-	public RegistrationCenterMachineDto getRegistrationCenterMachine(String regid);
-
-	/**
-	 * Gets the packetsfor QC user.
-	 *
-	 * @param qcUserId
-	 *            the qc user id
-	 * @return the packetsfor QC user
-	 */
-	public List<A> getPacketsforQCUser(String qcUserId);
-
-	/**
-	 * Find demo by id.
-	 *
-	 * @param regId
-	 *            the reg id
-	 * @return the list
-	 */
-	public List<DemographicInfoDto> findDemoById(String regId);
-
-	/**
-	 * Gets the applicant finger print image name by id.
-	 *
-	 * @param regId
-	 *            the reg id
-	 * @return the applicant finger print image name by id
-	 */
-	public List<String> getApplicantFingerPrintImageNameById(String regId);
-
-	/**
-	 * Gets the applicant iris image name by id.
-	 *
-	 * @param regId
-	 *            the reg id
-	 * @return the applicant iris image name by id
-	 */
-	public List<String> getApplicantIrisImageNameById(String regId);
-
->>>>>>> 3b4fdb27
 }