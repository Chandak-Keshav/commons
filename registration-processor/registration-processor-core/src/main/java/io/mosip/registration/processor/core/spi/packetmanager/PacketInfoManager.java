--- conflicted
+++ resolved
@@ -93,21 +93,11 @@
 	 * @return the applicant iris image name by id
 	 */
 	public List<String> getApplicantIrisImageNameById(String regId);
-<<<<<<< HEAD
 
-	/**
-	 * Gets the reg id by UIN.
-	 *
-	 * @param uin
-	 *            the uin
-	 * @return the reg id by UIN
-=======
-	
 	/**
 	 * Gets the applicant registration id by UIN
 	 * @param uin
 	 * @return the registration id by UIN
->>>>>>> cac6fa75
 	 */
 	public List<String> getRegIdByUIN(String uin);
 
@@ -127,7 +117,7 @@
 	 * @param regAbisRefDto the reg abis ref dto
 	 */
 	public void saveAbisRef(RegAbisRefDto regAbisRefDto);
-	
+
 	/**
 	 * Gets the reference id by rid.
 	 *
@@ -135,7 +125,7 @@
 	 * @return the reference id by rid
 	 */
 	public List<String> getReferenceIdByRid(String rid);
-	
+
 	/**
 	 * Gets the rid by reference id.
 	 *
