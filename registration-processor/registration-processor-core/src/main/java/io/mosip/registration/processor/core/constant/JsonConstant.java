package io.mosip.registration.processor.core.constant;

/**
 * The Enum JsonConstant.
 * 
 * @author M1039285
 */
public class JsonConstant {

	/**
	 * Instantiates a new json constant.
	 */
	private JsonConstant() {

	}

	/** The Constant APPLICANTTYPE. */
	public static final String APPLICANTTYPE = "APPLICANTTYPE";

	/** The Constant REGISTRATIONTYPE. */
	public static final String REGISTRATIONTYPE = "REGISTRATIONTYPE";

	/** The Constant ISVERIFIED. */
	public static final String ISVERIFIED = "ISVERIFIED";

	/** The Constant VERIFIED. */
	public static final String VERIFIED = "VERIFIED";

	/** The Constant LEFTTHUMB. */
	public static final String LEFTTHUMB = "LEFTTHUMB";

	/** The Constant LEFTINDEX. */
	public static final String LEFTINDEX = "LEFTINDEX";

	/** The Constant LEFTMIDDLE. */
	public static final String LEFTMIDDLE = "LEFTMIDDLE";

	/** The Constant LEFTLITTLE. */
	public static final String LEFTLITTLE = "LEFTLITTLE";

	/** The Constant LEFTRING. */
	public static final String LEFTRING = "LEFTRING";

	/** The Constant RIGHTTHUMB. */
	public static final String RIGHTTHUMB = "RIGHTTHUMB";

	/** The Constant RIGHTINDEX. */
	public static final String RIGHTINDEX = "RIGHTINDEX";

	/** The Constant RIGHTMIDDLE. */
	public static final String RIGHTMIDDLE = "RIGHTMIDDLE";

	/** The Constant RIGHTLITTLE. */
	public static final String RIGHTLITTLE = "RIGHTLITTLE";

	/** The Constant RIGHTRING. */
	public static final String RIGHTRING = "RIGHTRING";

	/** The Constant REGISTRATIONID. */
	public static final String REGISTRATIONID = "REGISTRATIONID";

	/** The Constant PREREGISTRATIONID. */
	public static final String PREREGISTRATIONID = "PREREGISTRATIONID";

	/** The Constant INTRODUCERRID. */
	public static final String INTRODUCERRID = "INTRODUCERRID";

	/** The Constant INTRODUCERUIN. */
	public static final String INTRODUCERUIN = "INTRODUCERUIN";

	/** The Constant INTRODUCERTYPE. */
	public static final String INTRODUCERTYPE = "INTRODUCERTYPE";

	/** The Constant INTRODUCERFINGERPRINTTYPE. */
	public static final String INTRODUCERFINGERPRINTTYPE = "INTRODUCERFINGERPRINTTYPE";

	/** The Constant INTRODUCERIRISTYPE. */
	public static final String INTRODUCERIRISTYPE = "INTRODUCERIRISTYPE";

	/** The Constant SUPERVISORFINGERPRINTTYPE. */
	public static final String SUPERVISORFINGERPRINTTYPE = "SUPERVISORFINGERPRINTTYPE";

	/** The Constant OFFICERFINGERPRINTTYPE. */
	public static final String OFFICERFINGERPRINTTYPE = "OFFICERFINGERPRINTTYPE";

	/** The Constant SUPERVISORIRISTYPE. */
	public static final String SUPERVISORIRISTYPE = "SUPERVISORIRISTYPE";

	/** The Constant OFFICERIRISTYPE. */
	public static final String OFFICERIRISTYPE = "OFFICERIRISTYPE";

	/** The Constant OFFICERPIN. */
	public static final String OFFICERPIN = "OFFICERPIN";

	/** The Constant OFFICERFINGERPRINTIMAGE. */
	public static final String OFFICERFINGERPRINTIMAGE = "OFFICERFINGERPRINTIMAGE";

	/** The Constant OFFICERID. */
	public static final String OFFICERID = "OFFICERID";

	/** The Constant OFFICERIRISIMAGE. */
	public static final String OFFICERIRISIMAGE = "OFFICERIRISIMAGE";

	/** The Constant SUPERVISORFINGERPRINTIMAGE. */
	public static final String SUPERVISORFINGERPRINTIMAGE = "SUPERVISORFINGERPRINTIMAGE";

	/** The Constant SUPERVISORIRISIMAGE. */
	public static final String SUPERVISORIRISIMAGE = "SUPERVISORIRISIMAGE";

	/** The Constant SUPERVISORID. */
	public static final String SUPERVISORID = "SUPERVISORID";

	/** The Constant OFFICERAUTHENTICATIONIMAGE. */
	public static final String OFFICERAUTHENTICATIONIMAGE = "OFFICERAUTHENTICATIONIMAGE";

	/** The Constant OFFICERPWR. */
	public static final String OFFICERPWR = "OFFICERPASSWORD";

	/** The Constant SUPERVISORAUTHENTICATIONIMAGE. */
	public static final String SUPERVISORAUTHENTICATIONIMAGE = "SUPERVISORAUTHENTICATIONIMAGE";

	/** The Constant SUPERVISORPWR. */
	public static final String SUPERVISORPWR = "SUPERVISORPASSWORD";

	/** The Constant SUPERVISORPIN. */
	public static final String SUPERVISORPIN = "SUPERVISORPIN";

	/** The Constant GEOLOCLATITUDE. */
	public static final String GEOLOCLATITUDE = "GEOLOCLATITUDE";

	/** The Constant GEOLOCLONGITUDE. */
	public static final String GEOLOCLONGITUDE = "GEOLOCLONGITUDE";

	/** The Constant CENTERID. */
	public static final String CENTERID = "CENTERID";

	/** The Constant MACHINEID. */
	public static final String MACHINEID = "MACHINEID";

	/** The Constant CREATIONDATE. */
	public static final String CREATIONDATE = "CREATIONDATE";

	/** The Constant OFFICERBIOMETRICFILENAME. */
	public static final String OFFICERBIOMETRICFILENAME = "OFFICERBIOMETRICFILENAME";

	/** The Constant SUPERVISORBIOMETRICFILENAME. */
	public static final String SUPERVISORBIOMETRICFILENAME = "SUPERVISORBIOMETRICFILENAME";

	/** The Constant INTRODUCERBIOMETRICSEQUENCE. */
<<<<<<< HEAD
	public static final String INTRODUCERBIOMETRICSEQUENCE = "INTRODUCERBIOMETRICSEQUENCE";

=======
	public static final String INTRODUCERBIOMETRICSEQUENCE = "introducerBiometricSequence";
	
	/** The Constant APPLICANTBIOMETRICSEQUENCE. */
>>>>>>> 092815bc
	public static final String APPLICANTBIOMETRICSEQUENCE = "APPLICANTBIOMETRICSEQUENCE";

}
<|MERGE_RESOLUTION|>--- conflicted
+++ resolved
@@ -147,14 +147,8 @@
 	public static final String SUPERVISORBIOMETRICFILENAME = "SUPERVISORBIOMETRICFILENAME";
 
 	/** The Constant INTRODUCERBIOMETRICSEQUENCE. */
-<<<<<<< HEAD
 	public static final String INTRODUCERBIOMETRICSEQUENCE = "INTRODUCERBIOMETRICSEQUENCE";
 
-=======
-	public static final String INTRODUCERBIOMETRICSEQUENCE = "introducerBiometricSequence";
-	
-	/** The Constant APPLICANTBIOMETRICSEQUENCE. */
->>>>>>> 092815bc
 	public static final String APPLICANTBIOMETRICSEQUENCE = "APPLICANTBIOMETRICSEQUENCE";
 
-}
+}