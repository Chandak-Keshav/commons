--- conflicted
+++ resolved
@@ -1,47 +1,3 @@
-<<<<<<< HEAD
-package io.mosip.registration.processor.core.spi.eventbus;
-
-/**
- * Declares all the methods to be used by Processor stages.
- *
- * @author Pranav Kumar
- * @param <T>            The type of underlying Eventbus
- * @param <U>            The type of address for communication between stages
- * @param <V>            The type of Message for communication between stages
- * @since 0.0.1
- */
-public interface EventBusManager<T, U, V> {
-
-	/**
-	 * This method returns the EventBus instance for the provided class.
-	 *
-	 * @param clazz the clazz
-	 * @param clusterAddress the cluster address
-	 * @param localhost the localhost
-	 * @return The EventBus instance
-	 */
-	public T getEventBus(Class<?> clazz, String clusterManagerUrl);
-
-	/**
-	 * This method consumes a message from an address, processes it and forwards the
-	 * message to next given address.
-	 *
-	 * @param eventBus            The Eventbus instance for communication
-	 * @param fromAddress            The address from which message is to be consumed
-	 * @param toAddress            The address to which message needs to be sent
-	 */
-	public void consumeAndSend(T eventBus, U fromAddress, U toAddress);
-
-	/**
-	 * This method processes on the supplied object and returns the modified object.
-	 *
-	 * @param object            The object for processing
-	 * @return The modified object after processing
-	 */
-	public V process(V object);
-
-}
-=======
 package io.mosip.registration.processor.core.spi.eventbus;
 
 /**
@@ -63,7 +19,7 @@
 	 * @return The EventBus instance
 	 */
 	public T getEventBus(Object clazz, String clusterManagerUrl);
-	
+
 	/**
 	 * @param clazz
 	 * @param clusterManagerUrl
@@ -90,5 +46,4 @@
 	 */
 	public V process(V object);
 
-}
->>>>>>> 7ca1b1f5
+}