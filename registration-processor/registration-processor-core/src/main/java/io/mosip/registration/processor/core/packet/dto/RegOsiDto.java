--- conflicted
+++ resolved
@@ -1,4 +1,3 @@
-<<<<<<< HEAD
 package io.mosip.registration.processor.core.packet.dto;
 	
 import lombok.Data;
@@ -95,109 +94,10 @@
 
 	/** The is deleted. */
 	private Boolean isDeleted;
-	
+
 	private String supervisorOTPAuthentication;
-	
+
 	private String officerOTPAuthentication;
-	
+
 	private String supervisorBiometricFileName;
-}
-=======
-package io.mosip.registration.processor.core.packet.dto;
-	
-import lombok.Data;
-
-/**
- * Instantiates a new reg osi dto.
- */
-@Data
-public class RegOsiDto {
-	
-	/** The reg id. */
-	private String regId;
-
-	/** The prereg id. */
-	private String preregId;
-
-	/** The officer id. */
-	private String officerId;
-
-	/** The officer iris image name. */
-	private String officerIrisImageName;
-
-	/** The officerfinger type. */
-	private String officerfingerType;
-
-	/** The officer iris type. */
-	private String officerIrisType;
-
-	/** The officer photo name. */
-	private String officerPhotoName;
-
-	/** The officer hashed pin. */
-	private String officerHashedPin;
-
-	/** The officer hashed pwd. */
-	private String officerHashedPwd;
-
-	/** The officer fingerp image name. */
-	private String officerFingerpImageName;
-
-	/** The supervisor id. */
-	private String supervisorId;
-
-	/** The supervisor fingerp image name. */
-	private String supervisorFingerpImageName;
-
-	/** The supervisor iris image name. */
-	private String supervisorIrisImageName;
-
-	/** The supervisor finger type. */
-	private String supervisorFingerType;
-
-	/** The supervisor iris type. */
-	private String supervisorIrisType;
-
-	/** The supervisor hashed pwd. */
-	private String supervisorHashedPwd;
-
-	/** The supervisor hashed pin. */
-	private String supervisorHashedPin;
-
-	/** The supervisor photo name. */
-	private String supervisorPhotoName;
-
-	/** The introducer id. */
-	private String introducerId;
-
-	/** The introducer typ. */
-	private String introducerTyp;
-
-	/** The introducer reg id. */
-	private String introducerRegId;
-
-	/** The introducer iris image name. */
-	private String introducerIrisImageName;
-
-	/** The introducer fingerp type. */
-	private String introducerFingerpType;
-
-	/** The introducer iris type. */
-	private String introducerIrisType;
-
-	/** The introducer fingerp image name. */
-	private String introducerFingerpImageName;
-	
-	/** The introducer photo name. */
-	private String introducerPhotoName;
-
-	/** The introducer uin. */
-	private String introducerUin;
-
-	/** The is active. */
-	private Boolean isActive;
-
-	/** The is deleted. */
-	private Boolean isDeleted;
-}
->>>>>>> b3c91d1c
+}