--- conflicted
+++ resolved
@@ -1,129 +1,3 @@
-<<<<<<< HEAD
-package io.mosip.registration.processor.core.queue.impl;
-
-import javax.jms.BytesMessage;
-import javax.jms.Connection;
-import javax.jms.Destination;
-import javax.jms.JMSException;
-import javax.jms.MessageConsumer;
-import javax.jms.MessageListener;
-import javax.jms.MessageProducer;
-import javax.jms.Session;
-
-import org.apache.activemq.ActiveMQConnectionFactory;
-
-import io.mosip.kernel.core.logger.spi.Logger;
-import io.mosip.registration.processor.core.exception.util.PlatformErrorMessages;
-import io.mosip.registration.processor.core.logger.RegProcessorLogger;
-import io.mosip.registration.processor.core.queue.factory.MosipActiveMq;
-import io.mosip.registration.processor.core.queue.factory.MosipQueue;
-import io.mosip.registration.processor.core.queue.factory.QueueListener;
-import io.mosip.registration.processor.core.queue.factory.QueueListenerFactory;
-import io.mosip.registration.processor.core.queue.impl.exception.ConnectionUnavailableException;
-import io.mosip.registration.processor.core.queue.impl.exception.InvalidConnectionException;
-import io.mosip.registration.processor.core.spi.queue.MosipQueueManager;
-
-/**
- * This class is ActiveMQ implementation for Mosip Queue
- * 
- * @author Mukul Puspam
- * 
- * @since 0.8.0
- */
-public class MosipActiveMqImpl implements MosipQueueManager<MosipQueue, byte[]> {
-
-	/** The reg proc logger. */
-	private static Logger regProcLogger = RegProcessorLogger.getLogger(MosipActiveMqImpl.class);
-
-	private Connection connection;
-	private Session session;
-	private Destination destination;
-
-	/**
-	 * The method to set up session and destination
-	 * 
-	 * @param mosipActiveMq
-	 *            The Mosip ActiveMq instance
-	 */
-	private void setup(MosipActiveMq mosipActiveMq) {
-		if (connection == null) {
-			try {
-				this.connection = mosipActiveMq.getActiveMQConnectionFactory().createConnection();
-				if (session == null) {
-					connection.start();
-					this.session = this.connection.createSession(false, Session.AUTO_ACKNOWLEDGE);
-				}
-			} catch (JMSException e) {
-				throw new ConnectionUnavailableException(
-						PlatformErrorMessages.RPR_MQI_CONNECTION_UNAVAILABLE.getMessage(), e);
-			}
-		}
-	}
-
-	/*
-	 * (non-Javadoc)
-	 * 
-	 * @see
-	 * io.mosip.registration.processor.core.spi.queue.MosipQueueManager#send(java.
-	 * lang.Object, java.lang.Object, java.lang.String)
-	 */
-	@Override
-	public Boolean send(MosipQueue mosipQueue, byte[] message, String address) {
-		boolean flag = false;
-		MosipActiveMq mosipActiveMq = (MosipActiveMq) mosipQueue;
-		ActiveMQConnectionFactory activeMQConnectionFactory = mosipActiveMq.getActiveMQConnectionFactory();
-		if (activeMQConnectionFactory == null) {
-			throw new InvalidConnectionException(PlatformErrorMessages.RPR_MQI_INVALID_CONNECTION.getMessage());
-		}
-		if (destination == null) {
-			setup(mosipActiveMq);
-		}
-		try {
-			destination = session.createQueue(address);
-			MessageProducer messageProducer = session.createProducer(destination);
-			BytesMessage byteMessage = session.createBytesMessage();
-			byteMessage.writeObject(message);
-			messageProducer.send(byteMessage);
-			flag = true;
-		} catch (JMSException e) {
-			throw new ConnectionUnavailableException(
-					PlatformErrorMessages.RPR_MQI_UNABLE_TO_SEND_TO_QUEUE.getMessage());
-		}
-		return flag;
-	}
-
-	/*
-	 * (non-Javadoc)
-	 * 
-	 * @see
-	 * io.mosip.registration.processor.core.spi.queue.MosipQueueManager#consume(java
-	 * .lang.Object, java.lang.String)
-	 */
-	@Override
-	public byte[] consume(MosipQueue mosipQueue, String address, QueueListener object) {
-
-		MosipActiveMq mosipActiveMq = (MosipActiveMq) mosipQueue;
-		ActiveMQConnectionFactory activeMQConnectionFactory = mosipActiveMq.getActiveMQConnectionFactory();
-		if (activeMQConnectionFactory == null) {
-			throw new InvalidConnectionException(PlatformErrorMessages.RPR_MQI_INVALID_CONNECTION.getMessage());
-		}
-		if (destination == null) {
-			setup(mosipActiveMq);
-		}
-		MessageConsumer consumer;
-		try {
-			destination = session.createQueue(address);
-			consumer = session.createConsumer(destination);
-			consumer.setMessageListener(QueueListenerFactory.getListener(mosipQueue.getQueueName(), object));
-		} catch (JMSException e) {
-			throw new ConnectionUnavailableException(
-					PlatformErrorMessages.RPR_MQI_UNABLE_TO_CONSUME_FROM_QUEUE.getMessage());
-		}
-		return null;
-	}
-
-}
-=======
 package io.mosip.registration.processor.core.queue.impl;
 
 import javax.jms.BytesMessage;
@@ -242,5 +116,4 @@
 		return null;
 	}
 
-}
->>>>>>> debd729e
+}