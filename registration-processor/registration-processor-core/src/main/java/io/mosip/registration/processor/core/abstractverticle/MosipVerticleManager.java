<<<<<<< HEAD
package io.mosip.registration.processor.core.abstractverticle;

import java.util.ArrayList;
import java.util.List;
import java.util.concurrent.CompletableFuture;
import java.util.concurrent.ExecutionException;

import org.apache.ignite.configuration.IgniteConfiguration;
import org.apache.ignite.spi.discovery.tcp.TcpDiscoverySpi;
import org.apache.ignite.spi.discovery.tcp.ipfinder.vm.TcpDiscoveryVmIpFinder;

import io.mosip.registration.processor.core.exception.DeploymentFailureException;
import io.mosip.registration.processor.core.exception.errorcodes.AbstractVerticleErrorCodes;
import io.mosip.registration.processor.core.spi.eventbus.EventBusManager;
import io.vertx.core.AbstractVerticle;
import io.vertx.core.DeploymentOptions;
import io.vertx.core.Vertx;
import io.vertx.core.VertxOptions;
import io.vertx.core.json.JsonObject;
import io.vertx.core.logging.Logger;
import io.vertx.core.logging.LoggerFactory;
import io.vertx.core.spi.cluster.ClusterManager;
import io.vertx.spi.cluster.ignite.IgniteClusterManager;

/**
 * This abstract class is Vert.x implementation for MOSIP.
 * 
 * This class provides functionalities to be used by MOSIP verticles.
 * 
 * @author Pranav Kumar
 * @author Mukul Puspam
 * @since 0.0.1
 *
 */
public abstract class MosipVerticleManager extends AbstractVerticle
		implements EventBusManager<MosipEventBus, MessageBusAddress, MessageDTO> {

	private Logger logger = LoggerFactory.getLogger(MosipVerticleManager.class);

	/*
	 * (non-Javadoc)
	 * 
	 * @see
	 * io.mosip.registration.processor.core.spi.eventbus.EventBusManager#getEventBus
	 * (java.lang.Class)
	 */
	@Override
	public MosipEventBus getEventBus(Class<?> verticleName, String clusterAddress, String localhost) {
		CompletableFuture<Vertx> eventBus = new CompletableFuture<>();
		MosipEventBus mosipEventBus = null;
		List<String> addressList = new ArrayList<>();
		addressList.add(clusterAddress);
		TcpDiscoverySpi tcpDiscoverySpi = new TcpDiscoverySpi();
		TcpDiscoveryVmIpFinder tcpDiscoveryVmIpFinder = new TcpDiscoveryVmIpFinder();
		tcpDiscoveryVmIpFinder.setAddresses(addressList);
		tcpDiscoverySpi.setIpFinder(tcpDiscoveryVmIpFinder);
		IgniteConfiguration igniteConfiguration = new IgniteConfiguration();
		igniteConfiguration.setLocalHost(localhost);
		igniteConfiguration.setDiscoverySpi(tcpDiscoverySpi);
		ClusterManager clusterManager = new IgniteClusterManager(igniteConfiguration);
		VertxOptions options = new VertxOptions().setClustered(true).setClusterManager(clusterManager)
				.setHAEnabled(true);
		Vertx.clusteredVertx(options, result -> {
			if (result.succeeded()) {
				result.result().deployVerticle(verticleName.getName(),
						new DeploymentOptions().setHa(true).setWorker(true));
				eventBus.complete(result.result());
				logger.debug(verticleName + " deployed successfully");
			} else {
				throw new DeploymentFailureException(AbstractVerticleErrorCodes.IIS_EPU_ATU_DEPLOYMENT_FAILURE);
			}
		});

		try {
			mosipEventBus = new MosipEventBus(eventBus.get());
		} catch (InterruptedException | ExecutionException e) {
			Thread.currentThread().interrupt();
			throw new DeploymentFailureException(AbstractVerticleErrorCodes.IIS_EPU_ATU_DEPLOYMENT_FAILURE, e);

		}
		return mosipEventBus;
	}

	/*
	 * (non-Javadoc)
	 * 
	 * @see io.mosip.registration.processor.core.spi.eventbus.EventBusManager#
	 * consumeAndSend(java.lang.Object, java.lang.Object, java.lang.Object)
	 */
	@Override
	public void consumeAndSend(MosipEventBus mosipEventBus, MessageBusAddress fromAddress,
			MessageBusAddress toAddress) {
		Vertx vertx = mosipEventBus.getEventbus();
		vertx.eventBus().consumer(fromAddress.getAddress(), msg -> {
			logger.debug("received from " + fromAddress.toString() + msg.body());
			vertx.executeBlocking(future -> {
				JsonObject jsonObject = (JsonObject) msg.body();
				MessageDTO messageDTO = jsonObject.mapTo(MessageDTO.class);
				MessageDTO result = process(messageDTO);
				future.complete();
				send(mosipEventBus, toAddress, result);
			}, res -> {
				if (!res.succeeded()) {
					logger.error("failure " + res.cause());
				}
			});
		});
	}

	/**
	 * @param mosipEventBus
	 *            The Eventbus instance for communication
	 * @param toAddress
	 *            The address on which message is to be sent
	 * @param message
	 *            The message that needs to be sent
	 */
	public void send(MosipEventBus mosipEventBus, MessageBusAddress toAddress, MessageDTO message) {
		Vertx vertx = mosipEventBus.getEventbus();
		JsonObject jsonObject = JsonObject.mapFrom(message);
		vertx.eventBus().send(toAddress.getAddress(), jsonObject);
		logger.debug("sent to " + toAddress.toString() + " message " + jsonObject);
	}

	/**
	 * @param mosipEventBus
	 *            The Eventbus instance for communication
	 * @param fromAddress
	 *            The address from which message needs to be consumed
	 */
	public void consume(MosipEventBus mosipEventBus, MessageBusAddress fromAddress) {
		Vertx vertx = mosipEventBus.getEventbus();
		vertx.eventBus().consumer(fromAddress.getAddress(), message -> {
			logger.debug("received from " + fromAddress.toString() + " message " + message.body());
			vertx.executeBlocking(future -> {
				JsonObject jsonObject = (JsonObject) message.body();
				MessageDTO messageDTO = jsonObject.mapTo(MessageDTO.class);
				process(messageDTO);
				future.complete();
			}, res -> {
				if (!res.succeeded()) {
					logger.error("failure " + res.cause());
				}
			});
		});
	}

}
=======
package io.mosip.registration.processor.core.abstractverticle;

import java.util.concurrent.CompletableFuture;
import java.util.concurrent.ExecutionException;

import io.mosip.registration.processor.core.exception.DeploymentFailureException;
import io.mosip.registration.processor.core.exception.errorcodes.AbstractVerticleErrorCodes;
import io.mosip.registration.processor.core.spi.eventbus.EventBusManager;
import io.vertx.core.AbstractVerticle;
import io.vertx.core.DeploymentOptions;
import io.vertx.core.Vertx;
import io.vertx.core.VertxOptions;
import io.vertx.core.json.JsonObject;
import io.vertx.core.logging.Logger;
import io.vertx.core.logging.LoggerFactory;
import io.vertx.core.spi.cluster.ClusterManager;
import io.vertx.spi.cluster.ignite.IgniteClusterManager;

/**
 * This abstract class is Vert.x implementation for MOSIP.
 * 
 * This class provides functionalities to be used by MOSIP verticles.
 * 
 * @author Pranav Kumar
 * @author Mukul Puspam
 * @since 0.0.1
 *
 */
public abstract class MosipVerticleManager extends AbstractVerticle
		implements EventBusManager<MosipEventBus, MessageBusAddress, MessageDTO> {

	/** The logger. */
	private Logger logger = LoggerFactory.getLogger(MosipVerticleManager.class);

	/*
	 * (non-Javadoc)
	 * 
	 * @see
	 * io.mosip.registration.processor.core.spi.eventbus.EventBusManager#getEventBus
	 * (java.lang.Class)
	 */
	@Override
	public MosipEventBus getEventBus(Class<?> verticleName) {
		CompletableFuture<Vertx> eventBus = new CompletableFuture<>();
		MosipEventBus mosipEventBus = null;
		ClusterManager clusterManager = new IgniteClusterManager();
		VertxOptions options = new VertxOptions().setClustered(true).setClusterManager(clusterManager)
				.setHAEnabled(true);
		Vertx.clusteredVertx(options, result -> {
			if (result.succeeded()) {
				result.result().deployVerticle(verticleName.getName(),
						new DeploymentOptions().setHa(true).setWorker(true));
				eventBus.complete(result.result());
				logger.debug(verticleName + " deployed successfully");
			} else {
				throw new DeploymentFailureException(AbstractVerticleErrorCodes.IIS_EPU_ATU_DEPLOYMENT_FAILURE);
			}
		});

		try {
			mosipEventBus = new MosipEventBus(eventBus.get());
		} catch (InterruptedException | ExecutionException e) {
			Thread.currentThread().interrupt();
			throw new DeploymentFailureException(AbstractVerticleErrorCodes.IIS_EPU_ATU_DEPLOYMENT_FAILURE, e);

		}
		return mosipEventBus;
	}

	/*
	 * (non-Javadoc)
	 * 
	 * @see io.mosip.registration.processor.core.spi.eventbus.EventBusManager#
	 * consumeAndSend(java.lang.Object, java.lang.Object, java.lang.Object)
	 */
	@Override
	public void consumeAndSend(MosipEventBus mosipEventBus, MessageBusAddress fromAddress,
			MessageBusAddress toAddress) {
		Vertx vertx = mosipEventBus.getEventbus();
		vertx.eventBus().consumer(fromAddress.getAddress(), msg -> {
			logger.debug("received from " + fromAddress.toString() + msg.body());
			vertx.executeBlocking(future -> {
				JsonObject jsonObject = (JsonObject) msg.body();
				MessageDTO messageDTO = jsonObject.mapTo(MessageDTO.class);
				MessageDTO result = process(messageDTO);
				future.complete();
				send(mosipEventBus, toAddress, result);
			}, res -> {
				if (!res.succeeded()) {
					logger.error("failure " + res.cause());
				}
			});
		});
	}

	/**
	 * Send.
	 *
	 * @param mosipEventBus
	 *            The Eventbus instance for communication
	 * @param toAddress
	 *            The address on which message is to be sent
	 * @param message
	 *            The message that needs to be sent
	 */
	public void send(MosipEventBus mosipEventBus, MessageBusAddress toAddress, MessageDTO message) {
		Vertx vertx = mosipEventBus.getEventbus();
		JsonObject jsonObject = JsonObject.mapFrom(message);
		vertx.eventBus().send(toAddress.getAddress(), jsonObject);
		logger.debug("sent to " + toAddress.toString() + " message " + jsonObject);
	}

	/**
	 * Consume.
	 *
	 * @param mosipEventBus
	 *            The Eventbus instance for communication
	 * @param fromAddress
	 *            The address from which message needs to be consumed
	 */
	public void consume(MosipEventBus mosipEventBus, MessageBusAddress fromAddress) {
		Vertx vertx = mosipEventBus.getEventbus();
		vertx.eventBus().consumer(fromAddress.getAddress(), message -> {
			logger.debug("received from " + fromAddress.toString() + " message " + message.body());
			vertx.executeBlocking(future -> {
				JsonObject jsonObject = (JsonObject) message.body();
				MessageDTO messageDTO = jsonObject.mapTo(MessageDTO.class);
				process(messageDTO);
				future.complete();
			}, res -> {
				if (!res.succeeded()) {
					logger.error("failure " + res.cause());
				}
			});
		});
	}

}
>>>>>>> 27b9a747
<|MERGE_RESOLUTION|>--- conflicted
+++ resolved
@@ -1,4 +1,3 @@
-<<<<<<< HEAD
 package io.mosip.registration.processor.core.abstractverticle;
 
 import java.util.ArrayList;
@@ -9,149 +8,6 @@
 import org.apache.ignite.configuration.IgniteConfiguration;
 import org.apache.ignite.spi.discovery.tcp.TcpDiscoverySpi;
 import org.apache.ignite.spi.discovery.tcp.ipfinder.vm.TcpDiscoveryVmIpFinder;
-
-import io.mosip.registration.processor.core.exception.DeploymentFailureException;
-import io.mosip.registration.processor.core.exception.errorcodes.AbstractVerticleErrorCodes;
-import io.mosip.registration.processor.core.spi.eventbus.EventBusManager;
-import io.vertx.core.AbstractVerticle;
-import io.vertx.core.DeploymentOptions;
-import io.vertx.core.Vertx;
-import io.vertx.core.VertxOptions;
-import io.vertx.core.json.JsonObject;
-import io.vertx.core.logging.Logger;
-import io.vertx.core.logging.LoggerFactory;
-import io.vertx.core.spi.cluster.ClusterManager;
-import io.vertx.spi.cluster.ignite.IgniteClusterManager;
-
-/**
- * This abstract class is Vert.x implementation for MOSIP.
- * 
- * This class provides functionalities to be used by MOSIP verticles.
- * 
- * @author Pranav Kumar
- * @author Mukul Puspam
- * @since 0.0.1
- *
- */
-public abstract class MosipVerticleManager extends AbstractVerticle
-		implements EventBusManager<MosipEventBus, MessageBusAddress, MessageDTO> {
-
-	private Logger logger = LoggerFactory.getLogger(MosipVerticleManager.class);
-
-	/*
-	 * (non-Javadoc)
-	 * 
-	 * @see
-	 * io.mosip.registration.processor.core.spi.eventbus.EventBusManager#getEventBus
-	 * (java.lang.Class)
-	 */
-	@Override
-	public MosipEventBus getEventBus(Class<?> verticleName, String clusterAddress, String localhost) {
-		CompletableFuture<Vertx> eventBus = new CompletableFuture<>();
-		MosipEventBus mosipEventBus = null;
-		List<String> addressList = new ArrayList<>();
-		addressList.add(clusterAddress);
-		TcpDiscoverySpi tcpDiscoverySpi = new TcpDiscoverySpi();
-		TcpDiscoveryVmIpFinder tcpDiscoveryVmIpFinder = new TcpDiscoveryVmIpFinder();
-		tcpDiscoveryVmIpFinder.setAddresses(addressList);
-		tcpDiscoverySpi.setIpFinder(tcpDiscoveryVmIpFinder);
-		IgniteConfiguration igniteConfiguration = new IgniteConfiguration();
-		igniteConfiguration.setLocalHost(localhost);
-		igniteConfiguration.setDiscoverySpi(tcpDiscoverySpi);
-		ClusterManager clusterManager = new IgniteClusterManager(igniteConfiguration);
-		VertxOptions options = new VertxOptions().setClustered(true).setClusterManager(clusterManager)
-				.setHAEnabled(true);
-		Vertx.clusteredVertx(options, result -> {
-			if (result.succeeded()) {
-				result.result().deployVerticle(verticleName.getName(),
-						new DeploymentOptions().setHa(true).setWorker(true));
-				eventBus.complete(result.result());
-				logger.debug(verticleName + " deployed successfully");
-			} else {
-				throw new DeploymentFailureException(AbstractVerticleErrorCodes.IIS_EPU_ATU_DEPLOYMENT_FAILURE);
-			}
-		});
-
-		try {
-			mosipEventBus = new MosipEventBus(eventBus.get());
-		} catch (InterruptedException | ExecutionException e) {
-			Thread.currentThread().interrupt();
-			throw new DeploymentFailureException(AbstractVerticleErrorCodes.IIS_EPU_ATU_DEPLOYMENT_FAILURE, e);
-
-		}
-		return mosipEventBus;
-	}
-
-	/*
-	 * (non-Javadoc)
-	 * 
-	 * @see io.mosip.registration.processor.core.spi.eventbus.EventBusManager#
-	 * consumeAndSend(java.lang.Object, java.lang.Object, java.lang.Object)
-	 */
-	@Override
-	public void consumeAndSend(MosipEventBus mosipEventBus, MessageBusAddress fromAddress,
-			MessageBusAddress toAddress) {
-		Vertx vertx = mosipEventBus.getEventbus();
-		vertx.eventBus().consumer(fromAddress.getAddress(), msg -> {
-			logger.debug("received from " + fromAddress.toString() + msg.body());
-			vertx.executeBlocking(future -> {
-				JsonObject jsonObject = (JsonObject) msg.body();
-				MessageDTO messageDTO = jsonObject.mapTo(MessageDTO.class);
-				MessageDTO result = process(messageDTO);
-				future.complete();
-				send(mosipEventBus, toAddress, result);
-			}, res -> {
-				if (!res.succeeded()) {
-					logger.error("failure " + res.cause());
-				}
-			});
-		});
-	}
-
-	/**
-	 * @param mosipEventBus
-	 *            The Eventbus instance for communication
-	 * @param toAddress
-	 *            The address on which message is to be sent
-	 * @param message
-	 *            The message that needs to be sent
-	 */
-	public void send(MosipEventBus mosipEventBus, MessageBusAddress toAddress, MessageDTO message) {
-		Vertx vertx = mosipEventBus.getEventbus();
-		JsonObject jsonObject = JsonObject.mapFrom(message);
-		vertx.eventBus().send(toAddress.getAddress(), jsonObject);
-		logger.debug("sent to " + toAddress.toString() + " message " + jsonObject);
-	}
-
-	/**
-	 * @param mosipEventBus
-	 *            The Eventbus instance for communication
-	 * @param fromAddress
-	 *            The address from which message needs to be consumed
-	 */
-	public void consume(MosipEventBus mosipEventBus, MessageBusAddress fromAddress) {
-		Vertx vertx = mosipEventBus.getEventbus();
-		vertx.eventBus().consumer(fromAddress.getAddress(), message -> {
-			logger.debug("received from " + fromAddress.toString() + " message " + message.body());
-			vertx.executeBlocking(future -> {
-				JsonObject jsonObject = (JsonObject) message.body();
-				MessageDTO messageDTO = jsonObject.mapTo(MessageDTO.class);
-				process(messageDTO);
-				future.complete();
-			}, res -> {
-				if (!res.succeeded()) {
-					logger.error("failure " + res.cause());
-				}
-			});
-		});
-	}
-
-}
-=======
-package io.mosip.registration.processor.core.abstractverticle;
-
-import java.util.concurrent.CompletableFuture;
-import java.util.concurrent.ExecutionException;
 
 import io.mosip.registration.processor.core.exception.DeploymentFailureException;
 import io.mosip.registration.processor.core.exception.errorcodes.AbstractVerticleErrorCodes;
@@ -190,10 +46,19 @@
 	 * (java.lang.Class)
 	 */
 	@Override
-	public MosipEventBus getEventBus(Class<?> verticleName) {
+	public MosipEventBus getEventBus(Class<?> verticleName, String clusterAddress, String localhost) {
 		CompletableFuture<Vertx> eventBus = new CompletableFuture<>();
 		MosipEventBus mosipEventBus = null;
-		ClusterManager clusterManager = new IgniteClusterManager();
+		List<String> addressList = new ArrayList<>();
+		addressList.add(clusterAddress);
+		TcpDiscoverySpi tcpDiscoverySpi = new TcpDiscoverySpi();
+		TcpDiscoveryVmIpFinder tcpDiscoveryVmIpFinder = new TcpDiscoveryVmIpFinder();
+		tcpDiscoveryVmIpFinder.setAddresses(addressList);
+		tcpDiscoverySpi.setIpFinder(tcpDiscoveryVmIpFinder);
+		IgniteConfiguration igniteConfiguration = new IgniteConfiguration();
+		igniteConfiguration.setLocalHost(localhost);
+		igniteConfiguration.setDiscoverySpi(tcpDiscoverySpi);
+		ClusterManager clusterManager = new IgniteClusterManager(igniteConfiguration);
 		VertxOptions options = new VertxOptions().setClustered(true).setClusterManager(clusterManager)
 				.setHAEnabled(true);
 		Vertx.clusteredVertx(options, result -> {
@@ -285,5 +150,4 @@
 		});
 	}
 
-}
->>>>>>> 27b9a747
+}