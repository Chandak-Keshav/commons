--- conflicted
+++ resolved
@@ -124,7 +124,7 @@
 	 *            file to be stored
 	 * @return True If the packet is stored successfully
 	 */
-<<<<<<< HEAD
+
 	public Boolean storeFile(String enrolmentId, String key, InputStream document);
 	
 	/**
@@ -143,8 +143,5 @@
 	public Boolean copyFile(String sourceBucketName, String sourceKey,
             String destinationBucketName, String destinationKey) ;
 	
-=======
-	public Boolean storeDocument(String enrolmentId, String key, InputStream document);
 
->>>>>>> 3f30cdfd
 }