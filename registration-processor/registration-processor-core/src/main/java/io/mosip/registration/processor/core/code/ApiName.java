<<<<<<< HEAD
package io.mosip.registration.processor.core.code;


/**
 * The Enum ApiName.
 * 
 * @author Rishabh Keshari
 */
public enum ApiName {


	/** The auth. */
	AUTH,
	
	/** The authinternal. */
	AUTHINTERNAL,
	
	/** The master data. */
	MASTER,
	
	/** The iam. */
	IAM, 
	
	/** The audit. */
	AUDIT,
	
	/** The ida. */
	IDA,
	
	/** The regstatus. */
	REGSTATUS,
	
	/** The regsync. */
	REGSYNC,
	
	/** The machine history. */
	MACHINEHISTORY,
	
	/** The center history. */
	CENTERHISTORY,
	
	/** The center-machine-user history. */
	CENTERUSERMACHINEHISTORY,

	/** The sms notifier. */
	SMSNOTIFIER,

	/** The email notifier. */
	EMAILNOTIFIER,
	
	CRYPTOMANAGERDECRYPT

}
=======
package io.mosip.registration.processor.core.code;


/**
 * The Enum ApiName.
 * 
 * @author Rishabh Keshari
 */
public enum ApiName {


	/** The auth. */
	AUTH,
	
	/** The authinternal. */
	AUTHINTERNAL,
	
	/** The master data. */
	MASTER,
	
	/** The iam. */
	IAM, 
	
	/** The audit. */
	AUDIT,
	
	/** The ida. */
	IDA,
	
	/** The regstatus. */
	REGSTATUS,
	
	/** The regsync. */
	REGSYNC,
	
	/** The machine history. */
	MACHINEHISTORY,
	
	/** The center history. */
	CENTERHISTORY,
	
	/** The center-machine-user history. */
	CENTERUSERMACHINEHISTORY,

	/** The sms notifier. */
	SMSNOTIFIER,

	/** The email notifier. */
	EMAILNOTIFIER

}
>>>>>>> 8f86dff8
<|MERGE_RESOLUTION|>--- conflicted
+++ resolved
@@ -1,4 +1,3 @@
-<<<<<<< HEAD
 package io.mosip.registration.processor.core.code;
 
 
@@ -48,60 +47,7 @@
 
 	/** The email notifier. */
 	EMAILNOTIFIER,
-	
+
 	CRYPTOMANAGERDECRYPT
 
-}
-=======
-package io.mosip.registration.processor.core.code;
-
-
-/**
- * The Enum ApiName.
- * 
- * @author Rishabh Keshari
- */
-public enum ApiName {
-
-
-	/** The auth. */
-	AUTH,
-	
-	/** The authinternal. */
-	AUTHINTERNAL,
-	
-	/** The master data. */
-	MASTER,
-	
-	/** The iam. */
-	IAM, 
-	
-	/** The audit. */
-	AUDIT,
-	
-	/** The ida. */
-	IDA,
-	
-	/** The regstatus. */
-	REGSTATUS,
-	
-	/** The regsync. */
-	REGSYNC,
-	
-	/** The machine history. */
-	MACHINEHISTORY,
-	
-	/** The center history. */
-	CENTERHISTORY,
-	
-	/** The center-machine-user history. */
-	CENTERUSERMACHINEHISTORY,
-
-	/** The sms notifier. */
-	SMSNOTIFIER,
-
-	/** The email notifier. */
-	EMAILNOTIFIER
-
-}
->>>>>>> 8f86dff8
+}