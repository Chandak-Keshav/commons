package io.mosip.registration.processor.core.exception.util;

/**
 * The Enum RPRPlatformErrorMessages.
 *
 * @author M1047487
 */
public final class PlatformErrorConstants {

	/**
	 * RPR platform error codes.
	 */
	private static final String RPR_REGISTRATION_PROCESSOR_PREFIX = "RPR-";

	/** The Constant RPR_PACKET_RECEIVER_MODULE. */
	public static final String RPR_PACKET_RECEIVER_MODULE = RPR_REGISTRATION_PROCESSOR_PREFIX + "PKR-";

	/** The Constant RPR_REGISTRATION_STATUS_MODULE. */
	public static final String RPR_REGISTRATION_STATUS_MODULE = RPR_REGISTRATION_PROCESSOR_PREFIX + "RGS-";

	/** The Constant RPR_PACKET_INFO_STORAGE_MODULE. */
	public static final String RPR_PACKET_INFO_STORAGE_MODULE = RPR_REGISTRATION_PROCESSOR_PREFIX + "PIS-";

	/** The Constant RPR_FILESYSTEM_ADAPTOR_CEPH_MODULE. */
	public static final String RPR_FILESYSTEM_ADAPTOR_CEPH_MODULE = RPR_REGISTRATION_PROCESSOR_PREFIX + "FAC-";

	/** The Constant RPR_PACKET_MANAGER_MODULE. */
	public static final String RPR_PACKET_MANAGER_MODULE = RPR_REGISTRATION_PROCESSOR_PREFIX + "PKM-";

	/** The Constant RPR_CAMEL_BRIDGE_MODULE. */
	public static final String RPR_CAMEL_BRIDGE_MODULE = RPR_REGISTRATION_PROCESSOR_PREFIX + "CMB-";

	/** The Constant RPR_QUALITY_CHECKER_MODULE. */
	public static final String RPR_QUALITY_CHECKER_MODULE = RPR_REGISTRATION_PROCESSOR_PREFIX + "QCR-";

	/** The Constant RPR_PACKET_SCANNER_JOB_MODULE. */
	public static final String RPR_PACKET_SCANNER_JOB_MODULE = RPR_REGISTRATION_PROCESSOR_PREFIX + "PSS-";

	/** The Constant RPR_PACKET_DECRYPTION_JOB_MODULE. */
	public static final String RPR_PACKET_DECRYPTION_JOB_MODULE = RPR_REGISTRATION_PROCESSOR_PREFIX + "PDS-";

	/** The Constant RPR_MANUAL_VERIFICATION_MODULE. */
	public static final String RPR_MANUAL_VERIFICATION_MODULE = RPR_REGISTRATION_PROCESSOR_PREFIX + "MVS-";

	/** The Constant RPR_REST_CLIENT_MODULE. */
	public static final String RPR_REST_CLIENT_MODULE = RPR_REGISTRATION_PROCESSOR_PREFIX + "RCT-";

	/** The Constant RPR_SYSTEM_EXCEPTION. */
	public static final String RPR_SYSTEM_EXCEPTION = RPR_REGISTRATION_PROCESSOR_PREFIX + "SYS-";

	/** The Constant RPR_MESSAGE_SENDER_TEMPLATE. */
	public static final String RPR_MESSAGE_SENDER_TEMPLATE = RPR_REGISTRATION_PROCESSOR_PREFIX + "TEM-";

	/** The Constant RPR_PACKET_UPLOADER_MODULE. */
	public static final String RPR_PACKET_UPLOADER_MODULE = RPR_REGISTRATION_PROCESSOR_PREFIX + "PUM-";

	/** The Constant RPR_BIO_DEDUPE_SERVICE_MODULE. */
	public static final String RPR_BIO_DEDUPE_SERVICE_MODULE = RPR_REGISTRATION_PROCESSOR_PREFIX + "BDD-";
	
<<<<<<< HEAD
	/** The Constant RPR_PRINTING_MODULE. */
	public static final String RPR_PRINTING_MODULE = RPR_REGISTRATION_PROCESSOR_PREFIX + "PRT-";
=======
	public static final String RPR_MOSIP_QUEUE_MODULE = RPR_REGISTRATION_PROCESSOR_PREFIX + "MQI-";
>>>>>>> c5eed036

	/**
	 * Instantiates a new RPR platform error codes.
	 */
	private PlatformErrorConstants() {
		throw new IllegalStateException("Utility class");
	}

}
<|MERGE_RESOLUTION|>--- conflicted
+++ resolved
@@ -1,74 +1,73 @@
-package io.mosip.registration.processor.core.exception.util;
-
-/**
- * The Enum RPRPlatformErrorMessages.
- *
- * @author M1047487
- */
-public final class PlatformErrorConstants {
-
-	/**
-	 * RPR platform error codes.
-	 */
-	private static final String RPR_REGISTRATION_PROCESSOR_PREFIX = "RPR-";
-
-	/** The Constant RPR_PACKET_RECEIVER_MODULE. */
-	public static final String RPR_PACKET_RECEIVER_MODULE = RPR_REGISTRATION_PROCESSOR_PREFIX + "PKR-";
-
-	/** The Constant RPR_REGISTRATION_STATUS_MODULE. */
-	public static final String RPR_REGISTRATION_STATUS_MODULE = RPR_REGISTRATION_PROCESSOR_PREFIX + "RGS-";
-
-	/** The Constant RPR_PACKET_INFO_STORAGE_MODULE. */
-	public static final String RPR_PACKET_INFO_STORAGE_MODULE = RPR_REGISTRATION_PROCESSOR_PREFIX + "PIS-";
-
-	/** The Constant RPR_FILESYSTEM_ADAPTOR_CEPH_MODULE. */
-	public static final String RPR_FILESYSTEM_ADAPTOR_CEPH_MODULE = RPR_REGISTRATION_PROCESSOR_PREFIX + "FAC-";
-
-	/** The Constant RPR_PACKET_MANAGER_MODULE. */
-	public static final String RPR_PACKET_MANAGER_MODULE = RPR_REGISTRATION_PROCESSOR_PREFIX + "PKM-";
-
-	/** The Constant RPR_CAMEL_BRIDGE_MODULE. */
-	public static final String RPR_CAMEL_BRIDGE_MODULE = RPR_REGISTRATION_PROCESSOR_PREFIX + "CMB-";
-
-	/** The Constant RPR_QUALITY_CHECKER_MODULE. */
-	public static final String RPR_QUALITY_CHECKER_MODULE = RPR_REGISTRATION_PROCESSOR_PREFIX + "QCR-";
-
-	/** The Constant RPR_PACKET_SCANNER_JOB_MODULE. */
-	public static final String RPR_PACKET_SCANNER_JOB_MODULE = RPR_REGISTRATION_PROCESSOR_PREFIX + "PSS-";
-
-	/** The Constant RPR_PACKET_DECRYPTION_JOB_MODULE. */
-	public static final String RPR_PACKET_DECRYPTION_JOB_MODULE = RPR_REGISTRATION_PROCESSOR_PREFIX + "PDS-";
-
-	/** The Constant RPR_MANUAL_VERIFICATION_MODULE. */
-	public static final String RPR_MANUAL_VERIFICATION_MODULE = RPR_REGISTRATION_PROCESSOR_PREFIX + "MVS-";
-
-	/** The Constant RPR_REST_CLIENT_MODULE. */
-	public static final String RPR_REST_CLIENT_MODULE = RPR_REGISTRATION_PROCESSOR_PREFIX + "RCT-";
-
-	/** The Constant RPR_SYSTEM_EXCEPTION. */
-	public static final String RPR_SYSTEM_EXCEPTION = RPR_REGISTRATION_PROCESSOR_PREFIX + "SYS-";
-
-	/** The Constant RPR_MESSAGE_SENDER_TEMPLATE. */
-	public static final String RPR_MESSAGE_SENDER_TEMPLATE = RPR_REGISTRATION_PROCESSOR_PREFIX + "TEM-";
-
-	/** The Constant RPR_PACKET_UPLOADER_MODULE. */
-	public static final String RPR_PACKET_UPLOADER_MODULE = RPR_REGISTRATION_PROCESSOR_PREFIX + "PUM-";
-
-	/** The Constant RPR_BIO_DEDUPE_SERVICE_MODULE. */
-	public static final String RPR_BIO_DEDUPE_SERVICE_MODULE = RPR_REGISTRATION_PROCESSOR_PREFIX + "BDD-";
-	
-<<<<<<< HEAD
-	/** The Constant RPR_PRINTING_MODULE. */
-	public static final String RPR_PRINTING_MODULE = RPR_REGISTRATION_PROCESSOR_PREFIX + "PRT-";
-=======
-	public static final String RPR_MOSIP_QUEUE_MODULE = RPR_REGISTRATION_PROCESSOR_PREFIX + "MQI-";
->>>>>>> c5eed036
-
-	/**
-	 * Instantiates a new RPR platform error codes.
-	 */
-	private PlatformErrorConstants() {
-		throw new IllegalStateException("Utility class");
-	}
-
-}
+package io.mosip.registration.processor.core.exception.util;
+
+/**
+ * The Enum RPRPlatformErrorMessages.
+ *
+ * @author M1047487
+ */
+public final class PlatformErrorConstants {
+
+	/**
+	 * RPR platform error codes.
+	 */
+	private static final String RPR_REGISTRATION_PROCESSOR_PREFIX = "RPR-";
+
+	/** The Constant RPR_PACKET_RECEIVER_MODULE. */
+	public static final String RPR_PACKET_RECEIVER_MODULE = RPR_REGISTRATION_PROCESSOR_PREFIX + "PKR-";
+
+	/** The Constant RPR_REGISTRATION_STATUS_MODULE. */
+	public static final String RPR_REGISTRATION_STATUS_MODULE = RPR_REGISTRATION_PROCESSOR_PREFIX + "RGS-";
+
+	/** The Constant RPR_PACKET_INFO_STORAGE_MODULE. */
+	public static final String RPR_PACKET_INFO_STORAGE_MODULE = RPR_REGISTRATION_PROCESSOR_PREFIX + "PIS-";
+
+	/** The Constant RPR_FILESYSTEM_ADAPTOR_CEPH_MODULE. */
+	public static final String RPR_FILESYSTEM_ADAPTOR_CEPH_MODULE = RPR_REGISTRATION_PROCESSOR_PREFIX + "FAC-";
+
+	/** The Constant RPR_PACKET_MANAGER_MODULE. */
+	public static final String RPR_PACKET_MANAGER_MODULE = RPR_REGISTRATION_PROCESSOR_PREFIX + "PKM-";
+
+	/** The Constant RPR_CAMEL_BRIDGE_MODULE. */
+	public static final String RPR_CAMEL_BRIDGE_MODULE = RPR_REGISTRATION_PROCESSOR_PREFIX + "CMB-";
+
+	/** The Constant RPR_QUALITY_CHECKER_MODULE. */
+	public static final String RPR_QUALITY_CHECKER_MODULE = RPR_REGISTRATION_PROCESSOR_PREFIX + "QCR-";
+
+	/** The Constant RPR_PACKET_SCANNER_JOB_MODULE. */
+	public static final String RPR_PACKET_SCANNER_JOB_MODULE = RPR_REGISTRATION_PROCESSOR_PREFIX + "PSS-";
+
+	/** The Constant RPR_PACKET_DECRYPTION_JOB_MODULE. */
+	public static final String RPR_PACKET_DECRYPTION_JOB_MODULE = RPR_REGISTRATION_PROCESSOR_PREFIX + "PDS-";
+
+	/** The Constant RPR_MANUAL_VERIFICATION_MODULE. */
+	public static final String RPR_MANUAL_VERIFICATION_MODULE = RPR_REGISTRATION_PROCESSOR_PREFIX + "MVS-";
+
+	/** The Constant RPR_REST_CLIENT_MODULE. */
+	public static final String RPR_REST_CLIENT_MODULE = RPR_REGISTRATION_PROCESSOR_PREFIX + "RCT-";
+
+	/** The Constant RPR_SYSTEM_EXCEPTION. */
+	public static final String RPR_SYSTEM_EXCEPTION = RPR_REGISTRATION_PROCESSOR_PREFIX + "SYS-";
+
+	/** The Constant RPR_MESSAGE_SENDER_TEMPLATE. */
+	public static final String RPR_MESSAGE_SENDER_TEMPLATE = RPR_REGISTRATION_PROCESSOR_PREFIX + "TEM-";
+
+	/** The Constant RPR_PACKET_UPLOADER_MODULE. */
+	public static final String RPR_PACKET_UPLOADER_MODULE = RPR_REGISTRATION_PROCESSOR_PREFIX + "PUM-";
+
+	/** The Constant RPR_BIO_DEDUPE_SERVICE_MODULE. */
+	public static final String RPR_BIO_DEDUPE_SERVICE_MODULE = RPR_REGISTRATION_PROCESSOR_PREFIX + "BDD-";
+	
+	/** The Constant RPR_PRINTING_MODULE. */
+	public static final String RPR_PRINTING_MODULE = RPR_REGISTRATION_PROCESSOR_PREFIX + "PRT-";
+	
+	/** The Constant RPR_MOSIP_QUEUE_MODULE */
+	public static final String RPR_MOSIP_QUEUE_MODULE = RPR_REGISTRATION_PROCESSOR_PREFIX + "MQI-";
+
+	/**
+	 * Instantiates a new RPR platform error codes.
+	 */
+	private PlatformErrorConstants() {
+		throw new IllegalStateException("Utility class");
+	}
+
+}