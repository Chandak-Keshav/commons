package io.mosip.registration.processor.core.exception.util;

/**
 * The Enum RPRPlatformErrorMessages.
 *
 * @author M1047487
 */
public enum PlatformErrorMessages {

	/** The rpr pkr packet not yet sync. */
	// Packet Receiver Exception error code and message
	RPR_PKR_PACKET_NOT_YET_SYNC(PlatformErrorConstants.RPR_PACKET_RECEIVER_MODULE + "001",
			"Registration packet is not in Sync with Sync table"),

	/** The rpr pkr invalid packet size. */
	RPR_PKR_INVALID_PACKET_SIZE(PlatformErrorConstants.RPR_PACKET_RECEIVER_MODULE + "002",
			"The Registration Packet Size is invalid"),

	/** The rpr pkr invalid packet format. */
	RPR_PKR_INVALID_PACKET_FORMAT(PlatformErrorConstants.RPR_PACKET_RECEIVER_MODULE + "003", "Invalid packet format"),

	/** The rpr pkr validation exception. */
	RPR_PKR_VALIDATION_EXCEPTION(PlatformErrorConstants.RPR_PACKET_RECEIVER_MODULE + "004", "Validation Exception"),

	/** The rpr pkr duplicate packet recieved. */
	RPR_PKR_DUPLICATE_PACKET_RECIEVED(PlatformErrorConstants.RPR_PACKET_RECEIVER_MODULE + "005",
			"The request received is a duplicate request to upload a Packet"),

	/** The rpr pkr packet not available. */
	RPR_PKR_PACKET_NOT_AVAILABLE(PlatformErrorConstants.RPR_PACKET_RECEIVER_MODULE + "006", "Packet not avaialble"),


<<<<<<< HEAD
	/** The rpr pkr unknown exception. */
=======
>>>>>>> 68c90a2c
	RPR_PKR_UNKNOWN_EXCEPTION(PlatformErrorConstants.RPR_PACKET_RECEIVER_MODULE + "007", "Unknown Exception"),

	/** The rpr rgs registration table not accessible. */
	// Registration Status Exception error code and message
	RPR_RGS_REGISTRATION_TABLE_NOT_ACCESSIBLE(PlatformErrorConstants.RPR_REGISTRATION_STATUS_MODULE + "001",
			"The Registration Table is not accessible in Registration Status"),

	/** The rpr rgs transaction table not accessible. */
	RPR_RGS_TRANSACTION_TABLE_NOT_ACCESSIBLE(PlatformErrorConstants.RPR_REGISTRATION_STATUS_MODULE + "002",
			"Transaction table is not accessible"),

	/** The rpr rgs invalid synctype. */
	RPR_RGS_INVALID_SYNCTYPE(PlatformErrorConstants.RPR_REGISTRATION_STATUS_MODULE + "003",
			"Invalid syncType. Available types are NEW, CORRECTION, UPDATE, LOST_UIN, UPDATE_UIN, ACTIVATE_UIN, DEACTIVATE_UIN"),

	/** The rpr rgs invalid languagecode. */
	RPR_RGS_INVALID_LANGUAGECODE(PlatformErrorConstants.RPR_REGISTRATION_STATUS_MODULE + "004",
			"Language Code must be of three character"),

	/** The rpr rgs invalid regid parentregid. */
	RPR_RGS_INVALID_REGID_PARENTREGID(PlatformErrorConstants.RPR_REGISTRATION_STATUS_MODULE + "005",
			"RegistrationId and Parent RegistrationId cannot be same"),

	/** The rpr rgs empty registrationid. */
	RPR_RGS_EMPTY_REGISTRATIONID(PlatformErrorConstants.RPR_REGISTRATION_STATUS_MODULE + "006",
			"RegistrationId cannot be null"),

	/** The rpr rgs invalid registrationid timestamp. */
	RPR_RGS_INVALID_REGISTRATIONID_TIMESTAMP(PlatformErrorConstants.RPR_REGISTRATION_STATUS_MODULE + "007",
			"Invalid Time Stamp Found in RegistrationId"),

	/** The rpr rgs invalid registrationid. */
	RPR_RGS_INVALID_REGISTRATIONID(PlatformErrorConstants.RPR_REGISTRATION_STATUS_MODULE + "008",
			"RegistrationId Must Be Numeric Only"),

	/** The rpr rgs invalid registrationid length. */
	RPR_RGS_INVALID_REGISTRATIONID_LENGTH(PlatformErrorConstants.RPR_REGISTRATION_STATUS_MODULE + "009",
			"RegistrationId Length Must Be 29"),

	/** The rpr rgs invalid prid timestamp. */
	RPR_RGS_INVALID_PRID_TIMESTAMP(PlatformErrorConstants.RPR_REGISTRATION_STATUS_MODULE + "010",
			"Invalid Time Stamp Found in Parent RegistrationId"),

	/** The rpr rgs invalid prid. */
	RPR_RGS_INVALID_PRID(PlatformErrorConstants.RPR_REGISTRATION_STATUS_MODULE + "011",
			"Parent RegistrationId Must Be Numeric Only"),

	/** The rpr rgs invalid prid length. */
	RPR_RGS_INVALID_PRID_LENGTH(PlatformErrorConstants.RPR_REGISTRATION_STATUS_MODULE + "012",
			"Parent RegistrationId Length Must Be 29"),


	/** The missing input parameter. */
	RPR_RGS_MISSING_INPUT_PARAMETER(PlatformErrorConstants.RPR_REGISTRATION_STATUS_MODULE + "013", "Missing Input Parameter - %s"),

	/** The invalid input parameter. */
	RPR_RGS_INVALID_INPUT_PARAMETER(PlatformErrorConstants.RPR_REGISTRATION_STATUS_MODULE + "014", "Invalid Input Parameter - %s"),

	/** The data validation failed. */
	RPR_RGS_DATA_VALIDATION_FAILED(PlatformErrorConstants.RPR_REGISTRATION_STATUS_MODULE + "015", "Input Data Validation Failed"),

<<<<<<< HEAD
	/** The rpr rgs json mapping exception. */
	RPR_RGS_JSON_MAPPING_EXCEPTION(PlatformErrorConstants.RPR_REGISTRATION_STATUS_MODULE + "016", "Json Data Mapping Exception"),

	/** The rpr rgs json parsing exception. */
	RPR_RGS_JSON_PARSING_EXCEPTION(PlatformErrorConstants.RPR_REGISTRATION_STATUS_MODULE + "017", "Json Data Parsing Exception"),

	/** The rpr rgs unknown exception. */
	RPR_RGS_UNKNOWN_EXCEPTION(PlatformErrorConstants.RPR_REGISTRATION_STATUS_MODULE + "018", "Unknown Exception Occurs"),

	/** The rpr rgs missing input parameter version. */
	RPR_RGS_MISSING_INPUT_PARAMETER_VERSION(PlatformErrorConstants.RPR_REGISTRATION_STATUS_MODULE + "019", "Missing Input Parameter - version"),

	/** The rpr rgs missing input parameter timestamp. */
	RPR_RGS_MISSING_INPUT_PARAMETER_TIMESTAMP(PlatformErrorConstants.RPR_REGISTRATION_STATUS_MODULE + "020", "Missing Input Parameter - requestTimestamp"),

	/** The rpr rgs missing input parameter id. */
	RPR_RGS_MISSING_INPUT_PARAMETER_ID(PlatformErrorConstants.RPR_REGISTRATION_STATUS_MODULE + "021", "Missing Input Parameter - id"),

	/** The rpr rgs invalid input parameter version. */
	RPR_RGS_INVALID_INPUT_PARAMETER_VERSION(PlatformErrorConstants.RPR_REGISTRATION_STATUS_MODULE + "022", "Invalid Input Parameter - version"),

	/** The rpr rgs invalid input parameter timestamp. */
	RPR_RGS_INVALID_INPUT_PARAMETER_TIMESTAMP(PlatformErrorConstants.RPR_REGISTRATION_STATUS_MODULE + "023", "Invalid Input Parameter - requestTimestamp"),

	/** The rpr rgs invalid input parameter id. */
	RPR_RGS_INVALID_INPUT_PARAMETER_ID(PlatformErrorConstants.RPR_REGISTRATION_STATUS_MODULE + "024", "Invalid Input Parameter - id"),

	/** The rpr pis registration table not accessible. */
	// Packet Info Storage Exception error code and message
	RPR_PIS_REGISTRATION_TABLE_NOT_ACCESSIBLE(PlatformErrorConstants.RPR_PACKET_INFO_STORAGE_MODULE + "001",
			"The Registration Table is not accessible"),
	
	/** The rpr pis identity not found. */
	RPR_PIS_IDENTITY_NOT_FOUND(PlatformErrorConstants.RPR_PACKET_INFO_STORAGE_MODULE + "002",
			"Identity field not found in DemographicInfo Json"),
	
	/** The rpr pis unable to insert data. */
	RPR_PIS_UNABLE_TO_INSERT_DATA(PlatformErrorConstants.RPR_PACKET_INFO_STORAGE_MODULE + "003",
			"Unable to insert data in db for registration Id :"),
	
=======
	RPR_RGS_JSON_MAPPING_EXCEPTION(PlatformErrorConstants.RPR_REGISTRATION_STATUS_MODULE + "016", "Json Data Mapping Exception"),

	RPR_RGS_JSON_PARSING_EXCEPTION(PlatformErrorConstants.RPR_REGISTRATION_STATUS_MODULE + "017", "Json Data Parsing Exception"),

	RPR_RGS_UNKNOWN_EXCEPTION(PlatformErrorConstants.RPR_REGISTRATION_STATUS_MODULE + "018", "Unknown Exception Occurs"),

	RPR_RGS_MISSING_INPUT_PARAMETER_VERSION(PlatformErrorConstants.RPR_REGISTRATION_STATUS_MODULE + "019", "Missing Input Parameter - version"),


	RPR_RGS_MISSING_INPUT_PARAMETER_TIMESTAMP(PlatformErrorConstants.RPR_REGISTRATION_STATUS_MODULE + "020", "Missing Input Parameter - requesttime"),

	RPR_RGS_MISSING_INPUT_PARAMETER_ID(PlatformErrorConstants.RPR_REGISTRATION_STATUS_MODULE + "021", "Missing Input Parameter - id"),

	RPR_RGS_INVALID_INPUT_PARAMETER_VERSION(PlatformErrorConstants.RPR_REGISTRATION_STATUS_MODULE + "022", "Invalid Input Parameter - version"),

	RPR_RGS_INVALID_INPUT_PARAMETER_TIMESTAMP(PlatformErrorConstants.RPR_REGISTRATION_STATUS_MODULE + "023", "Invalid Input Parameter - requesttime"),

	RPR_RGS_INVALID_INPUT_PARAMETER_ID(PlatformErrorConstants.RPR_REGISTRATION_STATUS_MODULE + "024", "Invalid Input Parameter - id"),

	// Packet Info Storage Exception error code and message
	RPR_PIS_REGISTRATION_TABLE_NOT_ACCESSIBLE(PlatformErrorConstants.RPR_PACKET_INFO_STORAGE_MODULE + "001",
			"The Registration Table is not accessible"),
	/** The rpr pis identity not found. */
	RPR_PIS_IDENTITY_NOT_FOUND(PlatformErrorConstants.RPR_PACKET_INFO_STORAGE_MODULE + "002",
			"Identity field not found in DemographicInfo Json"),
	/** The rpr pis unable to insert data. */
	RPR_PIS_UNABLE_TO_INSERT_DATA(PlatformErrorConstants.RPR_PACKET_INFO_STORAGE_MODULE + "003",
			"Unable to insert data in db for registration Id :"),
>>>>>>> 68c90a2c
	/** The rpr pis file not found in Packet Store. */
	RPR_PIS_FILE_NOT_FOUND_IN_PACKET_STORE(PlatformErrorConstants.RPR_PACKET_INFO_STORAGE_MODULE + "004",
			"File not found in Packet Store"),

	/** The rpr fac connection not available. */
	// File adaptor Exception error code and message
	RPR_FAC_CONNECTION_NOT_AVAILABLE(PlatformErrorConstants.RPR_FILESYSTEM_ADAPTOR_CEPH_MODULE + "001",
			"The connection Parameters to create a Packet Store connection are not Found"),

	/** The rpr fac invalid connection parameters. */
	RPR_FAC_INVALID_CONNECTION_PARAMETERS(PlatformErrorConstants.RPR_FILESYSTEM_ADAPTOR_CEPH_MODULE + "002",
			"Invalid connection parameter to create a Packet Store connection"),

	/** The rpr fac packet not available. */
	RPR_FAC_PACKET_NOT_AVAILABLE(PlatformErrorConstants.RPR_FILESYSTEM_ADAPTOR_CEPH_MODULE + "003",
			"Cannot find the Registration Packet"),

	/** The rpr pkm file path not accessible. */
	// Packet Manager Exception error code and message
	RPR_PKM_FILE_PATH_NOT_ACCESSIBLE(PlatformErrorConstants.RPR_PACKET_MANAGER_MODULE + "002",
			"The Folder Path is not accessible"),

	/** The rpr pkm file not found in destination. */
	RPR_PKM_FILE_NOT_FOUND_IN_DESTINATION(PlatformErrorConstants.RPR_PACKET_MANAGER_MODULE + "003",
			"The File is not present in destination folder"),

	/** The rpr pkm file not found in source. */
	RPR_PKM_FILE_NOT_FOUND_IN_SOURCE(PlatformErrorConstants.RPR_PACKET_MANAGER_MODULE + "004",
			"The File is not present in source folder"),

	// Registration processor camel bridge Exception error code and message

	/** The rpr cmb deployment failure. */
	RPR_CMB_DEPLOYMENT_FAILURE(PlatformErrorConstants.RPR_CAMEL_BRIDGE_MODULE + "001", "Deploymet Failure"),

	/** The rpr cmb unsupported encoding. */
	RPR_CMB_UNSUPPORTED_ENCODING(PlatformErrorConstants.RPR_CAMEL_BRIDGE_MODULE + "002", "Unsupported Encoding"),

	/** The rpr cmb configuration server failure exception. */
	RPR_CMB_CONFIGURATION_SERVER_FAILURE_EXCEPTION(PlatformErrorConstants.RPR_CAMEL_BRIDGE_MODULE + "003",
			"Configuration Server Failure Exception"),

	/** The rpr cmb malformed cluster manager url exception. */
	RPR_CMB_MALFORMED_URL_EXCEPTION(PlatformErrorConstants.RPR_CAMEL_BRIDGE_MODULE + "004",
			"Malformed Cluster Manager Url Exception"),

	/** The rpr qcr registration table not accessible. */
	// Quality Checker Exception error code and message
	RPR_QCR_REGISTRATION_TABLE_NOT_ACCESSIBLE(PlatformErrorConstants.RPR_QUALITY_CHECKER_MODULE + "001",
			"The Registration Table is not accessible"),

	/** The rpr qcr result not found. */
	RPR_QCR_RESULT_NOT_FOUND(PlatformErrorConstants.RPR_QUALITY_CHECKER_MODULE + "002", "Result not found"),

	/** The rpr qcr invalid qc user id. */
	RPR_QCR_INVALID_QC_USER_ID(PlatformErrorConstants.RPR_QUALITY_CHECKER_MODULE + "003", "QC User is null"),

	/** The rpr qcr invalid registration id. */
	RPR_QCR_INVALID_REGISTRATION_ID(PlatformErrorConstants.RPR_QUALITY_CHECKER_MODULE + "004",
			"Registration Id is null"),

	/** The packet upload failed. */
	PACKET_UPLOAD_FAILED("", "Packet Upload failed"),

	/** The structural validation failed. */
	// Stages - Packet validator Exception error code and message
	STRUCTURAL_VALIDATION_FAILED("", "Structural Validation Failed"),

	/** The unsupported encoding. */
	// UIN check - JSON file encoding failed.
	UNSUPPORTED_ENCODING("", "json object parsing failed"),

	/** The osi validation failed. */
	// Stages - OSI Exception error code and message
	OSI_VALIDATION_FAILED("", "OSI Validation Failed"),

	/** The osi validation packet store not accessible. */
	OSI_VALIDATION_PACKET_STORE_NOT_ACCESSIBLE("", "The Packet store set by the System is not accessible"),

	/** The packet demo dedupe failed. */
	// Stages - Demo-Dedupe error code and message
	PACKET_DEMO_DEDUPE_FAILED("", "Demo dedupe Failed"),

	/** The packet demo packet store not accessible. */
	PACKET_DEMO_PACKET_STORE_NOT_ACCESSIBLE("", "The Packet store set by the System is not accessible"),

	/** The packet bio dedupe failed. */
	// Stages - Bio-Dedupe error code and message
	PACKET_BIO_DEDUPE_FAILED("", "Bio dedupe Failed"),

	/** The reverse data sync failed. */
	PACKET_BDD_PACKET_STORE_NOT_ACCESSIBLE(PlatformErrorConstants.RPR_BIO_DEDUPE_SERVICE_MODULE,
			"The Packet store set by the System is not accessible"),

	/** The reverse data sync failed. */
	// Stages - Packet-Validator error message
	REVERSE_DATA_SYNC_FAILED("", "Reverse data sync failed"),

	/** The rpr psj Packet Store not accessible. */
	// Packet scanner job Exception error code and message
	RPR_PSJ_PACKET_STORE_NOT_ACCESSIBLE(PlatformErrorConstants.RPR_PACKET_SCANNER_JOB_MODULE + "002",
			"The Packet store set by the System is not accessible"),

	/** The rpr psj retry folder not accessible. */
	RPR_PSJ_RETRY_FOLDER_NOT_ACCESSIBLE(PlatformErrorConstants.RPR_PACKET_SCANNER_JOB_MODULE + "003",
			"The Retry folder set by the System is not accessible"),

	/** The rpr psj virus scan folder not accessible. */
	RPR_PSJ_VIRUS_SCAN_FOLDER_NOT_ACCESSIBLE(PlatformErrorConstants.RPR_PACKET_SCANNER_JOB_MODULE + "004",
			"The Virus scanner set by the System is not accessible"),

	/** The rpr psj space unavailable for retry folder. */
	RPR_PSJ_SPACE_UNAVAILABLE_FOR_RETRY_FOLDER(PlatformErrorConstants.RPR_PACKET_SCANNER_JOB_MODULE + "005",
			"There is no space available in retry folder to upload the packet"),

	/** The rpr psj virus scan failed. */
	RPR_PSJ_VIRUS_SCAN_FAILED(PlatformErrorConstants.RPR_PACKET_SCANNER_JOB_MODULE + "006", "Virus scan is failed"),

	/** The rpr psj ftp folder not accessible. */
	RPR_PSJ_FTP_FOLDER_NOT_ACCESSIBLE(PlatformErrorConstants.RPR_PACKET_SCANNER_JOB_MODULE + "007",
			"The FTP folder set by the System is not accessible"),

	/** The rpr pdj packet not available. */
	// packet decryption job Exception error code and message
	RPR_PDJ_PACKET_NOT_AVAILABLE(PlatformErrorConstants.RPR_PACKET_DECRYPTION_JOB_MODULE + "001",
			"Packet not available"),

	/** The rpr pdj file path not accessible. */
	RPR_PDJ_FILE_PATH_NOT_ACCESSIBLE(PlatformErrorConstants.RPR_PACKET_DECRYPTION_JOB_MODULE + "002",
			"The File path set by the System is not accessible"),

	/** The rpr pdj packet decryption failure. */
	RPR_PDJ_PACKET_DECRYPTION_FAILURE(PlatformErrorConstants.RPR_PACKET_DECRYPTION_JOB_MODULE + "003",
			"The Decryption for the Packet has failed"),

	/** The rpr rct unknown resource exception. */
	RPR_RCT_UNKNOWN_RESOURCE_EXCEPTION(PlatformErrorConstants.RPR_REST_CLIENT_MODULE + "001",
			"Unknown resource provided"),

	/** The rpr mvs invalid file request. */
	RPR_MVS_INVALID_FILE_REQUEST(PlatformErrorConstants.RPR_MANUAL_VERIFICATION_MODULE + "001",
			"Invalid file requested"),

	/** The rpr mvs file not present. */
	RPR_MVS_FILE_NOT_PRESENT(PlatformErrorConstants.RPR_MANUAL_VERIFICATION_MODULE + "002",
			"Requested file is not present"),

	/** The rpr mvs invalid status update. */
	RPR_MVS_INVALID_STATUS_UPDATE(PlatformErrorConstants.RPR_MANUAL_VERIFICATION_MODULE + "003",
			"Invalid status update"),

	/** The rpr mvs invalid field. */
	RPR_MVS_INVALID_FIELD(PlatformErrorConstants.RPR_MANUAL_VERIFICATION_MODULE + "005", " fields can not be empty"),

	/** The rpr mvs no assigned record. */
	RPR_MVS_NO_ASSIGNED_RECORD(PlatformErrorConstants.RPR_MANUAL_VERIFICATION_MODULE + "004",
			"No Assigned Record Found"),

	/** The rpr mvs file not found in packet store. */
	RPR_MVS_FILE_NOT_FOUND_IN_PACKET_STORE(PlatformErrorConstants.RPR_MANUAL_VERIFICATION_MODULE + "005",
			"Packet Not Found in Packet Store"),

<<<<<<< HEAD
	/** The rpr mvs missing input parameter version. */
	RPR_MVS_MISSING_INPUT_PARAMETER_VERSION(PlatformErrorConstants.RPR_MANUAL_VERIFICATION_MODULE + "005", "Missing Input Parameter - version"),

	/** The rpr mvs missing input parameter timestamp. */
	RPR_MVS_MISSING_INPUT_PARAMETER_TIMESTAMP(PlatformErrorConstants.RPR_MANUAL_VERIFICATION_MODULE + "006", "Missing Input Parameter - requestTimestamp"),

	/** The rpr mvs missing input parameter id. */
	RPR_MVS_MISSING_INPUT_PARAMETER_ID(PlatformErrorConstants.RPR_MANUAL_VERIFICATION_MODULE + "007", "Missing Input Parameter - id"),

	/** The rpr mvs invalid input parameter version. */
	RPR_MVS_INVALID_INPUT_PARAMETER_VERSION(PlatformErrorConstants.RPR_MANUAL_VERIFICATION_MODULE + "008", "Invalid Input Parameter - version"),

	/** The rpr mvs invalid input parameter timestamp. */
	RPR_MVS_INVALID_INPUT_PARAMETER_TIMESTAMP(PlatformErrorConstants.RPR_MANUAL_VERIFICATION_MODULE + "009", "Invalid Input Parameter - requestTimestamp"),

	/** The rpr mvs invalid input parameter id. */
	RPR_MVS_INVALID_INPUT_PARAMETER_ID(PlatformErrorConstants.RPR_MANUAL_VERIFICATION_MODULE + "010", "Invalid Input Parameter - id"),

	/** The rpr mvs invalid argument exception. */
	RPR_MVS_INVALID_ARGUMENT_EXCEPTION(PlatformErrorConstants.RPR_MANUAL_VERIFICATION_MODULE + "011", "Invalid Argument Exception"),

	/** The rpr mvs unknown exception. */
	RPR_MVS_UNKNOWN_EXCEPTION(PlatformErrorConstants.RPR_MANUAL_VERIFICATION_MODULE + "012", "Unknown Exception"),

	/** The rpr mvs decode exception. */
=======
	RPR_MVS_MISSING_INPUT_PARAMETER_VERSION(PlatformErrorConstants.RPR_MANUAL_VERIFICATION_MODULE + "005", "Missing Input Parameter - version"),


	RPR_MVS_MISSING_INPUT_PARAMETER_TIMESTAMP(PlatformErrorConstants.RPR_MANUAL_VERIFICATION_MODULE + "006", "Missing Input Parameter - requesttime"),

	RPR_MVS_MISSING_INPUT_PARAMETER_ID(PlatformErrorConstants.RPR_MANUAL_VERIFICATION_MODULE + "007", "Missing Input Parameter - id"),

	RPR_MVS_INVALID_INPUT_PARAMETER_VERSION(PlatformErrorConstants.RPR_MANUAL_VERIFICATION_MODULE + "008", "Invalid Input Parameter - version"),

	RPR_MVS_INVALID_INPUT_PARAMETER_TIMESTAMP(PlatformErrorConstants.RPR_MANUAL_VERIFICATION_MODULE + "009", "Invalid Input Parameter - requesttime"),

	RPR_MVS_INVALID_INPUT_PARAMETER_ID(PlatformErrorConstants.RPR_MANUAL_VERIFICATION_MODULE + "010", "Invalid Input Parameter - id"),

	RPR_MVS_INVALID_ARGUMENT_EXCEPTION(PlatformErrorConstants.RPR_MANUAL_VERIFICATION_MODULE + "011", "Invalid Argument Exception"),

	RPR_MVS_UNKNOWN_EXCEPTION(PlatformErrorConstants.RPR_MANUAL_VERIFICATION_MODULE + "012", "Unknown Exception"),

>>>>>>> 68c90a2c
	RPR_MVS_DECODE_EXCEPTION(PlatformErrorConstants.RPR_MANUAL_VERIFICATION_MODULE + "013", "Request Decoding Exception"),

	/** The rpr tem not found. */
	// Registration processor Message sender Exception error code
	RPR_TEM_NOT_FOUND(PlatformErrorConstants.RPR_MESSAGE_SENDER_TEMPLATE + "001", "Template was Not Found"),

	/** The rpr tem processing failure. */
	RPR_TEM_PROCESSING_FAILURE(PlatformErrorConstants.RPR_MESSAGE_SENDER_TEMPLATE + "002",
			"The Processing of Template Failed "),
<<<<<<< HEAD
	
	/** The rpr tem packet store not accessible. */
	RPR_TEM_PACKET_STORE_NOT_ACCESSIBLE(PlatformErrorConstants.RPR_MESSAGE_SENDER_TEMPLATE + "003",
			"The Packet store set by the System is not accessible"),
	
=======
	/** The rpr tem packet store not accessible. */
	RPR_TEM_PACKET_STORE_NOT_ACCESSIBLE(PlatformErrorConstants.RPR_MESSAGE_SENDER_TEMPLATE + "003",
			"The Packet store set by the System is not accessible"),
>>>>>>> 68c90a2c
	/** The rpr sms template generation failure. */
	RPR_SMS_TEMPLATE_GENERATION_FAILURE(PlatformErrorConstants.RPR_MESSAGE_SENDER_TEMPLATE + "001",
			"Template Generation failed"),

	/** The rpr sms phone number not found. */
	RPR_SMS_PHONE_NUMBER_NOT_FOUND(PlatformErrorConstants.RPR_MESSAGE_SENDER_TEMPLATE + "002",
			"Phone number was not found"),

	/** The rpr eml emailid not found. */
	RPR_EML_EMAILID_NOT_FOUND(PlatformErrorConstants.RPR_MESSAGE_SENDER_TEMPLATE + "001", "Email Id was not found"),

	/** The rpr tem configuration not found. */
	RPR_TEM_CONFIGURATION_NOT_FOUND(PlatformErrorConstants.RPR_MESSAGE_SENDER_TEMPLATE + "003",
			"The Configuration and Language code not found"),

	/** The rpr pum packet not found exception. */
	RPR_PUM_PACKET_NOT_FOUND_EXCEPTION(PlatformErrorConstants.RPR_PACKET_UPLOADER_MODULE + "001",
			"Packet Not Found in Packet Store"),

	/** The rpr pum packet deletion info. */
	RPR_PUM_PACKET_DELETION_INFO(PlatformErrorConstants.RPR_PACKET_UPLOADER_MODULE + "002",
			"File is Already exists in File Store And its now Deleted from Virus scanner job"),

	/** The rpr pum packet store not accessible. */
	RPR_PUM_PACKET_STORE_NOT_ACCESSIBLE(PlatformErrorConstants.RPR_PACKET_UPLOADER_MODULE + "003",
			"The Packet store set by the System is not accessible"),

	/** The rpr bdd abis internal error. */
	RPR_BDD_ABIS_INTERNAL_ERROR(PlatformErrorConstants.RPR_BIO_DEDUPE_SERVICE_MODULE + "001",
			"ABIS for the Reference ID and Request ID threw an Internal Error"),

	/** The rpr bdd abis abort. */
	RPR_BDD_ABIS_ABORT(PlatformErrorConstants.RPR_BIO_DEDUPE_SERVICE_MODULE + "002",
			"ABIS for the Reference ID and Request ID was Abort"),

	/** The rpr bdd unexcepted error. */
	RPR_BDD_UNEXCEPTED_ERROR(PlatformErrorConstants.RPR_BIO_DEDUPE_SERVICE_MODULE + "003",
			"ABIS for the Reference ID and Request ID was Not able to Access Biometric Data"),

	/** The rpr bdd unable to serve request. */
	RPR_BDD_UNABLE_TO_SERVE_REQUEST(PlatformErrorConstants.RPR_BIO_DEDUPE_SERVICE_MODULE + "004",
			"ABIS for the Reference ID and Request ID was Unable to Execute the Request"),

	/** The connection to MOSIP underlying queue not available. */
	RPR_MQI_CONNECTION_UNAVAILABLE(PlatformErrorConstants.RPR_MOSIP_QUEUE_MODULE + "001",
			"The connection to underlying queue not available"),

	/** The rpr mqi unable to send to queue. */
	RPR_MQI_UNABLE_TO_SEND_TO_QUEUE(PlatformErrorConstants.RPR_MOSIP_QUEUE_MODULE + "003",
			"Unable to send message to to queue"),

	/** The rpr mqi unable to consume from queue. */
	RPR_MQI_UNABLE_TO_CONSUME_FROM_QUEUE(PlatformErrorConstants.RPR_MOSIP_QUEUE_MODULE + "004",
			"Unable to consume message from queue"),

	/** The rpr mqi no files found in queue. */
	RPR_MQI_NO_FILES_FOUND_IN_QUEUE(PlatformErrorConstants.RPR_MOSIP_QUEUE_MODULE + "005",
			"There is no file available in queue"),

	/** The rpr mqi invalid connection. */
	RPR_MQI_INVALID_CONNECTION(PlatformErrorConstants.RPR_MOSIP_QUEUE_MODULE + "002",
			"Connection not obtained from ConnectionFactory"),
<<<<<<< HEAD
	
=======
>>>>>>> 68c90a2c
	/** The missing input parameter. */
	RPR_BDD_MISSING_INPUT_PARAMETER(PlatformErrorConstants.RPR_BIO_DEDUPE_SERVICE_MODULE + "005", "Missing Input Parameter - %s"),

	/** The invalid input parameter. */
	RPR_BDD_INVALID_INPUT_PARAMETER(PlatformErrorConstants.RPR_BIO_DEDUPE_SERVICE_MODULE + "006", "Invalid Input Parameter - %s"),

	/** The data validation failed. */
	RPR_BDD_DATA_VALIDATION_FAILED(PlatformErrorConstants.RPR_BIO_DEDUPE_SERVICE_MODULE + "007", "Input Data Validation Failed"),

<<<<<<< HEAD
	/** The rpr bdd json mapping exception. */
	RPR_BDD_JSON_MAPPING_EXCEPTION(PlatformErrorConstants.RPR_BIO_DEDUPE_SERVICE_MODULE + "008", "Json Data Mapping Exception"),

	/** The rpr bdd json parsing exception. */
	RPR_BDD_JSON_PARSING_EXCEPTION(PlatformErrorConstants.RPR_BIO_DEDUPE_SERVICE_MODULE + "009", "Json Data Parsing Exception"),

	/** The rpr bdd unknown exception. */
=======
	RPR_BDD_JSON_MAPPING_EXCEPTION(PlatformErrorConstants.RPR_BIO_DEDUPE_SERVICE_MODULE + "008", "Json Data Mapping Exception"),

	RPR_BDD_JSON_PARSING_EXCEPTION(PlatformErrorConstants.RPR_BIO_DEDUPE_SERVICE_MODULE + "009", "Json Data Parsing Exception"),

>>>>>>> 68c90a2c
	RPR_BDD_UNKNOWN_EXCEPTION(PlatformErrorConstants.RPR_BIO_DEDUPE_SERVICE_MODULE + "010", "Unknown Exception Occurs"),

	/** The rpr mvs file not present. */
	RPR_BDD_FILE_NOT_PRESENT(PlatformErrorConstants.RPR_BIO_DEDUPE_SERVICE_MODULE + "011",
			"Requested file is not present"),

	/** *** System Exception ****. */

	RPR_SYS_UNEXCEPTED_EXCEPTION(PlatformErrorConstants.RPR_SYSTEM_EXCEPTION + "001", "Unexpected exception"),

	/** The rpr sys bad gateway. */
	RPR_SYS_BAD_GATEWAY(PlatformErrorConstants.RPR_SYSTEM_EXCEPTION + "002", "Bad Gateway"),

	/** The rpr sys service unavailable. */
	RPR_SYS_SERVICE_UNAVAILABLE(PlatformErrorConstants.RPR_SYSTEM_EXCEPTION + "003", "Service Unavailable"),

	/** The rpr sys server error. */
	RPR_SYS_SERVER_ERROR(PlatformErrorConstants.RPR_SYSTEM_EXCEPTION + "004", "Internal Server Error"),

	/** The rpr sys timeout exception. */
	RPR_SYS_TIMEOUT_EXCEPTION(PlatformErrorConstants.RPR_SYSTEM_EXCEPTION + "005", "Timeout Error"),

	/** The rpr sys identity json mapping exception. */
	RPR_SYS_IDENTITY_JSON_MAPPING_EXCEPTION(PlatformErrorConstants.RPR_SYSTEM_EXCEPTION + "006",
			"Error while mapping Identity Json"),

	/** The rpr sys instantiation exception. */
	RPR_SYS_INSTANTIATION_EXCEPTION(PlatformErrorConstants.RPR_SYSTEM_EXCEPTION + "007",
			"Error while creating object of JsonValue class"),

	/** The rpr sys no such field exception. */
	RPR_SYS_NO_SUCH_FIELD_EXCEPTION(PlatformErrorConstants.RPR_SYSTEM_EXCEPTION + "008", "Could not find the field"),

	/** The rpr sys json parsing exception. */
	RPR_SYS_JSON_PARSING_EXCEPTION(PlatformErrorConstants.RPR_SYSTEM_EXCEPTION + "009", "Error while parsing Json"),

	/** The rpr sys unable to convert stream to bytes. */
	RPR_SYS_UNABLE_TO_CONVERT_STREAM_TO_BYTES(PlatformErrorConstants.RPR_SYSTEM_EXCEPTION + "010",
			"Error while converting inputstream to bytes"),

	/** The rpr sys parsing date exception. */
	RPR_SYS_PARSING_DATE_EXCEPTION(PlatformErrorConstants.RPR_SYSTEM_EXCEPTION + "011", "Error while parsing date "),

	/** The rpr sys io exception. */
	RPR_SYS_IO_EXCEPTION(PlatformErrorConstants.RPR_SYSTEM_EXCEPTION + "012", "IO EXCEPTION "),

	/** The rpr prt pdf not generated. */
<<<<<<< HEAD
	// Printing stage
=======
	// Printing stage exceptions
>>>>>>> 68c90a2c
	RPR_PRT_PDF_NOT_GENERATED(PlatformErrorConstants.RPR_PRINTING_MODULE + "001",
			"Error while generating PDF for UIN Card"),

	/** The rpr prt uin not found in database. */
	RPR_PRT_UIN_NOT_FOUND_IN_DATABASE(PlatformErrorConstants.RPR_PRINTING_MODULE + "002", "UIN not found in database"),

	/** The rpr prt pdf generation failed. */
	RPR_PRT_PDF_GENERATION_FAILED(PlatformErrorConstants.RPR_PRINTING_MODULE + "003", "PDF Generation Failed"),

	/** The rpr prt queue connection null. */
	RPR_PRT_QUEUE_CONNECTION_NULL(PlatformErrorConstants.RPR_PRINTING_MODULE + "004", "Queue connection is null"),

	/** The rpr prt qrcode not generated. */
	RPR_PRT_QRCODE_NOT_GENERATED(PlatformErrorConstants.RPR_PRINTING_MODULE + "005", "Error while generating QR Code"),
<<<<<<< HEAD
	
	/** The rpr prt applicant photo not set. */
	RPR_PRT_APPLICANT_PHOTO_NOT_SET(PlatformErrorConstants.RPR_PRINTING_MODULE + "006", "Error while setting applicant photo"),
	
	/** The rpr prt qrcode not set. */
	RPR_PRT_QRCODE_NOT_SET(PlatformErrorConstants.RPR_PRINTING_MODULE + "007", "Error while setting qrCode for uin card"),
	
	/** The rpr prt idrepo response null. */
	RPR_PRT_IDREPO_RESPONSE_NULL(PlatformErrorConstants.RPR_PRINTING_MODULE + "008", "ID Repo response is null"),
	
	/** The rpr prt idrepo documents absent*/
	RPR_PRT_IDREPO_DOCUMENT_ABSENT(PlatformErrorConstants.RPR_PRINTING_MODULE + "009", "ID Repo response has no documents"),
	
	/** The print and postal acknowledment generation failed. */
	RPR_PRT_PRINT_POST_ACK_FAILED(PlatformErrorConstants.RPR_PRINTING_MODULE + "010", "Error while getting response from Print and Postal Service Provider"),
	
=======

>>>>>>> 68c90a2c
	/** The rpr rgs registration connector not accessible. */
	RPR_RGS_REGISTRATION_CONNECTOR_NOT_ACCESSIBLE("", "Registration connector stage is not accessible "),

	/** The rpr pvm packet store not accessible. */
	RPR_PVM_PACKET_STORE_NOT_ACCESSIBLE(PlatformErrorConstants.RPR_PACKET_VALIDATOR_MODULE + "001",
			"The Packet store set by the System is not accessible"),

	/** The rpr ugs packet store not accessible. */
	RPR_UGS_PACKET_STORE_NOT_ACCESSIBLE(PlatformErrorConstants.RPR_UIN_GENERATOR_STAGE + "001",
			"The Packet store set by the System is not accessible");

	/** The error message. */
	private final String errorMessage;

	/** The error code. */
	private final String errorCode;

	/**
	 * Instantiates a new platform error messages.
	 *
	 * @param errorCode
	 *            the error code
	 * @param errorMsg
	 *            the error msg
	 */
	private PlatformErrorMessages(String errorCode, String errorMsg) {
		this.errorCode = errorCode;
		this.errorMessage = errorMsg;
	}

	/**
	 * Gets the error message.
	 *
	 * @return the error message
	 */
	public String getMessage() {
		return this.errorMessage;
	}

	/**
	 * Gets the error code.
	 *
	 * @return the error code
	 */
	public String getCode() {
		return this.errorCode;
	}

}
<|MERGE_RESOLUTION|>--- conflicted
+++ resolved
@@ -30,10 +30,7 @@
 	RPR_PKR_PACKET_NOT_AVAILABLE(PlatformErrorConstants.RPR_PACKET_RECEIVER_MODULE + "006", "Packet not avaialble"),
 
 
-<<<<<<< HEAD
 	/** The rpr pkr unknown exception. */
-=======
->>>>>>> 68c90a2c
 	RPR_PKR_UNKNOWN_EXCEPTION(PlatformErrorConstants.RPR_PACKET_RECEIVER_MODULE + "007", "Unknown Exception"),
 
 	/** The rpr rgs registration table not accessible. */
@@ -95,7 +92,6 @@
 	/** The data validation failed. */
 	RPR_RGS_DATA_VALIDATION_FAILED(PlatformErrorConstants.RPR_REGISTRATION_STATUS_MODULE + "015", "Input Data Validation Failed"),
 
-<<<<<<< HEAD
 	/** The rpr rgs json mapping exception. */
 	RPR_RGS_JSON_MAPPING_EXCEPTION(PlatformErrorConstants.RPR_REGISTRATION_STATUS_MODULE + "016", "Json Data Mapping Exception"),
 
@@ -127,45 +123,15 @@
 	// Packet Info Storage Exception error code and message
 	RPR_PIS_REGISTRATION_TABLE_NOT_ACCESSIBLE(PlatformErrorConstants.RPR_PACKET_INFO_STORAGE_MODULE + "001",
 			"The Registration Table is not accessible"),
-	
+
 	/** The rpr pis identity not found. */
 	RPR_PIS_IDENTITY_NOT_FOUND(PlatformErrorConstants.RPR_PACKET_INFO_STORAGE_MODULE + "002",
 			"Identity field not found in DemographicInfo Json"),
-	
+
 	/** The rpr pis unable to insert data. */
 	RPR_PIS_UNABLE_TO_INSERT_DATA(PlatformErrorConstants.RPR_PACKET_INFO_STORAGE_MODULE + "003",
 			"Unable to insert data in db for registration Id :"),
-	
-=======
-	RPR_RGS_JSON_MAPPING_EXCEPTION(PlatformErrorConstants.RPR_REGISTRATION_STATUS_MODULE + "016", "Json Data Mapping Exception"),
-
-	RPR_RGS_JSON_PARSING_EXCEPTION(PlatformErrorConstants.RPR_REGISTRATION_STATUS_MODULE + "017", "Json Data Parsing Exception"),
-
-	RPR_RGS_UNKNOWN_EXCEPTION(PlatformErrorConstants.RPR_REGISTRATION_STATUS_MODULE + "018", "Unknown Exception Occurs"),
-
-	RPR_RGS_MISSING_INPUT_PARAMETER_VERSION(PlatformErrorConstants.RPR_REGISTRATION_STATUS_MODULE + "019", "Missing Input Parameter - version"),
-
-
-	RPR_RGS_MISSING_INPUT_PARAMETER_TIMESTAMP(PlatformErrorConstants.RPR_REGISTRATION_STATUS_MODULE + "020", "Missing Input Parameter - requesttime"),
-
-	RPR_RGS_MISSING_INPUT_PARAMETER_ID(PlatformErrorConstants.RPR_REGISTRATION_STATUS_MODULE + "021", "Missing Input Parameter - id"),
-
-	RPR_RGS_INVALID_INPUT_PARAMETER_VERSION(PlatformErrorConstants.RPR_REGISTRATION_STATUS_MODULE + "022", "Invalid Input Parameter - version"),
-
-	RPR_RGS_INVALID_INPUT_PARAMETER_TIMESTAMP(PlatformErrorConstants.RPR_REGISTRATION_STATUS_MODULE + "023", "Invalid Input Parameter - requesttime"),
-
-	RPR_RGS_INVALID_INPUT_PARAMETER_ID(PlatformErrorConstants.RPR_REGISTRATION_STATUS_MODULE + "024", "Invalid Input Parameter - id"),
-
-	// Packet Info Storage Exception error code and message
-	RPR_PIS_REGISTRATION_TABLE_NOT_ACCESSIBLE(PlatformErrorConstants.RPR_PACKET_INFO_STORAGE_MODULE + "001",
-			"The Registration Table is not accessible"),
-	/** The rpr pis identity not found. */
-	RPR_PIS_IDENTITY_NOT_FOUND(PlatformErrorConstants.RPR_PACKET_INFO_STORAGE_MODULE + "002",
-			"Identity field not found in DemographicInfo Json"),
-	/** The rpr pis unable to insert data. */
-	RPR_PIS_UNABLE_TO_INSERT_DATA(PlatformErrorConstants.RPR_PACKET_INFO_STORAGE_MODULE + "003",
-			"Unable to insert data in db for registration Id :"),
->>>>>>> 68c90a2c
+
 	/** The rpr pis file not found in Packet Store. */
 	RPR_PIS_FILE_NOT_FOUND_IN_PACKET_STORE(PlatformErrorConstants.RPR_PACKET_INFO_STORAGE_MODULE + "004",
 			"File not found in Packet Store"),
@@ -328,7 +294,6 @@
 	RPR_MVS_FILE_NOT_FOUND_IN_PACKET_STORE(PlatformErrorConstants.RPR_MANUAL_VERIFICATION_MODULE + "005",
 			"Packet Not Found in Packet Store"),
 
-<<<<<<< HEAD
 	/** The rpr mvs missing input parameter version. */
 	RPR_MVS_MISSING_INPUT_PARAMETER_VERSION(PlatformErrorConstants.RPR_MANUAL_VERIFICATION_MODULE + "005", "Missing Input Parameter - version"),
 
@@ -354,25 +319,6 @@
 	RPR_MVS_UNKNOWN_EXCEPTION(PlatformErrorConstants.RPR_MANUAL_VERIFICATION_MODULE + "012", "Unknown Exception"),
 
 	/** The rpr mvs decode exception. */
-=======
-	RPR_MVS_MISSING_INPUT_PARAMETER_VERSION(PlatformErrorConstants.RPR_MANUAL_VERIFICATION_MODULE + "005", "Missing Input Parameter - version"),
-
-
-	RPR_MVS_MISSING_INPUT_PARAMETER_TIMESTAMP(PlatformErrorConstants.RPR_MANUAL_VERIFICATION_MODULE + "006", "Missing Input Parameter - requesttime"),
-
-	RPR_MVS_MISSING_INPUT_PARAMETER_ID(PlatformErrorConstants.RPR_MANUAL_VERIFICATION_MODULE + "007", "Missing Input Parameter - id"),
-
-	RPR_MVS_INVALID_INPUT_PARAMETER_VERSION(PlatformErrorConstants.RPR_MANUAL_VERIFICATION_MODULE + "008", "Invalid Input Parameter - version"),
-
-	RPR_MVS_INVALID_INPUT_PARAMETER_TIMESTAMP(PlatformErrorConstants.RPR_MANUAL_VERIFICATION_MODULE + "009", "Invalid Input Parameter - requesttime"),
-
-	RPR_MVS_INVALID_INPUT_PARAMETER_ID(PlatformErrorConstants.RPR_MANUAL_VERIFICATION_MODULE + "010", "Invalid Input Parameter - id"),
-
-	RPR_MVS_INVALID_ARGUMENT_EXCEPTION(PlatformErrorConstants.RPR_MANUAL_VERIFICATION_MODULE + "011", "Invalid Argument Exception"),
-
-	RPR_MVS_UNKNOWN_EXCEPTION(PlatformErrorConstants.RPR_MANUAL_VERIFICATION_MODULE + "012", "Unknown Exception"),
-
->>>>>>> 68c90a2c
 	RPR_MVS_DECODE_EXCEPTION(PlatformErrorConstants.RPR_MANUAL_VERIFICATION_MODULE + "013", "Request Decoding Exception"),
 
 	/** The rpr tem not found. */
@@ -382,17 +328,11 @@
 	/** The rpr tem processing failure. */
 	RPR_TEM_PROCESSING_FAILURE(PlatformErrorConstants.RPR_MESSAGE_SENDER_TEMPLATE + "002",
 			"The Processing of Template Failed "),
-<<<<<<< HEAD
-	
+
 	/** The rpr tem packet store not accessible. */
 	RPR_TEM_PACKET_STORE_NOT_ACCESSIBLE(PlatformErrorConstants.RPR_MESSAGE_SENDER_TEMPLATE + "003",
 			"The Packet store set by the System is not accessible"),
-	
-=======
-	/** The rpr tem packet store not accessible. */
-	RPR_TEM_PACKET_STORE_NOT_ACCESSIBLE(PlatformErrorConstants.RPR_MESSAGE_SENDER_TEMPLATE + "003",
-			"The Packet store set by the System is not accessible"),
->>>>>>> 68c90a2c
+
 	/** The rpr sms template generation failure. */
 	RPR_SMS_TEMPLATE_GENERATION_FAILURE(PlatformErrorConstants.RPR_MESSAGE_SENDER_TEMPLATE + "001",
 			"Template Generation failed"),
@@ -455,10 +395,7 @@
 	/** The rpr mqi invalid connection. */
 	RPR_MQI_INVALID_CONNECTION(PlatformErrorConstants.RPR_MOSIP_QUEUE_MODULE + "002",
 			"Connection not obtained from ConnectionFactory"),
-<<<<<<< HEAD
-	
-=======
->>>>>>> 68c90a2c
+
 	/** The missing input parameter. */
 	RPR_BDD_MISSING_INPUT_PARAMETER(PlatformErrorConstants.RPR_BIO_DEDUPE_SERVICE_MODULE + "005", "Missing Input Parameter - %s"),
 
@@ -468,7 +405,6 @@
 	/** The data validation failed. */
 	RPR_BDD_DATA_VALIDATION_FAILED(PlatformErrorConstants.RPR_BIO_DEDUPE_SERVICE_MODULE + "007", "Input Data Validation Failed"),
 
-<<<<<<< HEAD
 	/** The rpr bdd json mapping exception. */
 	RPR_BDD_JSON_MAPPING_EXCEPTION(PlatformErrorConstants.RPR_BIO_DEDUPE_SERVICE_MODULE + "008", "Json Data Mapping Exception"),
 
@@ -476,12 +412,6 @@
 	RPR_BDD_JSON_PARSING_EXCEPTION(PlatformErrorConstants.RPR_BIO_DEDUPE_SERVICE_MODULE + "009", "Json Data Parsing Exception"),
 
 	/** The rpr bdd unknown exception. */
-=======
-	RPR_BDD_JSON_MAPPING_EXCEPTION(PlatformErrorConstants.RPR_BIO_DEDUPE_SERVICE_MODULE + "008", "Json Data Mapping Exception"),
-
-	RPR_BDD_JSON_PARSING_EXCEPTION(PlatformErrorConstants.RPR_BIO_DEDUPE_SERVICE_MODULE + "009", "Json Data Parsing Exception"),
-
->>>>>>> 68c90a2c
 	RPR_BDD_UNKNOWN_EXCEPTION(PlatformErrorConstants.RPR_BIO_DEDUPE_SERVICE_MODULE + "010", "Unknown Exception Occurs"),
 
 	/** The rpr mvs file not present. */
@@ -529,11 +459,7 @@
 	RPR_SYS_IO_EXCEPTION(PlatformErrorConstants.RPR_SYSTEM_EXCEPTION + "012", "IO EXCEPTION "),
 
 	/** The rpr prt pdf not generated. */
-<<<<<<< HEAD
 	// Printing stage
-=======
-	// Printing stage exceptions
->>>>>>> 68c90a2c
 	RPR_PRT_PDF_NOT_GENERATED(PlatformErrorConstants.RPR_PRINTING_MODULE + "001",
 			"Error while generating PDF for UIN Card"),
 
@@ -548,26 +474,22 @@
 
 	/** The rpr prt qrcode not generated. */
 	RPR_PRT_QRCODE_NOT_GENERATED(PlatformErrorConstants.RPR_PRINTING_MODULE + "005", "Error while generating QR Code"),
-<<<<<<< HEAD
-	
+
 	/** The rpr prt applicant photo not set. */
 	RPR_PRT_APPLICANT_PHOTO_NOT_SET(PlatformErrorConstants.RPR_PRINTING_MODULE + "006", "Error while setting applicant photo"),
-	
+
 	/** The rpr prt qrcode not set. */
 	RPR_PRT_QRCODE_NOT_SET(PlatformErrorConstants.RPR_PRINTING_MODULE + "007", "Error while setting qrCode for uin card"),
-	
+
 	/** The rpr prt idrepo response null. */
 	RPR_PRT_IDREPO_RESPONSE_NULL(PlatformErrorConstants.RPR_PRINTING_MODULE + "008", "ID Repo response is null"),
-	
+
 	/** The rpr prt idrepo documents absent*/
 	RPR_PRT_IDREPO_DOCUMENT_ABSENT(PlatformErrorConstants.RPR_PRINTING_MODULE + "009", "ID Repo response has no documents"),
-	
+
 	/** The print and postal acknowledment generation failed. */
 	RPR_PRT_PRINT_POST_ACK_FAILED(PlatformErrorConstants.RPR_PRINTING_MODULE + "010", "Error while getting response from Print and Postal Service Provider"),
-	
-=======
-
->>>>>>> 68c90a2c
+
 	/** The rpr rgs registration connector not accessible. */
 	RPR_RGS_REGISTRATION_CONNECTOR_NOT_ACCESSIBLE("", "Registration connector stage is not accessible "),
 
@@ -616,4 +538,4 @@
 		return this.errorCode;
 	}
 
-}
+}