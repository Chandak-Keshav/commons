package io.mosip.registration.processor.core.exception.util;

/**
 * The Enum RPRPlatformErrorMessages.
 *
 * @author M1047487
 */
public enum PlatformErrorMessages {

	/** The rpr pkr packet not yet sync. */
	// Packet Receiver Exception error code and message
	RPR_PKR_PACKET_NOT_YET_SYNC(PlatformErrorConstants.RPR_PACKET_RECEIVER_MODULE + "001",
			"Registration packet is not in Sync with Sync table"),

	/** The rpr pkr packet size greater than limit. */
	RPR_PKR_PACKET_SIZE_GREATER_THAN_LIMIT(PlatformErrorConstants.RPR_PACKET_RECEIVER_MODULE + "002",
			"The Registration Packet Size has exceeded the Max Size Limit"),

	/** The rpr pkr invalid packet format. */
	RPR_PKR_INVALID_PACKET_FORMAT(PlatformErrorConstants.RPR_PACKET_RECEIVER_MODULE + "003", "Invalid packet format"),

	/** The rpr pkr validation exception. */
	RPR_PKR_VALIDATION_EXCEPTION(PlatformErrorConstants.RPR_PACKET_RECEIVER_MODULE + "004", "Validation Exception"),

	/** The rpr pkr duplicate packet recieved. */
	RPR_PKR_DUPLICATE_PACKET_RECIEVED(PlatformErrorConstants.RPR_PACKET_RECEIVER_MODULE + "005",
			"The request received is a duplicate request to upload a Packet"),

	/** The rpr pkr packet not available. */
	RPR_PKR_PACKET_NOT_AVAILABLE(PlatformErrorConstants.RPR_PACKET_RECEIVER_MODULE + "006", "Packet not avaialble"),

	/** The rpr rgs registration table not accessible. */
	// Registration Status Exception error code and message
	RPR_RGS_REGISTRATION_TABLE_NOT_ACCESSIBLE(PlatformErrorConstants.RPR_REGISTRATION_STATUS_MODULE + "001",
			"The Registration Table is not accessible in Registration Status"),

	/** The rpr rgs transaction table not accessible. */
	RPR_RGS_TRANSACTION_TABLE_NOT_ACCESSIBLE(PlatformErrorConstants.RPR_REGISTRATION_STATUS_MODULE + "002",
			"Transaction table is not accessible"),

	RPR_RGS_INVALID_SYNCTYPE(PlatformErrorConstants.RPR_REGISTRATION_STATUS_MODULE + "003",
			"Invalid syncType. Available types are NEW, CORRECTION, UPDATE, LOST_UIN, UPDATE_UIN, ACTIVATE_UIN, DEACTIVATE_UIN"),

	RPR_RGS_INVALID_LANGUAGECODE(PlatformErrorConstants.RPR_REGISTRATION_STATUS_MODULE + "004",
			"Language Code must be of three character"),

	RPR_RGS_INVALID_REGID_PARENTREGID(PlatformErrorConstants.RPR_REGISTRATION_STATUS_MODULE + "005",
			"RegistrationId and Parent RegistrationId cannot be same"),

	RPR_RGS_EMPTY_REGISTRATIONID(PlatformErrorConstants.RPR_REGISTRATION_STATUS_MODULE + "006",
			"RegistrationId cannot be null"),

	RPR_RGS_INVALID_REGISTRATIONID_TIMESTAMP(PlatformErrorConstants.RPR_REGISTRATION_STATUS_MODULE + "007",
			"Invalid Time Stamp Found in RegistrationId"),

	RPR_RGS_INVALID_REGISTRATIONID(PlatformErrorConstants.RPR_REGISTRATION_STATUS_MODULE + "008",
			"RegistrationId Must Be Numeric Only"),

	RPR_RGS_INVALID_REGISTRATIONID_LENGTH(PlatformErrorConstants.RPR_REGISTRATION_STATUS_MODULE + "009",
			"RegistrationId Length Must Be 29"),

	RPR_RGS_INVALID_PRID_TIMESTAMP(PlatformErrorConstants.RPR_REGISTRATION_STATUS_MODULE + "010",
			"Invalid Time Stamp Found in Parent RegistrationId"),

	RPR_RGS_INVALID_PRID(PlatformErrorConstants.RPR_REGISTRATION_STATUS_MODULE + "011",
			"Parent RegistrationId Must Be Numeric Only"),

	RPR_RGS_INVALID_PRID_LENGTH(PlatformErrorConstants.RPR_REGISTRATION_STATUS_MODULE + "012",
			"Parent RegistrationId Length Must Be 29"),

	// Packet Info Storage Exception error code and message
	RPR_PIS_REGISTRATION_TABLE_NOT_ACCESSIBLE(PlatformErrorConstants.RPR_PACKET_INFO_STORAGE_MODULE + "001",
			"The Registration Table is not accessible"),
 /** The rpr pis identity not found. */
 RPR_PIS_IDENTITY_NOT_FOUND(
					PlatformErrorConstants.RPR_PACKET_INFO_STORAGE_MODULE + "002",
					"Identity field not found in DemographicInfo Json"),
 /** The rpr pis unable to insert data. */
 RPR_PIS_UNABLE_TO_INSERT_DATA(
							PlatformErrorConstants.RPR_PACKET_INFO_STORAGE_MODULE + "003",
							"Unable to insert data in db for registration Id :"),
 /** The rpr pis file not found in dfs. */
 RPR_PIS_FILE_NOT_FOUND_IN_DFS(
									PlatformErrorConstants.RPR_PACKET_INFO_STORAGE_MODULE + "004",
									"File not found in DFS"),

	/** The rpr fac connection not available. */
	// File adaptor ceph Exception error code and message
	RPR_FAC_CONNECTION_NOT_AVAILABLE(PlatformErrorConstants.RPR_FILESYSTEM_ADAPTOR_CEPH_MODULE + "001",
			"The connection Parameters to create a Packet Store connection are not Found"),

	/** The rpr fac invalid connection parameters. */
	RPR_FAC_INVALID_CONNECTION_PARAMETERS(PlatformErrorConstants.RPR_FILESYSTEM_ADAPTOR_CEPH_MODULE + "002",
			"Invalid connection parameter to create a Packet Store connection"),

	/** The rpr fac packet not available. */
	RPR_FAC_PACKET_NOT_AVAILABLE(PlatformErrorConstants.RPR_FILESYSTEM_ADAPTOR_CEPH_MODULE + "003",
			"Cannot find the Registration Packet"),

	/** The rpr pkm file path not accessible. */
	// Packet Manager Exception error code and message
	RPR_PKM_FILE_PATH_NOT_ACCESSIBLE(PlatformErrorConstants.RPR_PACKET_MANAGER_MODULE + "002",
			"The Folder Path is not accessible"),

	/** The rpr pkm file not found in destination. */
	RPR_PKM_FILE_NOT_FOUND_IN_DESTINATION(PlatformErrorConstants.RPR_PACKET_MANAGER_MODULE + "003",
			"The File is not present in destination folder"),

	/** The rpr pkm file not found in source. */
	RPR_PKM_FILE_NOT_FOUND_IN_SOURCE(PlatformErrorConstants.RPR_PACKET_MANAGER_MODULE + "004",
			"The File is not present in source folder"),

	// Registration processor camel bridge Exception error code and message

	/** The rpr cmb deployment failure. */
	RPR_CMB_DEPLOYMENT_FAILURE(PlatformErrorConstants.RPR_CAMEL_BRIDGE_MODULE + "001", "Deploymet Failure"),

	/** The rpr cmb unsupported encoding. */
	RPR_CMB_UNSUPPORTED_ENCODING(PlatformErrorConstants.RPR_CAMEL_BRIDGE_MODULE + "002", "Unsupported Encoding"),

	/** The rpr cmb configuration server failure exception. */
	RPR_CMB_CONFIGURATION_SERVER_FAILURE_EXCEPTION(PlatformErrorConstants.RPR_CAMEL_BRIDGE_MODULE + "003",
			"Configuration Server Failure Exception"),

	/** The rpr qcr registration table not accessible. */
	// Quality Checker Exception error code and message
	RPR_QCR_REGISTRATION_TABLE_NOT_ACCESSIBLE(PlatformErrorConstants.RPR_QUALITY_CHECKER_MODULE + "001",
			"The Registration Table is not accessible"),

	/** The rpr qcr result not found. */
	RPR_QCR_RESULT_NOT_FOUND(PlatformErrorConstants.RPR_QUALITY_CHECKER_MODULE + "002", "Result not found"),

	/** The rpr qcr invalid qc user id. */
	RPR_QCR_INVALID_QC_USER_ID(PlatformErrorConstants.RPR_QUALITY_CHECKER_MODULE + "003", "QC User is null"),

	/** The rpr qcr invalid registration id. */
	RPR_QCR_INVALID_REGISTRATION_ID(PlatformErrorConstants.RPR_QUALITY_CHECKER_MODULE + "004",
			"Registration Id is null"),

	/** The structural validation failed. */
	// Stages - Packet validator Exception error code and message
	STRUCTURAL_VALIDATION_FAILED("", "Structural Validation Failed"),

	/** The osi validation failed. */
	// Stages - OSI Exception error code and message
	OSI_VALIDATION_FAILED("", "OSI Validation Failed"),
	
	/** The packet demo dedupe failed. */
	// Stages - Demo-Dedupe error code and message
	PACKET_DEMO_DEDUPE_FAILED("", "Demo dedupe Failed"),

	/** The rpr psj dfs not accessible. */
	//Packet scanner job Exception error code and message
	RPR_PSJ_DFS_NOT_ACCESSIBLE(PlatformErrorConstants.RPR_PACKET_SCANNER_JOB_MODULE + "002","The Packet store set by the System is not accessible"),

	/** The rpr psj retry folder not accessible. */
	RPR_PSJ_RETRY_FOLDER_NOT_ACCESSIBLE(PlatformErrorConstants.RPR_PACKET_SCANNER_JOB_MODULE + "003","The Retry folder set by the System is not accessible"),

	/** The rpr psj virus scan folder not accessible. */
	RPR_PSJ_VIRUS_SCAN_FOLDER_NOT_ACCESSIBLE(PlatformErrorConstants.RPR_PACKET_SCANNER_JOB_MODULE + "004","The Virus scanner set by the System is not accessible"),

	/** The rpr psj space unavailable for retry folder. */
	RPR_PSJ_SPACE_UNAVAILABLE_FOR_RETRY_FOLDER(PlatformErrorConstants.RPR_PACKET_SCANNER_JOB_MODULE + "005","There is no space available in retry folder to upload the packet"),

	/** The rpr psj virus scan failed. */
	RPR_PSJ_VIRUS_SCAN_FAILED(PlatformErrorConstants.RPR_PACKET_SCANNER_JOB_MODULE + "006","Virus scan is failed"),

	/** The rpr psj ftp folder not accessible. */
	RPR_PSJ_FTP_FOLDER_NOT_ACCESSIBLE(PlatformErrorConstants.RPR_PACKET_SCANNER_JOB_MODULE + "007","The FTP folder set by the System is not accessible"),

	/** The rpr pdj packet not available. */
	//packet decryption job Exception error code and message
	RPR_PDJ_PACKET_NOT_AVAILABLE(PlatformErrorConstants.RPR_PACKET_DECRYPTION_JOB_MODULE + "001", "Packet not available"),

	/** The rpr pdj file path not accessible. */
	RPR_PDJ_FILE_PATH_NOT_ACCESSIBLE(PlatformErrorConstants.RPR_PACKET_DECRYPTION_JOB_MODULE + "002", "The File path set by the System is not accessible"),

	/** The rpr pdj packet decryption failure. */
	RPR_PDJ_PACKET_DECRYPTION_FAILURE(PlatformErrorConstants.RPR_PACKET_DECRYPTION_JOB_MODULE + "003","The Decryption for the Packet has failed"),

	/** The rpr rct unknown resource exception. */
	RPR_RCT_UNKNOWN_RESOURCE_EXCEPTION(PlatformErrorConstants.RPR_REST_CLIENT_MODULE + "001","Unknown resource provided"),

	/** The rpr mvs invalid file request. */
	RPR_MVS_INVALID_FILE_REQUEST(PlatformErrorConstants.RPR_MANUAL_VERIFICATION_MODULE + "001", "Invalid file requested"),

	/** The rpr mvs file not present. */
	RPR_MVS_FILE_NOT_PRESENT(PlatformErrorConstants.RPR_MANUAL_VERIFICATION_MODULE + "002", "Requested file is not present"),

	/** The rpr mvs invalid status update. */
	RPR_MVS_INVALID_STATUS_UPDATE(PlatformErrorConstants.RPR_MANUAL_VERIFICATION_MODULE + "003", "Invalid status update"),

	/** The rpr mvs no assigned record. */
	RPR_MVS_NO_ASSIGNED_RECORD(PlatformErrorConstants.RPR_MANUAL_VERIFICATION_MODULE + "004", "No Assigned Record Found"),

	//Registration processor Message sender Exception error code
	RPR_TEM_NOT_FOUND(PlatformErrorConstants.RPR_MESSAGE_SENDER_TEMPLATE + "001", "Template was Not Found"),

	RPR_TEM_PROCESSING_FAILURE(PlatformErrorConstants.RPR_MESSAGE_SENDER_TEMPLATE + "002", "The Processing of Template Failed "),

	RPR_SMS_TEMPLATE_GENERATION_FAILURE(PlatformErrorConstants.RPR_MESSAGE_SENDER_TEMPLATE + "001", "Template Generation failed"),

	RPR_SMS_PHONE_NUMBER_NOT_FOUND(PlatformErrorConstants.RPR_MESSAGE_SENDER_TEMPLATE + "002", "Phone number was not found"),

	RPR_EML_EMAILID_NOT_FOUND(PlatformErrorConstants.RPR_MESSAGE_SENDER_TEMPLATE + "001", "Email Id was not found"),

	RPR_TEM_CONFIGURATION_NOT_FOUND(PlatformErrorConstants.RPR_MESSAGE_SENDER_TEMPLATE + "003", "The Configuration and Language code not found"),

<<<<<<< HEAD
	RPR_PUM_PACKET_NOT_FOUND_EXCEPTION(PlatformErrorConstants.RER_PACKET_UPLOADER_MODULE + "001", "Packet Not Found in Packet Store"),

	RPR_PUM_PACKET_DELETION_INFO(PlatformErrorConstants.RER_PACKET_UPLOADER_MODULE + "002", "File is Already exists in DFS location And its now Deleted from Virus scanner job"),

	
	/*****System Exception*****/
=======
	/** ***System Exception****. */
>>>>>>> 342e392d

	RPR_SYS_UNEXCEPTED_EXCEPTION(PlatformErrorConstants.RPR_SYSTEM_EXCEPTION + "001","Unexpected exception"),

	/** The rpr sys bad gateway. */
	RPR_SYS_BAD_GATEWAY(PlatformErrorConstants.RPR_SYSTEM_EXCEPTION + "002", "Bad Gateway"),

	/** The rpr sys service unavailable. */
	RPR_SYS_SERVICE_UNAVAILABLE(PlatformErrorConstants.RPR_SYSTEM_EXCEPTION + "003", "Service Unavailable"),

	/** The rpr sys server error. */
	RPR_SYS_SERVER_ERROR(PlatformErrorConstants.RPR_SYSTEM_EXCEPTION + "004", "Internal Server Error"),

	/** The rpr sys timeout exception. */
	RPR_SYS_TIMEOUT_EXCEPTION(PlatformErrorConstants.RPR_SYSTEM_EXCEPTION + "005", "Timeout Error"),

	/** The rpr sys identity json mapping exception. */
	RPR_SYS_IDENTITY_JSON_MAPPING_EXCEPTION(PlatformErrorConstants.RPR_SYSTEM_EXCEPTION + "006","Error while mapping Identity Json"),

	/** The rpr sys instantiation exception. */
	RPR_SYS_INSTANTIATION_EXCEPTION(PlatformErrorConstants.RPR_SYSTEM_EXCEPTION + "007","Error while creating object of JsonValue class"),

	/** The rpr sys no such field exception. */
	RPR_SYS_NO_SUCH_FIELD_EXCEPTION(PlatformErrorConstants.RPR_SYSTEM_EXCEPTION + "008","Could not find the field"),

	/** The rpr sys json parsing exception. */
	RPR_SYS_JSON_PARSING_EXCEPTION(PlatformErrorConstants.RPR_SYSTEM_EXCEPTION + "009","Error while parsing Json"),

	/** The rpr sys unable to convert stream to bytes. */
	RPR_SYS_UNABLE_TO_CONVERT_STREAM_TO_BYTES(PlatformErrorConstants.RPR_SYSTEM_EXCEPTION + "010","Error while converting inputstream to bytes"),
<<<<<<< HEAD
	RPR_SYS_PARSING_DATE_EXCEPTION(PlatformErrorConstants.RPR_SYSTEM_EXCEPTION + "011","Error while parsing date "),
	RPR_SYS_IO_EXCEPTION(PlatformErrorConstants.RPR_SYSTEM_EXCEPTION + "012","IO EXCEPTION ");
=======

	/** The rpr sys parsing date exception. */
	RPR_SYS_PARSING_DATE_EXCEPTION(PlatformErrorConstants.RPR_SYSTEM_EXCEPTION + "011","Error while parsing date ");

>>>>>>> 342e392d
	/** The error message. */
	private final String errorMessage;

	/** The error code. */
	private final String errorCode;

	/**
	 * Instantiates a new platform error messages.
	 *
	 * @param errorCode
	 *            the error code
	 * @param errorMsg
	 *            the error msg
	 */
	private PlatformErrorMessages(String errorCode, String errorMsg) {
		this.errorCode = errorCode;
		this.errorMessage = errorMsg;
	}

	/**
	 * Gets the error message.
	 *
	 * @return the error message
	 */
	public String getMessage() {
		return this.errorMessage;
	}

	/**
	 * Gets the error code.
	 *
	 * @return the error code
	 */
	public String getCode() {
		return this.errorCode;
	}

}
<|MERGE_RESOLUTION|>--- conflicted
+++ resolved
@@ -206,16 +206,12 @@
 
 	RPR_TEM_CONFIGURATION_NOT_FOUND(PlatformErrorConstants.RPR_MESSAGE_SENDER_TEMPLATE + "003", "The Configuration and Language code not found"),
 
-<<<<<<< HEAD
 	RPR_PUM_PACKET_NOT_FOUND_EXCEPTION(PlatformErrorConstants.RER_PACKET_UPLOADER_MODULE + "001", "Packet Not Found in Packet Store"),
 
 	RPR_PUM_PACKET_DELETION_INFO(PlatformErrorConstants.RER_PACKET_UPLOADER_MODULE + "002", "File is Already exists in DFS location And its now Deleted from Virus scanner job"),
 
-	
+
 	/*****System Exception*****/
-=======
-	/** ***System Exception****. */
->>>>>>> 342e392d
 
 	RPR_SYS_UNEXCEPTED_EXCEPTION(PlatformErrorConstants.RPR_SYSTEM_EXCEPTION + "001","Unexpected exception"),
 
@@ -245,15 +241,12 @@
 
 	/** The rpr sys unable to convert stream to bytes. */
 	RPR_SYS_UNABLE_TO_CONVERT_STREAM_TO_BYTES(PlatformErrorConstants.RPR_SYSTEM_EXCEPTION + "010","Error while converting inputstream to bytes"),
-<<<<<<< HEAD
-	RPR_SYS_PARSING_DATE_EXCEPTION(PlatformErrorConstants.RPR_SYSTEM_EXCEPTION + "011","Error while parsing date "),
-	RPR_SYS_IO_EXCEPTION(PlatformErrorConstants.RPR_SYSTEM_EXCEPTION + "012","IO EXCEPTION ");
-=======
 
 	/** The rpr sys parsing date exception. */
 	RPR_SYS_PARSING_DATE_EXCEPTION(PlatformErrorConstants.RPR_SYSTEM_EXCEPTION + "011","Error while parsing date ");
 
->>>>>>> 342e392d
+    /** The rpr sys io exception. */
+    RPR_SYS_IO_EXCEPTION(PlatformErrorConstants.RPR_SYSTEM_EXCEPTION + "012","IO EXCEPTION ");
 	/** The error message. */
 	private final String errorMessage;
 
