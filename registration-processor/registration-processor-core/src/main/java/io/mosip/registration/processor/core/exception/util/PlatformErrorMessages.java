--- conflicted
+++ resolved
@@ -344,14 +344,10 @@
 			" value not found for given key in abis json"),
 
 	/** The unknown exception occured. */
-<<<<<<< HEAD
-	UNKNOWN_EXCEPTION_OCCURED(PlatformConstants.RPR_ABIS_MIDDLEWARE + "005", " unknown exception occured"),
-=======
 	UNKNOWN_EXCEPTION_OCCURED(PlatformConstants.RPR_ABIS_MIDDLEWARE + "005"," unknown exception occured"),
-	
+
 	/** ABIS_BATCH_ID_NOT_FOUND. */
 	ABIS_BATCH_ID_NOT_FOUND(PlatformConstants.RPR_ABIS_MIDDLEWARE + "006"," abis batchId not found"),
->>>>>>> 3b877f82
 	/** The packet bio dedupe failed. */
 	// Stages - Bio-Dedupe error code and message
 	PACKET_BIO_DEDUPE_FAILED(PlatformConstants.RPR_BIO_DEDUPE_SERVICE_MODULE + "001", "Bio dedupe Failed"),
@@ -469,7 +465,7 @@
 	RPR_MVS_DECODE_EXCEPTION(PlatformConstants.RPR_MANUAL_VERIFICATION_MODULE + "013", "Request Decoding Exception"),
 	/** The rpr mvs no user id present. */
 	RPR_MVS_NO_USER_ID_PRESENT(PlatformConstants.RPR_MANUAL_VERIFICATION_MODULE + "014", "User Id does not exists master list"),
-	
+
 	RPR_MVS_USER_STATUS_NOT_ACTIVE(PlatformConstants.RPR_MANUAL_VERIFICATION_MODULE + "015", "User is not in ACTIVE status"),
 
 	/** The rpr mvs no match type present. */
