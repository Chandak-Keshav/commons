package io.mosip.registration.processor.core.exception.util;

/**
 * The Enum RPRPlatformErrorMessages.
 *
 * @author M1047487
 */
public enum PlatformErrorMessages {

	/** The rpr pkr packet not yet sync. */
	// Packet Receiver Exception error code and message
	RPR_PKR_PACKET_NOT_YET_SYNC(PlatformErrorConstants.RPR_PACKET_RECEIVER_MODULE + "001",
			"Registration packet is not in Sync with Sync table"),

<<<<<<< HEAD
	/** The rpr pkr invalid packet size. */
=======
>>>>>>> 95da7d25
	RPR_PKR_INVALID_PACKET_SIZE(PlatformErrorConstants.RPR_PACKET_RECEIVER_MODULE + "002",
			"The Registration Packet Size is invalid"),

	/** The rpr pkr invalid packet format. */
	RPR_PKR_INVALID_PACKET_FORMAT(PlatformErrorConstants.RPR_PACKET_RECEIVER_MODULE + "003", "Invalid packet format"),

	/** The rpr pkr validation exception. */
	RPR_PKR_VALIDATION_EXCEPTION(PlatformErrorConstants.RPR_PACKET_RECEIVER_MODULE + "004", "Validation Exception"),

	/** The rpr pkr duplicate packet recieved. */
	RPR_PKR_DUPLICATE_PACKET_RECIEVED(PlatformErrorConstants.RPR_PACKET_RECEIVER_MODULE + "005",
			"The request received is a duplicate request to upload a Packet"),

	/** The rpr pkr packet not available. */
	RPR_PKR_PACKET_NOT_AVAILABLE(PlatformErrorConstants.RPR_PACKET_RECEIVER_MODULE + "006", "Packet not avaialble"),

	/** The rpr rgs registration table not accessible. */
	// Registration Status Exception error code and message
	RPR_RGS_REGISTRATION_TABLE_NOT_ACCESSIBLE(PlatformErrorConstants.RPR_REGISTRATION_STATUS_MODULE + "001",
			"The Registration Table is not accessible in Registration Status"),

	/** The rpr rgs transaction table not accessible. */
	RPR_RGS_TRANSACTION_TABLE_NOT_ACCESSIBLE(PlatformErrorConstants.RPR_REGISTRATION_STATUS_MODULE + "002",
			"Transaction table is not accessible"),

	/** The rpr rgs invalid synctype. */
	RPR_RGS_INVALID_SYNCTYPE(PlatformErrorConstants.RPR_REGISTRATION_STATUS_MODULE + "003",
			"Invalid syncType. Available types are NEW, CORRECTION, UPDATE, LOST_UIN, UPDATE_UIN, ACTIVATE_UIN, DEACTIVATE_UIN"),

	/** The rpr rgs invalid languagecode. */
	RPR_RGS_INVALID_LANGUAGECODE(PlatformErrorConstants.RPR_REGISTRATION_STATUS_MODULE + "004",
			"Language Code must be of three character"),

	/** The rpr rgs invalid regid parentregid. */
	RPR_RGS_INVALID_REGID_PARENTREGID(PlatformErrorConstants.RPR_REGISTRATION_STATUS_MODULE + "005",
			"RegistrationId and Parent RegistrationId cannot be same"),

	/** The rpr rgs empty registrationid. */
	RPR_RGS_EMPTY_REGISTRATIONID(PlatformErrorConstants.RPR_REGISTRATION_STATUS_MODULE + "006",
			"RegistrationId cannot be null"),

	/** The rpr rgs invalid registrationid timestamp. */
	RPR_RGS_INVALID_REGISTRATIONID_TIMESTAMP(PlatformErrorConstants.RPR_REGISTRATION_STATUS_MODULE + "007",
			"Invalid Time Stamp Found in RegistrationId"),

	/** The rpr rgs invalid registrationid. */
	RPR_RGS_INVALID_REGISTRATIONID(PlatformErrorConstants.RPR_REGISTRATION_STATUS_MODULE + "008",
			"RegistrationId Must Be Numeric Only"),

	/** The rpr rgs invalid registrationid length. */
	RPR_RGS_INVALID_REGISTRATIONID_LENGTH(PlatformErrorConstants.RPR_REGISTRATION_STATUS_MODULE + "009",
			"RegistrationId Length Must Be 29"),

	/** The rpr rgs invalid prid timestamp. */
	RPR_RGS_INVALID_PRID_TIMESTAMP(PlatformErrorConstants.RPR_REGISTRATION_STATUS_MODULE + "010",
			"Invalid Time Stamp Found in Parent RegistrationId"),

	/** The rpr rgs invalid prid. */
	RPR_RGS_INVALID_PRID(PlatformErrorConstants.RPR_REGISTRATION_STATUS_MODULE + "011",
			"Parent RegistrationId Must Be Numeric Only"),

	/** The rpr rgs invalid prid length. */
	RPR_RGS_INVALID_PRID_LENGTH(PlatformErrorConstants.RPR_REGISTRATION_STATUS_MODULE + "012",
			"Parent RegistrationId Length Must Be 29"),

<<<<<<< HEAD
	/** The rpr pis registration table not accessible. */
=======

	/** The missing input parameter. */
	RPR_RGS_MISSING_INPUT_PARAMETER(PlatformErrorConstants.RPR_REGISTRATION_STATUS_MODULE + "013", "Missing Input Parameter - %s"),

	/** The invalid input parameter. */
	RPR_RGS_INVALID_INPUT_PARAMETER(PlatformErrorConstants.RPR_REGISTRATION_STATUS_MODULE + "014", "Invalid Input Parameter - %s"),

	/** The data validation failed. */
	RPR_RGS_DATA_VALIDATION_FAILED(PlatformErrorConstants.RPR_REGISTRATION_STATUS_MODULE + "015", "Input Data Validation Failed"),


	RPR_RGS_JSON_MAPPING_EXCEPTION(PlatformErrorConstants.RPR_REGISTRATION_STATUS_MODULE + "016", "Json Data Mapping Exception"),

	RPR_RGS_JSON_PARSING_EXCEPTION(PlatformErrorConstants.RPR_REGISTRATION_STATUS_MODULE + "017", "Json Data Parsing Exception"),

	RPR_RGS_UNKNOWN_EXCEPTION(PlatformErrorConstants.RPR_REGISTRATION_STATUS_MODULE + "018", "Unknown Exception Occurs"),


	RPR_RGS_MISSING_INPUT_PARAMETER_VERSION(PlatformErrorConstants.RPR_REGISTRATION_STATUS_MODULE + "019", "Missing Input Parameter - version"),


	RPR_RGS_MISSING_INPUT_PARAMETER_TIMESTAMP(PlatformErrorConstants.RPR_REGISTRATION_STATUS_MODULE + "020", "Missing Input Parameter - timestamp"),


	RPR_RGS_MISSING_INPUT_PARAMETER_ID(PlatformErrorConstants.RPR_REGISTRATION_STATUS_MODULE + "021", "Missing Input Parameter - id"),


	RPR_RGS_INVALID_INPUT_PARAMETER_VERSION(PlatformErrorConstants.RPR_REGISTRATION_STATUS_MODULE + "022", "Invalid Input Parameter - version"),

	RPR_RGS_INVALID_INPUT_PARAMETER_TIMESTAMP(PlatformErrorConstants.RPR_REGISTRATION_STATUS_MODULE + "023", "Invalid Input Parameter - timestamp"),

	RPR_RGS_INVALID_INPUT_PARAMETER_ID(PlatformErrorConstants.RPR_REGISTRATION_STATUS_MODULE + "024", "Invalid Input Parameter - id"),









>>>>>>> 95da7d25
	// Packet Info Storage Exception error code and message
	RPR_PIS_REGISTRATION_TABLE_NOT_ACCESSIBLE(PlatformErrorConstants.RPR_PACKET_INFO_STORAGE_MODULE + "001",
			"The Registration Table is not accessible"),
	/** The rpr pis identity not found. */
	RPR_PIS_IDENTITY_NOT_FOUND(PlatformErrorConstants.RPR_PACKET_INFO_STORAGE_MODULE + "002",
			"Identity field not found in DemographicInfo Json"),
	/** The rpr pis unable to insert data. */
	RPR_PIS_UNABLE_TO_INSERT_DATA(PlatformErrorConstants.RPR_PACKET_INFO_STORAGE_MODULE + "003",
			"Unable to insert data in db for registration Id :"),
	/** The rpr pis file not found in Packet Store. */
	RPR_PIS_FILE_NOT_FOUND_IN_PACKET_STORE(PlatformErrorConstants.RPR_PACKET_INFO_STORAGE_MODULE + "004",
			"File not found in Packet Store"),

	/** The rpr fac connection not available. */
	// File adaptor Exception error code and message
	RPR_FAC_CONNECTION_NOT_AVAILABLE(PlatformErrorConstants.RPR_FILESYSTEM_ADAPTOR_CEPH_MODULE + "001",
			"The connection Parameters to create a Packet Store connection are not Found"),

	/** The rpr fac invalid connection parameters. */
	RPR_FAC_INVALID_CONNECTION_PARAMETERS(PlatformErrorConstants.RPR_FILESYSTEM_ADAPTOR_CEPH_MODULE + "002",
			"Invalid connection parameter to create a Packet Store connection"),

	/** The rpr fac packet not available. */
	RPR_FAC_PACKET_NOT_AVAILABLE(PlatformErrorConstants.RPR_FILESYSTEM_ADAPTOR_CEPH_MODULE + "003",
			"Cannot find the Registration Packet"),

	/** The rpr pkm file path not accessible. */
	// Packet Manager Exception error code and message
	RPR_PKM_FILE_PATH_NOT_ACCESSIBLE(PlatformErrorConstants.RPR_PACKET_MANAGER_MODULE + "002",
			"The Folder Path is not accessible"),

	/** The rpr pkm file not found in destination. */
	RPR_PKM_FILE_NOT_FOUND_IN_DESTINATION(PlatformErrorConstants.RPR_PACKET_MANAGER_MODULE + "003",
			"The File is not present in destination folder"),

	/** The rpr pkm file not found in source. */
	RPR_PKM_FILE_NOT_FOUND_IN_SOURCE(PlatformErrorConstants.RPR_PACKET_MANAGER_MODULE + "004",
			"The File is not present in source folder"),

	// Registration processor camel bridge Exception error code and message

	/** The rpr cmb deployment failure. */
	RPR_CMB_DEPLOYMENT_FAILURE(PlatformErrorConstants.RPR_CAMEL_BRIDGE_MODULE + "001", "Deploymet Failure"),

	/** The rpr cmb unsupported encoding. */
	RPR_CMB_UNSUPPORTED_ENCODING(PlatformErrorConstants.RPR_CAMEL_BRIDGE_MODULE + "002", "Unsupported Encoding"),

	/** The rpr cmb configuration server failure exception. */
	RPR_CMB_CONFIGURATION_SERVER_FAILURE_EXCEPTION(PlatformErrorConstants.RPR_CAMEL_BRIDGE_MODULE + "003",
			"Configuration Server Failure Exception"),

	/** The rpr cmb malformed cluster manager url exception. */
	RPR_CMB_MALFORMED_URL_EXCEPTION(PlatformErrorConstants.RPR_CAMEL_BRIDGE_MODULE + "004",
			"Malformed Cluster Manager Url Exception"),

	/** The rpr qcr registration table not accessible. */
	// Quality Checker Exception error code and message
	RPR_QCR_REGISTRATION_TABLE_NOT_ACCESSIBLE(PlatformErrorConstants.RPR_QUALITY_CHECKER_MODULE + "001",
			"The Registration Table is not accessible"),

	/** The rpr qcr result not found. */
	RPR_QCR_RESULT_NOT_FOUND(PlatformErrorConstants.RPR_QUALITY_CHECKER_MODULE + "002", "Result not found"),

	/** The rpr qcr invalid qc user id. */
	RPR_QCR_INVALID_QC_USER_ID(PlatformErrorConstants.RPR_QUALITY_CHECKER_MODULE + "003", "QC User is null"),

	/** The rpr qcr invalid registration id. */
	RPR_QCR_INVALID_REGISTRATION_ID(PlatformErrorConstants.RPR_QUALITY_CHECKER_MODULE + "004",
			"Registration Id is null"),

<<<<<<< HEAD
	/** The packet upload failed. */
=======
>>>>>>> 95da7d25
	PACKET_UPLOAD_FAILED("", "Packet Upload failed"),

	/** The structural validation failed. */
	// Stages - Packet validator Exception error code and message
	STRUCTURAL_VALIDATION_FAILED("", "Structural Validation Failed"),

<<<<<<< HEAD
	/** The unsupported encoding. */
=======
>>>>>>> 95da7d25
	// UIN check - JSON file encoding failed.
	UNSUPPORTED_ENCODING("", "json object parsing failed"),

	/** The osi validation failed. */
	// Stages - OSI Exception error code and message
	OSI_VALIDATION_FAILED("", "OSI Validation Failed"),

<<<<<<< HEAD
	/** The osi validation packet store not accessible. */
=======
>>>>>>> 95da7d25
	OSI_VALIDATION_PACKET_STORE_NOT_ACCESSIBLE("", "The Packet store set by the System is not accessible"),

	/** The packet demo dedupe failed. */
	// Stages - Demo-Dedupe error code and message
	PACKET_DEMO_DEDUPE_FAILED("", "Demo dedupe Failed"),

<<<<<<< HEAD
	/** The packet demo packet store not accessible. */
=======
>>>>>>> 95da7d25
	PACKET_DEMO_PACKET_STORE_NOT_ACCESSIBLE("", "The Packet store set by the System is not accessible"),

	/** The packet bio dedupe failed. */
	// Stages - Bio-Dedupe error code and message
	PACKET_BIO_DEDUPE_FAILED("", "Bio dedupe Failed"),

<<<<<<< HEAD
	/** The reverse data sync failed. */
	PACKET_BDD_PACKET_STORE_NOT_ACCESSIBLE(PlatformErrorConstants.RPR_BIO_DEDUPE_SERVICE_MODULE,
			"The Packet store set by the System is not accessible"),

	/** The reverse data sync failed. */
=======
	PACKET_BDD_PACKET_STORE_NOT_ACCESSIBLE(PlatformErrorConstants.RPR_BIO_DEDUPE_SERVICE_MODULE,
			"The Packet store set by the System is not accessible"),

>>>>>>> 95da7d25
	// Stages - Packet-Validator error message
	REVERSE_DATA_SYNC_FAILED("", "Reverse data sync failed"),

	/** The rpr psj Packet Store not accessible. */
	// Packet scanner job Exception error code and message
	RPR_PSJ_PACKET_STORE_NOT_ACCESSIBLE(PlatformErrorConstants.RPR_PACKET_SCANNER_JOB_MODULE + "002",
			"The Packet store set by the System is not accessible"),

	/** The rpr psj retry folder not accessible. */
	RPR_PSJ_RETRY_FOLDER_NOT_ACCESSIBLE(PlatformErrorConstants.RPR_PACKET_SCANNER_JOB_MODULE + "003",
			"The Retry folder set by the System is not accessible"),

	/** The rpr psj virus scan folder not accessible. */
	RPR_PSJ_VIRUS_SCAN_FOLDER_NOT_ACCESSIBLE(PlatformErrorConstants.RPR_PACKET_SCANNER_JOB_MODULE + "004",
			"The Virus scanner set by the System is not accessible"),

	/** The rpr psj space unavailable for retry folder. */
	RPR_PSJ_SPACE_UNAVAILABLE_FOR_RETRY_FOLDER(PlatformErrorConstants.RPR_PACKET_SCANNER_JOB_MODULE + "005",
			"There is no space available in retry folder to upload the packet"),

	/** The rpr psj virus scan failed. */
	RPR_PSJ_VIRUS_SCAN_FAILED(PlatformErrorConstants.RPR_PACKET_SCANNER_JOB_MODULE + "006", "Virus scan is failed"),

	/** The rpr psj ftp folder not accessible. */
	RPR_PSJ_FTP_FOLDER_NOT_ACCESSIBLE(PlatformErrorConstants.RPR_PACKET_SCANNER_JOB_MODULE + "007",
			"The FTP folder set by the System is not accessible"),

	/** The rpr pdj packet not available. */
	// packet decryption job Exception error code and message
	RPR_PDJ_PACKET_NOT_AVAILABLE(PlatformErrorConstants.RPR_PACKET_DECRYPTION_JOB_MODULE + "001",
			"Packet not available"),

	/** The rpr pdj file path not accessible. */
	RPR_PDJ_FILE_PATH_NOT_ACCESSIBLE(PlatformErrorConstants.RPR_PACKET_DECRYPTION_JOB_MODULE + "002",
			"The File path set by the System is not accessible"),

	/** The rpr pdj packet decryption failure. */
	RPR_PDJ_PACKET_DECRYPTION_FAILURE(PlatformErrorConstants.RPR_PACKET_DECRYPTION_JOB_MODULE + "003",
			"The Decryption for the Packet has failed"),

	/** The rpr rct unknown resource exception. */
	RPR_RCT_UNKNOWN_RESOURCE_EXCEPTION(PlatformErrorConstants.RPR_REST_CLIENT_MODULE + "001",
			"Unknown resource provided"),

	/** The rpr mvs invalid file request. */
	RPR_MVS_INVALID_FILE_REQUEST(PlatformErrorConstants.RPR_MANUAL_VERIFICATION_MODULE + "001",
			"Invalid file requested"),

	/** The rpr mvs file not present. */
	RPR_MVS_FILE_NOT_PRESENT(PlatformErrorConstants.RPR_MANUAL_VERIFICATION_MODULE + "002",
			"Requested file is not present"),

	/** The rpr mvs invalid status update. */
	RPR_MVS_INVALID_STATUS_UPDATE(PlatformErrorConstants.RPR_MANUAL_VERIFICATION_MODULE + "003",
			"Invalid status update"),

<<<<<<< HEAD
	/** The rpr mvs invalid field. */
=======
>>>>>>> 95da7d25
	RPR_MVS_INVALID_FIELD(PlatformErrorConstants.RPR_MANUAL_VERIFICATION_MODULE + "005", " fields can not be empty"),

	/** The rpr mvs no assigned record. */
	RPR_MVS_NO_ASSIGNED_RECORD(PlatformErrorConstants.RPR_MANUAL_VERIFICATION_MODULE + "004",
			"No Assigned Record Found"),

<<<<<<< HEAD
	/** The rpr mvs file not found in packet store. */
	RPR_MVS_FILE_NOT_FOUND_IN_PACKET_STORE(PlatformErrorConstants.RPR_MANUAL_VERIFICATION_MODULE + "005",
			"Packet Not Found in Packet Store"),

=======
	RPR_MVS_FILE_NOT_FOUND_IN_PACKET_STORE(PlatformErrorConstants.RPR_MANUAL_VERIFICATION_MODULE + "005",
			"Packet Not Found in Packet Store"),





	RPR_MVS_MISSING_INPUT_PARAMETER_VERSION(PlatformErrorConstants.RPR_MANUAL_VERIFICATION_MODULE + "005", "Missing Input Parameter - version"),


	RPR_MVS_MISSING_INPUT_PARAMETER_TIMESTAMP(PlatformErrorConstants.RPR_MANUAL_VERIFICATION_MODULE + "006", "Missing Input Parameter - timestamp"),


	RPR_MVS_MISSING_INPUT_PARAMETER_ID(PlatformErrorConstants.RPR_MANUAL_VERIFICATION_MODULE + "007", "Missing Input Parameter - id"),


	RPR_MVS_INVALID_INPUT_PARAMETER_VERSION(PlatformErrorConstants.RPR_MANUAL_VERIFICATION_MODULE + "008", "Invalid Input Parameter - version"),

	RPR_MVS_INVALID_INPUT_PARAMETER_TIMESTAMP(PlatformErrorConstants.RPR_MANUAL_VERIFICATION_MODULE + "009", "Invalid Input Parameter - timestamp"),

	RPR_MVS_INVALID_INPUT_PARAMETER_ID(PlatformErrorConstants.RPR_MANUAL_VERIFICATION_MODULE + "010", "Invalid Input Parameter - id"),

	RPR_MVS_INVALID_ARGUMENT_EXCEPTION(PlatformErrorConstants.RPR_MANUAL_VERIFICATION_MODULE + "011", "Invalid Argument Exception"),

	RPR_MVS_UNKNOWN_EXCEPTION(PlatformErrorConstants.RPR_MANUAL_VERIFICATION_MODULE + "012", "Unknown Exception"),

	RPR_MVS_DECODE_EXCEPTION(PlatformErrorConstants.RPR_MANUAL_VERIFICATION_MODULE + "013", "Request Decoding Exception"),

>>>>>>> 95da7d25
	/** The rpr tem not found. */
	// Registration processor Message sender Exception error code
	RPR_TEM_NOT_FOUND(PlatformErrorConstants.RPR_MESSAGE_SENDER_TEMPLATE + "001", "Template was Not Found"),

	/** The rpr tem processing failure. */
	RPR_TEM_PROCESSING_FAILURE(PlatformErrorConstants.RPR_MESSAGE_SENDER_TEMPLATE + "002",
<<<<<<< HEAD
			"The Processing of Template Failed "),
	/** The rpr tem packet store not accessible. */
	RPR_TEM_PACKET_STORE_NOT_ACCESSIBLE(PlatformErrorConstants.RPR_MESSAGE_SENDER_TEMPLATE + "003",
			"The Packet store set by the System is not accessible"),
=======
			"The Processing of Template Failed "), RPR_TEM_PACKET_STORE_NOT_ACCESSIBLE(
					PlatformErrorConstants.RPR_MESSAGE_SENDER_TEMPLATE + "003",
					"The Packet store set by the System is not accessible"),
>>>>>>> 95da7d25
	/** The rpr sms template generation failure. */
	RPR_SMS_TEMPLATE_GENERATION_FAILURE(PlatformErrorConstants.RPR_MESSAGE_SENDER_TEMPLATE + "001",
			"Template Generation failed"),

	/** The rpr sms phone number not found. */
	RPR_SMS_PHONE_NUMBER_NOT_FOUND(PlatformErrorConstants.RPR_MESSAGE_SENDER_TEMPLATE + "002",
			"Phone number was not found"),

	/** The rpr eml emailid not found. */
	RPR_EML_EMAILID_NOT_FOUND(PlatformErrorConstants.RPR_MESSAGE_SENDER_TEMPLATE + "001", "Email Id was not found"),

	/** The rpr tem configuration not found. */
	RPR_TEM_CONFIGURATION_NOT_FOUND(PlatformErrorConstants.RPR_MESSAGE_SENDER_TEMPLATE + "003",
			"The Configuration and Language code not found"),

	/** The rpr pum packet not found exception. */
	RPR_PUM_PACKET_NOT_FOUND_EXCEPTION(PlatformErrorConstants.RPR_PACKET_UPLOADER_MODULE + "001",
			"Packet Not Found in Packet Store"),

	/** The rpr pum packet deletion info. */
	RPR_PUM_PACKET_DELETION_INFO(PlatformErrorConstants.RPR_PACKET_UPLOADER_MODULE + "002",
			"File is Already exists in File Store And its now Deleted from Virus scanner job"),

<<<<<<< HEAD
	/** The rpr pum packet store not accessible. */
=======
>>>>>>> 95da7d25
	RPR_PUM_PACKET_STORE_NOT_ACCESSIBLE(PlatformErrorConstants.RPR_PACKET_UPLOADER_MODULE + "003",
			"The Packet store set by the System is not accessible"),

	/** The rpr bdd abis internal error. */
	RPR_BDD_ABIS_INTERNAL_ERROR(PlatformErrorConstants.RPR_BIO_DEDUPE_SERVICE_MODULE + "001",
			"ABIS for the Reference ID and Request ID threw an Internal Error"),

	/** The rpr bdd abis abort. */
	RPR_BDD_ABIS_ABORT(PlatformErrorConstants.RPR_BIO_DEDUPE_SERVICE_MODULE + "002",
			"ABIS for the Reference ID and Request ID was Abort"),

	/** The rpr bdd unexcepted error. */
	RPR_BDD_UNEXCEPTED_ERROR(PlatformErrorConstants.RPR_BIO_DEDUPE_SERVICE_MODULE + "003",
			"ABIS for the Reference ID and Request ID was Not able to Access Biometric Data"),

	/** The rpr bdd unable to serve request. */
	RPR_BDD_UNABLE_TO_SERVE_REQUEST(PlatformErrorConstants.RPR_BIO_DEDUPE_SERVICE_MODULE + "004",
			"ABIS for the Reference ID and Request ID was Unable to Execute the Request"),

<<<<<<< HEAD
	/** The connection to MOSIP underlying queue not available. */
	RPR_MQI_CONNECTION_UNAVAILABLE(PlatformErrorConstants.RPR_MOSIP_QUEUE_MODULE + "001",
			"The connection to underlying queue not available"),

	/** The rpr mqi unable to send to queue. */
	RPR_MQI_UNABLE_TO_SEND_TO_QUEUE(PlatformErrorConstants.RPR_MOSIP_QUEUE_MODULE + "003",
			"Unable to send message to to queue"),

	/** The rpr mqi unable to consume from queue. */
	RPR_MQI_UNABLE_TO_CONSUME_FROM_QUEUE(PlatformErrorConstants.RPR_MOSIP_QUEUE_MODULE + "004",
			"Unable to consume message from queue"),

	/** The rpr mqi no files found in queue. */
	RPR_MQI_NO_FILES_FOUND_IN_QUEUE(PlatformErrorConstants.RPR_MOSIP_QUEUE_MODULE + "005",
			"There is no file available in queue"),

	/** The rpr mqi invalid connection. */
	RPR_MQI_INVALID_CONNECTION(PlatformErrorConstants.RPR_MOSIP_QUEUE_MODULE + "002",
			"Connection not obtained from ConnectionFactory"),
=======
	/** The missing input parameter. */
	RPR_BDD_MISSING_INPUT_PARAMETER(PlatformErrorConstants.RPR_BIO_DEDUPE_SERVICE_MODULE + "005", "Missing Input Parameter - %s"),

	/** The invalid input parameter. */
	RPR_BDD_INVALID_INPUT_PARAMETER(PlatformErrorConstants.RPR_BIO_DEDUPE_SERVICE_MODULE + "006", "Invalid Input Parameter - %s"),

	/** The data validation failed. */
	RPR_BDD_DATA_VALIDATION_FAILED(PlatformErrorConstants.RPR_BIO_DEDUPE_SERVICE_MODULE + "007", "Input Data Validation Failed"),


	RPR_BDD_JSON_MAPPING_EXCEPTION(PlatformErrorConstants.RPR_BIO_DEDUPE_SERVICE_MODULE + "008", "Json Data Mapping Exception"),

	RPR_BDD_JSON_PARSING_EXCEPTION(PlatformErrorConstants.RPR_BIO_DEDUPE_SERVICE_MODULE + "009", "Json Data Parsing Exception"),

	RPR_BDD_UNKNOWN_EXCEPTION(PlatformErrorConstants.RPR_BIO_DEDUPE_SERVICE_MODULE + "010", "Unknown Exception Occurs"),

	/** The rpr mvs file not present. */
	RPR_BDD_FILE_NOT_PRESENT(PlatformErrorConstants.RPR_BIO_DEDUPE_SERVICE_MODULE + "011",
			"Requested file is not present"),

>>>>>>> 95da7d25
	/** *** System Exception ****. */

	RPR_SYS_UNEXCEPTED_EXCEPTION(PlatformErrorConstants.RPR_SYSTEM_EXCEPTION + "001", "Unexpected exception"),

	/** The rpr sys bad gateway. */
	RPR_SYS_BAD_GATEWAY(PlatformErrorConstants.RPR_SYSTEM_EXCEPTION + "002", "Bad Gateway"),

	/** The rpr sys service unavailable. */
	RPR_SYS_SERVICE_UNAVAILABLE(PlatformErrorConstants.RPR_SYSTEM_EXCEPTION + "003", "Service Unavailable"),

	/** The rpr sys server error. */
	RPR_SYS_SERVER_ERROR(PlatformErrorConstants.RPR_SYSTEM_EXCEPTION + "004", "Internal Server Error"),

	/** The rpr sys timeout exception. */
	RPR_SYS_TIMEOUT_EXCEPTION(PlatformErrorConstants.RPR_SYSTEM_EXCEPTION + "005", "Timeout Error"),

	/** The rpr sys identity json mapping exception. */
	RPR_SYS_IDENTITY_JSON_MAPPING_EXCEPTION(PlatformErrorConstants.RPR_SYSTEM_EXCEPTION + "006",
			"Error while mapping Identity Json"),

	/** The rpr sys instantiation exception. */
	RPR_SYS_INSTANTIATION_EXCEPTION(PlatformErrorConstants.RPR_SYSTEM_EXCEPTION + "007",
			"Error while creating object of JsonValue class"),

	/** The rpr sys no such field exception. */
	RPR_SYS_NO_SUCH_FIELD_EXCEPTION(PlatformErrorConstants.RPR_SYSTEM_EXCEPTION + "008", "Could not find the field"),

	/** The rpr sys json parsing exception. */
	RPR_SYS_JSON_PARSING_EXCEPTION(PlatformErrorConstants.RPR_SYSTEM_EXCEPTION + "009", "Error while parsing Json"),

	/** The rpr sys unable to convert stream to bytes. */
	RPR_SYS_UNABLE_TO_CONVERT_STREAM_TO_BYTES(PlatformErrorConstants.RPR_SYSTEM_EXCEPTION + "010",
			"Error while converting inputstream to bytes"),

	/** The rpr sys parsing date exception. */
	RPR_SYS_PARSING_DATE_EXCEPTION(PlatformErrorConstants.RPR_SYSTEM_EXCEPTION + "011", "Error while parsing date "),

	/** The rpr sys io exception. */
	RPR_SYS_IO_EXCEPTION(PlatformErrorConstants.RPR_SYSTEM_EXCEPTION + "012", "IO EXCEPTION "),

<<<<<<< HEAD
	/** The rpr prt pdf not generated. */
	// Printing stage exceptions
	RPR_PRT_PDF_NOT_GENERATED(PlatformErrorConstants.RPR_PRINTING_MODULE + "001",
			"Error while generating PDF for UIN Card"),

	/** The rpr prt uin not found in database. */
	RPR_PRT_UIN_NOT_FOUND_IN_DATABASE(PlatformErrorConstants.RPR_PRINTING_MODULE + "002", "UIN not found in database"),

	/** The rpr prt pdf generation failed. */
	RPR_PRT_PDF_GENERATION_FAILED(PlatformErrorConstants.RPR_PRINTING_MODULE + "003", "PDF Generation Failed"),

	/** The rpr prt queue connection null. */
	RPR_PRT_QUEUE_CONNECTION_NULL(PlatformErrorConstants.RPR_PRINTING_MODULE + "004", "Queue connection is null"),

	/** The rpr prt qrcode not generated. */
	RPR_PRT_QRCODE_NOT_GENERATED(PlatformErrorConstants.RPR_PRINTING_MODULE + "005", "Error while generating QR Code"),

	/** The rpr rgs registration connector not accessible. */
	RPR_RGS_REGISTRATION_CONNECTOR_NOT_ACCESSIBLE("", "Registration connector stage is not accessible "),

	/** The rpr pvm packet store not accessible. */
	RPR_PVM_PACKET_STORE_NOT_ACCESSIBLE(PlatformErrorConstants.RPR_PACKET_VALIDATOR_MODULE + "001",
			"The Packet store set by the System is not accessible"),

	/** The rpr ugs packet store not accessible. */
	RPR_UGS_PACKET_STORE_NOT_ACCESSIBLE(PlatformErrorConstants.RPR_UIN_GENERATOR_STAGE + "001",
			"The Packet store set by the System is not accessible");

=======
	RPR_RGS_REGISTRATION_CONNECTOR_NOT_ACCESSIBLE("", "Registration connector stage is not accessible "),



	RPR_PVM_PACKET_STORE_NOT_ACCESSIBLE(PlatformErrorConstants.RPR_PACKET_VALIDATOR_MODULE + "001",
			"The Packet store set by the System is not accessible"),

	RPR_UGS_PACKET_STORE_NOT_ACCESSIBLE(PlatformErrorConstants.RPR_UIN_GENERATOR_STAGE + "001",
			"The Packet store set by the System is not accessible");



>>>>>>> 95da7d25
	/** The error message. */
	private final String errorMessage;

	/** The error code. */
	private final String errorCode;

	/**
	 * Instantiates a new platform error messages.
	 *
	 * @param errorCode
	 *            the error code
	 * @param errorMsg
	 *            the error msg
	 */
	private PlatformErrorMessages(String errorCode, String errorMsg) {
		this.errorCode = errorCode;
		this.errorMessage = errorMsg;
	}

	/**
	 * Gets the error message.
	 *
	 * @return the error message
	 */
	public String getMessage() {
		return this.errorMessage;
	}

	/**
	 * Gets the error code.
	 *
	 * @return the error code
	 */
	public String getCode() {
		return this.errorCode;
	}

}<|MERGE_RESOLUTION|>--- conflicted
+++ resolved
@@ -12,10 +12,7 @@
 	RPR_PKR_PACKET_NOT_YET_SYNC(PlatformErrorConstants.RPR_PACKET_RECEIVER_MODULE + "001",
 			"Registration packet is not in Sync with Sync table"),
 
-<<<<<<< HEAD
 	/** The rpr pkr invalid packet size. */
-=======
->>>>>>> 95da7d25
 	RPR_PKR_INVALID_PACKET_SIZE(PlatformErrorConstants.RPR_PACKET_RECEIVER_MODULE + "002",
 			"The Registration Packet Size is invalid"),
 
@@ -81,9 +78,6 @@
 	RPR_RGS_INVALID_PRID_LENGTH(PlatformErrorConstants.RPR_REGISTRATION_STATUS_MODULE + "012",
 			"Parent RegistrationId Length Must Be 29"),
 
-<<<<<<< HEAD
-	/** The rpr pis registration table not accessible. */
-=======
 
 	/** The missing input parameter. */
 	RPR_RGS_MISSING_INPUT_PARAMETER(PlatformErrorConstants.RPR_REGISTRATION_STATUS_MODULE + "013", "Missing Input Parameter - %s"),
@@ -94,38 +88,24 @@
 	/** The data validation failed. */
 	RPR_RGS_DATA_VALIDATION_FAILED(PlatformErrorConstants.RPR_REGISTRATION_STATUS_MODULE + "015", "Input Data Validation Failed"),
 
-
 	RPR_RGS_JSON_MAPPING_EXCEPTION(PlatformErrorConstants.RPR_REGISTRATION_STATUS_MODULE + "016", "Json Data Mapping Exception"),
 
 	RPR_RGS_JSON_PARSING_EXCEPTION(PlatformErrorConstants.RPR_REGISTRATION_STATUS_MODULE + "017", "Json Data Parsing Exception"),
 
 	RPR_RGS_UNKNOWN_EXCEPTION(PlatformErrorConstants.RPR_REGISTRATION_STATUS_MODULE + "018", "Unknown Exception Occurs"),
 
-
 	RPR_RGS_MISSING_INPUT_PARAMETER_VERSION(PlatformErrorConstants.RPR_REGISTRATION_STATUS_MODULE + "019", "Missing Input Parameter - version"),
 
-
 	RPR_RGS_MISSING_INPUT_PARAMETER_TIMESTAMP(PlatformErrorConstants.RPR_REGISTRATION_STATUS_MODULE + "020", "Missing Input Parameter - timestamp"),
 
-
 	RPR_RGS_MISSING_INPUT_PARAMETER_ID(PlatformErrorConstants.RPR_REGISTRATION_STATUS_MODULE + "021", "Missing Input Parameter - id"),
 
-
 	RPR_RGS_INVALID_INPUT_PARAMETER_VERSION(PlatformErrorConstants.RPR_REGISTRATION_STATUS_MODULE + "022", "Invalid Input Parameter - version"),
 
 	RPR_RGS_INVALID_INPUT_PARAMETER_TIMESTAMP(PlatformErrorConstants.RPR_REGISTRATION_STATUS_MODULE + "023", "Invalid Input Parameter - timestamp"),
 
 	RPR_RGS_INVALID_INPUT_PARAMETER_ID(PlatformErrorConstants.RPR_REGISTRATION_STATUS_MODULE + "024", "Invalid Input Parameter - id"),
 
-
-
-
-
-
-
-
-
->>>>>>> 95da7d25
 	// Packet Info Storage Exception error code and message
 	RPR_PIS_REGISTRATION_TABLE_NOT_ACCESSIBLE(PlatformErrorConstants.RPR_PACKET_INFO_STORAGE_MODULE + "001",
 			"The Registration Table is not accessible"),
@@ -196,20 +176,14 @@
 	RPR_QCR_INVALID_REGISTRATION_ID(PlatformErrorConstants.RPR_QUALITY_CHECKER_MODULE + "004",
 			"Registration Id is null"),
 
-<<<<<<< HEAD
 	/** The packet upload failed. */
-=======
->>>>>>> 95da7d25
 	PACKET_UPLOAD_FAILED("", "Packet Upload failed"),
 
 	/** The structural validation failed. */
 	// Stages - Packet validator Exception error code and message
 	STRUCTURAL_VALIDATION_FAILED("", "Structural Validation Failed"),
 
-<<<<<<< HEAD
 	/** The unsupported encoding. */
-=======
->>>>>>> 95da7d25
 	// UIN check - JSON file encoding failed.
 	UNSUPPORTED_ENCODING("", "json object parsing failed"),
 
@@ -217,37 +191,25 @@
 	// Stages - OSI Exception error code and message
 	OSI_VALIDATION_FAILED("", "OSI Validation Failed"),
 
-<<<<<<< HEAD
 	/** The osi validation packet store not accessible. */
-=======
->>>>>>> 95da7d25
 	OSI_VALIDATION_PACKET_STORE_NOT_ACCESSIBLE("", "The Packet store set by the System is not accessible"),
 
 	/** The packet demo dedupe failed. */
 	// Stages - Demo-Dedupe error code and message
 	PACKET_DEMO_DEDUPE_FAILED("", "Demo dedupe Failed"),
 
-<<<<<<< HEAD
 	/** The packet demo packet store not accessible. */
-=======
->>>>>>> 95da7d25
 	PACKET_DEMO_PACKET_STORE_NOT_ACCESSIBLE("", "The Packet store set by the System is not accessible"),
 
 	/** The packet bio dedupe failed. */
 	// Stages - Bio-Dedupe error code and message
 	PACKET_BIO_DEDUPE_FAILED("", "Bio dedupe Failed"),
 
-<<<<<<< HEAD
 	/** The reverse data sync failed. */
 	PACKET_BDD_PACKET_STORE_NOT_ACCESSIBLE(PlatformErrorConstants.RPR_BIO_DEDUPE_SERVICE_MODULE,
 			"The Packet store set by the System is not accessible"),
 
 	/** The reverse data sync failed. */
-=======
-	PACKET_BDD_PACKET_STORE_NOT_ACCESSIBLE(PlatformErrorConstants.RPR_BIO_DEDUPE_SERVICE_MODULE,
-			"The Packet store set by the System is not accessible"),
-
->>>>>>> 95da7d25
 	// Stages - Packet-Validator error message
 	REVERSE_DATA_SYNC_FAILED("", "Reverse data sync failed"),
 
@@ -304,38 +266,23 @@
 	RPR_MVS_INVALID_STATUS_UPDATE(PlatformErrorConstants.RPR_MANUAL_VERIFICATION_MODULE + "003",
 			"Invalid status update"),
 
-<<<<<<< HEAD
 	/** The rpr mvs invalid field. */
-=======
->>>>>>> 95da7d25
 	RPR_MVS_INVALID_FIELD(PlatformErrorConstants.RPR_MANUAL_VERIFICATION_MODULE + "005", " fields can not be empty"),
 
 	/** The rpr mvs no assigned record. */
 	RPR_MVS_NO_ASSIGNED_RECORD(PlatformErrorConstants.RPR_MANUAL_VERIFICATION_MODULE + "004",
 			"No Assigned Record Found"),
 
-<<<<<<< HEAD
 	/** The rpr mvs file not found in packet store. */
 	RPR_MVS_FILE_NOT_FOUND_IN_PACKET_STORE(PlatformErrorConstants.RPR_MANUAL_VERIFICATION_MODULE + "005",
 			"Packet Not Found in Packet Store"),
 
-=======
-	RPR_MVS_FILE_NOT_FOUND_IN_PACKET_STORE(PlatformErrorConstants.RPR_MANUAL_VERIFICATION_MODULE + "005",
-			"Packet Not Found in Packet Store"),
-
-
-
-
-
 	RPR_MVS_MISSING_INPUT_PARAMETER_VERSION(PlatformErrorConstants.RPR_MANUAL_VERIFICATION_MODULE + "005", "Missing Input Parameter - version"),
 
-
 	RPR_MVS_MISSING_INPUT_PARAMETER_TIMESTAMP(PlatformErrorConstants.RPR_MANUAL_VERIFICATION_MODULE + "006", "Missing Input Parameter - timestamp"),
 
-
 	RPR_MVS_MISSING_INPUT_PARAMETER_ID(PlatformErrorConstants.RPR_MANUAL_VERIFICATION_MODULE + "007", "Missing Input Parameter - id"),
 
-
 	RPR_MVS_INVALID_INPUT_PARAMETER_VERSION(PlatformErrorConstants.RPR_MANUAL_VERIFICATION_MODULE + "008", "Invalid Input Parameter - version"),
 
 	RPR_MVS_INVALID_INPUT_PARAMETER_TIMESTAMP(PlatformErrorConstants.RPR_MANUAL_VERIFICATION_MODULE + "009", "Invalid Input Parameter - timestamp"),
@@ -348,23 +295,16 @@
 
 	RPR_MVS_DECODE_EXCEPTION(PlatformErrorConstants.RPR_MANUAL_VERIFICATION_MODULE + "013", "Request Decoding Exception"),
 
->>>>>>> 95da7d25
 	/** The rpr tem not found. */
 	// Registration processor Message sender Exception error code
 	RPR_TEM_NOT_FOUND(PlatformErrorConstants.RPR_MESSAGE_SENDER_TEMPLATE + "001", "Template was Not Found"),
 
 	/** The rpr tem processing failure. */
 	RPR_TEM_PROCESSING_FAILURE(PlatformErrorConstants.RPR_MESSAGE_SENDER_TEMPLATE + "002",
-<<<<<<< HEAD
 			"The Processing of Template Failed "),
 	/** The rpr tem packet store not accessible. */
 	RPR_TEM_PACKET_STORE_NOT_ACCESSIBLE(PlatformErrorConstants.RPR_MESSAGE_SENDER_TEMPLATE + "003",
 			"The Packet store set by the System is not accessible"),
-=======
-			"The Processing of Template Failed "), RPR_TEM_PACKET_STORE_NOT_ACCESSIBLE(
-					PlatformErrorConstants.RPR_MESSAGE_SENDER_TEMPLATE + "003",
-					"The Packet store set by the System is not accessible"),
->>>>>>> 95da7d25
 	/** The rpr sms template generation failure. */
 	RPR_SMS_TEMPLATE_GENERATION_FAILURE(PlatformErrorConstants.RPR_MESSAGE_SENDER_TEMPLATE + "001",
 			"Template Generation failed"),
@@ -388,10 +328,7 @@
 	RPR_PUM_PACKET_DELETION_INFO(PlatformErrorConstants.RPR_PACKET_UPLOADER_MODULE + "002",
 			"File is Already exists in File Store And its now Deleted from Virus scanner job"),
 
-<<<<<<< HEAD
 	/** The rpr pum packet store not accessible. */
-=======
->>>>>>> 95da7d25
 	RPR_PUM_PACKET_STORE_NOT_ACCESSIBLE(PlatformErrorConstants.RPR_PACKET_UPLOADER_MODULE + "003",
 			"The Packet store set by the System is not accessible"),
 
@@ -411,7 +348,6 @@
 	RPR_BDD_UNABLE_TO_SERVE_REQUEST(PlatformErrorConstants.RPR_BIO_DEDUPE_SERVICE_MODULE + "004",
 			"ABIS for the Reference ID and Request ID was Unable to Execute the Request"),
 
-<<<<<<< HEAD
 	/** The connection to MOSIP underlying queue not available. */
 	RPR_MQI_CONNECTION_UNAVAILABLE(PlatformErrorConstants.RPR_MOSIP_QUEUE_MODULE + "001",
 			"The connection to underlying queue not available"),
@@ -431,7 +367,6 @@
 	/** The rpr mqi invalid connection. */
 	RPR_MQI_INVALID_CONNECTION(PlatformErrorConstants.RPR_MOSIP_QUEUE_MODULE + "002",
 			"Connection not obtained from ConnectionFactory"),
-=======
 	/** The missing input parameter. */
 	RPR_BDD_MISSING_INPUT_PARAMETER(PlatformErrorConstants.RPR_BIO_DEDUPE_SERVICE_MODULE + "005", "Missing Input Parameter - %s"),
 
@@ -440,7 +375,6 @@
 
 	/** The data validation failed. */
 	RPR_BDD_DATA_VALIDATION_FAILED(PlatformErrorConstants.RPR_BIO_DEDUPE_SERVICE_MODULE + "007", "Input Data Validation Failed"),
-
 
 	RPR_BDD_JSON_MAPPING_EXCEPTION(PlatformErrorConstants.RPR_BIO_DEDUPE_SERVICE_MODULE + "008", "Json Data Mapping Exception"),
 
@@ -452,7 +386,6 @@
 	RPR_BDD_FILE_NOT_PRESENT(PlatformErrorConstants.RPR_BIO_DEDUPE_SERVICE_MODULE + "011",
 			"Requested file is not present"),
 
->>>>>>> 95da7d25
 	/** *** System Exception ****. */
 
 	RPR_SYS_UNEXCEPTED_EXCEPTION(PlatformErrorConstants.RPR_SYSTEM_EXCEPTION + "001", "Unexpected exception"),
@@ -493,7 +426,6 @@
 	/** The rpr sys io exception. */
 	RPR_SYS_IO_EXCEPTION(PlatformErrorConstants.RPR_SYSTEM_EXCEPTION + "012", "IO EXCEPTION "),
 
-<<<<<<< HEAD
 	/** The rpr prt pdf not generated. */
 	// Printing stage exceptions
 	RPR_PRT_PDF_NOT_GENERATED(PlatformErrorConstants.RPR_PRINTING_MODULE + "001",
@@ -522,20 +454,6 @@
 	RPR_UGS_PACKET_STORE_NOT_ACCESSIBLE(PlatformErrorConstants.RPR_UIN_GENERATOR_STAGE + "001",
 			"The Packet store set by the System is not accessible");
 
-=======
-	RPR_RGS_REGISTRATION_CONNECTOR_NOT_ACCESSIBLE("", "Registration connector stage is not accessible "),
-
-
-
-	RPR_PVM_PACKET_STORE_NOT_ACCESSIBLE(PlatformErrorConstants.RPR_PACKET_VALIDATOR_MODULE + "001",
-			"The Packet store set by the System is not accessible"),
-
-	RPR_UGS_PACKET_STORE_NOT_ACCESSIBLE(PlatformErrorConstants.RPR_UIN_GENERATOR_STAGE + "001",
-			"The Packet store set by the System is not accessible");
-
-
-
->>>>>>> 95da7d25
 	/** The error message. */
 	private final String errorMessage;
 
