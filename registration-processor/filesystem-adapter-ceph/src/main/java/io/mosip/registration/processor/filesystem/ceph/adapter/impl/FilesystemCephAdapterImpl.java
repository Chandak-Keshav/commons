--- conflicted
+++ resolved
@@ -134,7 +134,7 @@
 	 *            document as InputStream
 	 * @return True if document is stored
 	 */
-<<<<<<< HEAD
+
 	@Override
 	public Boolean storeFile(String enrolmentId, String key, InputStream document) {
 		try {
@@ -151,13 +151,24 @@
 		}
 		return true;
 	}
+	
+	/**
+	 * This method copy document from one bucket to another
+	 * 
+	 * @param sourceBucketName
+	 * 
+	 * @param sourceKey
+	 * 
+	 * @param destinationBucketName
+	 * 
+	 * @param destinationKey
+	 * 
+	 * @return True if document copy is successful 
+	 */
 
 	@Override
 	public Boolean copyFile(String sourceBucketName, String sourceKey,
             String destinationBucketName, String destinationKey) {
-=======
-	private boolean storeFile(String enrolmentId, String fileName, InputStream file) {
->>>>>>> 3f30cdfd
 		try {
 			this.conn.copyObject(sourceBucketName, sourceKey, destinationBucketName, destinationKey);
 			LOGGER.debug(LOGDISPLAY, SUCCESS_UPLOAD_MESSAGE);
@@ -309,31 +320,5 @@
 		return this.getPacket(registrationId) != null;
 	}
 
-	/**
-	 * This method stores a document in DFS
-	 * 
-	 * @param enrolmentId
-	 *            The enrolment ID for the document
-	 * @param key
-	 *            The key for the document
-	 * @param document
-	 *            document as InputStream
-	 * @return True if document is stored
-	 */
-	@Override
-	public Boolean storeDocument(String enrolmentId, String key, InputStream document) {
-		try {
-			if (!conn.doesBucketExistV2(enrolmentId)) {
-				conn.createBucket(enrolmentId);
-			}
-			this.conn.putObject(enrolmentId, key, document, null);
-			LOGGER.debug(LOGDISPLAY, enrolmentId, key, SUCCESS_UPLOAD_MESSAGE);
-		} catch (AmazonS3Exception e) {
-			LOGGER.error(LOGDISPLAY, e.getStatusCode(), e.getErrorCode(), e.getErrorMessage());
-			ExceptionHandler.exceptionHandler(e);
-		} catch (SdkClientException e) {
-			ExceptionHandler.exceptionHandler(e);
-		}
-		return true;
-	} 
+
 }