package io.mosip.registration.processor.packet.manager.dto;

/**
 * The directory names for FileManager operation.
 * 
 * @author M1039303
 *
 */	
public enum DirectoryPathDto {
	/** The landing zone. */
	LANDING_ZONE {
		@Override
		public String toString() {
			return "registration.processor.LANDING_ZONE";
		}
	},
	/** The virus scan. */
	VIRUS_SCAN {
		@Override
		public String toString() {
			return "registration.processor.VIRUS_SCAN";
		}
	},
	VIRUS_SCAN_ENC {
		@Override
		public String toString() {
			return "registration.processor.VIRUS_SCAN_ENC";
		}
	},
	VIRUS_SCAN_DEC {
		@Override
		public String toString() {
			return "registration.processor.VIRUS_SCAN_DEC";
		}
	},
	/** The virus scan retry. */
	VIRUS_SCAN_RETRY {
		@Override
		public String toString() {
			return "registration.processor.VIRUS_SCAN_RETRY";
		}
	},
<<<<<<< HEAD
	/** The ftp zone. */
	/*FTP_ZONE {
		@Override
		public String toString() {
			return "registration.processor.FTP_ZONE";
		}
	},*/
=======
	
>>>>>>> d4366b25
	/** The archive location. */
	ARCHIVE_LOCATION {
		@Override
		public String toString() {
			return "registration.processor.ARCHIVE_LOCATION";
		}
	},
	VIRUS_SCAN_UNPACK {
		@Override
		public String toString() {
			return "registration.processor.VIRUS_SCAN_UNPACK";
		}
	},

}<|MERGE_RESOLUTION|>--- conflicted
+++ resolved
@@ -40,17 +40,7 @@
 			return "registration.processor.VIRUS_SCAN_RETRY";
 		}
 	},
-<<<<<<< HEAD
-	/** The ftp zone. */
-	/*FTP_ZONE {
-		@Override
-		public String toString() {
-			return "registration.processor.FTP_ZONE";
-		}
-	},*/
-=======
-	
->>>>>>> d4366b25
+
 	/** The archive location. */
 	ARCHIVE_LOCATION {
 		@Override
