--- conflicted
+++ resolved
@@ -1,46 +1,3 @@
-<<<<<<< HEAD
-package io.mosip.registration.processor.packet.manager.exception.systemexception;
-
-
-import io.mosip.kernel.core.exception.BaseUncheckedException;
-import io.mosip.registration.processor.packet.manager.exception.utils.IISPlatformErrorCodes;
-
-/**
- * InternalServerException occurs for any internal server issue.
- *
- */
-public class InternalServerException extends BaseUncheckedException {
-
-	/** The Constant serialVersionUID. */
-	private static final long serialVersionUID = 1L;
-
-	/**
-	 * Instantiates a new internal server exception.
-	 */
-	public InternalServerException() {
-		super();
-	}
-
-	/**
-	 * Instantiates a new internal server exception.
-	 *
-	 * @param message the message
-	 */
-	public InternalServerException(String message) {
-		super(IISPlatformErrorCodes.IIS_EPU_FSS_SERVER_ERROR, message);
-	}
-
-	/**
-	 * Instantiates a new internal server exception.
-	 *
-	 * @param msg the msg
-	 * @param cause the cause
-	 */
-	public InternalServerException(String msg, Throwable cause) {
-		super(IISPlatformErrorCodes.IIS_EPU_FSS_SERVER_ERROR + EMPTY_SPACE, msg, cause);
-	}
-}
-=======
 package io.mosip.registration.processor.packet.manager.exception.systemexception;
 
 
@@ -81,5 +38,4 @@
 	public InternalServerException(String msg, Throwable cause) {
 		super(PlatformErrorMessages.RPR_PKM_SERVER_ERROR.getCode() + EMPTY_SPACE, msg, cause);
 	}
-}
->>>>>>> 11986b7c
+}