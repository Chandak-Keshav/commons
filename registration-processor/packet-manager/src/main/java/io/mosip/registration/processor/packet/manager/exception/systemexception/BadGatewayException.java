--- conflicted
+++ resolved
@@ -1,45 +1,3 @@
-<<<<<<< HEAD
-package io.mosip.registration.processor.packet.manager.exception.systemexception;
-
-import io.mosip.kernel.core.exception.BaseUncheckedException;
-import io.mosip.registration.processor.packet.manager.exception.utils.IISPlatformErrorCodes;
-
-/**
- * This is BadGatewayException.
- *
- */
-public class BadGatewayException extends BaseUncheckedException {
-
-	/** The Constant serialVersionUID. */
-	private static final long serialVersionUID = 1L;
-
-	/**
-	 * Instantiates a new bad gateway exception.
-	 */
-	public BadGatewayException() {
-		super();
-	}
-
-	/**
-	 * Instantiates a new bad gateway exception.
-	 *
-	 * @param message the message
-	 */
-	public BadGatewayException(String message) {
-		super(IISPlatformErrorCodes.IIS_EPU_FSS_BAD_GATEWAY, message);
-	}
-
-	/**
-	 * Instantiates a new bad gateway exception.
-	 *
-	 * @param message the message
-	 * @param cause the cause
-	 */
-	public BadGatewayException(String message,Throwable cause) {
-		super(IISPlatformErrorCodes.IIS_EPU_FSS_BAD_GATEWAY + EMPTY_SPACE, message,cause);
-	}
-}
-=======
 package io.mosip.registration.processor.packet.manager.exception.systemexception;
 
 import io.mosip.kernel.core.exception.BaseUncheckedException;
@@ -79,5 +37,4 @@
 	public BadGatewayException(String message,Throwable cause) {
 		super(PlatformErrorMessages.RPR_PKM_BAD_GATEWAY.getCode() + EMPTY_SPACE, message,cause);
 	}
-}
->>>>>>> 11986b7c
+}