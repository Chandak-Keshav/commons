<<<<<<< HEAD
package io.mosip.registration.processor.packet.manager.exception.systemexception;

import io.mosip.kernel.core.exception.BaseUncheckedException;
import io.mosip.registration.processor.packet.manager.exception.utils.IISPlatformErrorCodes;

/**
 * This is unexpected exception.
 *
 */
public class UnexpectedException extends BaseUncheckedException {

	/** The Constant serialVersionUID. */
	private static final long serialVersionUID = 1L;

	/**
	 * Instantiates a new unexpected exception.
	 */
	public UnexpectedException() {
		super();
	}

	/**
	 * Instantiates a new unexpected exception.
	 *
	 * @param message the message
	 */
	public UnexpectedException(String message) {
		super(IISPlatformErrorCodes.IIS_EPU_FSS_UNEXCEPTED_ERROR, message);
	}

	/**
	 * Instantiates a new unexpected exception.
	 *
	 * @param message the message
	 * @param cause the cause
	 */
	public UnexpectedException(String message, Throwable cause) {
		super(IISPlatformErrorCodes.IIS_EPU_FSS_UNEXCEPTED_ERROR + EMPTY_SPACE, message, cause);
	}
}
=======
package io.mosip.registration.processor.packet.manager.exception.systemexception;

import io.mosip.kernel.core.exception.BaseUncheckedException;
import io.mosip.registration.processor.core.exception.util.PlatformErrorMessages;

/**
 * This is unexpected exception.
 *
 */
public class UnexpectedException extends BaseUncheckedException {

	/** The Constant serialVersionUID. */
	private static final long serialVersionUID = 1L;

	/**
	 * Instantiates a new unexpected exception.
	 */
	public UnexpectedException() {
		super();
	}

	/**
	 * Instantiates a new unexpected exception.
	 *
	 * @param message the message
	 */
	public UnexpectedException(String message) {
		super(PlatformErrorMessages.RPR_PKM_UNEXCEPTED_EXCEPTION.getCode(), message);
	}

	/**
	 * Instantiates a new unexpected exception.
	 *
	 * @param message the message
	 * @param cause the cause
	 */
	public UnexpectedException(String message, Throwable cause) {
		super(PlatformErrorMessages.RPR_PKM_UNEXCEPTED_EXCEPTION.getCode() + EMPTY_SPACE, message, cause);
	}
}
>>>>>>> 11986b7c
<|MERGE_RESOLUTION|>--- conflicted
+++ resolved
@@ -1,45 +1,3 @@
-<<<<<<< HEAD
-package io.mosip.registration.processor.packet.manager.exception.systemexception;
-
-import io.mosip.kernel.core.exception.BaseUncheckedException;
-import io.mosip.registration.processor.packet.manager.exception.utils.IISPlatformErrorCodes;
-
-/**
- * This is unexpected exception.
- *
- */
-public class UnexpectedException extends BaseUncheckedException {
-
-	/** The Constant serialVersionUID. */
-	private static final long serialVersionUID = 1L;
-
-	/**
-	 * Instantiates a new unexpected exception.
-	 */
-	public UnexpectedException() {
-		super();
-	}
-
-	/**
-	 * Instantiates a new unexpected exception.
-	 *
-	 * @param message the message
-	 */
-	public UnexpectedException(String message) {
-		super(IISPlatformErrorCodes.IIS_EPU_FSS_UNEXCEPTED_ERROR, message);
-	}
-
-	/**
-	 * Instantiates a new unexpected exception.
-	 *
-	 * @param message the message
-	 * @param cause the cause
-	 */
-	public UnexpectedException(String message, Throwable cause) {
-		super(IISPlatformErrorCodes.IIS_EPU_FSS_UNEXCEPTED_ERROR + EMPTY_SPACE, message, cause);
-	}
-}
-=======
 package io.mosip.registration.processor.packet.manager.exception.systemexception;
 
 import io.mosip.kernel.core.exception.BaseUncheckedException;
@@ -79,5 +37,4 @@
 	public UnexpectedException(String message, Throwable cause) {
 		super(PlatformErrorMessages.RPR_PKM_UNEXCEPTED_EXCEPTION.getCode() + EMPTY_SPACE, message, cause);
 	}
-}
->>>>>>> 11986b7c
+}