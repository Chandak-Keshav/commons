package io.mosip.registration.processor.quality.check.service.impl;
	
import java.util.ArrayList;
import java.util.Arrays;
import java.util.LinkedHashMap;
import java.util.List;
import java.util.Map;
import java.util.Random;
import io.mosip.kernel.core.logger.spi.Logger;

import org.springframework.beans.factory.annotation.Autowired;
import org.springframework.dao.DataAccessException;
import org.springframework.stereotype.Component;

import io.mosip.kernel.core.dataaccess.exception.DataAccessLayerException;
import io.mosip.kernel.core.exception.ExceptionUtils;
import io.mosip.registration.processor.core.code.ApiName;
import io.mosip.registration.processor.core.constant.AuditLogConstant;
import io.mosip.registration.processor.core.constant.EventId;
import io.mosip.registration.processor.core.constant.EventName;
import io.mosip.registration.processor.core.constant.EventType;
import io.mosip.registration.processor.core.constant.LoggerFileConstant;
import io.mosip.registration.processor.core.exception.util.PlatformErrorMessages;
import io.mosip.registration.processor.core.logger.RegProcessorLogger;
import io.mosip.registration.processor.core.spi.packetmanager.QualityCheckManager;
import io.mosip.registration.processor.packet.storage.entity.QcuserRegistrationIdEntity;
import io.mosip.registration.processor.packet.storage.entity.QcuserRegistrationIdPKEntity;
import io.mosip.registration.processor.quality.check.client.QCUsersClient;
import io.mosip.registration.processor.quality.check.dao.ApplicantInfoDao;
import io.mosip.registration.processor.quality.check.dto.DecisionStatus;
import io.mosip.registration.processor.quality.check.dto.QCUserDto;
import io.mosip.registration.processor.quality.check.exception.InvalidQcUserIdException;
import io.mosip.registration.processor.quality.check.exception.InvalidRegistrationIdException;
import io.mosip.registration.processor.quality.check.exception.ResultNotFoundException;
import io.mosip.registration.processor.quality.check.exception.TablenotAccessibleException;
import io.mosip.registration.processor.rest.client.audit.builder.AuditLogRequestBuilder;

/**
 * The Class QualityCheckManagerImpl.
 */
@Component
public class QualityCheckManagerImpl implements QualityCheckManager<String, QCUserDto> {
	
	/** The applicant info dao. */
	@Autowired
	private ApplicantInfoDao applicantInfoDao;

	/** The qc users client. */
	@Autowired
	QCUsersClient qcUsersClient;

	/** The client audit request builder. */
	@Autowired
	private AuditLogRequestBuilder clientAuditRequestBuilder;

	/** The event id. */
	private String eventId = "";

	/** The event name. */
	private String eventName = "";

	/** The event type. */
	private String eventType = "";

	/** The description. */
	String description = "";
	
	/** The Constant LANG_CODE. */
	private static final String LANG_CODE= "eng";
	
	/** The reg proc logger. */
	private static Logger regProcLogger = RegProcessorLogger.getLogger(QualityCheckManagerImpl.class);

	/* (non-Javadoc)
	 * @see io.mosip.registration.processor.core.spi.packetmanager.QualityCheckManager#assignQCUser(java.lang.Object)
	 */
	@Override
	public QCUserDto assignQCUser(String applicantRegistrationId) {
		regProcLogger.debug(LoggerFileConstant.SESSIONID.toString(), LoggerFileConstant.USERID.toString(),
				applicantRegistrationId, "QualityCheckManagerImpl::assignQCUser()::entry");
		List<String> qcUsersList = Arrays.asList("qc001","qc002","qc003");
		//qcUsersClient.getAllQcuserIds();

		String qcUserId = qcUsersList.get(new Random().nextInt(qcUsersList.size()));
		QCUserDto qcUserDto = new QCUserDto();
		qcUserDto.setQcUserId(qcUserId);
		qcUserDto.setRegId(applicantRegistrationId);
		qcUserDto.setDecisionStatus(DecisionStatus.PENDING);
		qcUserDto = assignNewPacket(qcUserDto);
		regProcLogger.debug(LoggerFileConstant.SESSIONID.toString(), LoggerFileConstant.USERID.toString(),
				applicantRegistrationId, "QualityCheckManagerImpl::assignQCUser()::exit");
		return qcUserDto;
	}


	/* (non-Javadoc)
	 * @see io.mosip.registration.processor.core.spi.packetmanager.QualityCheckManager#updateQCUserStatus(java.util.List)
	 */
	@Override
	public List<QCUserDto> updateQCUserStatus(List<QCUserDto> qcUserDtos) {
		regProcLogger.debug(LoggerFileConstant.SESSIONID.toString(), LoggerFileConstant.USERID.toString(),
				"", "QualityCheckManagerImpl::updateQCUserStatus()::entry");
		boolean isTransactionSuccessful = false;
		try {
			Map<QcuserRegistrationIdEntity, QCUserDto> map = validateUser(qcUserDtos);
			List<QCUserDto> resultDtos = new ArrayList<>();

			map.forEach((k, v) -> {
				k.setStatus_code(v.getDecisionStatus().name());
				QcuserRegistrationIdEntity entity = applicantInfoDao.update(k);
				resultDtos.add(convertEntityToDto(entity));

			});
			isTransactionSuccessful = true;
			description = "QC User status updated";
			
			regProcLogger.debug(LoggerFileConstant.SESSIONID.toString(), LoggerFileConstant.USERID.toString(),
					"", "QualityCheckManagerImpl::updateQCUserStatus()::exit");
			return resultDtos;

		} catch (DataAccessException | DataAccessLayerException e) {
			
			description = "DataAccessLayerException while updating QC User status" + "::" + e.getMessage();						
			regProcLogger.error(LoggerFileConstant.SESSIONID.toString(), LoggerFileConstant.REGISTRATIONID.toString(),
					"", e.getMessage() + ExceptionUtils.getStackTrace(e));
			throw new TablenotAccessibleException(PlatformErrorMessages.RPR_QCR_REGISTRATION_TABLE_NOT_ACCESSIBLE.getMessage(), e);
		} finally {
			eventId = isTransactionSuccessful ? EventId.RPR_401.toString() : EventId.RPR_405.toString();
			eventName = eventId.equalsIgnoreCase(EventId.RPR_401.toString()) ? EventName.GET.toString()
					: EventName.EXCEPTION.toString();
			eventType = eventId.equalsIgnoreCase(EventId.RPR_401.toString()) ? EventType.BUSINESS.toString()
					: EventType.SYSTEM.toString();

			clientAuditRequestBuilder.createAuditRequestBuilder(description, eventId, eventName, eventType,
					AuditLogConstant.NO_ID.toString(), ApiName.AUDIT);
		}

	}

	/**
	 * Validate user.
	 *
	 * @param qcUserDtos the qc user dtos
	 * @return the map
	 */
	private Map<QcuserRegistrationIdEntity, QCUserDto> validateUser(List<QCUserDto> qcUserDtos) {

		Map<QcuserRegistrationIdEntity, QCUserDto> map = new LinkedHashMap<>();
		qcUserDtos.forEach(dto -> {

			if (dto.getQcUserId() == null || dto.getQcUserId().trim().isEmpty()) {
				throw new InvalidQcUserIdException(PlatformErrorMessages.RPR_QCR_INVALID_QC_USER_ID.getMessage());
			}
			if (dto.getRegId() == null || dto.getRegId().trim().isEmpty()) {
				throw new InvalidRegistrationIdException(PlatformErrorMessages.RPR_QCR_INVALID_REGISTRATION_ID.getMessage());
			}

			QcuserRegistrationIdEntity entity = applicantInfoDao.findById(dto.getQcUserId(), dto.getRegId());
			if (entity == null) {
				throw new ResultNotFoundException(PlatformErrorMessages.RPR_QCR_RESULT_NOT_FOUND.getMessage() + " FOR RID: "
						+ dto.getRegId() + " AND  FOR QC USER ID: " + dto.getQcUserId());
			}
			map.put(entity, dto);
		});

		return map;
	}

	/**
	 * Assign new packet.
	 *
	 * @param qcUserDto the qc user dto
	 * @return the QC user dto
	 */
	private QCUserDto assignNewPacket(QCUserDto qcUserDto) {
		boolean isTransactionSuccessful = false;
		try {
			QcuserRegistrationIdEntity qcUserEntity = convertDtoToEntity(qcUserDto);
			applicantInfoDao.save(qcUserEntity);
			isTransactionSuccessful = true;
			description =  "Demographic-data saved ";
				
		
			return convertEntityToDto(qcUserEntity);
		} catch (DataAccessException | DataAccessLayerException e) {
			description = "DataAccessLayerException while saving Demographic-data" + "::" + e.getMessage();						
			
			throw new TablenotAccessibleException(PlatformErrorMessages.RPR_QCR_REGISTRATION_TABLE_NOT_ACCESSIBLE.getMessage(), e);
		} finally {
				eventId = isTransactionSuccessful ? EventId.RPR_401.toString() : EventId.RPR_405.toString();
			eventName = eventId.equalsIgnoreCase(EventId.RPR_401.toString()) ? EventName.GET.toString()
					: EventName.EXCEPTION.toString();
			eventType = eventId.equalsIgnoreCase(EventId.RPR_401.toString()) ? EventType.BUSINESS.toString()
					: EventType.SYSTEM.toString();
			clientAuditRequestBuilder.createAuditRequestBuilder(description, eventId, eventName, eventType,
<<<<<<< HEAD
					AuditLogConstant.NO_ID.toString(),ApiName.AUDIT);
=======
					AuditLogConstant.NO_ID.toString(), ApiName.AUDIT);
>>>>>>> d24b1467
		}
	}

	/**
	 * Convert dto to entity.
	 *
	 * @param qcUserDto the qc user dto
	 * @return the qcuser registration id entity
	 */
	private QcuserRegistrationIdEntity convertDtoToEntity(QCUserDto qcUserDto) {
		QcuserRegistrationIdEntity qcUserEntity = new QcuserRegistrationIdEntity();
		QcuserRegistrationIdPKEntity qcuserPKEntity = new QcuserRegistrationIdPKEntity();
		qcuserPKEntity.setRegId(qcUserDto.getRegId());
		qcuserPKEntity.setUsrId(qcUserDto.getQcUserId());

		qcUserEntity.setLang_code(LANG_CODE);
		qcUserEntity.setIsActive(true);
		qcUserEntity.setId(qcuserPKEntity);
		qcUserEntity.setStatus_code(qcUserDto.getDecisionStatus().name());

		return qcUserEntity;

	}

	/**
	 * Convert entity to dto.
	 *
	 * @param entity the entity
	 * @return the QC user dto
	 */
	public QCUserDto convertEntityToDto(QcuserRegistrationIdEntity entity) {
		regProcLogger.debug(LoggerFileConstant.SESSIONID.toString(), LoggerFileConstant.USERID.toString(),
				"", "QualityCheckManagerImpl::convertEntityToDto()::entry");
		QCUserDto dto = new QCUserDto();
		dto.setQcUserId(entity.getId().getUsrId());
		dto.setRegId(entity.getId().getRegId());
		dto.setDecisionStatus(DecisionStatus.valueOf(entity.getStatus_code()));
		
		regProcLogger.debug(LoggerFileConstant.SESSIONID.toString(), LoggerFileConstant.USERID.toString(),
				"", "QualityCheckManagerImpl::convertEntityToDto()::exit");
		return dto;
	}

}
<|MERGE_RESOLUTION|>--- conflicted
+++ resolved
@@ -193,11 +193,7 @@
 			eventType = eventId.equalsIgnoreCase(EventId.RPR_401.toString()) ? EventType.BUSINESS.toString()
 					: EventType.SYSTEM.toString();
 			clientAuditRequestBuilder.createAuditRequestBuilder(description, eventId, eventName, eventType,
-<<<<<<< HEAD
-					AuditLogConstant.NO_ID.toString(),ApiName.AUDIT);
-=======
 					AuditLogConstant.NO_ID.toString(), ApiName.AUDIT);
->>>>>>> d24b1467
 		}
 	}
 
@@ -241,4 +237,4 @@
 		return dto;
 	}
 
-}
+}