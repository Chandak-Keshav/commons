<?xml version="1.0" encoding="UTF-8"?>
<project xmlns="http://maven.apache.org/POM/4.0.0" xmlns:xsi="http://www.w3.org/2001/XMLSchema-instance"
	xsi:schemaLocation="http://maven.apache.org/POM/4.0.0 http://maven.apache.org/xsd/maven-4.0.0.xsd">
	<modelVersion>4.0.0</modelVersion>

	<artifactId>quality-checker</artifactId>

	<parent>
		<groupId>io.mosip.registrationprocessor</groupId>
		<artifactId>registration-processor</artifactId>
<<<<<<< HEAD
		<version>0.9.2</version>
=======
		<version>0.9.9</version>
>>>>>>> 15458d51
	</parent>

	<properties>
		<project.build.sourceEncoding>UTF-8</project.build.sourceEncoding>
		<project.reporting.outputEncoding>UTF-8</project.reporting.outputEncoding>
		<java.version>1.8</java.version>
	</properties>

	<dependencies>
	    <dependency>
			<groupId>org.springframework.cloud</groupId>
			<artifactId>spring-cloud-starter-config</artifactId>
			<version>${spring-cloud-config.version}</version>
		</dependency>
		<dependency>
			<groupId>io.mosip.kernel</groupId>
			<artifactId>kernel-core</artifactId>
			<version>${kernel.core.version}</version>
		</dependency>
		<dependency>
			<groupId>org.springframework.boot</groupId>
			<artifactId>spring-boot-starter-data-jpa</artifactId>
		</dependency>
		<dependency>
			<groupId>org.springframework.boot</groupId>
			<artifactId>spring-boot-starter-web</artifactId>
		</dependency>
		<dependency>
			<groupId>org.postgresql</groupId>
			<artifactId>postgresql</artifactId>
		</dependency>
		<dependency>
			<groupId>org.springframework.boot</groupId>
			<artifactId>spring-boot-starter-test</artifactId>
			<scope>test</scope>
		</dependency>
		<dependency>
			<groupId>io.springfox</groupId>
			<artifactId>springfox-swagger-ui</artifactId>
			<version>${swagger.version}</version>
		</dependency>
		<dependency>
			<groupId>io.springfox</groupId>
			<artifactId>springfox-swagger2</artifactId>
			<version>${swagger.version}</version>
		</dependency>
		<dependency>
			<groupId>io.mosip.registrationprocessor</groupId>
			<artifactId>packet-info-storage-service</artifactId>
			<version>${packet.info.storage.service.version}</version>
		</dependency>
	</dependencies>

	<build>
		<plugins>
			<plugin>
				<groupId>org.springframework.boot</groupId>
				<artifactId>spring-boot-maven-plugin</artifactId>
				<version>${spring.boot.version}</version>
				<executions>
					<execution>
						<goals>
							<goal>repackage</goal>
						</goals>
						<configuration>
							<classifier>exec</classifier>
						</configuration>
					</execution>
				</executions>
			</plugin>
		</plugins>
	</build>

</project>
<|MERGE_RESOLUTION|>--- conflicted
+++ resolved
@@ -1,89 +1,85 @@
-<?xml version="1.0" encoding="UTF-8"?>
-<project xmlns="http://maven.apache.org/POM/4.0.0" xmlns:xsi="http://www.w3.org/2001/XMLSchema-instance"
-	xsi:schemaLocation="http://maven.apache.org/POM/4.0.0 http://maven.apache.org/xsd/maven-4.0.0.xsd">
-	<modelVersion>4.0.0</modelVersion>
-
-	<artifactId>quality-checker</artifactId>
-
-	<parent>
-		<groupId>io.mosip.registrationprocessor</groupId>
-		<artifactId>registration-processor</artifactId>
-<<<<<<< HEAD
-		<version>0.9.2</version>
-=======
-		<version>0.9.9</version>
->>>>>>> 15458d51
-	</parent>
-
-	<properties>
-		<project.build.sourceEncoding>UTF-8</project.build.sourceEncoding>
-		<project.reporting.outputEncoding>UTF-8</project.reporting.outputEncoding>
-		<java.version>1.8</java.version>
-	</properties>
-
-	<dependencies>
-	    <dependency>
-			<groupId>org.springframework.cloud</groupId>
-			<artifactId>spring-cloud-starter-config</artifactId>
-			<version>${spring-cloud-config.version}</version>
-		</dependency>
-		<dependency>
-			<groupId>io.mosip.kernel</groupId>
-			<artifactId>kernel-core</artifactId>
-			<version>${kernel.core.version}</version>
-		</dependency>
-		<dependency>
-			<groupId>org.springframework.boot</groupId>
-			<artifactId>spring-boot-starter-data-jpa</artifactId>
-		</dependency>
-		<dependency>
-			<groupId>org.springframework.boot</groupId>
-			<artifactId>spring-boot-starter-web</artifactId>
-		</dependency>
-		<dependency>
-			<groupId>org.postgresql</groupId>
-			<artifactId>postgresql</artifactId>
-		</dependency>
-		<dependency>
-			<groupId>org.springframework.boot</groupId>
-			<artifactId>spring-boot-starter-test</artifactId>
-			<scope>test</scope>
-		</dependency>
-		<dependency>
-			<groupId>io.springfox</groupId>
-			<artifactId>springfox-swagger-ui</artifactId>
-			<version>${swagger.version}</version>
-		</dependency>
-		<dependency>
-			<groupId>io.springfox</groupId>
-			<artifactId>springfox-swagger2</artifactId>
-			<version>${swagger.version}</version>
-		</dependency>
-		<dependency>
-			<groupId>io.mosip.registrationprocessor</groupId>
-			<artifactId>packet-info-storage-service</artifactId>
-			<version>${packet.info.storage.service.version}</version>
-		</dependency>
-	</dependencies>
-
-	<build>
-		<plugins>
-			<plugin>
-				<groupId>org.springframework.boot</groupId>
-				<artifactId>spring-boot-maven-plugin</artifactId>
-				<version>${spring.boot.version}</version>
-				<executions>
-					<execution>
-						<goals>
-							<goal>repackage</goal>
-						</goals>
-						<configuration>
-							<classifier>exec</classifier>
-						</configuration>
-					</execution>
-				</executions>
-			</plugin>
-		</plugins>
-	</build>
-
-</project>
+<?xml version="1.0" encoding="UTF-8"?>
+<project xmlns="http://maven.apache.org/POM/4.0.0" xmlns:xsi="http://www.w3.org/2001/XMLSchema-instance"
+	xsi:schemaLocation="http://maven.apache.org/POM/4.0.0 http://maven.apache.org/xsd/maven-4.0.0.xsd">
+	<modelVersion>4.0.0</modelVersion>
+
+	<artifactId>quality-checker</artifactId>
+
+	<parent>
+		<groupId>io.mosip.registrationprocessor</groupId>
+		<artifactId>registration-processor</artifactId>
+		<version>0.9.9</version>
+	</parent>
+
+	<properties>
+		<project.build.sourceEncoding>UTF-8</project.build.sourceEncoding>
+		<project.reporting.outputEncoding>UTF-8</project.reporting.outputEncoding>
+		<java.version>1.8</java.version>
+	</properties>
+
+	<dependencies>
+	    <dependency>
+			<groupId>org.springframework.cloud</groupId>
+			<artifactId>spring-cloud-starter-config</artifactId>
+			<version>${spring-cloud-config.version}</version>
+		</dependency>
+		<dependency>
+			<groupId>io.mosip.kernel</groupId>
+			<artifactId>kernel-core</artifactId>
+			<version>${kernel.core.version}</version>
+		</dependency>
+		<dependency>
+			<groupId>org.springframework.boot</groupId>
+			<artifactId>spring-boot-starter-data-jpa</artifactId>
+		</dependency>
+		<dependency>
+			<groupId>org.springframework.boot</groupId>
+			<artifactId>spring-boot-starter-web</artifactId>
+		</dependency>
+		<dependency>
+			<groupId>org.postgresql</groupId>
+			<artifactId>postgresql</artifactId>
+		</dependency>
+		<dependency>
+			<groupId>org.springframework.boot</groupId>
+			<artifactId>spring-boot-starter-test</artifactId>
+			<scope>test</scope>
+		</dependency>
+		<dependency>
+			<groupId>io.springfox</groupId>
+			<artifactId>springfox-swagger-ui</artifactId>
+			<version>${swagger.version}</version>
+		</dependency>
+		<dependency>
+			<groupId>io.springfox</groupId>
+			<artifactId>springfox-swagger2</artifactId>
+			<version>${swagger.version}</version>
+		</dependency>
+		<dependency>
+			<groupId>io.mosip.registrationprocessor</groupId>
+			<artifactId>packet-info-storage-service</artifactId>
+			<version>${packet.info.storage.service.version}</version>
+		</dependency>
+	</dependencies>
+
+	<build>
+		<plugins>
+			<plugin>
+				<groupId>org.springframework.boot</groupId>
+				<artifactId>spring-boot-maven-plugin</artifactId>
+				<version>${spring.boot.version}</version>
+				<executions>
+					<execution>
+						<goals>
+							<goal>repackage</goal>
+						</goals>
+						<configuration>
+							<classifier>exec</classifier>
+						</configuration>
+					</execution>
+				</executions>
+			</plugin>
+		</plugins>
+	</build>
+
+</project>