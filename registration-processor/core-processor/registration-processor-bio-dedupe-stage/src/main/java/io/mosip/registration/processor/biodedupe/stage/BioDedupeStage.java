/**
 * 
 */
package io.mosip.registration.processor.biodedupe.stage;

import org.springframework.beans.factory.annotation.Autowired;
import org.springframework.beans.factory.annotation.Value;
import org.springframework.stereotype.Service;

import io.mosip.registration.processor.core.abstractverticle.MessageBusAddress;
import io.mosip.registration.processor.core.abstractverticle.MessageDTO;
import io.mosip.registration.processor.core.abstractverticle.MosipEventBus;
import io.mosip.registration.processor.core.abstractverticle.MosipRouter;
import io.mosip.registration.processor.core.abstractverticle.MosipVerticleAPIManager;
import io.mosip.registration.processor.core.abstractverticle.MosipVerticleManager;

/**
 * The Class BioDedupeStage.
 *
 * @author Sowmya
 */
@Service
public class BioDedupeStage extends MosipVerticleAPIManager {

	/** The cluster manager url. */
	@Value("${vertx.cluster.configuration}")
	private String clusterManagerUrl;

	@Autowired
	BioDedupeProcessor bioDedupeProcessor;
<<<<<<< HEAD

	/** server port number. */
	@Value("${server.port}")
	private String port;
	
	/** Mosip router for APIs */
	@Autowired
	MosipRouter router;
	
	private MosipEventBus mosipEventBus = null;
=======
	
>>>>>>> 4bcc3b15
	
	/** The Constant INTERNAL_ERROR. */
	private static final String INTERNAL_ERROR = "Internal error occurred in bio-dedupe stage while processing for registrationId ";

	/**
	 * Deploy verticle.
	 */
	public void deployVerticle() {
		mosipEventBus = this.getEventBus(this, clusterManagerUrl, 50);
		this.consumeAndSend(mosipEventBus, MessageBusAddress.BIO_DEDUPE_BUS_IN, MessageBusAddress.BIO_DEDUPE_BUS_OUT);
	}

	@Override
	public void start(){
		router.setRoute(this.postUrl(mosipEventBus.getEventbus(), MessageBusAddress.BIO_DEDUPE_BUS_IN, MessageBusAddress.BIO_DEDUPE_BUS_OUT));
		this.createServer(router.getRouter(), Integer.parseInt(port));
	}

	/*
	 * (non-Javadoc)
	 * 
	 * @see
	 * io.mosip.registration.processor.core.spi.eventbus.EventBusManager#process(
	 * java.lang.Object)
	 */
	@Override
	public MessageDTO process(MessageDTO object) {
			return bioDedupeProcessor.process(object, this.getClass().getSimpleName());
		}
	}

<|MERGE_RESOLUTION|>--- conflicted
+++ resolved
@@ -1,75 +1,70 @@
-/**
- * 
- */
-package io.mosip.registration.processor.biodedupe.stage;
-
-import org.springframework.beans.factory.annotation.Autowired;
-import org.springframework.beans.factory.annotation.Value;
-import org.springframework.stereotype.Service;
-
-import io.mosip.registration.processor.core.abstractverticle.MessageBusAddress;
-import io.mosip.registration.processor.core.abstractverticle.MessageDTO;
-import io.mosip.registration.processor.core.abstractverticle.MosipEventBus;
-import io.mosip.registration.processor.core.abstractverticle.MosipRouter;
-import io.mosip.registration.processor.core.abstractverticle.MosipVerticleAPIManager;
-import io.mosip.registration.processor.core.abstractverticle.MosipVerticleManager;
-
-/**
- * The Class BioDedupeStage.
- *
- * @author Sowmya
- */
-@Service
-public class BioDedupeStage extends MosipVerticleAPIManager {
-
-	/** The cluster manager url. */
-	@Value("${vertx.cluster.configuration}")
-	private String clusterManagerUrl;
-
-	@Autowired
-	BioDedupeProcessor bioDedupeProcessor;
-<<<<<<< HEAD
-
-	/** server port number. */
-	@Value("${server.port}")
-	private String port;
-	
-	/** Mosip router for APIs */
-	@Autowired
-	MosipRouter router;
-	
-	private MosipEventBus mosipEventBus = null;
-=======
-	
->>>>>>> 4bcc3b15
-	
-	/** The Constant INTERNAL_ERROR. */
-	private static final String INTERNAL_ERROR = "Internal error occurred in bio-dedupe stage while processing for registrationId ";
-
-	/**
-	 * Deploy verticle.
-	 */
-	public void deployVerticle() {
-		mosipEventBus = this.getEventBus(this, clusterManagerUrl, 50);
-		this.consumeAndSend(mosipEventBus, MessageBusAddress.BIO_DEDUPE_BUS_IN, MessageBusAddress.BIO_DEDUPE_BUS_OUT);
-	}
-
-	@Override
-	public void start(){
-		router.setRoute(this.postUrl(mosipEventBus.getEventbus(), MessageBusAddress.BIO_DEDUPE_BUS_IN, MessageBusAddress.BIO_DEDUPE_BUS_OUT));
-		this.createServer(router.getRouter(), Integer.parseInt(port));
-	}
-
-	/*
-	 * (non-Javadoc)
-	 * 
-	 * @see
-	 * io.mosip.registration.processor.core.spi.eventbus.EventBusManager#process(
-	 * java.lang.Object)
-	 */
-	@Override
-	public MessageDTO process(MessageDTO object) {
-			return bioDedupeProcessor.process(object, this.getClass().getSimpleName());
-		}
-	}
-
+/**
+ * 
+ */
+package io.mosip.registration.processor.biodedupe.stage;
+
+import org.springframework.beans.factory.annotation.Autowired;
+import org.springframework.beans.factory.annotation.Value;
+import org.springframework.stereotype.Service;
+
+import io.mosip.registration.processor.core.abstractverticle.MessageBusAddress;
+import io.mosip.registration.processor.core.abstractverticle.MessageDTO;
+import io.mosip.registration.processor.core.abstractverticle.MosipEventBus;
+import io.mosip.registration.processor.core.abstractverticle.MosipRouter;
+import io.mosip.registration.processor.core.abstractverticle.MosipVerticleAPIManager;
+import io.mosip.registration.processor.core.abstractverticle.MosipVerticleManager;
+
+/**
+ * The Class BioDedupeStage.
+ *
+ * @author Sowmya
+ */
+@Service
+public class BioDedupeStage extends MosipVerticleAPIManager {
+
+	/** The cluster manager url. */
+	@Value("${vertx.cluster.configuration}")
+	private String clusterManagerUrl;
+
+	@Autowired
+	BioDedupeProcessor bioDedupeProcessor;
+
+	/** server port number. */
+	@Value("${server.port}")
+	private String port;
+
+	/** Mosip router for APIs */
+	@Autowired
+	MosipRouter router;
+
+	private MosipEventBus mosipEventBus = null;
+
+	/** The Constant INTERNAL_ERROR. */
+	private static final String INTERNAL_ERROR = "Internal error occurred in bio-dedupe stage while processing for registrationId ";
+
+	/**
+	 * Deploy verticle.
+	 */
+	public void deployVerticle() {
+		mosipEventBus = this.getEventBus(this, clusterManagerUrl, 50);
+		this.consumeAndSend(mosipEventBus, MessageBusAddress.BIO_DEDUPE_BUS_IN, MessageBusAddress.BIO_DEDUPE_BUS_OUT);
+	}
+
+	@Override
+	public void start(){
+		router.setRoute(this.postUrl(mosipEventBus.getEventbus(), MessageBusAddress.BIO_DEDUPE_BUS_IN, MessageBusAddress.BIO_DEDUPE_BUS_OUT));
+		this.createServer(router.getRouter(), Integer.parseInt(port));
+	}
+
+	/*
+	 * (non-Javadoc)
+	 * 
+	 * @see
+	 * io.mosip.registration.processor.core.spi.eventbus.EventBusManager#process(
+	 * java.lang.Object)
+	 */
+	@Override
+	public MessageDTO process(MessageDTO object) {
+			return bioDedupeProcessor.process(object, this.getClass().getSimpleName());
+		}
+	}