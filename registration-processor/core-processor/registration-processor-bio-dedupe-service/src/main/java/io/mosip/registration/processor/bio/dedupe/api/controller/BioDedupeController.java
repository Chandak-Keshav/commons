package io.mosip.registration.processor.bio.dedupe.api.controller;

import org.springframework.beans.factory.annotation.Autowired;
import org.springframework.cloud.context.config.annotation.RefreshScope;
import org.springframework.http.HttpStatus;
import org.springframework.http.MediaType;
import org.springframework.http.ResponseEntity;
import org.springframework.web.bind.annotation.CookieValue;
import org.springframework.web.bind.annotation.GetMapping;
import org.springframework.web.bind.annotation.PathVariable;
import org.springframework.web.bind.annotation.RequestMapping;
import org.springframework.web.bind.annotation.RestController;
import io.mosip.registration.processor.core.spi.biodedupe.BioDedupeService;
import io.mosip.registration.processor.core.token.validation.TokenValidator;
import io.swagger.annotations.Api;
import io.swagger.annotations.ApiOperation;
import io.swagger.annotations.ApiResponse;
import io.swagger.annotations.ApiResponses;

/**
 * The Class BioDedupeController.
 *
 * @author M1022006
 */
@RefreshScope
@RestController
@Api(tags = "Biodedupe")
public class BioDedupeController {

	/** The bio dedupe service. */
	@Autowired
	private BioDedupeService bioDedupeService;

	/** Token validator class */
	@Autowired
	TokenValidator tokenValidator;
	
	/**
	 * Gets the file.
	 *
	 * @param regId the reg id
	 * @return the file
	 */

	@GetMapping(path = "/biometricfile/{regId}", consumes = MediaType.ALL_VALUE, produces = MediaType.APPLICATION_XML_VALUE)
	@ApiOperation(value = "Get the CBEF XML file  of packet", response = String.class)
	@ApiResponses(value = { @ApiResponse(code = 200, message = "CBEF Xml file is successfully fetched"),
			@ApiResponse(code = 400, message = "Unable to fetch the CBEF XML file"),
			@ApiResponse(code = 500, message = "Internal Server Error") })
	public ResponseEntity<byte[]> getFile(@PathVariable("regId") String regId,
			@CookieValue(value = "Authorization", required = true) String token) {

<<<<<<< HEAD
		tokenValidator.validate("Authorization=" + token, "bio");
=======
		tokenValidator.validate("Authorization=" + token, "biodedupe");
>>>>>>> 6856d7eb
		byte[] file = bioDedupeService.getFile(regId);
		return ResponseEntity.status(HttpStatus.OK).body(file);

	}
}<|MERGE_RESOLUTION|>--- conflicted
+++ resolved
@@ -50,11 +50,7 @@
 	public ResponseEntity<byte[]> getFile(@PathVariable("regId") String regId,
 			@CookieValue(value = "Authorization", required = true) String token) {
 
-<<<<<<< HEAD
-		tokenValidator.validate("Authorization=" + token, "bio");
-=======
 		tokenValidator.validate("Authorization=" + token, "biodedupe");
->>>>>>> 6856d7eb
 		byte[] file = bioDedupeService.getFile(regId);
 		return ResponseEntity.status(HttpStatus.OK).body(file);
 
