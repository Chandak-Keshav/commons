<?xml version="1.0" encoding="UTF-8"?>
<project xmlns="http://maven.apache.org/POM/4.0.0" xmlns:xsi="http://www.w3.org/2001/XMLSchema-instance" xsi:schemaLocation="http://maven.apache.org/POM/4.0.0 http://maven.apache.org/xsd/maven-4.0.0.xsd">
  <modelVersion>4.0.0</modelVersion>
  	<packaging>pom</packaging>
  <parent>
    <groupId>io.mosip.registrationprocessor</groupId>
    <artifactId>registration-processor</artifactId>
<<<<<<< HEAD
    <version>0.12.18</version>
=======
    <version>0.9.1</version>
>>>>>>> a374d69c
  </parent>
  <artifactId>core-processor</artifactId>
  <name>core-processor</name>
  <properties>
    <project.build.sourceEncoding>UTF-8</project.build.sourceEncoding>
  </properties>
  	<modules>
		<module>registration-processor-demo-dedupe-stage</module>
        <module>registration-processor-bio-dedupe-stage</module>
        <module>registration-processor-uin-generator-stage</module>
        <module>registration-processor-abis</module>
		<module>registration-processor-bio-dedupe-service</module>
		<module>registration-processor-manual-verification-stage</module>
		<module>registration-processor-retry-stage</module>
		<module>registration-processor-reprocessor-stage</module>
        <module>registration-processor-abis-handler-stage</module>
        <module>registration-processor-abis-middleware-stage</module>
    	<module>registration-processor-biometric-authentication-stage</module>
  </modules>
</project><|MERGE_RESOLUTION|>--- conflicted
+++ resolved
@@ -5,11 +5,7 @@
   <parent>
     <groupId>io.mosip.registrationprocessor</groupId>
     <artifactId>registration-processor</artifactId>
-<<<<<<< HEAD
-    <version>0.12.18</version>
-=======
     <version>0.9.1</version>
->>>>>>> a374d69c
   </parent>
   <artifactId>core-processor</artifactId>
   <name>core-processor</name>
