<div class="auth-container">
  <mat-card class="auth-card">
    <mat-card-content>
      <form class="auth-form" [formGroup]="authenticationForm">
        <mat-form-field class="input-full-width">
          <input matInput placeholder="PASSWORD" formControlName="password" />
        </mat-form-field>
<<<<<<< HEAD
        <div
          class="validation"
          *ngIf="
            authenticationForm.controls['password'].invalid &&
            authenticationForm.controls['password'].touched
          "
        >
          Password is required
        </div>
        <div class="forgot-password-link">
=======
        <div class="forgot-password-link" (click)="onForgotPassword()">
>>>>>>> 2562a8ac
          <a>Forgot Password</a>
        </div>
        <mat-form-field class="input-full-width">
          <input matInput placeholder="ENTER OTP" formControlName="otp" />
        </mat-form-field>
        <div
          class="validation"
          *ngIf="
            authenticationForm.controls['otp'].invalid &&
            authenticationForm.controls['otp'].touched
          "
        >
          OTP must be entered
        </div>
        <div class="valid-timer">
          <span class="valid-text">Valid :</span><span id="timer">02:00</span>
        </div>
        <div class="button-container">
          <button mat-raised-button class="login-button" (click)="onSubmit()" [disabled]="authenticationForm.invalid">
            Login
          </button>
        </div>
      </form>
    </mat-card-content>
  </mat-card>
</div><|MERGE_RESOLUTION|>--- conflicted
+++ resolved
@@ -5,7 +5,6 @@
         <mat-form-field class="input-full-width">
           <input matInput placeholder="PASSWORD" formControlName="password" />
         </mat-form-field>
-<<<<<<< HEAD
         <div
           class="validation"
           *ngIf="
@@ -16,10 +15,9 @@
           Password is required
         </div>
         <div class="forgot-password-link">
-=======
         <div class="forgot-password-link" (click)="onForgotPassword()">
->>>>>>> 2562a8ac
           <a>Forgot Password</a>
+        </div>
         </div>
         <mat-form-field class="input-full-width">
           <input matInput placeholder="ENTER OTP" formControlName="otp" />
