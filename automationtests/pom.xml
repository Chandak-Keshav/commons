<project xmlns="http://maven.apache.org/POM/4.0.0"
	xmlns:xsi="http://www.w3.org/2001/XMLSchema-instance"
	xsi:schemaLocation="http://maven.apache.org/POM/4.0.0 http://maven.apache.org/xsd/maven-4.0.0.xsd">
	<modelVersion>4.0.0</modelVersion>
	<groupId>customlib</groupId>
	<artifactId>automationtests</artifactId>
	<version>0.0.1-SNAPSHOT</version>
	 <packaging>jar</packaging> 

	<name>automationtests</name>
	<url>http://maven.apache.org</url>
	<dependencies>
		<dependency>
			<groupId>com.flipkart.zjsonpatch</groupId>
			<artifactId>zjsonpatch</artifactId>
			<version>0.4.7</version>
		</dependency>
		<dependency>
			<groupId>junit</groupId>
			<artifactId>junit</artifactId>
			<version>3.8.1</version>
			<scope>test</scope>
		</dependency>
		<!-- https://mvnrepository.com/artifact/com.jayway.jsonpath/json-path -->
		<dependency>
			<groupId>com.jayway.jsonpath</groupId>
			<artifactId>json-path</artifactId>
			<version>2.4.0</version>
		</dependency>

		<!-- https://mvnrepository.com/artifact/io.rest-assured/rest-assured -->
		<dependency>
			<groupId>io.rest-assured</groupId>
			<artifactId>rest-assured</artifactId>
			<version>3.0.7</version>
		</dependency>
		<dependency>
			<groupId>org.testng</groupId>
			<artifactId>testng</artifactId>
			<version>6.11</version>
			<scope>test</scope>
		</dependency>
		<!-- https://mvnrepository.com/artifact/com.fasterxml.jackson.core/jackson-core -->
		<dependency>
			<groupId>com.fasterxml.jackson.core</groupId>
			<artifactId>jackson-core</artifactId>
			<version>2.8.6</version>
		</dependency>

		<!-- https://mvnrepository.com/artifact/com.fasterxml.jackson.core/jackson-annotations -->
		<dependency>
			<groupId>com.fasterxml.jackson.core</groupId>
			<artifactId>jackson-annotations</artifactId>
			<version>2.8.6</version>
		</dependency>
		<!-- https://mvnrepository.com/artifact/com.fasterxml.jackson.core/jackson-databind -->
		<dependency>
			<groupId>com.fasterxml.jackson.core</groupId>
			<artifactId>jackson-databind</artifactId>
			<version>2.8.6</version>
		</dependency>

		<!-- https://mvnrepository.com/artifact/javax.ws.rs/javax.ws.rs-api -->
		<dependency>
			<groupId>javax.ws.rs</groupId>
			<artifactId>javax.ws.rs-api</artifactId>
			<version>2.1</version>
		</dependency>

		<!-- https://mvnrepository.com/artifact/org.hamcrest/hamcrest-core -->
		<dependency>
			<groupId>org.hamcrest</groupId>
			<artifactId>hamcrest-core</artifactId>
			<version>1.3</version>
			<scope>test</scope>
		</dependency>

		<dependency>
			<groupId>org.apache.httpcomponents</groupId>
			<artifactId>httpclient</artifactId>
			<version>4.5.3</version>
		</dependency>

		<!-- https://mvnrepository.com/artifact/org.projectlombok/lombok -->
		<dependency>
			<groupId>org.projectlombok</groupId>
			<artifactId>lombok</artifactId>
			<version>1.18.4</version>
			<scope>provided</scope>
		</dependency>
		<dependency>
			<groupId>com.fasterxml.jackson.dataformat</groupId>
			<artifactId>jackson-dataformat-xml</artifactId>
			<version>2.9.0</version>
		</dependency>

		<!-- https://mvnrepository.com/artifact/org.json/json -->
		<dependency>
			<groupId>org.json</groupId>
			<artifactId>json</artifactId>
			<version>20180813</version>
		</dependency>
		<dependency>
			<groupId>com.googlecode.json-simple</groupId>
			<artifactId>json-simple</artifactId>
			<version>1.1</version>
		</dependency>
		<!-- https://mvnrepository.com/artifact/com.google.code.gson/gson -->
		<dependency>
			<groupId>com.google.code.gson</groupId>
			<artifactId>gson</artifactId>
			<version>2.3.1</version>
		</dependency>
		<!-- https://mvnrepository.com/artifact/org.apache.maven.plugins/maven-assembly-plugin -->
		<dependency>
			<groupId>org.apache.maven.plugins</groupId>
			<artifactId>maven-assembly-plugin</artifactId>
			<version>3.1.0</version>
		</dependency>
		<!-- https://mvnrepository.com/artifact/com.google.guava/guava -->
		<dependency>
			<groupId>com.google.guava</groupId>
			<artifactId>guava</artifactId>
			<version>27.0.1-jre</version>
		</dependency>

		<!-- https://mvnrepository.com/artifact/org.hibernate/hibernate-core -->
		<dependency>
			<groupId>org.hibernate</groupId>
			<artifactId>hibernate-core</artifactId>
			<version>5.4.0.Final</version>
		</dependency>
		<dependency>
			<groupId>commons-beanutils</groupId>
			<artifactId>commons-beanutils</artifactId>
			<version>1.8.2</version>
		</dependency>
		<!-- Encryption Decryption Util Jar -->

		<!-- <dependency> <groupId>io.mosip</groupId> <artifactId>testing</artifactId> 
			<version>demoApp</version> </dependency> -->
		<dependency>
			<groupId>javax.validation</groupId>
			<artifactId>validation-api</artifactId>
			<version>2.0.1.Final</version>
		</dependency>
		<dependency>
			<groupId>io.swagger</groupId>
			<artifactId>swagger-annotations</artifactId>
			<version>1.5.15</version>
		</dependency>

		<dependency>
			<groupId>org.postgresql</groupId>
			<artifactId>postgresql</artifactId>
			<version>42.2.2</version>
		</dependency>
		<dependency>
			<groupId>org.slf4j</groupId>
			<artifactId>slf4j-log4j12</artifactId>
			<version>1.6.2</version>
		</dependency>

		<dependency>
			<groupId>org.apache.logging.log4j</groupId>
			<artifactId>log4j-api</artifactId>
			<version>2.11.1</version>
		</dependency>

		<dependency>
			<groupId>org.apache.logging.log4j</groupId>
			<artifactId>log4j-core</artifactId>
			<version>2.11.1</version>
		</dependency>

		<dependency>
			<groupId>com.ibm.icu</groupId>
			<artifactId>icu4j</artifactId>
			<version>63.1</version>
		</dependency>


	</dependencies>

	<build>
		<pluginManagement>
			<plugins>
			<plugin>
				<groupId>org.apache.maven.plugins</groupId>
				<artifactId>maven-compiler-plugin</artifactId>
				<version>3.5.1</version>
				<configuration>
					<source>1.8</source>
					<target>1.8</target>
				</configuration>
			</plugin>
<<<<<<< HEAD

			<plugin>
				<groupId>org.apache.maven.plugins</groupId>
				<artifactId>maven-surefire-plugin</artifactId>
				<version>2.19.1</version>
				 <configuration>
      		<suiteXmlFiles>
					<suiteXmlFile>src/test/resources/testngapi.xml</suiteXmlFile>
					
			</suiteXmlFiles>
				</configuration>

			</plugin>
		</plugins>
=======
				<plugin>
					<groupId>org.apache.maven.plugins</groupId>
					<artifactId>maven-surefire-plugin</artifactId>
					<version>2.19.1</version>
					<inherited>true</inherited>
					<configuration>
					<argLine>-Dfile.encoding=UTF-8</argLine>
				    	<suiteXmlFiles>
							<suiteXmlFile>src/test/resources/testngapi.xml</suiteXmlFile>
						</suiteXmlFiles>
					</configuration>
				</plugin>
				
			</plugins>
		</pluginManagement>
>>>>>>> 06c2a86d
	</build>


	<properties>
		<maven.compiler.source>1.8</maven.compiler.source>
		<maven.compiler.target>1.8</maven.compiler.target>
		<project.build.sourceEncoding>UTF-8</project.build.sourceEncoding>
		<project.reporting.outputEncoding>UTF-8</project.reporting.outputEncoding>
	</properties>
</project><|MERGE_RESOLUTION|>--- conflicted
+++ resolved
@@ -194,22 +194,7 @@
 					<target>1.8</target>
 				</configuration>
 			</plugin>
-<<<<<<< HEAD
-
-			<plugin>
-				<groupId>org.apache.maven.plugins</groupId>
-				<artifactId>maven-surefire-plugin</artifactId>
-				<version>2.19.1</version>
-				 <configuration>
-      		<suiteXmlFiles>
-					<suiteXmlFile>src/test/resources/testngapi.xml</suiteXmlFile>
-					
-			</suiteXmlFiles>
-				</configuration>
-
-			</plugin>
-		</plugins>
-=======
+
 				<plugin>
 					<groupId>org.apache.maven.plugins</groupId>
 					<artifactId>maven-surefire-plugin</artifactId>
@@ -225,7 +210,7 @@
 				
 			</plugins>
 		</pluginManagement>
->>>>>>> 06c2a86d
+
 	</build>
 
 
