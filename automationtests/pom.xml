<<<<<<< HEAD
<project xmlns="http://maven.apache.org/POM/4.0.0"
	xmlns:xsi="http://www.w3.org/2001/XMLSchema-instance"
	xsi:schemaLocation="http://maven.apache.org/POM/4.0.0 http://maven.apache.org/xsd/maven-4.0.0.xsd">
	<modelVersion>4.0.0</modelVersion>
	<groupId>customlib</groupId>
	<artifactId>automationtests</artifactId>
	<version>0.0.1-SNAPSHOT</version>
	<packaging>jar</packaging>

	<name>automationtests</name>
	<url>http://maven.apache.org</url>
	<dependencies>
		<dependency>
			<groupId>com.flipkart.zjsonpatch</groupId>
			<artifactId>zjsonpatch</artifactId>
			<version>0.4.7</version>
		</dependency>
		<dependency>
			<groupId>junit</groupId>
			<artifactId>junit</artifactId>
			<version>3.8.1</version>
			<scope>test</scope>
		</dependency>
		<!-- https://mvnrepository.com/artifact/com.jayway.jsonpath/json-path -->
		<dependency>
			<groupId>com.jayway.jsonpath</groupId>
			<artifactId>json-path</artifactId>
			<version>2.4.0</version>
		</dependency>

		<!-- https://mvnrepository.com/artifact/io.rest-assured/rest-assured -->
		<dependency>
			<groupId>io.rest-assured</groupId>
			<artifactId>rest-assured</artifactId>
			<version>3.0.7</version>
		</dependency>
		<dependency>
			<groupId>org.testng</groupId>
			<artifactId>testng</artifactId>
			<version>6.11</version>
			<scope>test</scope>
		</dependency>
		<!-- https://mvnrepository.com/artifact/com.fasterxml.jackson.core/jackson-core -->
		<dependency>
			<groupId>com.fasterxml.jackson.core</groupId>
			<artifactId>jackson-core</artifactId>
			<version>2.8.6</version>
		</dependency>

		<!-- https://mvnrepository.com/artifact/com.fasterxml.jackson.core/jackson-annotations -->
		<dependency>
			<groupId>com.fasterxml.jackson.core</groupId>
			<artifactId>jackson-annotations</artifactId>
			<version>2.8.6</version>
		</dependency>
		<!-- https://mvnrepository.com/artifact/com.fasterxml.jackson.core/jackson-databind -->
		<dependency>
			<groupId>com.fasterxml.jackson.core</groupId>
			<artifactId>jackson-databind</artifactId>
			<version>2.8.6</version>
		</dependency>

		<!-- https://mvnrepository.com/artifact/javax.ws.rs/javax.ws.rs-api -->
		<dependency>
			<groupId>javax.ws.rs</groupId>
			<artifactId>javax.ws.rs-api</artifactId>
			<version>2.1</version>
		</dependency>

		<!-- https://mvnrepository.com/artifact/org.hamcrest/hamcrest-core -->
		<dependency>
			<groupId>org.hamcrest</groupId>
			<artifactId>hamcrest-core</artifactId>
			<version>1.3</version>
			<scope>test</scope>
		</dependency>

		<dependency>
			<groupId>org.apache.httpcomponents</groupId>
			<artifactId>httpclient</artifactId>
			<version>4.5.3</version>
		</dependency>

		<!-- https://mvnrepository.com/artifact/org.projectlombok/lombok -->
		<dependency>
			<groupId>org.projectlombok</groupId>
			<artifactId>lombok</artifactId>
			<version>1.18.4</version>
			<scope>provided</scope>
		</dependency>
		<dependency>
			<groupId>com.fasterxml.jackson.dataformat</groupId>
			<artifactId>jackson-dataformat-xml</artifactId>
			<version>2.9.0</version>
		</dependency>

		<!-- https://mvnrepository.com/artifact/org.json/json -->
		<dependency>
			<groupId>org.json</groupId>
			<artifactId>json</artifactId>
			<version>20180813</version>
		</dependency>
		<dependency>
			<groupId>com.googlecode.json-simple</groupId>
			<artifactId>json-simple</artifactId>
			<version>1.1</version>
		</dependency>
		<!-- https://mvnrepository.com/artifact/com.google.code.gson/gson -->
		<dependency>
			<groupId>com.google.code.gson</groupId>
			<artifactId>gson</artifactId>
			<version>2.3.1</version>
		</dependency>
		<!-- https://mvnrepository.com/artifact/org.apache.maven.plugins/maven-assembly-plugin -->
		<dependency>
			<groupId>org.apache.maven.plugins</groupId>
			<artifactId>maven-assembly-plugin</artifactId>
			<version>3.1.0</version>
		</dependency>
		<!-- https://mvnrepository.com/artifact/com.google.guava/guava -->
		<dependency>
			<groupId>com.google.guava</groupId>
			<artifactId>guava</artifactId>
			<version>27.0.1-jre</version>
		</dependency>

		<!-- https://mvnrepository.com/artifact/org.hibernate/hibernate-core -->
		<dependency>
			<groupId>org.hibernate</groupId>
			<artifactId>hibernate-core</artifactId>
			<version>5.4.0.Final</version>
		</dependency>
		<dependency>
			<groupId>commons-beanutils</groupId>
			<artifactId>commons-beanutils</artifactId>
			<version>1.8.2</version>
		</dependency>
		<!-- Encryption Decryption Util Jar -->
		<dependency>
			<groupId>io.mosip</groupId>
			<artifactId>testing</artifactId>
			<version>demoApp</version>
		</dependency>
		<dependency>
			<groupId>javax.validation</groupId>
			<artifactId>validation-api</artifactId>
			<version>2.0.1.Final</version>
		</dependency>
		<dependency>
			<groupId>io.swagger</groupId>
			<artifactId>swagger-annotations</artifactId>
			<version>1.5.15</version>
		</dependency>

		<dependency>
			<groupId>org.postgresql</groupId>
			<artifactId>postgresql</artifactId>
			<version>42.2.2</version>
		</dependency>
		<dependency>
			<groupId>org.slf4j</groupId>
			<artifactId>slf4j-log4j12</artifactId>
			<version>1.6.2</version>
		</dependency>

		<dependency>
			<groupId>org.apache.logging.log4j</groupId>
			<artifactId>log4j-api</artifactId>
			<version>2.11.1</version>
		</dependency>

		<dependency>
			<groupId>org.apache.logging.log4j</groupId>
			<artifactId>log4j-core</artifactId>
			<version>2.11.1</version>
		</dependency>

		<dependency>
			<groupId>com.ibm.icu</groupId>
			<artifactId>icu4j</artifactId>
			<version>63.1</version>
		</dependency>


	</dependencies>

	<build>
		<plugins>

			<plugin>
				<groupId>org.apache.maven.plugins</groupId>
				<artifactId>maven-compiler-plugin</artifactId>
				<version>3.5.1</version>
				<configuration>
					<source>1.8</source>
					<target>1.8</target>
				</configuration>
			</plugin>

			<plugin>
				<groupId>org.apache.maven.plugins</groupId>
				<artifactId>maven-surefire-plugin</artifactId>
				<version>2.19.1</version>
				<inherited>true</inherited>
				<configuration>
					<suiteXmlFiles>
					<suiteXmlFile>src/test/resources/testngapi.xml</suiteXmlFile>


					</suiteXmlFiles>
					<!-- <systemPropertyVariables>
                        <environment>${env.user}</environment>
                    </systemPropertyVariables> -->
				</configuration>

			</plugin>
		</plugins>
	</build>


	<properties>
		<maven.compiler.source>1.8</maven.compiler.source>
		<maven.compiler.target>1.8</maven.compiler.target>
		<project.build.sourceEncoding>UTF-8</project.build.sourceEncoding>
	</properties>
</project>
=======
<project xmlns="http://maven.apache.org/POM/4.0.0"
	xmlns:xsi="http://www.w3.org/2001/XMLSchema-instance"
	xsi:schemaLocation="http://maven.apache.org/POM/4.0.0 http://maven.apache.org/xsd/maven-4.0.0.xsd">
	<modelVersion>4.0.0</modelVersion>
	<groupId>customlib</groupId>
	<artifactId>automationtests</artifactId>
	<version>0.0.1-SNAPSHOT</version>
	<packaging>jar</packaging>

	<name>automationtests</name>
	<url>http://maven.apache.org</url>
	<dependencies>
		<dependency>
			<groupId>com.flipkart.zjsonpatch</groupId>
			<artifactId>zjsonpatch</artifactId>
			<version>0.4.7</version>
		</dependency>
		<dependency>
			<groupId>junit</groupId>
			<artifactId>junit</artifactId>
			<version>3.8.1</version>
			<scope>test</scope>
		</dependency>
		<!-- https://mvnrepository.com/artifact/com.jayway.jsonpath/json-path -->
		<dependency>
			<groupId>com.jayway.jsonpath</groupId>
			<artifactId>json-path</artifactId>
			<version>2.4.0</version>
		</dependency>

		<!-- https://mvnrepository.com/artifact/io.rest-assured/rest-assured -->
		<dependency>
			<groupId>io.rest-assured</groupId>
			<artifactId>rest-assured</artifactId>
			<version>3.0.7</version>
		</dependency>
		<dependency>
			<groupId>org.testng</groupId>
			<artifactId>testng</artifactId>
			<version>6.11</version>
			<scope>test</scope>
		</dependency>
		<!-- https://mvnrepository.com/artifact/com.fasterxml.jackson.core/jackson-core -->
		<dependency>
			<groupId>com.fasterxml.jackson.core</groupId>
			<artifactId>jackson-core</artifactId>
			<version>2.8.6</version>
		</dependency>

		<!-- https://mvnrepository.com/artifact/com.fasterxml.jackson.core/jackson-annotations -->
		<dependency>
			<groupId>com.fasterxml.jackson.core</groupId>
			<artifactId>jackson-annotations</artifactId>
			<version>2.8.6</version>
		</dependency>
		<!-- https://mvnrepository.com/artifact/com.fasterxml.jackson.core/jackson-databind -->
		<dependency>
			<groupId>com.fasterxml.jackson.core</groupId>
			<artifactId>jackson-databind</artifactId>
			<version>2.8.6</version>
		</dependency>

		<!-- https://mvnrepository.com/artifact/javax.ws.rs/javax.ws.rs-api -->
		<dependency>
			<groupId>javax.ws.rs</groupId>
			<artifactId>javax.ws.rs-api</artifactId>
			<version>2.1</version>
		</dependency>

		<!-- https://mvnrepository.com/artifact/org.hamcrest/hamcrest-core -->
		<dependency>
			<groupId>org.hamcrest</groupId>
			<artifactId>hamcrest-core</artifactId>
			<version>1.3</version>
			<scope>test</scope>
		</dependency>

		<dependency>
			<groupId>org.apache.httpcomponents</groupId>
			<artifactId>httpclient</artifactId>
			<version>4.5.3</version>
		</dependency>

		<!-- https://mvnrepository.com/artifact/org.projectlombok/lombok -->
		<dependency>
			<groupId>org.projectlombok</groupId>
			<artifactId>lombok</artifactId>
			<version>1.18.4</version>
			<scope>provided</scope>
		</dependency>
		<dependency>
			<groupId>com.fasterxml.jackson.dataformat</groupId>
			<artifactId>jackson-dataformat-xml</artifactId>
			<version>2.9.0</version>
		</dependency>

		<!-- https://mvnrepository.com/artifact/org.json/json -->
		<dependency>
			<groupId>org.json</groupId>
			<artifactId>json</artifactId>
			<version>20180813</version>
		</dependency>
		<dependency>
			<groupId>com.googlecode.json-simple</groupId>
			<artifactId>json-simple</artifactId>
			<version>1.1</version>
		</dependency>
		<!-- https://mvnrepository.com/artifact/com.google.code.gson/gson -->
		<dependency>
			<groupId>com.google.code.gson</groupId>
			<artifactId>gson</artifactId>
			<version>2.3.1</version>
		</dependency>
		<!-- https://mvnrepository.com/artifact/org.apache.maven.plugins/maven-assembly-plugin -->
		<dependency>
			<groupId>org.apache.maven.plugins</groupId>
			<artifactId>maven-assembly-plugin</artifactId>
			<version>3.1.0</version>
		</dependency>
		<!-- https://mvnrepository.com/artifact/com.google.guava/guava -->
		<dependency>
			<groupId>com.google.guava</groupId>
			<artifactId>guava</artifactId>
			<version>27.0.1-jre</version>
		</dependency>

		<!-- https://mvnrepository.com/artifact/org.hibernate/hibernate-core -->
		<dependency>
			<groupId>org.hibernate</groupId>
			<artifactId>hibernate-core</artifactId>
			<version>5.4.0.Final</version>
		</dependency>
		<dependency>
			<groupId>commons-beanutils</groupId>
			<artifactId>commons-beanutils</artifactId>
			<version>1.8.2</version>
		</dependency>
		<!-- Encryption Decryption Util Jar -->
		<dependency>
			<groupId>io.mosip</groupId>
			<artifactId>testing</artifactId>
			<version>demoApp</version>
		</dependency>
		<dependency>
			<groupId>javax.validation</groupId>
			<artifactId>validation-api</artifactId>
			<version>2.0.1.Final</version>
		</dependency>
		<dependency>
			<groupId>io.swagger</groupId>
			<artifactId>swagger-annotations</artifactId>
			<version>1.5.15</version>
		</dependency>

		<dependency>
			<groupId>org.postgresql</groupId>
			<artifactId>postgresql</artifactId>
			<version>42.2.2</version>
		</dependency>
		<dependency>
			<groupId>org.slf4j</groupId>
			<artifactId>slf4j-log4j12</artifactId>
			<version>1.6.2</version>
		</dependency>

		<dependency>
			<groupId>org.apache.logging.log4j</groupId>
			<artifactId>log4j-api</artifactId>
			<version>2.11.1</version>
		</dependency>

		<dependency>
			<groupId>org.apache.logging.log4j</groupId>
			<artifactId>log4j-core</artifactId>
			<version>2.11.1</version>
		</dependency>

		<dependency>
			<groupId>com.ibm.icu</groupId>
			<artifactId>icu4j</artifactId>
			<version>63.1</version>
		</dependency>


	</dependencies>

	<build>
		<plugins>

			<plugin>
				<groupId>org.apache.maven.plugins</groupId>
				<artifactId>maven-compiler-plugin</artifactId>
				<version>3.5.1</version>
				<configuration>
					<source>1.8</source>
					<target>1.8</target>
				</configuration>
			</plugin>

			<plugin>
				<groupId>org.apache.maven.plugins</groupId>
				<artifactId>maven-surefire-plugin</artifactId>
				<version>2.19.1</version>
				<inherited>true</inherited>
				<configuration>
					<suiteXmlFiles>
					<suiteXmlFile>src/test/resources/testngapi.xml</suiteXmlFile>

			</suiteXmlFiles>
				</configuration>

			</plugin>
		</plugins>
	</build>


	<properties>
		<maven.compiler.source>1.8</maven.compiler.source>
		<maven.compiler.target>1.8</maven.compiler.target>
		<project.build.sourceEncoding>UTF-8</project.build.sourceEncoding>
	</properties>
</project>
>>>>>>> 3044b782
<|MERGE_RESOLUTION|>--- conflicted
+++ resolved
@@ -1,4 +1,3 @@
-<<<<<<< HEAD
 <project xmlns="http://maven.apache.org/POM/4.0.0"
 	xmlns:xsi="http://www.w3.org/2001/XMLSchema-instance"
 	xsi:schemaLocation="http://maven.apache.org/POM/4.0.0 http://maven.apache.org/xsd/maven-4.0.0.xsd">
@@ -207,11 +206,7 @@
 					<suiteXmlFiles>
 					<suiteXmlFile>src/test/resources/testngapi.xml</suiteXmlFile>
 
-
-					</suiteXmlFiles>
-					<!-- <systemPropertyVariables>
-                        <environment>${env.user}</environment>
-                    </systemPropertyVariables> -->
+			</suiteXmlFiles>
 				</configuration>
 
 			</plugin>
@@ -224,228 +219,4 @@
 		<maven.compiler.target>1.8</maven.compiler.target>
 		<project.build.sourceEncoding>UTF-8</project.build.sourceEncoding>
 	</properties>
-</project>
-=======
-<project xmlns="http://maven.apache.org/POM/4.0.0"
-	xmlns:xsi="http://www.w3.org/2001/XMLSchema-instance"
-	xsi:schemaLocation="http://maven.apache.org/POM/4.0.0 http://maven.apache.org/xsd/maven-4.0.0.xsd">
-	<modelVersion>4.0.0</modelVersion>
-	<groupId>customlib</groupId>
-	<artifactId>automationtests</artifactId>
-	<version>0.0.1-SNAPSHOT</version>
-	<packaging>jar</packaging>
-
-	<name>automationtests</name>
-	<url>http://maven.apache.org</url>
-	<dependencies>
-		<dependency>
-			<groupId>com.flipkart.zjsonpatch</groupId>
-			<artifactId>zjsonpatch</artifactId>
-			<version>0.4.7</version>
-		</dependency>
-		<dependency>
-			<groupId>junit</groupId>
-			<artifactId>junit</artifactId>
-			<version>3.8.1</version>
-			<scope>test</scope>
-		</dependency>
-		<!-- https://mvnrepository.com/artifact/com.jayway.jsonpath/json-path -->
-		<dependency>
-			<groupId>com.jayway.jsonpath</groupId>
-			<artifactId>json-path</artifactId>
-			<version>2.4.0</version>
-		</dependency>
-
-		<!-- https://mvnrepository.com/artifact/io.rest-assured/rest-assured -->
-		<dependency>
-			<groupId>io.rest-assured</groupId>
-			<artifactId>rest-assured</artifactId>
-			<version>3.0.7</version>
-		</dependency>
-		<dependency>
-			<groupId>org.testng</groupId>
-			<artifactId>testng</artifactId>
-			<version>6.11</version>
-			<scope>test</scope>
-		</dependency>
-		<!-- https://mvnrepository.com/artifact/com.fasterxml.jackson.core/jackson-core -->
-		<dependency>
-			<groupId>com.fasterxml.jackson.core</groupId>
-			<artifactId>jackson-core</artifactId>
-			<version>2.8.6</version>
-		</dependency>
-
-		<!-- https://mvnrepository.com/artifact/com.fasterxml.jackson.core/jackson-annotations -->
-		<dependency>
-			<groupId>com.fasterxml.jackson.core</groupId>
-			<artifactId>jackson-annotations</artifactId>
-			<version>2.8.6</version>
-		</dependency>
-		<!-- https://mvnrepository.com/artifact/com.fasterxml.jackson.core/jackson-databind -->
-		<dependency>
-			<groupId>com.fasterxml.jackson.core</groupId>
-			<artifactId>jackson-databind</artifactId>
-			<version>2.8.6</version>
-		</dependency>
-
-		<!-- https://mvnrepository.com/artifact/javax.ws.rs/javax.ws.rs-api -->
-		<dependency>
-			<groupId>javax.ws.rs</groupId>
-			<artifactId>javax.ws.rs-api</artifactId>
-			<version>2.1</version>
-		</dependency>
-
-		<!-- https://mvnrepository.com/artifact/org.hamcrest/hamcrest-core -->
-		<dependency>
-			<groupId>org.hamcrest</groupId>
-			<artifactId>hamcrest-core</artifactId>
-			<version>1.3</version>
-			<scope>test</scope>
-		</dependency>
-
-		<dependency>
-			<groupId>org.apache.httpcomponents</groupId>
-			<artifactId>httpclient</artifactId>
-			<version>4.5.3</version>
-		</dependency>
-
-		<!-- https://mvnrepository.com/artifact/org.projectlombok/lombok -->
-		<dependency>
-			<groupId>org.projectlombok</groupId>
-			<artifactId>lombok</artifactId>
-			<version>1.18.4</version>
-			<scope>provided</scope>
-		</dependency>
-		<dependency>
-			<groupId>com.fasterxml.jackson.dataformat</groupId>
-			<artifactId>jackson-dataformat-xml</artifactId>
-			<version>2.9.0</version>
-		</dependency>
-
-		<!-- https://mvnrepository.com/artifact/org.json/json -->
-		<dependency>
-			<groupId>org.json</groupId>
-			<artifactId>json</artifactId>
-			<version>20180813</version>
-		</dependency>
-		<dependency>
-			<groupId>com.googlecode.json-simple</groupId>
-			<artifactId>json-simple</artifactId>
-			<version>1.1</version>
-		</dependency>
-		<!-- https://mvnrepository.com/artifact/com.google.code.gson/gson -->
-		<dependency>
-			<groupId>com.google.code.gson</groupId>
-			<artifactId>gson</artifactId>
-			<version>2.3.1</version>
-		</dependency>
-		<!-- https://mvnrepository.com/artifact/org.apache.maven.plugins/maven-assembly-plugin -->
-		<dependency>
-			<groupId>org.apache.maven.plugins</groupId>
-			<artifactId>maven-assembly-plugin</artifactId>
-			<version>3.1.0</version>
-		</dependency>
-		<!-- https://mvnrepository.com/artifact/com.google.guava/guava -->
-		<dependency>
-			<groupId>com.google.guava</groupId>
-			<artifactId>guava</artifactId>
-			<version>27.0.1-jre</version>
-		</dependency>
-
-		<!-- https://mvnrepository.com/artifact/org.hibernate/hibernate-core -->
-		<dependency>
-			<groupId>org.hibernate</groupId>
-			<artifactId>hibernate-core</artifactId>
-			<version>5.4.0.Final</version>
-		</dependency>
-		<dependency>
-			<groupId>commons-beanutils</groupId>
-			<artifactId>commons-beanutils</artifactId>
-			<version>1.8.2</version>
-		</dependency>
-		<!-- Encryption Decryption Util Jar -->
-		<dependency>
-			<groupId>io.mosip</groupId>
-			<artifactId>testing</artifactId>
-			<version>demoApp</version>
-		</dependency>
-		<dependency>
-			<groupId>javax.validation</groupId>
-			<artifactId>validation-api</artifactId>
-			<version>2.0.1.Final</version>
-		</dependency>
-		<dependency>
-			<groupId>io.swagger</groupId>
-			<artifactId>swagger-annotations</artifactId>
-			<version>1.5.15</version>
-		</dependency>
-
-		<dependency>
-			<groupId>org.postgresql</groupId>
-			<artifactId>postgresql</artifactId>
-			<version>42.2.2</version>
-		</dependency>
-		<dependency>
-			<groupId>org.slf4j</groupId>
-			<artifactId>slf4j-log4j12</artifactId>
-			<version>1.6.2</version>
-		</dependency>
-
-		<dependency>
-			<groupId>org.apache.logging.log4j</groupId>
-			<artifactId>log4j-api</artifactId>
-			<version>2.11.1</version>
-		</dependency>
-
-		<dependency>
-			<groupId>org.apache.logging.log4j</groupId>
-			<artifactId>log4j-core</artifactId>
-			<version>2.11.1</version>
-		</dependency>
-
-		<dependency>
-			<groupId>com.ibm.icu</groupId>
-			<artifactId>icu4j</artifactId>
-			<version>63.1</version>
-		</dependency>
-
-
-	</dependencies>
-
-	<build>
-		<plugins>
-
-			<plugin>
-				<groupId>org.apache.maven.plugins</groupId>
-				<artifactId>maven-compiler-plugin</artifactId>
-				<version>3.5.1</version>
-				<configuration>
-					<source>1.8</source>
-					<target>1.8</target>
-				</configuration>
-			</plugin>
-
-			<plugin>
-				<groupId>org.apache.maven.plugins</groupId>
-				<artifactId>maven-surefire-plugin</artifactId>
-				<version>2.19.1</version>
-				<inherited>true</inherited>
-				<configuration>
-					<suiteXmlFiles>
-					<suiteXmlFile>src/test/resources/testngapi.xml</suiteXmlFile>
-
-			</suiteXmlFiles>
-				</configuration>
-
-			</plugin>
-		</plugins>
-	</build>
-
-
-	<properties>
-		<maven.compiler.source>1.8</maven.compiler.source>
-		<maven.compiler.target>1.8</maven.compiler.target>
-		<project.build.sourceEncoding>UTF-8</project.build.sourceEncoding>
-	</properties>
-</project>
->>>>>>> 3044b782
+</project>