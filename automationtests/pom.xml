<project xmlns="http://maven.apache.org/POM/4.0.0"
	xmlns:xsi="http://www.w3.org/2001/XMLSchema-instance"
	xsi:schemaLocation="http://maven.apache.org/POM/4.0.0 http://maven.apache.org/xsd/maven-4.0.0.xsd">
	<modelVersion>4.0.0</modelVersion>
	<groupId>customlib</groupId>
	<artifactId>automationtests</artifactId>
	<version>0.0.1-SNAPSHOT</version>
	<packaging>jar</packaging>

	<name>automationtests</name>
	<url>http://maven.apache.org</url>
	<dependencies>
		<dependency>
			<groupId>com.flipkart.zjsonpatch</groupId>
			<artifactId>zjsonpatch</artifactId>
			<version>0.4.7</version>
		</dependency>
		<dependency>
			<groupId>junit</groupId>
			<artifactId>junit</artifactId>
			<version>3.8.1</version>
			<scope>test</scope>
		</dependency>
		<!-- https://mvnrepository.com/artifact/com.jayway.jsonpath/json-path -->
		<dependency>
			<groupId>com.jayway.jsonpath</groupId>
			<artifactId>json-path</artifactId>
			<version>2.4.0</version>
		</dependency>

		<!-- https://mvnrepository.com/artifact/io.rest-assured/rest-assured -->
		<dependency>
			<groupId>io.rest-assured</groupId>
			<artifactId>rest-assured</artifactId>
			<version>3.0.7</version>
		</dependency>
		<dependency>
			<groupId>org.testng</groupId>
			<artifactId>testng</artifactId>
			<version>6.11</version>
			<scope>test</scope>
		</dependency>
		<!-- https://mvnrepository.com/artifact/com.fasterxml.jackson.core/jackson-core -->
		<dependency>
			<groupId>com.fasterxml.jackson.core</groupId>
			<artifactId>jackson-core</artifactId>
			<version>2.8.6</version>
		</dependency>

		<!-- https://mvnrepository.com/artifact/com.fasterxml.jackson.core/jackson-annotations -->
		<dependency>
			<groupId>com.fasterxml.jackson.core</groupId>
			<artifactId>jackson-annotations</artifactId>
			<version>2.8.6</version>
		</dependency>
		<!-- https://mvnrepository.com/artifact/com.fasterxml.jackson.core/jackson-databind -->
		<dependency>
			<groupId>com.fasterxml.jackson.core</groupId>
			<artifactId>jackson-databind</artifactId>
			<version>2.8.6</version>
		</dependency>

		<!-- https://mvnrepository.com/artifact/javax.ws.rs/javax.ws.rs-api -->
		<dependency>
			<groupId>javax.ws.rs</groupId>
			<artifactId>javax.ws.rs-api</artifactId>
			<version>2.1</version>
		</dependency>

		<!-- https://mvnrepository.com/artifact/org.hamcrest/hamcrest-core -->
		<dependency>
			<groupId>org.hamcrest</groupId>
			<artifactId>hamcrest-core</artifactId>
			<version>1.3</version>
			<scope>test</scope>
		</dependency>

		<dependency>
			<groupId>org.apache.httpcomponents</groupId>
			<artifactId>httpclient</artifactId>
			<version>4.5.3</version>
		</dependency>

		<!-- https://mvnrepository.com/artifact/org.projectlombok/lombok -->
		<dependency>
			<groupId>org.projectlombok</groupId>
			<artifactId>lombok</artifactId>
			<version>1.18.4</version>
			<scope>provided</scope>
		</dependency>
		<dependency>
			<groupId>com.fasterxml.jackson.dataformat</groupId>
			<artifactId>jackson-dataformat-xml</artifactId>
			<version>2.9.0</version>
		</dependency>

		<!-- https://mvnrepository.com/artifact/org.json/json -->
		<dependency>
			<groupId>org.json</groupId>
			<artifactId>json</artifactId>
			<version>20180813</version>
		</dependency>
		<dependency>
			<groupId>com.googlecode.json-simple</groupId>
			<artifactId>json-simple</artifactId>
			<version>1.1</version>
		</dependency>
		<!-- https://mvnrepository.com/artifact/com.google.code.gson/gson -->
		<dependency>
			<groupId>com.google.code.gson</groupId>
			<artifactId>gson</artifactId>
			<version>2.3.1</version>
		</dependency>
		<!-- https://mvnrepository.com/artifact/org.apache.maven.plugins/maven-assembly-plugin -->
		<dependency>
			<groupId>org.apache.maven.plugins</groupId>
			<artifactId>maven-assembly-plugin</artifactId>
			<version>3.1.0</version>
		</dependency>
		<!-- https://mvnrepository.com/artifact/com.google.guava/guava -->
		<dependency>
			<groupId>com.google.guava</groupId>
			<artifactId>guava</artifactId>
			<version>27.0.1-jre</version>
		</dependency>

		<!-- https://mvnrepository.com/artifact/org.hibernate/hibernate-core -->
		<dependency>
			<groupId>org.hibernate</groupId>
			<artifactId>hibernate-core</artifactId>
			<version>5.4.0.Final</version>
		</dependency>
		<dependency>
			<groupId>commons-beanutils</groupId>
			<artifactId>commons-beanutils</artifactId>
			<version>1.8.2</version>
		</dependency>
		<!-- Encryption Decryption Util Jar -->
<<<<<<< HEAD
		<!-- <dependency>
=======
	<!-- 	<dependency>
>>>>>>> 2c3be897
			<groupId>io.mosip</groupId>
			<artifactId>testing</artifactId>
			<version>demoApp</version>
		</dependency> -->
		<dependency>
			<groupId>javax.validation</groupId>
			<artifactId>validation-api</artifactId>
			<version>2.0.1.Final</version>
		</dependency>
		<dependency>
			<groupId>io.swagger</groupId>
			<artifactId>swagger-annotations</artifactId>
			<version>1.5.15</version>
		</dependency>

		<dependency>
			<groupId>org.postgresql</groupId>
			<artifactId>postgresql</artifactId>
			<version>42.2.2</version>
		</dependency>
		<dependency>
			<groupId>org.slf4j</groupId>
			<artifactId>slf4j-log4j12</artifactId>
			<version>1.6.2</version>
		</dependency>

		<dependency>
			<groupId>org.apache.logging.log4j</groupId>
			<artifactId>log4j-api</artifactId>
			<version>2.11.1</version>
		</dependency>

		<dependency>
			<groupId>org.apache.logging.log4j</groupId>
			<artifactId>log4j-core</artifactId>
			<version>2.11.1</version>
		</dependency>

		<dependency>
			<groupId>com.ibm.icu</groupId>
			<artifactId>icu4j</artifactId>
			<version>63.1</version>
		</dependency>


	</dependencies>

	<build>
		<plugins>

			<plugin>
				<groupId>org.apache.maven.plugins</groupId>
				<artifactId>maven-compiler-plugin</artifactId>
				<version>3.5.1</version>
				<configuration>
					<source>1.8</source>
					<target>1.8</target>
				</configuration>
			</plugin>

			<plugin>
				<groupId>org.apache.maven.plugins</groupId>
				<artifactId>maven-surefire-plugin</artifactId>
				<version>2.19.1</version>
				<inherited>true</inherited>
				<configuration>
					<suiteXmlFiles>
					<suiteXmlFile>src/test/resources/testngapi.xml</suiteXmlFile>

			</suiteXmlFiles>
				</configuration>

			</plugin>
		</plugins>
	</build>


	<properties>
		<maven.compiler.source>1.8</maven.compiler.source>
		<maven.compiler.target>1.8</maven.compiler.target>
		<project.build.sourceEncoding>UTF-8</project.build.sourceEncoding>
	</properties>
</project><|MERGE_RESOLUTION|>--- conflicted
+++ resolved
@@ -136,11 +136,8 @@
 			<version>1.8.2</version>
 		</dependency>
 		<!-- Encryption Decryption Util Jar -->
-<<<<<<< HEAD
-		<!-- <dependency>
-=======
+
 	<!-- 	<dependency>
->>>>>>> 2c3be897
 			<groupId>io.mosip</groupId>
 			<artifactId>testing</artifactId>
 			<version>demoApp</version>
