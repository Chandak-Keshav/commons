--- conflicted
+++ resolved
@@ -4,29 +4,16 @@
 	<modelVersion>4.0.0</modelVersion>
 	<groupId>customlib</groupId>
 	<artifactId>automationtests</artifactId>
-<<<<<<< HEAD
-=======
 	<version>1.0.0-SNAPSHOT</version>
->>>>>>> b0ac6c0a
 
 	<packaging>jar</packaging>
 
 	<name>automationtests</name>
 	<url>http://maven.apache.org</url>
-<<<<<<< HEAD
-
-=======
->>>>>>> b0ac6c0a
 
 	<parent>
 		<groupId>io.mosip</groupId>
 		<artifactId>mosip-parent</artifactId>
-<<<<<<< HEAD
-		<version>0.12.2</version>
-	</parent>
-
-	<dependencies>
-=======
 		<version>0.12.4</version>
 	</parent>
 
@@ -37,7 +24,6 @@
 			<version>4.0</version>
 		</dependency>
 
->>>>>>> b0ac6c0a
 		<dependency>
 			<groupId>com.flipkart.zjsonpatch</groupId>
 			<artifactId>zjsonpatch</artifactId>
@@ -271,23 +257,6 @@
 			<groupId>org.apache.hadoop</groupId>
 			<artifactId>hadoop-client</artifactId>
 			<version>2.8.1</version>
-<<<<<<< HEAD
-			<exclusions>
-				<exclusion>
-					<groupId>org.slf4j</groupId>
-					<artifactId>slf4j-api</artifactId>
-				</exclusion>
-				<exclusion>
-					<groupId>org.slf4j</groupId>
-					<artifactId>slf4j-log4j12</artifactId>
-				</exclusion>
-				<exclusion>
-					<groupId>com.google.code.gson</groupId>
-					<artifactId>gson</artifactId>
-				</exclusion>
-			</exclusions>
-=======
->>>>>>> b0ac6c0a
 		</dependency>
 
 		<!-- https://mvnrepository.com/artifact/org.bouncycastle/bcprov-jdk16 -->
@@ -373,30 +342,12 @@
 			<artifactId>itextpdf</artifactId>
 			<version>5.5.13</version>
 		</dependency>
-<<<<<<< HEAD
-		<dependency>
-			<groupId>com.aventstack</groupId>
-			<artifactId>extentreports</artifactId>
-			<version>3.0.0</version>
-		</dependency>
-
-		<dependency>
-			<groupId>com.relevantcodes</groupId>
-			<artifactId>extentreports</artifactId>
-			<version>2.41.2</version>
-		</dependency>
-=======
->>>>>>> b0ac6c0a
 
 		<dependency>
 			<groupId>javax.mail</groupId>
 			<artifactId>javax.mail-api</artifactId>
 			<version>1.6.2</version>
 		</dependency>
-<<<<<<< HEAD
-
-	
-=======
 		<!-- Encryption Decryption Util Jar -->
 		<!-- <dependency>
 			<groupId>io.mosip.authentication</groupId>
@@ -411,7 +362,6 @@
 		</dependency>  
 
 
->>>>>>> b0ac6c0a
 
 	</dependencies>
 
@@ -428,8 +378,6 @@
 					</configuration>
 				</plugin>
 
-<<<<<<< HEAD
-=======
 				<plugin>
 					<artifactId>maven-assembly-plugin</artifactId>
 					<executions>
@@ -455,7 +403,6 @@
 				</plugin>
 
 
->>>>>>> b0ac6c0a
 
 
 				<plugin>
