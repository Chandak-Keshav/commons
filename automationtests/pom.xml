--- conflicted
+++ resolved
@@ -4,7 +4,7 @@
 	<groupId>customlib</groupId>
 	<artifactId>automationtests</artifactId>
 	<version>0.0.1-SNAPSHOT</version>
-	 <packaging>jar</packaging> 
+	<packaging>jar</packaging>
 
 	<name>automationtests</name>
 	<url>http://maven.apache.org</url>
@@ -15,13 +15,13 @@
 			<artifactId>zjsonpatch</artifactId>
 			<version>0.4.7</version>
 		</dependency>
-		
-		<dependency>
+
+	<!-- 	<dependency>
 			<groupId>io.mosip.kernel</groupId>
 			<artifactId>kernel-qrcodegenerator-zxing</artifactId>
 			<version>0.9.0</version>
-		</dependency> 
-		
+		</dependency> -->
+
 		<dependency>
 			<groupId>junit</groupId>
 			<artifactId>junit</artifactId>
@@ -48,7 +48,7 @@
 			<artifactId>rest-assured</artifactId>
 			<version>3.0.7</version>
 		</dependency>
-		
+
 		<dependency>
 			<groupId>org.testng</groupId>
 			<artifactId>testng</artifactId>
@@ -150,25 +150,10 @@
 			<artifactId>commons-beanutils</artifactId>
 			<version>1.8.2</version>
 		</dependency>
-		<!-- Encryption Decryption Util Jar -->
-<<<<<<< HEAD
-
 		<!-- <dependency> <groupId>io.mosip</groupId> <artifactId>testing</artifactId> 
 			<version>demoApp</version> </dependency> -->
-=======
-		<!-- <dependency> 
-		    <groupId>io.mosip</groupId> 
-			<artifactId>testing</artifactId> 
-			<version>demoApp</version>
-		</dependency> -->
-
-		<dependency>
-			<groupId>io.mosip.authentication</groupId>
-			<artifactId>authentication-demo</artifactId>
-			<version>0.10.2</version>
-		</dependency>
-
->>>>>>> 96041197
+
+	
 		<dependency>
 			<groupId>javax.validation</groupId>
 			<artifactId>validation-api</artifactId>
@@ -223,30 +208,15 @@
 	<build>
 		<pluginManagement>
 			<plugins>
-			<plugin>
-				<groupId>org.apache.maven.plugins</groupId>
-				<artifactId>maven-compiler-plugin</artifactId>
-				<version>3.5.1</version>
-				<configuration>
-					<source>1.8</source>
-					<target>1.8</target>
-				</configuration>
-			</plugin>
-
-<<<<<<< HEAD
-			<plugin>
-				<groupId>org.apache.maven.plugins</groupId>
-				<artifactId>maven-surefire-plugin</artifactId>
-				<version>2.19.1</version>
-				<inherited>true</inherited>
-				<configuration>
-				<argLine>-Dfile.encoding=UTF-8</argLine>
-					<suiteXmlFiles>
-						<suiteXmlFile>src/test/resources/testngapi.xml</suiteXmlFile>
-
-					</suiteXmlFiles>
-				</configuration>
-=======
+				<plugin>
+					<groupId>org.apache.maven.plugins</groupId>
+					<artifactId>maven-compiler-plugin</artifactId>
+					<version>3.5.1</version>
+					<configuration>
+						<source>1.8</source>
+						<target>1.8</target>
+					</configuration>
+				</plugin>
 
 				<plugin>
 					<groupId>org.apache.maven.plugins</groupId>
@@ -254,17 +224,17 @@
 					<version>2.19.1</version>
 					<inherited>true</inherited>
 					<configuration>
-					<argLine>-Dfile.encoding=UTF-8</argLine>
-				    	<suiteXmlFiles>
+						<argLine>-Dfile.encoding=UTF-8</argLine>
+						<suiteXmlFiles>
 							<suiteXmlFile>src/test/resources/testngapi.xml</suiteXmlFile>
 						</suiteXmlFiles>
 					</configuration>
 				</plugin>
-				
+
 			</plugins>
 		</pluginManagement>
 
->>>>>>> 96041197
+
 
 	</build>
 
