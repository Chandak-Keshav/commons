<?xml version="1.0" encoding="UTF-8"?>
<!DOCTYPE suite SYSTEM "http://testng.org/testng-1.0.dtd">

<suite name="Mosip API Suite">
	<!-- Passing Group as parmeter unsing "testType" Possible Groups are: smoke 
		regression smokeAndRegression -->
	<listeners>
		<listener class-name="io.mosip.report.CustomTestNGReporter" />
		<listener class-name="io.mosip.authentication.fw.util.AuthenticationTestsListener" />
		<listener class-name="io.mosip.authentication.e2e.E2EReport" />
	</listeners>


	   <!--  <test name="Kernel Tests">
						 <classes>
                           <class name="io.mosip.kernel.tests.AuditLog" />   
                       <class name="io.mosip.kernel.tests.CentetMachineUserMappingToMasterData" /> 
                            <class name="io.mosip.kernel.tests.EmailNotification" />
                           <class name="io.mosip.kernel.tests.EncrptionDecryption" />
                       <class name="io.mosip.kernel.tests.FetchBiometricAttribute" />
                           <class name="io.mosip.kernel.tests.FetchBiometricAuthType" />
                           <class name="io.mosip.kernel.tests.FetchBlackListedWord" />
                           <class name="io.mosip.kernel.tests.FetchDevice" />
                           <class name="io.mosip.kernel.tests.FetchDeviceSpec" />
                           <class name="io.mosip.kernel.tests.FetchDocumentCategories" />
                           <class name="io.mosip.kernel.tests.FetchDocumentTypes" />
                           <class name="io.mosip.kernel.tests.FetchGenderType" />
                           <class name="io.mosip.kernel.tests.FetchHolidays" />
                           <class name="io.mosip.kernel.tests.FetchIDlist" />
                           <class name="io.mosip.kernel.tests.FetchLocationHierarchy" />
                           <class name="io.mosip.kernel.tests.FetchMachine" />
                           <class name="io.mosip.kernel.tests.FetchMachineHistory" /> 
                           <class name="io.mosip.kernel.tests.FetchRegCent" />                
                           <class name="io.mosip.kernel.tests.FetchRegCentHistory" />
                           <class name="io.mosip.kernel.tests.FetchRegCentHolidays" />       
                           <class name="io.mosip.kernel.tests.FetchRegcentMachUserMaping" /> 
                           <class name="io.mosip.kernel.tests.FetchRejectionReason" />
                           <class name="io.mosip.kernel.tests.FetchTemplate" />        
                           <class name="io.mosip.kernel.tests.FetchTitle" />   
                           <class name="io.mosip.kernel.tests.GetAllTemplateByTemplateTypeCode" />   
                           <class name="io.mosip.kernel.tests.GetApplicantType" /> 
                           <class name="io.mosip.kernel.tests.GetDeviceHistory" />
                           <class name="io.mosip.kernel.tests.GetDocTypeDocCatByAppID" />
                           <class name="io.mosip.kernel.tests.GetDocTypeDocCatByLangCode" /> 
                           <class name="io.mosip.kernel.tests.GetImmediateChildrenByLocCodeAndLangCode" />
                           <class name="io.mosip.kernel.tests.GetIndividualType" />
                           <class name="io.mosip.kernel.tests.GetListOfRoles" />
                           <class name="io.mosip.kernel.tests.GetRegCenterByIDTimestamp" />       
                           <class name="io.mosip.kernel.tests.GetRegistrationCenterDeviceHistory" />  
                           <class name="io.mosip.kernel.tests.GetRIDByUserId" />
                           <class name="io.mosip.kernel.tests.GetUserHistory" /> 
                           <class name="io.mosip.kernel.tests.GetUsersBasedOnRegCenter" />
                           <class name="io.mosip.kernel.tests.LicenseKeyController" />
                           <class name="io.mosip.kernel.tests.OtpGenerate" />
                           <class name="io.mosip.kernel.tests.OTP" />  
                           <class name="io.mosip.kernel.tests.RIDGenerator" />   
                           <class name="io.mosip.kernel.tests.SmsNotification" />
                           <class name="io.mosip.kernel.tests.SyncConfigurations" />
                           <class name="io.mosip.kernel.tests.UploadPublickey" />
                           <class name="io.mosip.kernel.tests.SyncMDataWithKeyIndex" />
                           <class name="io.mosip.kernel.tests.SyncMDataWithKeyIndexRegCentId" />
                           <class name="io.mosip.kernel.tests.SyncPublicKeyToRegClient" />
                           <class name="io.mosip.kernel.tests.TokenIdGenerator" />
                           <class name="io.mosip.kernel.tests.UINGeneration" />
                           <class name="io.mosip.kernel.tests.UINStatusCheck" />  
                           <class name="io.mosip.kernel.tests.UINStatusUpdate" /> 
                           <class name="io.mosip.kernel.tests.ValidateGenderByName" /> 
                          <class name="io.mosip.kernel.tests.ValidateLocationByName" />  
                          <class name="io.mosip.kernel.tests.FetchRegCent" /> 
                 </classes>
				</test>      -->
				
  
		 	  <test name="PreReg Tests">
		<classes>
<<<<<<< HEAD


  <class name="io.mosip.preregistration.tests.BatchJob" />
=======
	
 <class name="io.mosip.preregistration.tests.BatchJob" />
>>>>>>> b5955eea
		       <class name="io.mosip.preregistration.tests.Audit" />
			<class name="io.mosip.preregistration.tests.RetrivePreRegistration" />
			<class name="io.mosip.preregistration.tests.BookingAppointment" />
			<class name="io.mosip.preregistration.tests.CancelAnBookedAppointment" />
			<class name="io.mosip.preregistration.tests.CopyUploadedDocument" />
			<class name="io.mosip.preregistration.tests.CreatePreRegistration" />
			<class name="io.mosip.preregistration.tests.DeleteAllDocumentsByPreRegID" />
			<class name="io.mosip.preregistration.tests.DeleteDocumentByDocId" />
			<class name="io.mosip.preregistration.tests.DiscardIndividual" /> 
			<class name="io.mosip.preregistration.tests.DocumentUpload" />
			<class
				name="io.mosip.preregistration.tests.FetchAllApplicationCreatedByUser" />
			<class name="io.mosip.preregistration.tests.FetchAllPreRegistrationIds" />
			<class name="io.mosip.preregistration.tests.FetchAppointmentDetails" />
			<class name="io.mosip.preregistration.tests.OperationWithDifferentToken" />
			<class
				name="io.mosip.preregistration.tests.FetchAvailabilityDataOfRegistrationCenters" />
			<class name="io.mosip.preregistration.tests.FetchTheStatusOfApplication" />
			<class name="io.mosip.preregistration.tests.GetAllDocumentForDocId" />
			<class name="io.mosip.preregistration.tests.GetAllDocumentForPreRegId" />
			<class name="io.mosip.preregistration.tests.GetPreRegistartionData" />
			<class name="io.mosip.preregistration.tests.IntegrationScenarios" /> 
			<class name="io.mosip.preregistration.tests.InvalidateToken" />
			<class name="io.mosip.preregistration.tests.MultipleBookingAppointment" />
			<class name="io.mosip.preregistration.tests.QRCode" />
			<class name="io.mosip.preregistration.tests.Pagination" />
			<class name="io.mosip.preregistration.tests.RetriveAllPreRegIdByRegCenterId" />
			<class name="io.mosip.preregistration.tests.RetrivePreRegistration" />
			<class name="io.mosip.preregistration.tests.SendOtp" />
			<class name="io.mosip.preregistration.tests.Translitration" />
	         <class name="io.mosip.preregistration.tests.TriggerNotification" /> 
			<class name="io.mosip.preregistration.tests.UpdateDemographicDetails" />
			<class name="io.mosip.preregistration.tests.ValidateOtp" /> 
<<<<<<< HEAD
			<class name="io.mosip.preregistration.tests.OperationWithDifferentToken" />  
=======
			<class name="io.mosip.preregistration.tests.OperationWithDifferentToken" /> 
>>>>>>> b5955eea
		</classes> 
	</test> 

     <!--  <test name="RegistrationProcessor Tests">
		<classes>					
		  			 <class name="io.mosip.registrationProcessor.tests.SecurityTests" />
                   <class name="io.mosip.registrationProcessor.tests.Sync" />
                     <class name="io.mosip.registrationProcessor.tests.PacketStatus" />
                  	<class name="io.mosip.registrationProcessor.tests.PacketReceiver" />
                   <class name="io.mosip.registrationProcessor.tests.StageValidationTests" />
                    <class name="io.mosip.registrationProcessor.tests.PacketGenerator" />
                    <class name="io.mosip.registrationProcessor.tests.PacketGeneratorReactivate" />
                    <class name="io.mosip.registrationProcessor.tests.Assignment" />
                    <class name="io.mosip.registrationProcessor.tests.Decision" />
                    <class name="io.mosip.registrationProcessor.tests.IntegrationScenarios" />
                    <class name="io.mosip.registrationProcessor.tests.ApplicantDemographic" />
                    <class name="io.mosip.registrationProcessor.tests.ApplicantBiometric" />
                   <class name="io.mosip.registrationProcessor.tests.PacketInfo" />   
                   <class name="io.mosip.registrationProcessor.tests.AbisMiddlewareTests" />  
                    <class name="io.mosip.registrationProcessor.tests.UpdatePacket" />  


		</classes>
	</test>     -->

	<!-- 	<test name="AuthenticationTest">
             <classes>
              
                    <class name="io.mosip.authentication.idRepository.prerequiste.CreateUinRecord" /> 
                    <class name="io.mosip.authentication.idRepository.prerequiste.UpdateUinRecord" />
                <class name="io.mosip.authentication.idRepository.prerequiste.CreateVID" />
                <class name="io.mosip.authentication.idRepository.prerequiste.UpdateVID" />
                <class name="io.mosip.authentication.tests.OtpGeneration" />
                <class name="io.mosip.authentication.tests.DemographicAuthentication" />
               <class
                      name="io.mosip.authentication.tests.AuthPartnerAuthentication" />
               <class
                        name="io.mosip.authentication.tests.BiometricAuthentication" />
               <class
                    name="io.mosip.authentication.tests.InternalBiometricAuthentication" /> 
                <class
                      name="io.mosip.authentication.tests.EkycWithOtpAuthentication" />
                <class
                    name="io.mosip.authentication.tests.EkycWithBiometricAuthentication" />     
                 <class
                      name="io.mosip.authentication.tests.EkycPartnerAuthentication" />
                 <class name="io.mosip.authentication.tests.OtpAuthentication" /> 
             </classes>
       </test> 
       <test name="IdRepositoryTest">
             <classes>
             
              <class name="io.mosip.authentication.idRepository.tests.RetrieveIdentityByRid" />
                    <class name="io.mosip.authentication.idRepository.prerequiste.CreateUinRecord" /> 
                     <class name="io.mosip.authentication.idRepository.prerequiste.UpdateUinRecord" />
                <class name="io.mosip.authentication.idRepository.prerequiste.CreateVID" /> 
                <class name="io.mosip.authentication.idRepository.prerequiste.UpdateVID" />
                 <class name="io.mosip.authentication.idRepository.tests.AddIdentity" /> 
                  <class name="io.mosip.authentication.idRepository.tests.UpdateIdentity" />
                  <class name="io.mosip.authentication.idRepository.tests.RetrieveIdentityByUinPos" />  
                  <class name="io.mosip.authentication.idRepository.tests.RetrieveIdentityByUinNeg" />  
                    <class name="io.mosip.authentication.idRepository.tests.RetrieveIdentityByRid" />   
                 <class name="io.mosip.authentication.idRepository.tests.CreateVid" />
                    <class name="io.mosip.authentication.idRepository.tests.UpdateVidStatus" />
                   <class name="io.mosip.authentication.idRepository.tests.RetrieveUinByVid" /> 
             </classes>
       </test> -->
				 

		</suite>
		
	<|MERGE_RESOLUTION|>--- conflicted
+++ resolved
@@ -73,14 +73,9 @@
   
 		 	  <test name="PreReg Tests">
 		<classes>
-<<<<<<< HEAD
 
-
-  <class name="io.mosip.preregistration.tests.BatchJob" />
-=======
 	
  <class name="io.mosip.preregistration.tests.BatchJob" />
->>>>>>> b5955eea
 		       <class name="io.mosip.preregistration.tests.Audit" />
 			<class name="io.mosip.preregistration.tests.RetrivePreRegistration" />
 			<class name="io.mosip.preregistration.tests.BookingAppointment" />
@@ -114,11 +109,7 @@
 	         <class name="io.mosip.preregistration.tests.TriggerNotification" /> 
 			<class name="io.mosip.preregistration.tests.UpdateDemographicDetails" />
 			<class name="io.mosip.preregistration.tests.ValidateOtp" /> 
-<<<<<<< HEAD
-			<class name="io.mosip.preregistration.tests.OperationWithDifferentToken" />  
-=======
 			<class name="io.mosip.preregistration.tests.OperationWithDifferentToken" /> 
->>>>>>> b5955eea
 		</classes> 
 	</test> 
 
