--- conflicted
+++ resolved
@@ -38,18 +38,7 @@
 		Map<String, Object> firstMap = g.fromJson(obj1.toJSONString(), mapType);
 		Map<String, Object> secondMap = g.fromJson(obj2.toJSONString(), mapType);
 		logger.info(com.google.common.collect.Maps.difference(firstMap, secondMap));
-<<<<<<< HEAD
-		try {
-			Assert.assertTrue(obj1.equals(obj2));
-			logger.info("both object are equal");
-		} catch (AssertionError e) {
-			Assert.assertTrue(false, "Response Data Mismatch Failure  : "+com.google.common.collect.Maps.difference(firstMap, secondMap));
-			return false;
-		}
-		softAssert.assertAll();
-		return true;
-		
-=======
+
 			try {
 				Assert.assertTrue(obj1.equals(obj2));
 				logger.info("both object are equal");
@@ -59,7 +48,7 @@
 			}
 			softAssert.assertAll();
 			return true;
->>>>>>> be94a14f
+
 	}
 
 	@SuppressWarnings("serial")
