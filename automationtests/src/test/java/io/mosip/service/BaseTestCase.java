
package io.mosip.service;

import java.io.File;
import java.io.FileInputStream;
import java.io.IOException;
import java.io.InputStream;
import java.nio.file.Files;
import java.nio.file.Path;
import java.nio.file.Paths;
import java.text.SimpleDateFormat;
import java.util.ArrayList;
import java.util.Calendar;
import java.util.Date;
import java.util.List;
import java.util.Properties;

import org.apache.log4j.BasicConfigurator;
import org.apache.log4j.Logger;
import org.testng.ITestContext;
import org.testng.annotations.AfterSuite;
import org.testng.annotations.BeforeSuite;

import com.aventstack.extentreports.ExtentReports;
import com.aventstack.extentreports.ExtentTest;
import com.aventstack.extentreports.reporter.ExtentHtmlReporter;
import io.mosip.authentication.fw.util.AuthTestsUtil;
import io.mosip.dbaccess.PreRegDbread;
import io.mosip.util.PreRegistrationLibrary;
import io.restassured.RestAssured;

/**
 * This is the main class for TestNG that will setup and begin running tests.
 * All suite level before and after tests will be completed here.
 *
 */



public class BaseTestCase {
	protected static Logger logger = Logger.getLogger(BaseTestCase.class);
	
	public static List<String> preIds=new ArrayList<String> ();
	public ExtentHtmlReporter htmlReporter;
	public ExtentReports extent;
	public ExtentTest test;
	
		

	/**
	 * Method that will take care of framework setup
	 */
	// GLOBAL CLASS VARIABLES
	private Properties prop;
	public static String ApplnURI;
	public static String authToken;
	public static String regProcAuthToken;
	public static String getStatusRegProcAuthToken;
	public static String environment;
	public static String testLevel;

	public static String SEPRATOR = "";

	public static String getOSType() {
		String type = System.getProperty("os.name");
		if (type.toLowerCase().contains("windows")) {
			SEPRATOR = "\\\\";
			return "WINDOWS";
		} else if (type.toLowerCase().contains("linux") || type.toLowerCase().contains("unix")) {
			SEPRATOR = "/";
			return "OTHERS";
		}
		return null;
	}

	public void initialize() {
		try {

			BasicConfigurator.configure();

			/**
			 * Make sure test-output is there
			 */
			File testOutput = new File("test-output");
			File oldReport = new File(System.getProperty("user.dir") + "/test-output/emailable-report.html");
			oldReport.delete();
			testOutput.mkdirs();

			getOSType();
			logger.info("We have created a Config Manager. Beginning to read properties!");
			prop = new Properties();
			InputStream inputStream = new FileInputStream(
					"src" + BaseTestCase.SEPRATOR + "config" + BaseTestCase.SEPRATOR + "test.properties");
			prop.load(inputStream);

			logger.info("Setting test configs/TestEnvironment from " + "src/config/test.properties");
			// ApplnURI = prop.getProperty("testEnvironment");
<<<<<<< HEAD
=======

			
			                    
>>>>>>> 5fcb649a
			environment = System.getProperty("env.user");
			logger.info("Environemnt is  ==== :" + environment);
			ApplnURI = System.getProperty("env.endpoint");
			logger.info("Application URI ======" + ApplnURI);
			testLevel = System.getProperty("env.testLevel");
			logger.info("Test Level ======" + testLevel);


			logger.info("Configs from properties file are set.");

		} catch (IOException e) {
			logger.error("Could not find the properties file.\n" + e);
		}

	}


	// ================================================================================================================
	// TESTNG BEFORE AND AFTER SUITE ANNOTATIONS
	// ================================================================================================================

	/**
	 * Before entire test suite we need to setup everything we will need.
	 */
	@BeforeSuite(alwaysRun = true)
	public void suiteSetup() {
		logger.info("Test Framework for Mosip api Initialized");
		logger.info("Logging initialized: All logs are located at " + "src/logs/mosip-api-test.log");
		initialize();
		logger.info("Done with BeforeSuite and test case setup! BEGINNING TEST EXECUTION!\n\n");


		PreRegistrationLibrary pil = new PreRegistrationLibrary();
<<<<<<< HEAD
		pil.PreRegistrationResourceIntialize();
		//AuthTestsUtil.wakeDemoApp();
=======
		AuthTestsUtil.wakeDemoApp();
		/*pil.PreRegistrationResourceIntialize();
		*/
>>>>>>> 5fcb649a

	} // End suiteSetup

	/**
	 * After the entire test suite clean up rest assured
	 */
	@AfterSuite(alwaysRun = true)
	public void testTearDown(ITestContext ctx) {

		/* Calling up PreReg DB clean Up step */
		if (preIds.size() >= 1) {
			logger.info("Elements from PreId List are========");
			for (String elem : preIds) {
				logger.info(elem.toString());
			}
			boolean status = false;
			status = PreRegDbread.prereg_db_CleanUp(preIds);
			if (status)
				logger.info("PreId is deleted from the DB");
			else
				logger.info("PreId is NOT deleted from the DB");

		
		}
		/*
		 * Saving TestNG reports to be published
		 */

		/*
		 * String currentModule =
		 * ctx.getCurrentXmlTest().getClasses().get(0).getName().split("\\.")[2];
		 * Runnable reporting = ()->{ reportMove(currentModule); }; new
		 * Thread(reporting).start();
		 */
		// IdaScriptsUtil.authTestTearDown();
		RestAssured.reset();
		logger.info("\n\n");
		logger.info("Rest Assured framework has been reset because all tests have been executed.");
		logger.info("TESTING COMPLETE: SHUTTING DOWN FRAMEWORK!!");
	} // end testTearDown

	public void reportMove(String currentModule) {

		while (true) {
			File f = new File(System.getProperty("user.dir") + "/test-output/" + "emailable-report.html");
			if (f.exists())
				break;
		}
		Path temp = null;
		SimpleDateFormat sdf = new SimpleDateFormat("yyyy-MM-dd-HHmmss");
		Calendar c = Calendar.getInstance();
		c.setTime(new Date()); // Now use today date.
		String date = sdf.format(c.getTime());
		try {
			Path sourcePath = Paths.get(System.getProperty("user.dir") + "/test-output/" + "emailable-report.html");
			boolean createCurrentPathStatus = new File("src/test/resources/Reports/current-build-reports").mkdirs();
			Path currentPathWithFileName = Paths.get(
					"src/test/resources/Reports/current-build-reports/" + currentModule + "-emailable-report.html");
			Path backupPathWithFileName = Paths.get("src/test/resources/Reports/backup-build-reports/" + currentModule
					+ "-emailable-report-" + date + ".html");

			logger.info("createCurrentPathStatus---->" + createCurrentPathStatus);
			logger.info("backupPathWithFileName---->" + backupPathWithFileName);

			temp = Files.copy(sourcePath, currentPathWithFileName, java.nio.file.StandardCopyOption.REPLACE_EXISTING);
			temp = Files.copy(sourcePath, backupPathWithFileName);
		} catch (IOException e) {

			e.printStackTrace();
		}

		if (temp != null) {
			logger.info("File renamed and moved successfully");
		} else {
			logger.info("Failed to move the file");
		}
	}

}<|MERGE_RESOLUTION|>--- conflicted
+++ resolved
@@ -53,7 +53,7 @@
 	// GLOBAL CLASS VARIABLES
 	private Properties prop;
 	public static String ApplnURI;
-	public static String authToken;
+	protected static String authToken;
 	public static String regProcAuthToken;
 	public static String getStatusRegProcAuthToken;
 	public static String environment;
@@ -95,12 +95,7 @@
 
 			logger.info("Setting test configs/TestEnvironment from " + "src/config/test.properties");
 			// ApplnURI = prop.getProperty("testEnvironment");
-<<<<<<< HEAD
-=======
-
-			
-			                    
->>>>>>> 5fcb649a
+
 			environment = System.getProperty("env.user");
 			logger.info("Environemnt is  ==== :" + environment);
 			ApplnURI = System.getProperty("env.endpoint");
@@ -134,14 +129,9 @@
 
 
 		PreRegistrationLibrary pil = new PreRegistrationLibrary();
-<<<<<<< HEAD
 		pil.PreRegistrationResourceIntialize();
-		//AuthTestsUtil.wakeDemoApp();
-=======
-		AuthTestsUtil.wakeDemoApp();
-		/*pil.PreRegistrationResourceIntialize();
-		*/
->>>>>>> 5fcb649a
+
+		/*AuthTestsUtil.wakeDemoApp();*/
 
 	} // End suiteSetup
 
