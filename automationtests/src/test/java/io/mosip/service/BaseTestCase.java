--- conflicted
+++ resolved
@@ -110,16 +110,6 @@
 		testOutput.mkdirs();
 		
 		getOSType();
-<<<<<<< HEAD
-/*	logger.info("We have created a Config Manager. Beginning to read properties!");
-		prop = new Properties();
-		InputStream inputStream = new FileInputStream("src"+BaseTestCase.SEPRATOR+"config"+BaseTestCase.SEPRATOR+"test.properties");
-		prop.load(inputStream);*/
-
-		logger.info("Setting test configs/TestEnvironment from " + "src/config/test.properties");
-		// ApplnURI = prop.getProperty("testEnvironment");
-
-=======
 		/*logger.info("We have created a Config Manager. Beginning to read properties!");
 		prop = new Properties();
 		InputStream inputStream = new FileInputStream("src"+BaseTestCase.SEPRATOR+"config"+BaseTestCase.SEPRATOR+"test.properties");
@@ -128,7 +118,6 @@
 		logger.info("Setting test configs/TestEnvironment from " + "src/config/test.properties");
 		// ApplnURI = prop.getProperty("testEnvironment");
 */
->>>>>>> 05679702
 		environment = System.getProperty("env.user");
 		logger.info("Environemnt is  ==== :" + environment);
 		ApplnURI = System.getProperty("env.endpoint");
