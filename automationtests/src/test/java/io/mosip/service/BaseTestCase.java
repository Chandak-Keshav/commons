--- conflicted
+++ resolved
@@ -149,11 +149,8 @@
 
 			PreRegistrationLibrary pil=new PreRegistrationLibrary();
 			pil.PreRegistrationResourceIntialize();
-			//AuthTestsUtil.wakeDemoApp();
-<<<<<<< HEAD
-		
-=======
->>>>>>> 580d75c2
+			AuthTestsUtil.wakeDemoApp();
+
 			htmlReporter=new ExtentHtmlReporter(System.getProperty("user.dir")+"/test-output/MyOwnReport.html");
 			extent=new ExtentReports();
 			extent.setSystemInfo("Build Number", buildNumber);
