package io.mosip.service;


import java.io.File;
import java.io.FileInputStream;
import java.io.IOException;
import java.io.InputStream;
import java.nio.file.Files;
import java.nio.file.Path;
import java.nio.file.Paths;
import java.text.SimpleDateFormat;
import java.util.ArrayList;
import java.util.Calendar;
import java.util.Date;
import java.util.List;
import java.util.Properties;

import org.apache.log4j.BasicConfigurator;
import org.apache.log4j.Logger;
import org.testng.ITestContext;
import org.testng.annotations.AfterSuite;
import org.testng.annotations.BeforeSuite;

import com.fasterxml.jackson.databind.deser.Deserializers.Base;

import io.mosip.dbaccess.KernelMasterDataR;
import io.mosip.dbaccess.PreRegDbread;
import io.mosip.util.PreRegistrationLibrary;
//import io.mosip.prereg.scripts.Create_PreRegistration;
import io.restassured.RestAssured;
/**
 * This is the main class for TestNG that will setup and begin running tests.
 * All suite level before and after tests will be completed here.
 *
 */

public class BaseTestCase extends KernelMasterDataR {
	protected static Logger logger = Logger.getLogger(BaseTestCase.class);
	
	public static List<String> preIds=new ArrayList<String> ();
		
	/**
	 * Method that will take care of framework setup
	 */
	// GLOBAL CLASS VARIABLES
	private Properties prop;
	public static String ApplnURI;	
	public static String authToken;
	public static String environment;
	public static String SEPRATOR="";
	public  static String getOSType(){
		String type=System.getProperty("os.name");
		if(type.toLowerCase().contains("windows")){
			SEPRATOR="\\\\";
			return "WINDOWS";
		}else if(type.toLowerCase().contains("linux")||type.toLowerCase().contains("unix"))
		{
			SEPRATOR="/";
			return "OTHERS";
		}
		return null;
	}
	
	
	
	public void initialize()
	{
		try {
			
			BasicConfigurator.configure();
			
			/**
			 * Make sure test-output is there 
			 */
			File testOutput = new File("test-output");
			File oldReport = new File(System.getProperty("user.dir")+"/test-output/emailable-report.html");
			oldReport.delete();
			testOutput.mkdirs();
			
			getOSType();
			logger.info("We have created a Config Manager. Beginning to read properties!");
			prop = new Properties();
			InputStream inputStream = new FileInputStream("src"+BaseTestCase.SEPRATOR+"config"+BaseTestCase.SEPRATOR+"test.properties");
			prop.load(inputStream);
			logger.info("Setting test configs/TestEnvironment from " +  "src/config/test.properties");
		//	ApplnURI = prop.getProperty("testEnvironment");
			environment = System.getProperty("env.user");
			logger.info("Environemnt is  ==== :" +environment);
			ApplnURI="https://" +environment+ ".mosip.io";
			/*if (environment.equalsIgnoreCase("dev"))
				ApplnURI="https://dev.mosip.io";
			if (environment.equalsIgnoreCase("qa"))
<<<<<<< HEAD

				ApplnURI="https://qa.mosip.io";*/
			/*else
				ApplnURI="https://qa.mosip.io";*/

=======
				ApplnURI="https://qa.mosip.io";
			else
				ApplnURI="https://dev.mosip.io";
>>>>>>> 7e032cf5
			/*environment ="integration";
			ApplnURI="https://integ.mosip.io";*/

			logger.info("Configs from properties file are set.");
			

		} catch (IOException e) {
			logger.error("Could not find the properties file.\n" + e);
		}
		
	
	}
	
	// ================================================================================================================
		// TESTNG BEFORE AND AFTER SUITE ANNOTATIONS
		// ================================================================================================================

		/**
		 * Before entire test suite we need to setup everything we will need.
		 */
		@BeforeSuite(alwaysRun = true)
		public void suiteSetup() {
			logger.info("Test Framework for Mosip api Initialized");
			logger.info("Logging initialized: All logs are located at " +  "src/logs/mosip-api-test.log");
			initialize();
			logger.info("Done with BeforeSuite and test case setup! BEGINNING TEST EXECUTION!\n\n");
			/*PreRegistrationLibrary pil=new PreRegistrationLibrary();
			pil.PreRegistrationResourceIntialize();
			authToken=pil.getToken();*/
			
		} // End suiteSetup

		/**
		 * After the entire test suite clean up rest assured
		 */
		@AfterSuite(alwaysRun = true)
		public void testTearDown(ITestContext ctx) {
			
			
			/*Calling up PreReg DB clean Up step*/
			if(preIds.size()>=1)
			{
            logger.info("Elements from PreId List are========");
            for(String elem : preIds) {
            	logger.info(elem.toString());
            }
            boolean status=false;
           status=PreRegDbread.prereg_db_CleanUp(preIds);
            if(status)
           	 logger.info("PreId is deleted from the DB");
            else
                   logger.info("PreId is NOT deleted from the DB");
			}
			/*
			 * Saving TestNG reports to be published
			 */
			
			/*String currentModule = ctx.getCurrentXmlTest().getClasses().get(0).getName().split("\\.")[2];
			Runnable reporting  = ()->{
				reportMove(currentModule);	
			};
			new Thread(reporting).start();*/
			RestAssured.reset();
			logger.info("\n\n");
			logger.info("Rest Assured framework has been reset because all tests have been executed.");
			logger.info("TESTING COMPLETE: SHUTTING DOWN FRAMEWORK!!");
		} // end testTearDown
		

		public void reportMove(String currentModule)
		{
			
			while(true){
				File f = new File(System.getProperty("user.dir")+"/test-output/" + "emailable-report.html");
				if(f.exists())
					break;
			}
			Path temp = null;
			SimpleDateFormat sdf = new SimpleDateFormat("yyyy-MM-dd-HHmmss");
			Calendar c = Calendar.getInstance();
			c.setTime(new Date()); // Now use today date.
			String date = sdf.format(c.getTime());
			try {
				Path sourcePath = Paths.get(System.getProperty("user.dir")+"/test-output/" + "emailable-report.html");
				//Path sourcePath = Paths.get("target/surefire-reports/" + "emailable-report.html");
				Path DesPath = Paths.get("src/test/resources/" + "Reports" + "/" 
				+ currentModule+"-emailable-report-"+date+".html");
				
				boolean createCurrentPathStatus = new File("src/test/resources/Reports/current-build-reports").mkdirs();
				boolean createBackupPathStatus = new File("src/test/resources/Reports/backup-build-reports").mkdirs();
				
				
				Path currentPathWithFileName = Paths.get("src/test/resources/Reports/current-build-reports/"+ currentModule+"-emailable-report.html");
				Path backupPathWithFileName = Paths.get("src/test/resources/Reports/backup-build-reports/"+ currentModule+"-emailable-report-"+date+".html");
				
				logger.info("createCurrentPathStatus---->"+createCurrentPathStatus);
				logger.info("backupPathWithFileName---->"+backupPathWithFileName);
				
				temp = Files.copy(sourcePath,currentPathWithFileName,java.nio.file.StandardCopyOption.REPLACE_EXISTING);
				temp = Files.copy(sourcePath,backupPathWithFileName);
			} catch (IOException e) {
				// TODO Auto-generated catch block
				e.printStackTrace();
			} 
			
			
			        if(temp != null) 
			        { 
			            logger.info("File renamed and moved successfully"); 
			        } 
			        else
			        { 
			            logger.info("Failed to move the file"); 
			        } 
		}

		
		


	}
<|MERGE_RESOLUTION|>--- conflicted
+++ resolved
@@ -90,17 +90,13 @@
 			/*if (environment.equalsIgnoreCase("dev"))
 				ApplnURI="https://dev.mosip.io";
 			if (environment.equalsIgnoreCase("qa"))
-<<<<<<< HEAD
+
 
 				ApplnURI="https://qa.mosip.io";*/
 			/*else
 				ApplnURI="https://qa.mosip.io";*/
 
-=======
-				ApplnURI="https://qa.mosip.io";
-			else
-				ApplnURI="https://dev.mosip.io";
->>>>>>> 7e032cf5
+
 			/*environment ="integration";
 			ApplnURI="https://integ.mosip.io";*/
 
