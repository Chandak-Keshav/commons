package io.mosip.service;


import java.io.File;
import java.io.FileInputStream;
import java.io.IOException;
import java.io.InputStream;
import java.nio.file.Files;
import java.nio.file.Path;
import java.nio.file.Paths;
import java.text.SimpleDateFormat;
import java.util.ArrayList;
import java.util.Calendar;
import java.util.Date;
import java.util.List;
import java.util.Properties;

import org.apache.log4j.BasicConfigurator;
import org.apache.log4j.Logger;
import org.testng.ITestContext;
import org.testng.annotations.AfterSuite;
import org.testng.annotations.BeforeSuite;


import io.mosip.authentication.fw.util.IdaScriptsUtil;

import io.mosip.dbaccess.PreRegDbread;
import io.mosip.util.PreRegistrationLibrary;
//import io.mosip.prereg.scripts.Create_PreRegistration;
import io.restassured.RestAssured;
/**
 * This is the main class for TestNG that will setup and begin running tests.
 * All suite level before and after tests will be completed here.
 *
 */

public class BaseTestCase  {
	protected static Logger logger = Logger.getLogger(BaseTestCase.class);
	
	public static List<String> preIds=new ArrayList<String> ();
		
	/**
	 * Method that will take care of framework setup
	 */
	// GLOBAL CLASS VARIABLES
	private Properties prop;
	public static String ApplnURI;	
	public static String authToken;
	public static String environment;
	public static String SEPRATOR="";
	public  static String getOSType(){
		String type=System.getProperty("os.name");
		if(type.toLowerCase().contains("windows")){
			SEPRATOR="\\\\";
			return "WINDOWS";
		}else if(type.toLowerCase().contains("linux")||type.toLowerCase().contains("unix"))
		{
			SEPRATOR="/";
			return "OTHERS";
		}
		return null;
	}
	
	
	
	public void initialize()
	{
		try {
			
			BasicConfigurator.configure();
			
			/**
			 * Make sure test-output is there 
			 */
			File testOutput = new File("test-output");
			File oldReport = new File(System.getProperty("user.dir")+"/test-output/emailable-report.html");
			oldReport.delete();
			testOutput.mkdirs();
			
			getOSType();
			logger.info("We have created a Config Manager. Beginning to read properties!");
			prop = new Properties();
			InputStream inputStream = new FileInputStream("src"+BaseTestCase.SEPRATOR+"config"+BaseTestCase.SEPRATOR+"test.properties");
			prop.load(inputStream);
			logger.info("Setting test configs/TestEnvironment from " +  "src/config/test.properties");
		//	ApplnURI = prop.getProperty("testEnvironment");
			environment = System.getProperty("env.user");
			logger.info("Environemnt is  ==== :" +environment);
			ApplnURI=System.getProperty("env.endpoint");
			logger.info("Application URI ======" +ApplnURI);

			logger.info("Configs from properties file are set.");
			

		} catch (IOException e) {
			logger.error("Could not find the properties file.\n" + e);
		}
		
	
	}
	
	// ================================================================================================================
		// TESTNG BEFORE AND AFTER SUITE ANNOTATIONS
		// ================================================================================================================

		/**
		 * Before entire test suite we need to setup everything we will need.
		 */
		@BeforeSuite(alwaysRun = true)
		public void suiteSetup() {
			logger.info("Test Framework for Mosip api Initialized");
			logger.info("Logging initialized: All logs are located at " +  "src/logs/mosip-api-test.log");
			initialize();
			logger.info("Done with BeforeSuite and test case setup! BEGINNING TEST EXECUTION!\n\n");


			PreRegistrationLibrary pil=new PreRegistrationLibrary();
			pil.PreRegistrationResourceIntialize();
<<<<<<< HEAD
=======

			//IdaScriptsUtil.wakeDemoApp();

			
>>>>>>> 96041197
		} // End suiteSetup

		/**
		 * After the entire test suite clean up rest assured
		 */
		@AfterSuite(alwaysRun = true)
		public void testTearDown(ITestContext ctx) {
			
			
			/*Calling up PreReg DB clean Up step*/
			if(preIds.size()>=1)
			{
            logger.info("Elements from PreId List are========");
            for(String elem : preIds) {
            	logger.info(elem.toString());
            }
            boolean status=false;
           status=PreRegDbread.prereg_db_CleanUp(preIds);
            if(status)
           	 logger.info("PreId is deleted from the DB");
            else
                   logger.info("PreId is NOT deleted from the DB");
			}
			/*
			 * Saving TestNG reports to be published
			 */
			
			/*String currentModule = ctx.getCurrentXmlTest().getClasses().get(0).getName().split("\\.")[2];
			Runnable reporting  = ()->{
				reportMove(currentModule);	
			};
			new Thread(reporting).start();*/
			//IdaScriptsUtil.authTestTearDown();
			RestAssured.reset();
			logger.info("\n\n");
			logger.info("Rest Assured framework has been reset because all tests have been executed.");
			logger.info("TESTING COMPLETE: SHUTTING DOWN FRAMEWORK!!");
		} // end testTearDown
		

		public void reportMove(String currentModule)
		{
			
			while(true){
				File f = new File(System.getProperty("user.dir")+"/test-output/" + "emailable-report.html");
				if(f.exists())
					break;
			}
			Path temp = null;
			SimpleDateFormat sdf = new SimpleDateFormat("yyyy-MM-dd-HHmmss");
			Calendar c = Calendar.getInstance();
			c.setTime(new Date()); // Now use today date.
			String date = sdf.format(c.getTime());
			try {
				Path sourcePath = Paths.get(System.getProperty("user.dir")+"/test-output/" + "emailable-report.html");
				boolean createCurrentPathStatus = new File("src/test/resources/Reports/current-build-reports").mkdirs();
				Path currentPathWithFileName = Paths.get("src/test/resources/Reports/current-build-reports/"+ currentModule+"-emailable-report.html");
				Path backupPathWithFileName = Paths.get("src/test/resources/Reports/backup-build-reports/"+ currentModule+"-emailable-report-"+date+".html");
				
				logger.info("createCurrentPathStatus---->"+createCurrentPathStatus);
				logger.info("backupPathWithFileName---->"+backupPathWithFileName);
				
				temp = Files.copy(sourcePath,currentPathWithFileName,java.nio.file.StandardCopyOption.REPLACE_EXISTING);
				temp = Files.copy(sourcePath,backupPathWithFileName);
			} catch (IOException e) {
				
				e.printStackTrace();
			} 
			
			
			        if(temp != null) 
			        { 
			            logger.info("File renamed and moved successfully"); 
			        } 
			        else
			        { 
			            logger.info("Failed to move the file"); 
			        } 
		}

		
		


	}
<|MERGE_RESOLUTION|>--- conflicted
+++ resolved
@@ -1,5 +1,4 @@
 package io.mosip.service;
-
 
 import java.io.File;
 import java.io.FileInputStream;
@@ -21,190 +20,171 @@
 import org.testng.annotations.AfterSuite;
 import org.testng.annotations.BeforeSuite;
 
-
 import io.mosip.authentication.fw.util.IdaScriptsUtil;
 
 import io.mosip.dbaccess.PreRegDbread;
 import io.mosip.util.PreRegistrationLibrary;
 //import io.mosip.prereg.scripts.Create_PreRegistration;
 import io.restassured.RestAssured;
+
 /**
  * This is the main class for TestNG that will setup and begin running tests.
  * All suite level before and after tests will be completed here.
  *
  */
 
-public class BaseTestCase  {
+public class BaseTestCase {
 	protected static Logger logger = Logger.getLogger(BaseTestCase.class);
-	
-	public static List<String> preIds=new ArrayList<String> ();
-		
+
+	public static List<String> preIds = new ArrayList<String>();
+
 	/**
 	 * Method that will take care of framework setup
 	 */
 	// GLOBAL CLASS VARIABLES
 	private Properties prop;
-	public static String ApplnURI;	
+	public static String ApplnURI;
 	public static String authToken;
 	public static String environment;
-	public static String SEPRATOR="";
-	public  static String getOSType(){
-		String type=System.getProperty("os.name");
-		if(type.toLowerCase().contains("windows")){
-			SEPRATOR="\\\\";
+	public static String SEPRATOR = "";
+
+	public static String getOSType() {
+		String type = System.getProperty("os.name");
+		if (type.toLowerCase().contains("windows")) {
+			SEPRATOR = "\\\\";
 			return "WINDOWS";
-		}else if(type.toLowerCase().contains("linux")||type.toLowerCase().contains("unix"))
-		{
-			SEPRATOR="/";
+		} else if (type.toLowerCase().contains("linux") || type.toLowerCase().contains("unix")) {
+			SEPRATOR = "/";
 			return "OTHERS";
 		}
 		return null;
 	}
-	
-	
-	
-	public void initialize()
-	{
+
+	public void initialize() {
 		try {
-			
+
 			BasicConfigurator.configure();
-			
+
 			/**
-			 * Make sure test-output is there 
+			 * Make sure test-output is there
 			 */
 			File testOutput = new File("test-output");
-			File oldReport = new File(System.getProperty("user.dir")+"/test-output/emailable-report.html");
+			File oldReport = new File(System.getProperty("user.dir") + "/test-output/emailable-report.html");
 			oldReport.delete();
 			testOutput.mkdirs();
-			
+
 			getOSType();
 			logger.info("We have created a Config Manager. Beginning to read properties!");
 			prop = new Properties();
-			InputStream inputStream = new FileInputStream("src"+BaseTestCase.SEPRATOR+"config"+BaseTestCase.SEPRATOR+"test.properties");
+			InputStream inputStream = new FileInputStream(
+					"src" + BaseTestCase.SEPRATOR + "config" + BaseTestCase.SEPRATOR + "test.properties");
 			prop.load(inputStream);
-			logger.info("Setting test configs/TestEnvironment from " +  "src/config/test.properties");
-		//	ApplnURI = prop.getProperty("testEnvironment");
+			logger.info("Setting test configs/TestEnvironment from " + "src/config/test.properties");
+			// ApplnURI = prop.getProperty("testEnvironment");
 			environment = System.getProperty("env.user");
-			logger.info("Environemnt is  ==== :" +environment);
-			ApplnURI=System.getProperty("env.endpoint");
-			logger.info("Application URI ======" +ApplnURI);
+			logger.info("Environemnt is  ==== :" + environment);
+			ApplnURI = System.getProperty("env.endpoint");
+			logger.info("Application URI ======" + ApplnURI);
 
 			logger.info("Configs from properties file are set.");
-			
 
 		} catch (IOException e) {
 			logger.error("Could not find the properties file.\n" + e);
 		}
-		
-	
+
 	}
-	
+
 	// ================================================================================================================
-		// TESTNG BEFORE AND AFTER SUITE ANNOTATIONS
-		// ================================================================================================================
+	// TESTNG BEFORE AND AFTER SUITE ANNOTATIONS
+	// ================================================================================================================
 
-		/**
-		 * Before entire test suite we need to setup everything we will need.
+	/**
+	 * Before entire test suite we need to setup everything we will need.
+	 */
+	@BeforeSuite(alwaysRun = true)
+	public void suiteSetup() {
+		logger.info("Test Framework for Mosip api Initialized");
+		logger.info("Logging initialized: All logs are located at " + "src/logs/mosip-api-test.log");
+		initialize();
+		logger.info("Done with BeforeSuite and test case setup! BEGINNING TEST EXECUTION!\n\n");
+
+		PreRegistrationLibrary pil = new PreRegistrationLibrary();
+		pil.PreRegistrationResourceIntialize();
+		// IdaScriptsUtil.wakeDemoApp();
+
+	} // End suiteSetup
+
+	/**
+	 * After the entire test suite clean up rest assured
+	 */
+	@AfterSuite(alwaysRun = true)
+	public void testTearDown(ITestContext ctx) {
+
+		/* Calling up PreReg DB clean Up step */
+		if (preIds.size() >= 1) {
+			logger.info("Elements from PreId List are========");
+			for (String elem : preIds) {
+				logger.info(elem.toString());
+			}
+			boolean status = false;
+			status = PreRegDbread.prereg_db_CleanUp(preIds);
+			if (status)
+				logger.info("PreId is deleted from the DB");
+			else
+				logger.info("PreId is NOT deleted from the DB");
+		}
+		/*
+		 * Saving TestNG reports to be published
 		 */
-		@BeforeSuite(alwaysRun = true)
-		public void suiteSetup() {
-			logger.info("Test Framework for Mosip api Initialized");
-			logger.info("Logging initialized: All logs are located at " +  "src/logs/mosip-api-test.log");
-			initialize();
-			logger.info("Done with BeforeSuite and test case setup! BEGINNING TEST EXECUTION!\n\n");
 
+		/*
+		 * String currentModule =
+		 * ctx.getCurrentXmlTest().getClasses().get(0).getName().split("\\.")[2];
+		 * Runnable reporting = ()->{ reportMove(currentModule); }; new
+		 * Thread(reporting).start();
+		 */
+		// IdaScriptsUtil.authTestTearDown();
+		RestAssured.reset();
+		logger.info("\n\n");
+		logger.info("Rest Assured framework has been reset because all tests have been executed.");
+		logger.info("TESTING COMPLETE: SHUTTING DOWN FRAMEWORK!!");
+	} // end testTearDown
 
-			PreRegistrationLibrary pil=new PreRegistrationLibrary();
-			pil.PreRegistrationResourceIntialize();
-<<<<<<< HEAD
-=======
+	public void reportMove(String currentModule) {
 
-			//IdaScriptsUtil.wakeDemoApp();
+		while (true) {
+			File f = new File(System.getProperty("user.dir") + "/test-output/" + "emailable-report.html");
+			if (f.exists())
+				break;
+		}
+		Path temp = null;
+		SimpleDateFormat sdf = new SimpleDateFormat("yyyy-MM-dd-HHmmss");
+		Calendar c = Calendar.getInstance();
+		c.setTime(new Date()); // Now use today date.
+		String date = sdf.format(c.getTime());
+		try {
+			Path sourcePath = Paths.get(System.getProperty("user.dir") + "/test-output/" + "emailable-report.html");
+			boolean createCurrentPathStatus = new File("src/test/resources/Reports/current-build-reports").mkdirs();
+			Path currentPathWithFileName = Paths.get(
+					"src/test/resources/Reports/current-build-reports/" + currentModule + "-emailable-report.html");
+			Path backupPathWithFileName = Paths.get("src/test/resources/Reports/backup-build-reports/" + currentModule
+					+ "-emailable-report-" + date + ".html");
 
-			
->>>>>>> 96041197
-		} // End suiteSetup
+			logger.info("createCurrentPathStatus---->" + createCurrentPathStatus);
+			logger.info("backupPathWithFileName---->" + backupPathWithFileName);
 
-		/**
-		 * After the entire test suite clean up rest assured
-		 */
-		@AfterSuite(alwaysRun = true)
-		public void testTearDown(ITestContext ctx) {
-			
-			
-			/*Calling up PreReg DB clean Up step*/
-			if(preIds.size()>=1)
-			{
-            logger.info("Elements from PreId List are========");
-            for(String elem : preIds) {
-            	logger.info(elem.toString());
-            }
-            boolean status=false;
-           status=PreRegDbread.prereg_db_CleanUp(preIds);
-            if(status)
-           	 logger.info("PreId is deleted from the DB");
-            else
-                   logger.info("PreId is NOT deleted from the DB");
-			}
-			/*
-			 * Saving TestNG reports to be published
-			 */
-			
-			/*String currentModule = ctx.getCurrentXmlTest().getClasses().get(0).getName().split("\\.")[2];
-			Runnable reporting  = ()->{
-				reportMove(currentModule);	
-			};
-			new Thread(reporting).start();*/
-			//IdaScriptsUtil.authTestTearDown();
-			RestAssured.reset();
-			logger.info("\n\n");
-			logger.info("Rest Assured framework has been reset because all tests have been executed.");
-			logger.info("TESTING COMPLETE: SHUTTING DOWN FRAMEWORK!!");
-		} // end testTearDown
-		
+			temp = Files.copy(sourcePath, currentPathWithFileName, java.nio.file.StandardCopyOption.REPLACE_EXISTING);
+			temp = Files.copy(sourcePath, backupPathWithFileName);
+		} catch (IOException e) {
 
-		public void reportMove(String currentModule)
-		{
-			
-			while(true){
-				File f = new File(System.getProperty("user.dir")+"/test-output/" + "emailable-report.html");
-				if(f.exists())
-					break;
-			}
-			Path temp = null;
-			SimpleDateFormat sdf = new SimpleDateFormat("yyyy-MM-dd-HHmmss");
-			Calendar c = Calendar.getInstance();
-			c.setTime(new Date()); // Now use today date.
-			String date = sdf.format(c.getTime());
-			try {
-				Path sourcePath = Paths.get(System.getProperty("user.dir")+"/test-output/" + "emailable-report.html");
-				boolean createCurrentPathStatus = new File("src/test/resources/Reports/current-build-reports").mkdirs();
-				Path currentPathWithFileName = Paths.get("src/test/resources/Reports/current-build-reports/"+ currentModule+"-emailable-report.html");
-				Path backupPathWithFileName = Paths.get("src/test/resources/Reports/backup-build-reports/"+ currentModule+"-emailable-report-"+date+".html");
-				
-				logger.info("createCurrentPathStatus---->"+createCurrentPathStatus);
-				logger.info("backupPathWithFileName---->"+backupPathWithFileName);
-				
-				temp = Files.copy(sourcePath,currentPathWithFileName,java.nio.file.StandardCopyOption.REPLACE_EXISTING);
-				temp = Files.copy(sourcePath,backupPathWithFileName);
-			} catch (IOException e) {
-				
-				e.printStackTrace();
-			} 
-			
-			
-			        if(temp != null) 
-			        { 
-			            logger.info("File renamed and moved successfully"); 
-			        } 
-			        else
-			        { 
-			            logger.info("Failed to move the file"); 
-			        } 
+			e.printStackTrace();
 		}
 
-		
-		
+		if (temp != null) {
+			logger.info("File renamed and moved successfully");
+		} else {
+			logger.info("Failed to move the file");
+		}
+	}
 
-
-	}
+}