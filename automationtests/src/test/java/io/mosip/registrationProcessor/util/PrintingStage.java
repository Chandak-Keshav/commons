/*package io.mosip.registrationProcessor.util;

import java.io.ByteArrayOutputStream;
import java.io.File;
import java.io.FileInputStream;
import java.io.IOException;
import java.io.InputStream;
import java.io.ObjectOutputStream;
import java.util.ArrayList;
import java.util.HashMap;
import java.util.Iterator;
import java.util.LinkedHashMap;
import java.util.List;
import java.util.Map;

import org.apache.commons.io.FileUtils;
import org.apache.commons.io.IOUtils;
import org.apache.log4j.Logger;
import org.json.simple.JSONArray;
import org.json.simple.JSONObject;
import org.testng.ITest;
import org.testng.annotations.Test;

import com.fasterxml.jackson.databind.ObjectMapper;
import com.fasterxml.jackson.databind.SerializationFeature;

import io.mosip.dbaccess.RegProcStageDb;
<<<<<<< HEAD
import io.mosip.dbdto.JsonFileDTO;
import io.mosip.dbdto.JsonRequestDTO;
import io.mosip.dbdto.PrintQueueDTO;
=======

>>>>>>> d226d763
import io.mosip.service.ApplicationLibrary;
import io.mosip.service.BaseTestCase;
import io.mosip.util.CbeffImpl;
import io.mosip.util.CbeffToBiometricUtil;
import io.mosip.util.CbeffUtil;
import io.mosip.util.CryptoUtil;
import io.mosip.util.DateUtils;
import io.mosip.util.JsonUtil;
import io.mosip.util.JsonValue;
import io.mosip.util.MosipQueue;
import io.mosip.util.MosipQueueConnectionFactory;
import io.mosip.util.MosipQueueConnectionFactoryImpl;
<<<<<<< HEAD
import io.mosip.util.MosipQueueManager;
import io.mosip.util.QrCodeGenerator;
import io.mosip.util.QrVersion;
import io.mosip.util.QrcodeGeneratorImpl;
import io.mosip.util.TemplateGenerator;
import io.mosip.util.UINCardConstant;
import io.mosip.util.UinCardGenerator;
import io.mosip.util.UinCardGeneratorImpl;
import io.mosip.util.UinCardType;
=======
>>>>>>> d226d763
import io.mosip.util.Utilities;
import io.restassured.response.Response;

public class PrintingStage extends BaseTestCase{
	private static Logger logger = Logger.getLogger(PrintingStage.class);
	boolean isPrintingStageValidated = false;
	private String username = "admin";
	private String password = "admin";
	private String url = "tcp://104.211.200.46:61616";
	private String typeOfQueue = "ACTIVEMQ";
	private String address = "print-service-qa";
	Map<String, Object> attributes = new LinkedHashMap<>();
	String primaryLang= "ara" ;
	String secondaryLang = "fra";

	public boolean validatePrintingStage(String rid) throws IOException{
		boolean isPrintingStageValidated =  false;
		RegProcStageDb dbData= new RegProcStageDb();
		String uin = dbData.regproc_getUIN(rid);
		Response actualResponse = null;
		ApplicationLibrary applicationLibrary = new ApplicationLibrary();
		String id_url = "/v1/idrepo/identity";
		Map<String, byte[]> byteMap = new HashMap<>();



		if(uin == null){
			isPrintingStageValidated = false;
		}else{
			HashMap<String, String> type_new = new HashMap<>();
			type_new.put("type", "all");
			HashMap<String, String> uin_new = new HashMap<>();
			uin_new.put("uin", uin);
			String id_url_path = "/v1/idrepo/identity/"+uin;

			//get document
			actualResponse = applicationLibrary.getRequest(id_url_path, type_new);
			//	actualResponse = applicationLibrary.getRequestPathQueryPara(id_url, uin_new, type_new);
			logger.info("Actual response : "+actualResponse.asString());
			Map<String,Map<String,String>> response = actualResponse.jsonPath().get("response"); 
			logger.info("response  : "+response);

			//set applicant photograph
			boolean isPhotoset = setApplicantPhoto(response);
			if(!isPhotoset){
				isPrintingStageValidated = false;
				logger.info("Photo is not set");
			}

			//creating template
			if (response!= null) {

				for (Map.Entry<String, Map<String,String>> entry : response.entrySet()) {
					//	logger.info(entry.getKey() + "/" + entry.getValue());
					if(entry.getKey().contains("identity")){
						Map<String, String> values =  entry.getValue();
						ObjectMapper mapperObj = new ObjectMapper();
						String jsonResp = mapperObj.writeValueAsString(values);
						logger.info("jsonResp : "+jsonResp);
						setTemplateAttributes(jsonResp,attributes);
					}
				}
			}
			attributes.put("UIN", uin);

			//creating text file
			byte[] textFileByte = createTextFile();
			byteMap.put("textFile", textFileByte);

			boolean isQRcodeSet = setQrCode(textFileByte);
			if(!isQRcodeSet){
				isPrintingStageValidated = false;
				logger.info("qr code not set");
			}

			// getting template and placing original values
			TemplateGenerator templateGenerator = new TemplateGenerator();
			InputStream uinArtifact = templateGenerator.getTemplate("RPR_UIN_CARD_TEMPLATE", attributes, primaryLang);
			if (uinArtifact == null) {
				isPrintingStageValidated = false;
			}else
				logger.info("template generated............");

			// generating pdf
			UinCardGenerator<ByteArrayOutputStream> uinCardGenerator = new UinCardGeneratorImpl();
			ByteArrayOutputStream pdf = uinCardGenerator.generateUinCard(uinArtifact, UinCardType.PDF);

			byte[] pdfbytes = pdf.toByteArray();
			byteMap.put("uinPdf", pdfbytes);

			byte[] uinbyte = attributes.get("UIN").toString().getBytes();
			byteMap.put("UIN", uinbyte);

			//create active mq connection
			MosipQueueConnectionFactory mosipConnectionFactory = new MosipQueueConnectionFactoryImpl();
			MosipQueue queue = (MosipQueue) mosipConnectionFactory.createConnection(typeOfQueue, username, password, url);

			if(queue == null){
				isPrintingStageValidated = false;
				logger.info("Conenction not created...");
			}

			boolean isAddedToQueue = sendToQueue(queue, byteMap, 0, uin);
			if(!isAddedToQueue){
				isPrintingStageValidated = false;
				logger.info("not added to queue........");
			}

		}
		//	logger.info("uin : "+uin);
		return isPrintingStageValidated;

	}

	private boolean sendToQueue(MosipQueue queue, Map<String, byte[]> byteMap, int count, String uin) {
		boolean isAddedToQueue = false;
		try {
			PrintQueueDTO queueDto = new PrintQueueDTO();
			queueDto.setPdfBytes(byteMap.get("uinPdf"));
			queueDto.setTextBytes(byteMap.get("textFile"));
			queueDto.setUin(uin);

			ByteArrayOutputStream bos = new ByteArrayOutputStream();
			ObjectOutputStream oos = new ObjectOutputStream(bos);
			oos.writeObject(queueDto);
			oos.flush();
			byte[] printQueueBytes = bos.toByteArray();
			MosipQueueManager<MosipQueue, byte[]> mosipQueueManager = null;
			isAddedToQueue = mosipQueueManager.send(queue, printQueueBytes, address);

		
			if (count < 5) {
				sendToQueue(queue, byteMap, count + 1, uin);
			} else {
				logger.error("count is more than 5..");
				isAddedToQueue = false;
			}
		} catch (Exception e) {
			
		}
		return isAddedToQueue;
	}

	private boolean setQrCode(byte[] textFileByte) {
		String qrString = new String(textFileByte);
		boolean isQRCodeSet = false;
		QrCodeGenerator<QrVersion> qrCodeGenerator = new QrcodeGeneratorImpl();
		byte[] qrCodeBytes = qrCodeGenerator.generateQrCode(qrString, QrVersion.V30);
		if (qrCodeBytes != null) {
			String imageString = CryptoUtil.encodeBase64String(qrCodeBytes);
			attributes.put("QrCode", "data:image/png;base64," + imageString);
			isQRCodeSet = true;
		}
		return isQRCodeSet;
	}

	private byte[] createTextFile() {
		JsonFileDTO jsonDto = new JsonFileDTO();
		jsonDto.setId("mosip.registration.print.send");
		jsonDto.setVersion("1.0");
		jsonDto.setRequestTime(DateUtils.getUTCCurrentDateTimeString("yyyy-MM-dd'T'HH:mm:ss.SSS'Z'"));

		JsonRequestDTO request = new JsonRequestDTO();
		request.setNameLang1((String) attributes.get(UINCardConstant.NAME + "_" + primaryLang));
		request.setAddressLine1Lang1((String) attributes.get(UINCardConstant.ADDRESSLINE1 + "_" + primaryLang));
		request.setAddressLine2Lang1((String) attributes.get(UINCardConstant.ADDRESSLINE2 + "_" + primaryLang));
		request.setAddressLine3Lang1((String) attributes.get(UINCardConstant.ADDRESSLINE3 + "_" + primaryLang));
		request.setRegionLang1((String) attributes.get(UINCardConstant.REGION + "_" + primaryLang));
		request.setProvinceLang1((String) attributes.get(UINCardConstant.PROVINCE + "_" + primaryLang));
		request.setCityLang1((String) attributes.get(UINCardConstant.CITY + "_" + primaryLang));

		request.setNameLang2((String) attributes.get(UINCardConstant.NAME + "_" + secondaryLang));
		request.setAddressLine1Lang2((String) attributes.get(UINCardConstant.ADDRESSLINE1 + "_" + secondaryLang));
		request.setAddressLine2Lang2((String) attributes.get(UINCardConstant.ADDRESSLINE2 + "_" + secondaryLang));
		request.setAddressLine3Lang2((String) attributes.get(UINCardConstant.ADDRESSLINE3 + "_" + secondaryLang));
		request.setRegionLang2((String) attributes.get(UINCardConstant.REGION + "_" + secondaryLang));
		request.setProvinceLang2((String) attributes.get(UINCardConstant.PROVINCE + "_" + secondaryLang));
		request.setCityLang2((String) attributes.get(UINCardConstant.CITY + "_" + secondaryLang));
		request.setPostalCode((String) attributes.get(UINCardConstant.POSTALCODE));
		request.setPhoneNumber((String) attributes.get(UINCardConstant.PHONE));

		jsonDto.setRequest(request);

		File jsonText = new File(attributes.get("UIN").toString() + ".txt");
		ObjectMapper mapper = new ObjectMapper();
		mapper.configure(SerializationFeature.INDENT_OUTPUT, true);
		byte[] jsonTextFileBytes = null;

		try {
			mapper.writeValue(jsonText, jsonDto);


			InputStream fileStream = new FileInputStream(jsonText);
			jsonTextFileBytes = IOUtils.toByteArray(fileStream);
			fileStream.close();
			FileUtils.forceDelete(jsonText);
		} catch (IOException e) {
			// TODO Auto-generated catch block
			e.printStackTrace();
		}

		return jsonTextFileBytes;
	}

	private void setTemplateAttributes(String string, Map<String, Object> attributes) throws IOException {
		JSONObject demographicIdentity = JsonUtil.objectMapperReadValue(string, JSONObject.class);
		Utilities utility = new Utilities();
		if (demographicIdentity == null)
			isPrintingStageValidated = false;
		//throw new IdentityNotFoundException(PlatformErrorMessages.RPR_PIS_IDENTITY_NOT_FOUND.getMessage());

		String mapperJsonString = Utilities.getJson(utility.getConfigServerFileStorageURL(),
				utility.getGetRegProcessorIdentityJson());
		JSONObject mapperJson = JsonUtil.objectMapperReadValue(mapperJsonString, JSONObject.class);
		JSONObject mapperIdentity = JsonUtil.getJSONObject(mapperJson,
				utility.getGetRegProcessorDemographicIdentity());

		List<String> mapperJsonKeys = new ArrayList<>(mapperIdentity.keySet());
		for (String key : mapperJsonKeys) {
			JSONObject jsonValue = JsonUtil.getJSONObject(mapperIdentity, key);
			Object object = JsonUtil.getJSONValue(demographicIdentity, (String) jsonValue.get("value"));
			if (object instanceof ArrayList) {
				JSONArray node = JsonUtil.getJSONArray(demographicIdentity, (String) jsonValue.get("value"));
				JsonValue[] jsonValues = JsonUtil.mapJsonNodeToJavaObject(JsonValue.class, node);
				for (int count = 0; count < jsonValues.length; count++) {
					String lang = jsonValues[count].getLanguage();
					attributes.put(key + "_" + lang, jsonValues[count].getValue());
				}
			} else if (object instanceof LinkedHashMap) {
				JSONObject json = JsonUtil.getJSONObject(demographicIdentity, (String) jsonValue.get("value"));
				attributes.put(key, json.get("value"));
			} else {
				attributes.put(key, object);
			}
		}
	}

	private boolean setApplicantPhoto(Map<String, Map<String, String>> response) {
		String value = null;
		boolean isPhotoSet = false;
		String documents = null;
		for (String res : response){
			documents = res.get("documents").toString();
			logger.info("documents  : "+documents);
		}
		if (response!= null) {
			try {
				for (Map.Entry<String, Map<String,String>> entry : response.entrySet()) {
					//	logger.info(entry.getKey() + "/" + entry.getValue());
					if(entry.getKey().contains("documents")){
						List<Map<String,String>> values = (List<Map<String, String>>) entry.getValue();
						for(Map<String,String> val : values){
							String obj = val.get("category");
							if(val.get("category").matches("individualBiometrics")){
								value = val.get("value");
								logger.info("value : "+value);
								break;
							}

						}
					}
				}

				if(value!=null){
					CbeffUtil cbeffutil = new CbeffImpl();
					CbeffToBiometricUtil util = new CbeffToBiometricUtil(cbeffutil);
					List<String> subtype = new ArrayList<>();
					byte[] photobyte;
					photobyte = util.getImageBytes(value, "Face", subtype);
					String imageString = CryptoUtil.encodeBase64String(photobyte);
					attributes.put("ApplicantPhoto", "data:image/png;base64," + imageString);
					isPhotoSet = true;

				}
			} catch (Exception e) {
				// TODO Auto-generated catch block
				e.printStackTrace();
			}
<<<<<<< HEAD
		}
=======

			//List<Documents> documents = response.getResponse().getDocuments();

			for (Documents doc : documents) {
				if (doc.getCategory().equals(INDIVIDUAL_BIOMETRICS)) {
					value = doc.getValue();
					break;
				}
			}
		}
			if (value != null) {
			CbeffToBiometricUtil util = new CbeffToBiometricUtil(cbeffutil);
			List<String> subtype = new ArrayList<>();
			byte[] photobyte = util.getImageBytes(value, FACE, subtype);
			String imageString = CryptoUtil.encodeBase64String(photobyte);
			attributes.put(APPLICANT_PHOTO, "data:image/png;base64," + imageString);
			isPhotoSet = true;
		}

>>>>>>> d226d763
		return isPhotoSet;
	}

	public static void main(String args[]){
		PrintingStage ps = new PrintingStage();
		ps.validatePrintingStage("10002100320000220190417100557");
	}
	@Test
	public void testRun(){
		PrintingStage ps = new PrintingStage();
		try {
			ps.validatePrintingStage("10002100320000220190417100557");
		} catch (IOException e) {
			// TODO Auto-generated catch block
			e.printStackTrace();
		}
	}

}
*/<|MERGE_RESOLUTION|>--- conflicted
+++ resolved
@@ -1,4 +1,4 @@
-/*package io.mosip.registrationProcessor.util;
+package io.mosip.registrationProcessor.util;
 
 import java.io.ByteArrayOutputStream;
 import java.io.File;
@@ -25,13 +25,9 @@
 import com.fasterxml.jackson.databind.SerializationFeature;
 
 import io.mosip.dbaccess.RegProcStageDb;
-<<<<<<< HEAD
 import io.mosip.dbdto.JsonFileDTO;
 import io.mosip.dbdto.JsonRequestDTO;
 import io.mosip.dbdto.PrintQueueDTO;
-=======
-
->>>>>>> d226d763
 import io.mosip.service.ApplicationLibrary;
 import io.mosip.service.BaseTestCase;
 import io.mosip.util.CbeffImpl;
@@ -44,7 +40,6 @@
 import io.mosip.util.MosipQueue;
 import io.mosip.util.MosipQueueConnectionFactory;
 import io.mosip.util.MosipQueueConnectionFactoryImpl;
-<<<<<<< HEAD
 import io.mosip.util.MosipQueueManager;
 import io.mosip.util.QrCodeGenerator;
 import io.mosip.util.QrVersion;
@@ -54,8 +49,6 @@
 import io.mosip.util.UinCardGenerator;
 import io.mosip.util.UinCardGeneratorImpl;
 import io.mosip.util.UinCardType;
-=======
->>>>>>> d226d763
 import io.mosip.util.Utilities;
 import io.restassured.response.Response;
 
@@ -334,36 +327,15 @@
 				// TODO Auto-generated catch block
 				e.printStackTrace();
 			}
-<<<<<<< HEAD
-		}
-=======
-
-			//List<Documents> documents = response.getResponse().getDocuments();
-
-			for (Documents doc : documents) {
-				if (doc.getCategory().equals(INDIVIDUAL_BIOMETRICS)) {
-					value = doc.getValue();
-					break;
-				}
-			}
-		}
-			if (value != null) {
-			CbeffToBiometricUtil util = new CbeffToBiometricUtil(cbeffutil);
-			List<String> subtype = new ArrayList<>();
-			byte[] photobyte = util.getImageBytes(value, FACE, subtype);
-			String imageString = CryptoUtil.encodeBase64String(photobyte);
-			attributes.put(APPLICANT_PHOTO, "data:image/png;base64," + imageString);
-			isPhotoSet = true;
-		}
-
->>>>>>> d226d763
+		}
+			
 		return isPhotoSet;
 	}
-
+/*
 	public static void main(String args[]){
 		PrintingStage ps = new PrintingStage();
 		ps.validatePrintingStage("10002100320000220190417100557");
-	}
+	}*/
 	@Test
 	public void testRun(){
 		PrintingStage ps = new PrintingStage();
@@ -375,5 +347,4 @@
 		}
 	}
 
-}
-*/+}