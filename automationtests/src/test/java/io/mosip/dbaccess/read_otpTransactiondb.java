package io.mosip.dbaccess;

import java.util.List;

import org.apache.log4j.Logger;
import org.hibernate.Query;
import org.hibernate.Session;
import org.hibernate.SessionFactory;
import org.hibernate.cfg.Configuration;
import org.testng.annotations.Test;

import io.mosip.dbentity.Gender;
import io.mosip.dbentity.OtpEntity;
import io.mosip.service.BaseTestCase;

@Test
public class read_otpTransactiondb {
	public static SessionFactory factory;
	static Session session;
	private static Logger logger = Logger.getLogger(PreRegDbread.class);
	
	@SuppressWarnings("deprecation")
	public static boolean readotpTransaction(String otp)
	{
		boolean flag=false;
		
		if(BaseTestCase.environment.equalsIgnoreCase("integration"))		
			factory = new Configuration().configure("kernelinteg.cfg.xml")                      
		.addAnnotatedClass(OtpEntity.class).buildSessionFactory();	
			else
			{
				if(BaseTestCase.environment.equalsIgnoreCase("qa"))		
					factory = new Configuration().configure("kernelqa.cfg.xml")                      
				.addAnnotatedClass(OtpEntity.class).buildSessionFactory();	
			}
		session = factory.getCurrentSession();
		session.beginTransaction();
		flag=validateOTPinDB(session, otp);
		logger.info("flag is : " +flag);
		return flag;
		
		//session.close();
	}
	
	@SuppressWarnings("unchecked")
	private static boolean validateOTPinDB(Session session, String otp)
	{
		int size;
				
		String queryString=" Select kernel.otp_transaction.*"+
                        " From kernel.otp_transaction where kernel.otp_transaction.otp= :otp_value ";
		
		Query query = session.createSQLQuery(queryString); 
		query.setParameter("otp_value", otp);
	
		List<Object> objs = (List<Object>) query.list();
		size=objs.size();
		logger.info("Size is : " +size);
		Object[] TestData = null;
		// reading data retrieved from query
		for (Object obj : objs) {
			TestData = (Object[]) obj;
			String status_code = (String) TestData[3];
			logger.info("Status is : " +status_code);
			
			// commit the transaction
					session.getTransaction().commit();
						
						factory.close();

		//Query q=session.createQuery(" from otp_transaction where ID='917248' ");
	}
		
		if(size==1)
			return true;
		else
			return false;
	
	}
	
	@SuppressWarnings("deprecation")
	public static boolean readGenderType(String code)
	{
		boolean flag=false;
		
<<<<<<< HEAD
		factory = new Configuration().configure("masterdatainteg.cfg.xml").addAnnotatedClass(Gender.class).buildSessionFactory();	
=======
		if(BaseTestCase.environment.equalsIgnoreCase("integration"))		
			factory = new Configuration().configure("masterdatainteg.cfg.xml")                      
		.addAnnotatedClass(OtpEntity.class).buildSessionFactory();	
			else
			{
				if(BaseTestCase.environment.equalsIgnoreCase("qa"))		
					factory = new Configuration().configure("masterdataqa.cfg.xml")                      
				.addAnnotatedClass(OtpEntity.class).buildSessionFactory();	
			}
		

>>>>>>> 15458d51
		session = factory.getCurrentSession();
		session.beginTransaction();
		flag=validateGenderCode(session, code);
		logger.info("flag is : " +flag);
		return flag;
		
		//session.close();
	}
	
	@SuppressWarnings("unchecked")
	private static boolean validateGenderCode(Session session, String code)
	{
		int size;
				
		String queryString="SELECT master.gender.* FROM master.gender where master.gender.code= :code_value";
				
		Query query = session.createSQLQuery(queryString);
		query.setParameter("code_value", code);
	
		List<Object> objs = (List<Object>) query.list();
		size=objs.size();
		logger.info("Size is : " +size);
		Object[] TestData = null;
		// reading data retrieved from query
		for (Object obj : objs) {
			TestData = (Object[]) obj;
			String status_code = (String) TestData[code.length()];
			logger.info("Status is : " +status_code);
			
			// commit the transaction
					session.getTransaction().commit();
						
						factory.close();

		//Query q=session.createQuery(" from otp_transaction where ID='917248' ");
	}
		
		if(size==1)
			return true;
		else
			return false;
	
	}
	
}<|MERGE_RESOLUTION|>--- conflicted
+++ resolved
@@ -83,9 +83,6 @@
 	{
 		boolean flag=false;
 		
-<<<<<<< HEAD
-		factory = new Configuration().configure("masterdatainteg.cfg.xml").addAnnotatedClass(Gender.class).buildSessionFactory();	
-=======
 		if(BaseTestCase.environment.equalsIgnoreCase("integration"))		
 			factory = new Configuration().configure("masterdatainteg.cfg.xml")                      
 		.addAnnotatedClass(OtpEntity.class).buildSessionFactory();	
@@ -97,7 +94,6 @@
 			}
 		
 
->>>>>>> 15458d51
 		session = factory.getCurrentSession();
 		session.beginTransaction();
 		flag=validateGenderCode(session, code);
