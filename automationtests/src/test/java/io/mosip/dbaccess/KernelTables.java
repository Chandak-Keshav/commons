package io.mosip.dbaccess;

import java.util.List;

import org.apache.log4j.Logger;
import org.hibernate.Query;
import org.hibernate.Session;
import org.hibernate.SessionFactory;
import org.hibernate.cfg.Configuration;

import io.mosip.dbentity.OtpEntity;
import io.mosip.service.BaseTestCase;

/**
 * @author Ravi Kant
 *
 */
public class KernelTables {
	public static SessionFactory factory;
	static Session session;
	public static List<Object> objs = null;
	private static Logger logger = Logger.getLogger(KernelMasterDataR.class);
	
	@SuppressWarnings("deprecation")
	public static boolean kernelMasterData_dbconnectivityCheck()
	{
		boolean flag=false;
		try {	
			if(BaseTestCase.environment.equalsIgnoreCase("integration"))
				factory = new Configuration().configure("masterdatainteg.cfg.xml")
			.addAnnotatedClass(OtpEntity.class).buildSessionFactory();	
					else
					{
						if(BaseTestCase.environment.equalsIgnoreCase("integration"))
<<<<<<< HEAD
							factory = new Configuration().configure("masterdatainteg.cfg.xml")
=======
							factory = new Configuration().configure("masterdataqa.cfg.xml")
>>>>>>> 15458d51
						.addAnnotatedClass(OtpEntity.class).buildSessionFactory();	
					}
		session = factory.getCurrentSession();
		session.beginTransaction();
		logger.info("Session value is :" +session);
		
			flag=session != null;
		//	Assert.assertTrue(flag);
			logger.info("Flag is : " +flag);
			if(flag)
			{
				session.close();
				factory.close();
				return flag;
			}
				
			else
			return flag;
		} catch (Exception e) {
			// TODO Auto-generated catch block
		logger.info("Connection exception Received");
		return flag;
		}
	}
		
	
	@SuppressWarnings("deprecation")
	public static boolean validateDB(String queryStr, Class dtoClass)
	{
		boolean flag=false;
		
<<<<<<< HEAD
		factory = new Configuration().configure("kernelinteg.cfg.xml")
	.addAnnotatedClass(dtoClass).buildSessionFactory();	
=======
		if(BaseTestCase.environment.equalsIgnoreCase("integration"))
			factory = new Configuration().configure("kernelinteg.cfg.xml")
		.addAnnotatedClass(OtpEntity.class).buildSessionFactory();	
				else
				{
					if(BaseTestCase.environment.equalsIgnoreCase("integration"))
						factory = new Configuration().configure("kernelqa.cfg.xml")
					.addAnnotatedClass(OtpEntity.class).buildSessionFactory();	
				}
		
>>>>>>> 15458d51
		session = factory.getCurrentSession();
		session.beginTransaction();
		flag=validateDBdata(session, queryStr);
		logger.info("flag is : " +flag);
		return flag;
		

	}
	
	@SuppressWarnings("unchecked")
	private static boolean validateDBdata(Session session, String queryStr)
	{
		int size;
				
		String queryString=queryStr;
		
		Query query = session.createSQLQuery(queryString);
	
		 objs = (List<Object>) query.list();
		size=objs.size();
		logger.info("Size is : " +size);
		
		// commit the transaction
		session.getTransaction().commit();
			
			factory.close();
		
		if(size==1)
			return true;
		else
			return false;
	
	}
}<|MERGE_RESOLUTION|>--- conflicted
+++ resolved
@@ -32,11 +32,7 @@
 					else
 					{
 						if(BaseTestCase.environment.equalsIgnoreCase("integration"))
-<<<<<<< HEAD
-							factory = new Configuration().configure("masterdatainteg.cfg.xml")
-=======
 							factory = new Configuration().configure("masterdataqa.cfg.xml")
->>>>>>> 15458d51
 						.addAnnotatedClass(OtpEntity.class).buildSessionFactory();	
 					}
 		session = factory.getCurrentSession();
@@ -68,10 +64,6 @@
 	{
 		boolean flag=false;
 		
-<<<<<<< HEAD
-		factory = new Configuration().configure("kernelinteg.cfg.xml")
-	.addAnnotatedClass(dtoClass).buildSessionFactory();	
-=======
 		if(BaseTestCase.environment.equalsIgnoreCase("integration"))
 			factory = new Configuration().configure("kernelinteg.cfg.xml")
 		.addAnnotatedClass(OtpEntity.class).buildSessionFactory();	
@@ -82,7 +74,6 @@
 					.addAnnotatedClass(OtpEntity.class).buildSessionFactory();	
 				}
 		
->>>>>>> 15458d51
 		session = factory.getCurrentSession();
 		session.beginTransaction();
 		flag=validateDBdata(session, queryStr);
