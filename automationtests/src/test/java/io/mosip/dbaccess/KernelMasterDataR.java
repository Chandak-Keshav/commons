--- conflicted
+++ resolved
@@ -40,11 +40,7 @@
 					else
 					{
 						if(BaseTestCase.environment.equalsIgnoreCase("qa"))
-<<<<<<< HEAD
-							factory = new Configuration().configure("masterdatainteg.cfg.xml")
-=======
 							factory = new Configuration().configure("masterdataqa.cfg.xml")
->>>>>>> 15458d51
 						.addAnnotatedClass(OtpEntity.class).buildSessionFactory();	
 					}
 		
@@ -77,11 +73,6 @@
 	public static boolean validateDB(String queryStr, Class dtoClass)
 	{
 		boolean flag=false;
-<<<<<<< HEAD
-		
-		factory = new Configuration().configure("masterdatainteg.cfg.xml")
-	.addAnnotatedClass(dtoClass).buildSessionFactory();	
-=======
 
 		if(BaseTestCase.environment.equalsIgnoreCase("integration"))
 			factory = new Configuration().configure("masterdatainteg.cfg.xml")
@@ -92,7 +83,6 @@
 						factory = new Configuration().configure("masterdataqa.cfg.xml")
 					.addAnnotatedClass(OtpEntity.class).buildSessionFactory();	
 				}
->>>>>>> 15458d51
 		session = factory.getCurrentSession();
 		session.beginTransaction();
 		flag=validateDBdata(session, queryStr);
@@ -130,11 +120,6 @@
 		public static boolean masterDataDBConnection(Class dtoClass,String query)
 		{
 			boolean flag=false;
-<<<<<<< HEAD
-			
-			factory = new Configuration().configure("masterdatainteg.cfg.xml")                      
-					.addAnnotatedClass(dtoClass).buildSessionFactory();	
-=======
 
 			if(BaseTestCase.environment.equalsIgnoreCase("integration"))
 				factory = new Configuration().configure("masterdatainteg.cfg.xml")
@@ -145,7 +130,6 @@
 							factory = new Configuration().configure("masterdataqa.cfg.xml")
 						.addAnnotatedClass(OtpEntity.class).buildSessionFactory();	
 					}
->>>>>>> 15458d51
 			session = factory.getCurrentSession();
 			session.beginTransaction();
 			flag=validateMasterDatainDB(session, query);
@@ -194,10 +178,6 @@
 		{
 			boolean flag=false;
 			
-<<<<<<< HEAD
-			factory = new Configuration().configure("masterdatainteg.cfg.xml")                      
-					.addAnnotatedClass(dtoClass).buildSessionFactory();	
-=======
 			if(BaseTestCase.environment.equalsIgnoreCase("integration"))
 				factory = new Configuration().configure("masterdatainteg.cfg.xml")
 			.addAnnotatedClass(OtpEntity.class).buildSessionFactory();	
@@ -207,7 +187,6 @@
 							factory = new Configuration().configure("masterdataqa.cfg.xml")
 						.addAnnotatedClass(OtpEntity.class).buildSessionFactory();	
 					}
->>>>>>> 15458d51
 			session = factory.getCurrentSession();
 			Transaction txn=session.beginTransaction();
 			//txn.begin();
