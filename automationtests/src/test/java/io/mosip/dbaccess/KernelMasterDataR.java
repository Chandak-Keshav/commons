package io.mosip.dbaccess;

import java.math.BigInteger;
import java.util.List;

import org.apache.log4j.Logger;
import org.hibernate.HibernateException;
import org.hibernate.Query;
import org.hibernate.Session;
import org.hibernate.SessionFactory;
import org.hibernate.Transaction;
import org.hibernate.cfg.Configuration;

import com.fasterxml.classmate.AnnotationConfiguration;

import io.mosip.dbentity.OtpEntity;
import io.mosip.service.BaseTestCase;



/**
 * @author Ravi Kant
 * @author Arunakumar.Rati
 *
 */
public class KernelMasterDataR {
	public static SessionFactory factory;
	static Session session;
	private static Logger logger = Logger.getLogger(KernelMasterDataR.class);
	
	@SuppressWarnings("deprecation")
	public static boolean kernelMasterData_dbconnectivityCheck()
	{
		boolean flag=false;
		try {	
			/*
			 * Based on the environemnt configuration file is set
			 */
			if(BaseTestCase.environment.equalsIgnoreCase("dev"))
				factory = new Configuration().configure("masterdatadev.cfg.xml")
			.addAnnotatedClass(OtpEntity.class).buildSessionFactory();	
					else
					{
						if(BaseTestCase.environment.equalsIgnoreCase("qa"))
							factory = new Configuration().configure("masterdataqa.cfg.xml")
						.addAnnotatedClass(OtpEntity.class).buildSessionFactory();	
					}
		
		session = factory.getCurrentSession();
		session.beginTransaction();
		
		logger.info("Session value is :" +session);
		
			flag=session != null;
		//	Assert.assertTrue(flag);
			logger.info("Flag is : " +flag);
			if(flag)
			{
				session.close();
				factory.close();
				return flag;
			}
				
			else
			return flag;
		} catch (Exception e) {
			// TODO Auto-generated catch block
		logger.info("Connection exception Received");
		return flag;
		}
	}
		
	
	@SuppressWarnings("deprecation")
	public static boolean validateDB(String queryStr, Class dtoClass)
	{
		boolean flag=false;

<<<<<<< HEAD
		if(BaseTestCase.environment.equalsIgnoreCase("integration"))
			factory = new Configuration().configure("masterdatainteg.cfg.xml")
		.addAnnotatedClass(dtoClass).buildSessionFactory();	
				else
				{
					if(BaseTestCase.environment.equalsIgnoreCase("qa"))
						factory = new Configuration().configure("masterdataqa.cfg.xml")
=======
		if(BaseTestCase.environment.equalsIgnoreCase("dev"))
			factory = new Configuration().configure("masterdatadev.cfg.xml")
		.addAnnotatedClass(OtpEntity.class).buildSessionFactory();	
				else
				{
					if(BaseTestCase.environment.equalsIgnoreCase("qa"))
						factory = new Configuration().configure("masterdatainteg.cfg.xml")
>>>>>>> c0f7907f
					.addAnnotatedClass(dtoClass).buildSessionFactory();	
				}
		session = factory.getCurrentSession();
		session.beginTransaction();
		flag=validateDBdata(session, queryStr);
		logger.info("flag is : " +flag);
		return flag;
		

	}
	
	@SuppressWarnings("unchecked")
	private static boolean validateDBdata(Session session, String queryStr)
	{
		int size;
				
		String queryString=queryStr;
		
		Query query = session.createSQLQuery(queryString);
	
		List<Object> objs = (List<Object>) query.list();
		size=objs.size();
		logger.info("Size is : " +size);
		
		// commit the transaction
		session.getTransaction().commit();
			
			factory.close();
		
		if(size==1)
			return true;
		else
			return false;
	
	}
		@SuppressWarnings("deprecation")
		public static boolean masterDataDBConnection(Class dtoClass,String query)
		{
			boolean flag=false;

<<<<<<< HEAD
			if(BaseTestCase.environment.equalsIgnoreCase("integration"))
				factory = new Configuration().configure("masterdatainteg.cfg.xml")
			.addAnnotatedClass(dtoClass).buildSessionFactory();	
					else
					{
						if(BaseTestCase.environment.equalsIgnoreCase("qa"))
							factory = new Configuration().configure("masterdataqa.cfg.xml")
						.addAnnotatedClass(dtoClass).buildSessionFactory();	
=======
			if(BaseTestCase.environment.equalsIgnoreCase("dev"))
				factory = new Configuration().configure("masterdatadev.cfg.xml")
			.addAnnotatedClass(OtpEntity.class).buildSessionFactory();	
					else
					{
						if(BaseTestCase.environment.equalsIgnoreCase("qa"))
							factory = new Configuration().configure("masterdatainteg.cfg.xml")
						.addAnnotatedClass(OtpEntity.class).buildSessionFactory();	
>>>>>>> c0f7907f
					}
			session = factory.getCurrentSession();
			session.beginTransaction();
			flag=validateMasterDatainDB(session, query);
			logger.info("flag is : " +flag);
			return flag;
			
			//session.close();
		}
		
		

		@SuppressWarnings("unchecked")
		private static boolean validateMasterDatainDB(Session session, String queryString)
		{
			int size;
			Query query = session.createSQLQuery(queryString); 
			//query.setParameter("otp_value", otp);
		
			List<Object> objs = (List<Object>) query.list();
			size=objs.size();
			logger.info("Size is : " +size);
			Object[] TestData = null;
			// reading data retrieved from query
			for (Object obj : objs) {
				TestData = (Object[]) obj;
				Object status_code =  TestData[3];
				logger.info("Status is : " +status_code);
				
				// commit the transaction
						session.getTransaction().commit();
							
							factory.close();

			//Query q=session.createQuery(" from otp_transaction where ID='917248' ");
		}
			
			if(size==1)
				return true;
			else
				return false;
		
		}
		
		@SuppressWarnings("deprecation")
		public static boolean masterDataDBConnection1(Class dtoClass,String queryString,String columnName,String value)
		{
			boolean flag=false;
			
<<<<<<< HEAD
			if(BaseTestCase.environment.equalsIgnoreCase("integration"))
				factory = new Configuration().configure("masterdatainteg.cfg.xml")
			.addAnnotatedClass(dtoClass).buildSessionFactory();	
=======
			if(BaseTestCase.environment.equalsIgnoreCase("dev"))
				factory = new Configuration().configure("masterdatadev.cfg.xml")
			.addAnnotatedClass(OtpEntity.class).buildSessionFactory();	
>>>>>>> c0f7907f
					else
					{
						if(BaseTestCase.environment.equalsIgnoreCase("qa"))
							factory = new Configuration().configure("masterdataqa.cfg.xml")
						.addAnnotatedClass(dtoClass).buildSessionFactory();	
					}
			session = factory.getCurrentSession();
			Transaction txn=session.beginTransaction();
			//txn.begin();
			flag=validateMasterDatainDB1(queryString,columnName, value);
			logger.info("flag is : " +flag);
					
			session.close();
			return flag;
			
//			Transaction tx=session.beginTransaction();  
//			Query q=session.createQuery(queryString);  
//			q.setParameter("m","POI");  
//			q.setParameter("n","CIN");  
//			  
//			int status=q.executeUpdate();  
//		 
//			tx.commit();  
//			return flag;
		}
		@SuppressWarnings({ "unused", "deprecation" })
		public
		static boolean validateMasterDatainDB1(String queryString,String columnName,String value)
		{
			
			Query query = session.createQuery(queryString); 
		   // query.setParameter(columnName, value);
		    int result = query.executeUpdate();
			logger.info("update completed");
			session.getTransaction().commit();
		    return true;
			
		}
		
		
		@SuppressWarnings({ "unused", "deprecation" })
		public
		static boolean validateMasterDatainDB1(String queryString)
		{
			Query query = session.createQuery(queryString); 
		   // query.setParameter(columnName, value);
		    int result = query.executeUpdate();
			logger.info("update completed");
			session.getTransaction().commit();
		    return true;
			
		} 
		

		@SuppressWarnings("deprecation")
		public static List<String> getDataFromDB(Class dtoClass,String query)
		{
			List<String> flag=null;

<<<<<<< HEAD
			if(BaseTestCase.environment.equalsIgnoreCase("integration"))
				factory = new Configuration().configure("kernelinteg.cfg.xml")
=======
			if(BaseTestCase.environment.equalsIgnoreCase("dev"))
				factory = new Configuration().configure("kerneldev.cfg.xml")
>>>>>>> c0f7907f
			.addAnnotatedClass(dtoClass).buildSessionFactory();	
					else
					{
						if(BaseTestCase.environment.equalsIgnoreCase("qa"))
							factory = new Configuration().configure("kernelqa.cfg.xml")
						.addAnnotatedClass(dtoClass).buildSessionFactory();	
					}
			session = factory.getCurrentSession();
			session.beginTransaction();
			flag=getData(session, query);
			//logger.info("flag is : " +flag);
			return flag;
			
			//session.close();
		}
		
		

		@SuppressWarnings("unchecked")
		private static List<String> getData(Session session, String queryString)
		{
		  int size;
			Query query = session.createSQLQuery(queryString); 
			
		
			List<String> objs = (List<String>) query.list();
			size=objs.size();
			logger.info("Size is : " +size);
				// commit the transaction
						session.getTransaction().commit();
							
							factory.close();

		
			return objs;
				
		}
<<<<<<< HEAD
		
		/**
		 * @param queryStr containing query to obtain data count in table
		 * @return count obtained from db
		 */
		@SuppressWarnings("deprecation")
		public static long validateDBCount(String queryStr)
		{
			long flag=0;
			
			try {
				if(BaseTestCase.environment.equalsIgnoreCase("integration"))
					factory = new Configuration().configure("masterdatainteg.cfg.xml").buildSessionFactory();
				else 
					if(BaseTestCase.environment.equalsIgnoreCase("qa"))
						factory = new Configuration().configure("masterdataqa.cfg.xml").buildSessionFactory();
				
				session = factory.getCurrentSession();
				session.beginTransaction();
			} catch (HibernateException e) {
				logger.info("Exception recived in DB Connection");
				e.printStackTrace();
				return 0;
			}
			
			
			flag=((BigInteger)session.createSQLQuery(queryStr).getSingleResult()).longValue();
			
			// commit the transaction
					session.getTransaction().commit();
					session.close();
					factory.close();
			logger.info("obtained objects count from DB is : " +flag);
			return flag;
			


		}
=======

>>>>>>> c0f7907f
}<|MERGE_RESOLUTION|>--- conflicted
+++ resolved
@@ -8,12 +8,12 @@
 import org.hibernate.Query;
 import org.hibernate.Session;
 import org.hibernate.SessionFactory;
-import org.hibernate.Transaction;
 import org.hibernate.cfg.Configuration;
-
-import com.fasterxml.classmate.AnnotationConfiguration;
+import org.testng.annotations.AfterClass;
+import org.testng.annotations.BeforeClass;
 
 import io.mosip.dbentity.OtpEntity;
+import io.mosip.dbentity.UinEntity;
 import io.mosip.service.BaseTestCase;
 
 
@@ -23,11 +23,122 @@
  * @author Arunakumar.Rati
  *
  */
-public class KernelMasterDataR {
+public class KernelMasterDataR  extends BaseTestCase {
 	public static SessionFactory factory;
 	static Session session;
+	Session session1;
+	public static List<Object> objs = null;
 	private static Logger logger = Logger.getLogger(KernelMasterDataR.class);
 	
+	//public static String env=System.getProperty("env.user");
+	public  String env=System.getProperty("env.user");
+	
+	
+	@BeforeClass
+	public Session DB()
+	{
+		
+		switch(env) 
+		{
+		case "dev": 
+			factory = new Configuration().configure("kerneldev.cfg.xml")
+					.addAnnotatedClass(UinEntity.class).buildSessionFactory();
+		break;
+		
+		case "qa":
+				factory = new Configuration().configure("kernelqa.cfg.xml")
+			.addAnnotatedClass(UinEntity.class).buildSessionFactory();
+		
+		break;
+		}
+		session1 = factory.getCurrentSession();
+		session1.beginTransaction();
+		System.out.println("----------------session has began----------------");
+		return session1;
+	
+		
+	}
+	
+	@SuppressWarnings("unchecked")
+	public List<String> getData(String queryString)
+	{
+	  int size;
+		Query query = session1.createSQLQuery(queryString); 
+		
+	
+		List<String> objs = (List<String>) query.list();
+		size=objs.size();
+		logger.info("Size is : " +size);
+			// commit the transaction
+					session.getTransaction().commit();
+						
+						
+
+	
+		return objs;
+			
+	}
+	@SuppressWarnings("unchecked")
+	private static boolean validateMasterDatainDB(Session session, String queryString)
+	{
+		int size;
+		Query query = session.createSQLQuery(queryString); 
+		//query.setParameter("otp_value", otp);
+	
+		 objs = (List<Object>) query.list();
+		size=objs.size();
+		logger.info("Size is : " +size);
+		Object[] TestData = null;
+		// reading data retrieved from query
+		for (Object obj : objs) {
+			TestData = (Object[]) obj;
+			Object status_code =  TestData[3];
+			logger.info("Status is : " +status_code);
+			
+			// commit the transaction
+					session.getTransaction().commit();
+						
+						factory.close();
+
+		//Query q=session.createQuery(" from otp_transaction where ID='917248' ");
+	}
+		
+		if(size==1)
+			return true;
+		else
+			return false;
+	
+	}
+	
+	
+
+/*	@SuppressWarnings("deprecation")
+	public static List<String> getDataFromDB(Class dtoClass,String query)
+	{
+		List<String> flag=null;
+
+		if(BaseTestCase.environment.equalsIgnoreCase("dev"))
+			factory = new Configuration().configure("kerneldev.cfg.xml")
+		.addAnnotatedClass(dtoClass).buildSessionFactory();	
+				else
+				{
+					if(BaseTestCase.environment.equalsIgnoreCase("qa"))
+						factory = new Configuration().configure("kernelqa.cfg.xml")
+					.addAnnotatedClass(dtoClass).buildSessionFactory();	
+				}
+		session = factory.getCurrentSession();
+		session.beginTransaction();
+		flag=getData(session, query);
+		//logger.info("flag is : " +flag);
+		return flag;
+		
+		
+	}*/
+	
+	
+
+
+
 	@SuppressWarnings("deprecation")
 	public static boolean kernelMasterData_dbconnectivityCheck()
 	{
@@ -71,87 +182,22 @@
 	}
 		
 	
-	@SuppressWarnings("deprecation")
-	public static boolean validateDB(String queryStr, Class dtoClass)
-	{
-		boolean flag=false;
-
-<<<<<<< HEAD
-		if(BaseTestCase.environment.equalsIgnoreCase("integration"))
-			factory = new Configuration().configure("masterdatainteg.cfg.xml")
-		.addAnnotatedClass(dtoClass).buildSessionFactory();	
-				else
-				{
-					if(BaseTestCase.environment.equalsIgnoreCase("qa"))
-						factory = new Configuration().configure("masterdataqa.cfg.xml")
-=======
-		if(BaseTestCase.environment.equalsIgnoreCase("dev"))
-			factory = new Configuration().configure("masterdatadev.cfg.xml")
-		.addAnnotatedClass(OtpEntity.class).buildSessionFactory();	
-				else
-				{
-					if(BaseTestCase.environment.equalsIgnoreCase("qa"))
-						factory = new Configuration().configure("masterdatainteg.cfg.xml")
->>>>>>> c0f7907f
-					.addAnnotatedClass(dtoClass).buildSessionFactory();	
-				}
-		session = factory.getCurrentSession();
-		session.beginTransaction();
-		flag=validateDBdata(session, queryStr);
-		logger.info("flag is : " +flag);
-		return flag;
-		
-
-	}
-	
-	@SuppressWarnings("unchecked")
-	private static boolean validateDBdata(Session session, String queryStr)
-	{
-		int size;
-				
-		String queryString=queryStr;
-		
-		Query query = session.createSQLQuery(queryString);
-	
-		List<Object> objs = (List<Object>) query.list();
-		size=objs.size();
-		logger.info("Size is : " +size);
-		
-		// commit the transaction
-		session.getTransaction().commit();
-			
-			factory.close();
-		
-		if(size==1)
-			return true;
-		else
-			return false;
-	
-	}
+
 		@SuppressWarnings("deprecation")
 		public static boolean masterDataDBConnection(Class dtoClass,String query)
 		{
 			boolean flag=false;
 
-<<<<<<< HEAD
-			if(BaseTestCase.environment.equalsIgnoreCase("integration"))
-				factory = new Configuration().configure("masterdatainteg.cfg.xml")
+
+			if(BaseTestCase.environment.equalsIgnoreCase("dev"))
+				factory = new Configuration().configure("masterdatadev.cfg.xml")
 			.addAnnotatedClass(dtoClass).buildSessionFactory();	
 					else
 					{
 						if(BaseTestCase.environment.equalsIgnoreCase("qa"))
-							factory = new Configuration().configure("masterdataqa.cfg.xml")
+							factory = new Configuration().configure("masterdatainteg.cfg.xml")
 						.addAnnotatedClass(dtoClass).buildSessionFactory();	
-=======
-			if(BaseTestCase.environment.equalsIgnoreCase("dev"))
-				factory = new Configuration().configure("masterdatadev.cfg.xml")
-			.addAnnotatedClass(OtpEntity.class).buildSessionFactory();	
-					else
-					{
-						if(BaseTestCase.environment.equalsIgnoreCase("qa"))
-							factory = new Configuration().configure("masterdatainteg.cfg.xml")
-						.addAnnotatedClass(OtpEntity.class).buildSessionFactory();	
->>>>>>> c0f7907f
+
 					}
 			session = factory.getCurrentSession();
 			session.beginTransaction();
@@ -159,161 +205,12 @@
 			logger.info("flag is : " +flag);
 			return flag;
 			
-			//session.close();
+		
 		}
 		
 		
 
-		@SuppressWarnings("unchecked")
-		private static boolean validateMasterDatainDB(Session session, String queryString)
-		{
-			int size;
-			Query query = session.createSQLQuery(queryString); 
-			//query.setParameter("otp_value", otp);
-		
-			List<Object> objs = (List<Object>) query.list();
-			size=objs.size();
-			logger.info("Size is : " +size);
-			Object[] TestData = null;
-			// reading data retrieved from query
-			for (Object obj : objs) {
-				TestData = (Object[]) obj;
-				Object status_code =  TestData[3];
-				logger.info("Status is : " +status_code);
-				
-				// commit the transaction
-						session.getTransaction().commit();
-							
-							factory.close();
-
-			//Query q=session.createQuery(" from otp_transaction where ID='917248' ");
-		}
-			
-			if(size==1)
-				return true;
-			else
-				return false;
-		
-		}
-		
-		@SuppressWarnings("deprecation")
-		public static boolean masterDataDBConnection1(Class dtoClass,String queryString,String columnName,String value)
-		{
-			boolean flag=false;
-			
-<<<<<<< HEAD
-			if(BaseTestCase.environment.equalsIgnoreCase("integration"))
-				factory = new Configuration().configure("masterdatainteg.cfg.xml")
-			.addAnnotatedClass(dtoClass).buildSessionFactory();	
-=======
-			if(BaseTestCase.environment.equalsIgnoreCase("dev"))
-				factory = new Configuration().configure("masterdatadev.cfg.xml")
-			.addAnnotatedClass(OtpEntity.class).buildSessionFactory();	
->>>>>>> c0f7907f
-					else
-					{
-						if(BaseTestCase.environment.equalsIgnoreCase("qa"))
-							factory = new Configuration().configure("masterdataqa.cfg.xml")
-						.addAnnotatedClass(dtoClass).buildSessionFactory();	
-					}
-			session = factory.getCurrentSession();
-			Transaction txn=session.beginTransaction();
-			//txn.begin();
-			flag=validateMasterDatainDB1(queryString,columnName, value);
-			logger.info("flag is : " +flag);
-					
-			session.close();
-			return flag;
-			
-//			Transaction tx=session.beginTransaction();  
-//			Query q=session.createQuery(queryString);  
-//			q.setParameter("m","POI");  
-//			q.setParameter("n","CIN");  
-//			  
-//			int status=q.executeUpdate();  
-//		 
-//			tx.commit();  
-//			return flag;
-		}
-		@SuppressWarnings({ "unused", "deprecation" })
-		public
-		static boolean validateMasterDatainDB1(String queryString,String columnName,String value)
-		{
-			
-			Query query = session.createQuery(queryString); 
-		   // query.setParameter(columnName, value);
-		    int result = query.executeUpdate();
-			logger.info("update completed");
-			session.getTransaction().commit();
-		    return true;
-			
-		}
-		
-		
-		@SuppressWarnings({ "unused", "deprecation" })
-		public
-		static boolean validateMasterDatainDB1(String queryString)
-		{
-			Query query = session.createQuery(queryString); 
-		   // query.setParameter(columnName, value);
-		    int result = query.executeUpdate();
-			logger.info("update completed");
-			session.getTransaction().commit();
-		    return true;
-			
-		} 
-		
-
-		@SuppressWarnings("deprecation")
-		public static List<String> getDataFromDB(Class dtoClass,String query)
-		{
-			List<String> flag=null;
-
-<<<<<<< HEAD
-			if(BaseTestCase.environment.equalsIgnoreCase("integration"))
-				factory = new Configuration().configure("kernelinteg.cfg.xml")
-=======
-			if(BaseTestCase.environment.equalsIgnoreCase("dev"))
-				factory = new Configuration().configure("kerneldev.cfg.xml")
->>>>>>> c0f7907f
-			.addAnnotatedClass(dtoClass).buildSessionFactory();	
-					else
-					{
-						if(BaseTestCase.environment.equalsIgnoreCase("qa"))
-							factory = new Configuration().configure("kernelqa.cfg.xml")
-						.addAnnotatedClass(dtoClass).buildSessionFactory();	
-					}
-			session = factory.getCurrentSession();
-			session.beginTransaction();
-			flag=getData(session, query);
-			//logger.info("flag is : " +flag);
-			return flag;
-			
-			//session.close();
-		}
-		
-		
-
-		@SuppressWarnings("unchecked")
-		private static List<String> getData(Session session, String queryString)
-		{
-		  int size;
-			Query query = session.createSQLQuery(queryString); 
-			
-		
-			List<String> objs = (List<String>) query.list();
-			size=objs.size();
-			logger.info("Size is : " +size);
-				// commit the transaction
-						session.getTransaction().commit();
-							
-							factory.close();
-
-		
-			return objs;
-				
-		}
-<<<<<<< HEAD
+		
 		
 		/**
 		 * @param queryStr containing query to obtain data count in table
@@ -349,10 +246,13 @@
 			logger.info("obtained objects count from DB is : " +flag);
 			return flag;
 			
-
-
-		}
-=======
-
->>>>>>> c0f7907f
+	}
+
+/*@AfterClass
+public void closingSession()
+{
+	factory.close();
+	session.close();
+}*/
+
 }