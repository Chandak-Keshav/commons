<<<<<<< HEAD
package io.mosip.report;

import org.testng.IReporter;

import java.io.BufferedReader;
import java.io.File;
import java.io.FileNotFoundException;
import java.io.FileReader;
import java.io.FileWriter;
import java.io.IOException;
import java.sql.Timestamp;
import java.text.DateFormat;
import java.text.SimpleDateFormat;

import java.time.LocalDateTime;
import java.time.format.DateTimeFormatter;

import java.util.Base64;
import java.util.Date;
import java.util.List;
import java.util.Map;
import java.util.Set;
import java.util.SortedSet;
import java.util.TreeMap;
import java.util.TreeSet;
import java.util.regex.Pattern;

import javax.mail.Folder;

import org.apache.commons.io.FileUtils;
import org.apache.log4j.Logger;
import org.testng.IResultMap;
import org.testng.ISuite;
import org.testng.ISuiteResult;
import org.testng.ITestContext;
import org.testng.ITestResult;
import org.testng.xml.XmlSuite;

/**
 * Customised Testng Report
 * 
 * @author Vignesh
 *
 */
public class CustomTestNGReporter extends Reporter implements IReporter {

	private static final Logger CustomTestNGReporterLog = Logger.getLogger(CustomTestNGReporter.class);
	private static final String defaultTestNgEmailableReport="./target/surefire-reports/emailable-report.html";
	private static final String extendtReport="./extent-report.html";
	private static final String emailableReportTemplateFile = new File(
			"./src/test/resources/customize-emailable-report-template.html").getAbsolutePath();
	private static StringBuffer customReportTemplateStr = new StringBuffer();

	private static final SimpleDateFormat sdf = new SimpleDateFormat("HHmm");

	private static final String reportProfixFileName = "MOSIP_AllModuleAutoRun_TestNGReport";

	// PieChart
	private int passTestCount = 0;
	private int skipTestCount = 0;
	private int failTestCount = 0;
	private int totalCount = 0;
	private String color = "";
	private int countTestClassName = 0;
	private boolean testClassNameFlag = false;

	@Override
	public void generateReport(List<XmlSuite> xmlSuites, List<ISuite> suites, String outputDirectory) {
		try {
			// Get content data in TestNG report template file.
			customReportTemplateStr = this.readEmailabelReportTemplate();
			// Create custom report title.
			customReportTemplateStr.append(this.getCustomReportTitle("MOSIP API Test Report"));
			customReportTemplateStr.append(afterTestReportTittleContent());
			// Create test suite summary data.
			customReportTemplateStr.append(this.getTestSuiteSummary(suites));
			customReportTemplateStr.append(afterTestCaseSummaryContent());
			// Create test methods summary data.
			customReportTemplateStr.append(this.getTestMethodSummary(suites));
			customReportTemplateStr.append(afterTestMethodSummaryContent());
			String finalcustomReport = updatePieChart(customReportTemplateStr.toString());

			removeOldCustomMosipReport(outputDirectory);

			File targetFile = new File(outputDirectory + "/"+reportProfixFileName/*getCurrentDateForReport()*/+".html");
			FileWriter fw = new FileWriter(targetFile);
			fw.write(finalcustomReport);
			fw.flush();
			fw.close();

		} catch (Exception ex) {
			ex.printStackTrace();
		}
	}

	private String updatePieChart(String customReportTemplateStr) {
		customReportTemplateStr = customReportTemplateStr.replaceAll("\\$pass\\$", String.valueOf(passTestCount));
		customReportTemplateStr = customReportTemplateStr.replaceAll("\\$skip\\$", String.valueOf(skipTestCount));
		customReportTemplateStr = customReportTemplateStr.replaceAll("\\$fail\\$", String.valueOf(failTestCount));
		return customReportTemplateStr;
	}

	/* Read template content. */
	private StringBuffer readEmailabelReportTemplate() {
		StringBuffer retBuf = new StringBuffer();

		try {

			File file = new File(emailableReportTemplateFile);
			FileReader fr = new FileReader(file);
			BufferedReader br = new BufferedReader(fr);

			String line = br.readLine();
			while (line != null) {
				retBuf.append(line);
				line = br.readLine();
			}

		} catch (FileNotFoundException ex) {
			ex.printStackTrace();
		} finally {
			return retBuf;
		}
	}

	/* Build custom report title. */
	private String getCustomReportTitle(String title) {
		StringBuffer retBuf = new StringBuffer();
		retBuf.append(title + " " + this.getDateInStringFormat(new Date()));
		return retBuf.toString();
	}

	/* Build test suite summary data. */
	private String getTestSuiteSummary(List<ISuite> suites) {
		StringBuffer retBuf = new StringBuffer();

		try {
			int totalTestCount = 0;
			int totalTestPassed = 0;
			int totalTestFailed = 0;
			int totalTestSkipped = 0;

			for (ISuite tempSuite : suites) {
				retBuf.append("<tr><td colspan=11><center><b>" + tempSuite.getName() + "</b></center></td></tr>");

				Map<String, ISuiteResult> testResults = tempSuite.getResults();

				for (ISuiteResult result : testResults.values()) {

					retBuf.append("<tr>");

					ITestContext testObj = result.getTestContext();

					totalTestPassed = testObj.getPassedTests().getAllMethods().size();
					totalTestSkipped = testObj.getSkippedTests().getAllMethods().size();
					totalTestFailed = testObj.getFailedTests().getAllMethods().size();

					totalTestCount = totalTestPassed + totalTestSkipped + totalTestFailed;

					/* Module Name. */
					retBuf.append("<td>");
					retBuf.append(testObj.getName());
					retBuf.append("</td>");

					/* Total test case count. */
					retBuf.append("<td>");
					retBuf.append(totalTestCount);
					totalCount = totalCount + totalTestCount;
					retBuf.append("</td>");

					/* Passed test case count. */
					retBuf.append("<td bgcolor=#3cb353>");
					retBuf.append(totalTestPassed);
					passTestCount = passTestCount + totalTestPassed;
					retBuf.append("</td>");

					/* Skipped test case count. */
					retBuf.append("<td bgcolor=#EEE8AA>");
					retBuf.append(totalTestSkipped);
					skipTestCount = skipTestCount + totalTestSkipped;
					retBuf.append("</td>");

					/* Failed test case count. */
					retBuf.append("<td bgcolor=#FF4500>");
					retBuf.append(totalTestFailed);
					failTestCount = failTestCount + totalTestFailed;
					retBuf.append("</td>");

					/*
					 * Get browser type. String browserType = tempSuite.getParameter("browserType");
					 * if(browserType==null || browserType.trim().length()==0) { browserType =
					 * "Chrome"; }
					 */

					/*
					 * Append browser type. retBuf.append("<td>"); retBuf.append(browserType);
					 * retBuf.append("</td>");
					 */

					/* Start Date */
					Date startDate = testObj.getStartDate();
					retBuf.append("<td>");
					retBuf.append(this.getTimeInStringFormat1(startDate));
					retBuf.append("</td>");

					/* End Date */
					Date endDate = testObj.getEndDate();
					retBuf.append("<td>");
					retBuf.append(this.getTimeInStringFormat1(endDate));
					retBuf.append("</td>");

					/* Execute Time */
					long deltaTime = endDate.getTime() - startDate.getTime();
					String deltaTimeStr = this.convertDeltaTimeToStringInHhMmSs(deltaTime);
					retBuf.append("<td>");
					retBuf.append(deltaTimeStr);
					retBuf.append("</td>");
					
					/* Build Number */
					String deploymentVersion = getAppDepolymentVersion();
					retBuf.append("<td>");
					retBuf.append(deploymentVersion);
					retBuf.append("</td>");

					/*
					 * Include groups. retBuf.append("<td>");
					 * retBuf.append(this.stringArrayToString(testObj.getIncludedGroups()));
					 * retBuf.append("</td>");
					 * 
					 * Exclude groups. retBuf.append("<td>");
					 * retBuf.append(this.stringArrayToString(testObj.getExcludedGroups()));
					 * retBuf.append("</td>");
					 */

					retBuf.append("</tr>");
				}
				/* Additing of total testcaseCount */
				retBuf.append("<tr>");

				retBuf.append("<td>");
				retBuf.append("Total Execution Count");
				retBuf.append("</td>");

				retBuf.append("<td>");
				retBuf.append(totalCount);
				retBuf.append("</td>");

				retBuf.append("<td bgcolor=#3cb353>");
				retBuf.append(passTestCount);
				retBuf.append("</td>");

				retBuf.append("<td bgcolor=#EEE8AA>");
				retBuf.append(skipTestCount);
				retBuf.append("</td>");

				retBuf.append("<td bgcolor=#FF4500>");
				retBuf.append(failTestCount);
				retBuf.append("</td>");

				retBuf.append("<tr>");
			}
		} catch (Exception ex) {
			ex.printStackTrace();
		} finally {
			return retBuf.toString();
		}
	}

	/* Get date string format value. */
	private String getDateInStringFormat(Date date) {
		StringBuffer retBuf = new StringBuffer();
		if (date == null) {
			date = new Date();
		}
		DateFormat df = new SimpleDateFormat("yyyy/MM/dd HH:mm:ss");
		retBuf.append(df.format(date));
		return retBuf.toString();
	}
	
	private String getTimeInStringFormat1(Date date) {
		StringBuffer retBuf = new StringBuffer();
		if (date == null) {
			date = new Date();
		}
		DateFormat df = new SimpleDateFormat("HH:mm:ss");
		retBuf.append(df.format(date));
		return retBuf.toString();
	}

	private String getTimeInStringFormat(Date date) {
		StringBuffer retBuf = new StringBuffer();
		if (date == null) {
			date = new Date();
		}
		DateFormat df = new SimpleDateFormat("HH:mm:ss");
		retBuf.append(df.format(date));
		return retBuf.toString();
	}

	/* Convert long type deltaTime to format hh:mm:ss:mi. */
	private String convertDeltaTimeToString(long deltaTime) {
		StringBuffer retBuf = new StringBuffer();
		long milli = deltaTime;

		String milliSec = "0";
		if (String.valueOf(milli).length() > 3)
			milliSec = String.valueOf(milli).substring(0, 3);
		else
			milliSec = String.valueOf(milli);
		/*
		 * long seconds = deltaTime / 1000; long minutes = seconds / 60; long hours =
		 * minutes / 60;
		 */
		long seconds = deltaTime / 1000 % 60;
		long minutes = deltaTime / (60 * 1000) % 60;
		long hours = deltaTime / (60 * 60 * 1000) % 24;
		retBuf.append(hours + ":" + minutes + ":" + seconds + ":" + milliSec);
		return retBuf.toString();
	}

	private String convertDeltaTimeToStringInHhMmSs(long deltaTime) {
		StringBuffer retBuf = new StringBuffer();
		long milli = deltaTime;
		/*
		 * long seconds = deltaTime / 1000; long minutes = seconds / 60; long hours =
		 * minutes / 60;
		 */
		long seconds = deltaTime / 1000 % 60;
		long minutes = deltaTime / (60 * 1000) % 60;
		long hours = deltaTime / (60 * 60 * 1000) % 24;

		retBuf.append(hours + ":" + minutes + ":" + seconds);
		return retBuf.toString();
	}

	/* Get test method summary info. */
	private String getTestMethodSummary(List<ISuite> suites) {
		StringBuffer retBuf = new StringBuffer();

		try {
			for (ISuite tempSuite : suites) {
				retBuf.append("<tr><td colspan=7><center><b>" + tempSuite.getName() + "</b></center></td></tr>");

				Map<String, ISuiteResult> testResults = tempSuite.getResults();

				for (ISuiteResult result : testResults.values()) {

					ITestContext testObj = result.getTestContext();

					String testName = testObj.getName();

					/* Get failed test method related data. */
					IResultMap testFailedResult = testObj.getFailedTests();
					String failedTestMethodInfo = this.getTestMethodReport(testName, testFailedResult, false, false);
					if (getStringCount("<td", failedTestMethodInfo) > 2)
						retBuf.append(failedTestMethodInfo);

					/* Get skipped test method related data. */
					IResultMap testSkippedResult = testObj.getSkippedTests();
					String skippedTestMethodInfo = this.getTestMethodReport(testName, testSkippedResult, false, true);
					if (getStringCount("<td", skippedTestMethodInfo) > 2)
						retBuf.append(skippedTestMethodInfo);

					/* Get passed test method related data. */
					IResultMap testPassedResult = testObj.getPassedTests();
					String passedTestMethodInfo = this.getTestMethodReport(testName, testPassedResult, true, false);
					if (getStringCount("<td", passedTestMethodInfo) > 2)
						retBuf.append(passedTestMethodInfo);
				}
			}
		} catch (Exception ex) {
			ex.printStackTrace();
		} finally {
			return retBuf.toString();
		}
	}

	/* Get failed, passed or skipped test methods report. */
	private String getTestMethodReport(String testName, IResultMap testResultMap, boolean passedReault,
			boolean skippedResult) {
		StringBuffer retStrBuf = new StringBuffer();

		String resultTitle = testName;


		color = "#3cb353";


		if (skippedResult) {
			resultTitle += " - Skipped ";
			color = "#EEE8AA";
		} else {
			if (!passedReault) {
				resultTitle += " - Failed ";
				color = "#FF4500";
			} else {
				resultTitle += " - Passed ";
				color = "#3cb353";
			}
		}

		retStrBuf.append(
				"<tr bgcolor=" + color + "><td colspan=7><center><b>" + resultTitle + "</b></center></td></tr>");

		Set<ITestResult> testResultSet = testResultMap.getAllResults();
		// Sorting testClassName
		SortedSet<String> sortedTestsName = new TreeSet<>();
		for (ITestResult testResult : testResultSet) {
			sortedTestsName.add(testResult.getTestClass().getName());
		}
		// Sorting testMethodName
		SortedSet<String> sortedTestsMethodName = new TreeSet<>();
		for (ITestResult testResult : testResultSet) {
			sortedTestsMethodName.add(testResult.getMethod().getMethodName());
		}
		TreeMap<String, CustomTestNgReporterDto> customTestReport = new TreeMap<String, CustomTestNgReporterDto>();
		for (String testsName : sortedTestsName) {
			for (String testMethodName : sortedTestsMethodName) {
				testResultSet.forEach(testResult -> {
					if (testResult.getMethod().getMethodName().toString().equals(testMethodName)
							&& testResult.getTestClass().getName().toString().equals(testsName)) {
						CustomTestNgReporterDto objCustomTestNgReporterDto = new CustomTestNgReporterDto();
						objCustomTestNgReporterDto.setTestMathodName(testResult.getMethod().getMethodName());
						objCustomTestNgReporterDto.setTestClassName(testResult.getTestClass().getName());
						objCustomTestNgReporterDto.setStartTimeMillis(testResult.getStartMillis());
						objCustomTestNgReporterDto.setEndTimeMillis(testResult.getEndMillis());
						objCustomTestNgReporterDto
								.setDeltaMillis(testResult.getEndMillis() - testResult.getStartMillis());
						if(testResult.getThrowable()!=null)
							objCustomTestNgReporterDto.setLog(testResult.getThrowable().toString());
						else
							objCustomTestNgReporterDto.setLog("NA");
						customTestReport.put(testMethodName, objCustomTestNgReporterDto);
					}
				});

			}
		}
		for (String testsName : sortedTestsName) {
			testClassNameFlag = false;
			customTestReport.forEach((testMethod, object) -> {
				countTestClassName = 0;
				customTestReport.forEach((k, v) -> {
					if (v.getTestClassName().toString().equals(testsName))
						countTestClassName++;
				});
				if (object.getTestClassName().toString().equals(testsName)) {
					String testClassName = "";
					String testMethodName = "";
					String startDateStr = "";
					String endDateStr = "";
					String executeTimeStr = "";
					String log="";

					// Get testClassName
					String testClass[]=object.getTestClassName().toString().split(Pattern.quote("."));
					testClassName = testClass[testClass.length-1];

					// Get testMethodName
					testMethodName = testMethod.toString();

					// Get startDateStr
					startDateStr = this.getTimeInStringFormat(new Date(object.getStartTimeMillis()));

					// Get startDateStr
					endDateStr = this.getTimeInStringFormat(new Date(object.getEndTimeMillis()));

					// Get Execute time.
					executeTimeStr = this.convertDeltaTimeToString(object.getDeltaMillis());
					log=object.getLog();

					retStrBuf.append("<tr bgcolor=" + color + ">");

					if (!testClassNameFlag) {
						/* Add tests name. */
						retStrBuf.append("<td rowspan='" + countTestClassName + "'>");
						retStrBuf.append(testClassName);
						retStrBuf.append("</td>");
						testClassNameFlag = true;
					}

					/* Add test case name. */
					retStrBuf.append("<td>");
					retStrBuf.append(testMethodName);
					retStrBuf.append("</td>");

					/* Add start time. */
					retStrBuf.append("<td>");
					retStrBuf.append(startDateStr);
					retStrBuf.append("</td>");

					/* Add end time. */
					retStrBuf.append("<td>");
					retStrBuf.append(endDateStr);
					retStrBuf.append("</td>");

					/* Add execution time. */
					retStrBuf.append("<td>");
					retStrBuf.append(executeTimeStr);
					retStrBuf.append("</td>");

					retStrBuf.append("<td>");
					retStrBuf.append(log);
					retStrBuf.append("</td>");

					/*
					 * Add parameter. retStrBuf.append("<td>"); retStrBuf.append(paramStr);
					 * retStrBuf.append("</td>");
					 * 
					 * Add reporter message. retStrBuf.append("<td>");
					 * retStrBuf.append(reporterMessage); retStrBuf.append("</td>");
					 * 
					 * Add exception message. retStrBuf.append("<td>");
					 * retStrBuf.append(exceptionMessage); retStrBuf.append("</td>");
					 */


					retStrBuf.append("</tr>");
				}
			});
		}
		return retStrBuf.toString();
	}

	/* Convert a string array elements to a string. */
	private String stringArrayToString(String strArr[]) {
		StringBuffer retStrBuf = new StringBuffer();
		if (strArr != null) {
			for (String str : strArr) {
				retStrBuf.append(str);
				retStrBuf.append(" ");
			}
		}
		return retStrBuf.toString();
	}
	
	private int getStringCount(String whatToFind, String content) {
		int M = whatToFind.length();
		int N = content.length();
		int count = 0;

		/* A loop to slide pat[] one by one */
		for (int i = 0; i <= N - M; i++) {
			/*
			 * For current index i, check for pattern match
			 */
			int j;
			for (j = 0; j < M; j++) {
				if (content.charAt(i + j) != whatToFind.charAt(j)) {
					break;
				}
			}

			// if pat[0...M-1] = txt[i, i+1, ...i+M-1]
			if (j == M) {
				count++;
				j = 0;
			}
		}
		return count;
	}	

	private String encodeDefaultTestngReportFile() {
		// wait for file to load
		try {
			Thread.sleep(5000);	
			String content = FileUtils.readFileToString(new File(defaultTestNgEmailableReport).getAbsoluteFile(),"UTF-8");
			String base64encodedString = Base64.getEncoder().encodeToString(content.getBytes("UTF-8"));
			return base64encodedString;
		} catch (Exception e) {
			CustomTestNGReporterLog.error("Exception occured while encoding: " + e.getMessage());
			return "SomeThing went wrong with defaultTestNGFile";
		}
	}
	
	private String encodeExtentReportFile() {
		// wait for file to load
		try {
			Thread.sleep(5000);
			@SuppressWarnings("deprecation")
			String content = FileUtils.readFileToString(new File(extendtReport).getAbsoluteFile());
			String base64encodedString = Base64.getEncoder().encodeToString(content.getBytes("UTF-8"));
			return base64encodedString;
		} catch (Exception e) {
			CustomTestNGReporterLog.error("Exception occured while encoding: " + e.getMessage());
			return "SomeThing went wrong with Extent Report";
		}
	}
	

/*	private String getCurrentTimestampForReport() {
		Timestamp timestamp = new Timestamp(System.currentTimeMillis());
		return sdf.format(timestamp).toString();*/	

	private String getCurrentDateForReport() {
		DateTimeFormatter dtf = DateTimeFormatter.ofPattern("ddMMyyyy"); 
		LocalDateTime currentDateTime = LocalDateTime.now();
		return dtf.format(currentDateTime).toString();

	}
	
	private void removeOldCustomMosipReport(String outputDirectory) {
		File folder = new File(outputDirectory);
		for (int i = 0; i < folder.listFiles().length; i++) {
			if (folder.listFiles()[i].getName().contains(reportProfixFileName)) {
				if (folder.listFiles()[i].delete()) {
					CustomTestNGReporterLog.info("Old Report has been removed from directory successfuly..!");
				}
			}
		}
	}
	
	private String afterTestReportTittleContent()
	{
		return "</b>\r\n" + 
		"			<br>\r\n" + 
		"			<thead>\r\n" + 
		"				<tr>\r\n" + 
		"					<th>Module Name</th>\r\n" + 
		"					<th># Total Case</th>\r\n" + 
		"					<th># Passed</th>\r\n" + 
		"					<th># Skipped</th>\r\n" + 
		"					<th># Failed</th>\r\n" + 
		"					<th>Start Time<i><legend>(HH:MM:SS)</legend></i></th>\r\n" + 
		"					<th>End Time<i><legend>(HH:MM:SS)</legend></i></th>\r\n" + 
		"					<th>Execute Time<i><legend>(HH:MM:SS)</legend></i></th>\r\n" + 
		"					<th>Build Version</th>\r\n" + 
		"				</tr>\r\n" + 
		"			</thead>";
	}
	
	private String afterTestCaseSummaryContent()
	{
        return "</table>\r\n" + 
        "	</center>\r\n" + 
        "	<br><br><br><br><br><br><br><br><br>\r\n" + 
        "	<center>\r\n" + 
        "		<table id=\"test-summary\">\r\n" + 
        "			<thead>\r\n" + 
        "				<tr>\r\n" + 
        "					<th>API Name</th>\r\n" + 
        "					<th>TestCase</th>\r\n" + 
        "					<th>Start Time<i><legend>(HH:MM:SS)</legend></i></th>\r\n" + 
        "					<th>End Time<i><legend>(HH:MM:SS)</legend></i></th>\r\n" + 
        "					<th>Execution Time<i><legend>(HH:MM:SS:MilliSec)</legend></i></th>\r\n" + 
        "					 <th>Exception Message</th>\r\n" + 
        "				</tr>\r\n" + 
        "			</thead>";
	}
	private String afterTestMethodSummaryContent()
	{
		return "</table>\r\n" + 
		"	</center>\r\n" + 
		"</body>\r\n" + 
		"<br>\r\n" + 
		"<center>\r\n" + 
		"\r\n" + 
		"</center>\r\n" + 
		"</br>\r\n" + 
		"\r\n" + 
		"</html>";
	}

}
=======
package io.mosip.report;

import org.testng.IReporter;

import java.io.BufferedReader;
import java.io.File;
import java.io.FileNotFoundException;
import java.io.FileReader;
import java.io.FileWriter;
import java.io.IOException;
import java.sql.Timestamp;
import java.text.DateFormat;
import java.text.SimpleDateFormat;

import java.time.LocalDateTime;
import java.time.format.DateTimeFormatter;

import java.util.Base64;
import java.util.Date;
import java.util.List;
import java.util.Map;
import java.util.Set;
import java.util.SortedSet;
import java.util.TreeMap;
import java.util.TreeSet;
import java.util.regex.Pattern;

import javax.mail.Folder;

import org.apache.commons.io.FileUtils;
import org.apache.log4j.Logger;
import org.testng.IResultMap;
import org.testng.ISuite;
import org.testng.ISuiteResult;
import org.testng.ITestContext;
import org.testng.ITestResult;
import org.testng.xml.XmlSuite;

/**
 * Customised Testng Report
 * 
 * @author Vignesh
 *
 */
public class CustomTestNGReporter extends Reporter implements IReporter {

	private static final Logger CustomTestNGReporterLog = Logger.getLogger(CustomTestNGReporter.class);
	private static final String defaultTestNgEmailableReport="./target/surefire-reports/emailable-report.html";
	private static final String extendtReport="./extent-report.html";
	private static final String emailableReportTemplateFile = new File(
			"./src/test/resources/customize-emailable-report-template.html").getAbsolutePath();
	private static StringBuffer customReportTemplateStr = new StringBuffer();

	private static final SimpleDateFormat sdf = new SimpleDateFormat("HHmm");

	private static final String reportProfixFileName = "MOSIP_AuthenticationAutoRun_TestNGReport";

	// PieChart
	private int passTestCount = 0;
	private int skipTestCount = 0;
	private int failTestCount = 0;
	private int totalCount = 0;
	private String color = "";
	private int countTestClassName = 0;
	private boolean testClassNameFlag = false;

	@Override
	public void generateReport(List<XmlSuite> xmlSuites, List<ISuite> suites, String outputDirectory) {
		try {
			// Get content data in TestNG report template file.
			customReportTemplateStr = this.readEmailabelReportTemplate();
			// Create custom report title.
			customReportTemplateStr.append(this.getCustomReportTitle("MOSIP API Test Report"));
			customReportTemplateStr.append(afterTestReportTittleContent());
			// Create test suite summary data.
			customReportTemplateStr.append(this.getTestSuiteSummary(suites));
			customReportTemplateStr.append(afterTestCaseSummaryContent());
			// Create test methods summary data.
			customReportTemplateStr.append(this.getTestMethodSummary(suites));
			customReportTemplateStr.append(afterTestMethodSummaryContent());
			String finalcustomReport = updatePieChart(customReportTemplateStr.toString());

			removeOldCustomMosipReport(outputDirectory);

			File targetFile = new File(outputDirectory + "/"+reportProfixFileName/*getCurrentDateForReport()*/+".html");
			FileWriter fw = new FileWriter(targetFile);
			fw.write(finalcustomReport);
			fw.flush();
			fw.close();

		} catch (Exception ex) {
			ex.printStackTrace();
		}
	}

	private String updatePieChart(String customReportTemplateStr) {
		customReportTemplateStr = customReportTemplateStr.replaceAll("\\$pass\\$", String.valueOf(passTestCount));
		customReportTemplateStr = customReportTemplateStr.replaceAll("\\$skip\\$", String.valueOf(skipTestCount));
		customReportTemplateStr = customReportTemplateStr.replaceAll("\\$fail\\$", String.valueOf(failTestCount));
		return customReportTemplateStr;
	}

	/* Read template content. */
	private StringBuffer readEmailabelReportTemplate() {
		StringBuffer retBuf = new StringBuffer();

		try {

			File file = new File(emailableReportTemplateFile);
			FileReader fr = new FileReader(file);
			BufferedReader br = new BufferedReader(fr);

			String line = br.readLine();
			while (line != null) {
				retBuf.append(line);
				line = br.readLine();
			}

		} catch (FileNotFoundException ex) {
			ex.printStackTrace();
		} finally {
			return retBuf;
		}
	}

	/* Build custom report title. */
	private String getCustomReportTitle(String title) {
		StringBuffer retBuf = new StringBuffer();
		retBuf.append(title + " " + this.getDateInStringFormat(new Date()));
		return retBuf.toString();
	}

	/* Build test suite summary data. */
	private String getTestSuiteSummary(List<ISuite> suites) {
		StringBuffer retBuf = new StringBuffer();

		try {
			int totalTestCount = 0;
			int totalTestPassed = 0;
			int totalTestFailed = 0;
			int totalTestSkipped = 0;

			for (ISuite tempSuite : suites) {
				retBuf.append("<tr><td colspan=11><center><b>" + tempSuite.getName() + "</b></center></td></tr>");

				Map<String, ISuiteResult> testResults = tempSuite.getResults();

				for (ISuiteResult result : testResults.values()) {

					retBuf.append("<tr>");

					ITestContext testObj = result.getTestContext();

					totalTestPassed = testObj.getPassedTests().getAllMethods().size();
					totalTestSkipped = testObj.getSkippedTests().getAllMethods().size();
					totalTestFailed = testObj.getFailedTests().getAllMethods().size();

					totalTestCount = totalTestPassed + totalTestSkipped + totalTestFailed;

					/* Module Name. */
					retBuf.append("<td>");
					retBuf.append(testObj.getName());
					retBuf.append("</td>");

					/* Total test case count. */
					retBuf.append("<td>");
					retBuf.append(totalTestCount);
					totalCount = totalCount + totalTestCount;
					retBuf.append("</td>");

					/* Passed test case count. */
					retBuf.append("<td bgcolor=#3cb353>");
					retBuf.append(totalTestPassed);
					passTestCount = passTestCount + totalTestPassed;
					retBuf.append("</td>");

					/* Skipped test case count. */
					retBuf.append("<td bgcolor=#EEE8AA>");
					retBuf.append(totalTestSkipped);
					skipTestCount = skipTestCount + totalTestSkipped;
					retBuf.append("</td>");

					/* Failed test case count. */
					retBuf.append("<td bgcolor=#FF4500>");
					retBuf.append(totalTestFailed);
					failTestCount = failTestCount + totalTestFailed;
					retBuf.append("</td>");

					/*
					 * Get browser type. String browserType = tempSuite.getParameter("browserType");
					 * if(browserType==null || browserType.trim().length()==0) { browserType =
					 * "Chrome"; }
					 */

					/*
					 * Append browser type. retBuf.append("<td>"); retBuf.append(browserType);
					 * retBuf.append("</td>");
					 */

					/* Start Date */
					Date startDate = testObj.getStartDate();
					retBuf.append("<td>");
					retBuf.append(this.getTimeInStringFormat1(startDate));
					retBuf.append("</td>");

					/* End Date */
					Date endDate = testObj.getEndDate();
					retBuf.append("<td>");
					retBuf.append(this.getTimeInStringFormat1(endDate));
					retBuf.append("</td>");

					/* Execute Time */
					long deltaTime = endDate.getTime() - startDate.getTime();
					String deltaTimeStr = this.convertDeltaTimeToStringInHhMmSs(deltaTime);
					retBuf.append("<td>");
					retBuf.append(deltaTimeStr);
					retBuf.append("</td>");
					
					/* Build Number */
					String deploymentVersion = getAppDepolymentVersion();
					retBuf.append("<td>");
					retBuf.append(deploymentVersion);
					retBuf.append("</td>");

					/*
					 * Include groups. retBuf.append("<td>");
					 * retBuf.append(this.stringArrayToString(testObj.getIncludedGroups()));
					 * retBuf.append("</td>");
					 * 
					 * Exclude groups. retBuf.append("<td>");
					 * retBuf.append(this.stringArrayToString(testObj.getExcludedGroups()));
					 * retBuf.append("</td>");
					 */

					retBuf.append("</tr>");
				}
				/* Additing of total testcaseCount */
				retBuf.append("<tr>");

				retBuf.append("<td>");
				retBuf.append("Total Execution Count");
				retBuf.append("</td>");

				retBuf.append("<td>");
				retBuf.append(totalCount);
				retBuf.append("</td>");

				retBuf.append("<td bgcolor=#3cb353>");
				retBuf.append(passTestCount);
				retBuf.append("</td>");

				retBuf.append("<td bgcolor=#EEE8AA>");
				retBuf.append(skipTestCount);
				retBuf.append("</td>");

				retBuf.append("<td bgcolor=#FF4500>");
				retBuf.append(failTestCount);
				retBuf.append("</td>");

				retBuf.append("<tr>");
			}
		} catch (Exception ex) {
			ex.printStackTrace();
		} finally {
			return retBuf.toString();
		}
	}

	/* Get date string format value. */
	private String getDateInStringFormat(Date date) {
		StringBuffer retBuf = new StringBuffer();
		if (date == null) {
			date = new Date();
		}
		DateFormat df = new SimpleDateFormat("yyyy/MM/dd HH:mm:ss");
		retBuf.append(df.format(date));
		return retBuf.toString();
	}
	
	private String getTimeInStringFormat1(Date date) {
		StringBuffer retBuf = new StringBuffer();
		if (date == null) {
			date = new Date();
		}
		DateFormat df = new SimpleDateFormat("HH:mm:ss");
		retBuf.append(df.format(date));
		return retBuf.toString();
	}

	private String getTimeInStringFormat(Date date) {
		StringBuffer retBuf = new StringBuffer();
		if (date == null) {
			date = new Date();
		}
		DateFormat df = new SimpleDateFormat("HH:mm:ss");
		retBuf.append(df.format(date));
		return retBuf.toString();
	}

	/* Convert long type deltaTime to format hh:mm:ss:mi. */
	private String convertDeltaTimeToString(long deltaTime) {
		StringBuffer retBuf = new StringBuffer();
		long milli = deltaTime;

		String milliSec = "0";
		if (String.valueOf(milli).length() > 3)
			milliSec = String.valueOf(milli).substring(0, 3);
		else
			milliSec = String.valueOf(milli);
		/*
		 * long seconds = deltaTime / 1000; long minutes = seconds / 60; long hours =
		 * minutes / 60;
		 */
		long seconds = deltaTime / 1000 % 60;
		long minutes = deltaTime / (60 * 1000) % 60;
		long hours = deltaTime / (60 * 60 * 1000) % 24;
		retBuf.append(hours + ":" + minutes + ":" + seconds + ":" + milliSec);
		return retBuf.toString();
	}

	private String convertDeltaTimeToStringInHhMmSs(long deltaTime) {
		StringBuffer retBuf = new StringBuffer();
		long milli = deltaTime;
		/*
		 * long seconds = deltaTime / 1000; long minutes = seconds / 60; long hours =
		 * minutes / 60;
		 */
		long seconds = deltaTime / 1000 % 60;
		long minutes = deltaTime / (60 * 1000) % 60;
		long hours = deltaTime / (60 * 60 * 1000) % 24;

		retBuf.append(hours + ":" + minutes + ":" + seconds);
		return retBuf.toString();
	}

	/* Get test method summary info. */
	private String getTestMethodSummary(List<ISuite> suites) {
		StringBuffer retBuf = new StringBuffer();

		try {
			for (ISuite tempSuite : suites) {
				retBuf.append("<tr><td colspan=7><center><b>" + tempSuite.getName() + "</b></center></td></tr>");

				Map<String, ISuiteResult> testResults = tempSuite.getResults();

				for (ISuiteResult result : testResults.values()) {

					ITestContext testObj = result.getTestContext();

					String testName = testObj.getName();

					/* Get failed test method related data. */
					IResultMap testFailedResult = testObj.getFailedTests();
					String failedTestMethodInfo = this.getTestMethodReport(testName, testFailedResult, false, false);
					if (getStringCount("<td", failedTestMethodInfo) > 2)
						retBuf.append(failedTestMethodInfo);

					/* Get skipped test method related data. */
					IResultMap testSkippedResult = testObj.getSkippedTests();
					String skippedTestMethodInfo = this.getTestMethodReport(testName, testSkippedResult, false, true);
					if (getStringCount("<td", skippedTestMethodInfo) > 2)
						retBuf.append(skippedTestMethodInfo);

					/* Get passed test method related data. */
					IResultMap testPassedResult = testObj.getPassedTests();
					String passedTestMethodInfo = this.getTestMethodReport(testName, testPassedResult, true, false);
					if (getStringCount("<td", passedTestMethodInfo) > 2)
						retBuf.append(passedTestMethodInfo);
				}
			}
		} catch (Exception ex) {
			ex.printStackTrace();
		} finally {
			return retBuf.toString();
		}
	}

	/* Get failed, passed or skipped test methods report. */
	private String getTestMethodReport(String testName, IResultMap testResultMap, boolean passedReault,
			boolean skippedResult) {
		StringBuffer retStrBuf = new StringBuffer();

		String resultTitle = testName;


		color = "#3cb353";


		if (skippedResult) {
			resultTitle += " - Skipped ";
			color = "#EEE8AA";
		} else {
			if (!passedReault) {
				resultTitle += " - Failed ";
				color = "#FF4500";
			} else {
				resultTitle += " - Passed ";
				color = "#3cb353";
			}
		}

		retStrBuf.append(
				"<tr bgcolor=" + color + "><td colspan=7><center><b>" + resultTitle + "</b></center></td></tr>");

		Set<ITestResult> testResultSet = testResultMap.getAllResults();
		// Sorting testClassName
		SortedSet<String> sortedTestsName = new TreeSet<>();
		for (ITestResult testResult : testResultSet) {
			sortedTestsName.add(testResult.getTestClass().getName());
		}
		// Sorting testMethodName
		SortedSet<String> sortedTestsMethodName = new TreeSet<>();
		for (ITestResult testResult : testResultSet) {
			sortedTestsMethodName.add(testResult.getMethod().getMethodName());
		}
		TreeMap<String, CustomTestNgReporterDto> customTestReport = new TreeMap<String, CustomTestNgReporterDto>();
		for (String testsName : sortedTestsName) {
			for (String testMethodName : sortedTestsMethodName) {
				testResultSet.forEach(testResult -> {
					if (testResult.getMethod().getMethodName().toString().equals(testMethodName)
							&& testResult.getTestClass().getName().toString().equals(testsName)) {
						CustomTestNgReporterDto objCustomTestNgReporterDto = new CustomTestNgReporterDto();
						objCustomTestNgReporterDto.setTestMathodName(testResult.getMethod().getMethodName());
						objCustomTestNgReporterDto.setTestClassName(testResult.getTestClass().getName());
						objCustomTestNgReporterDto.setStartTimeMillis(testResult.getStartMillis());
						objCustomTestNgReporterDto.setEndTimeMillis(testResult.getEndMillis());
						objCustomTestNgReporterDto
								.setDeltaMillis(testResult.getEndMillis() - testResult.getStartMillis());
						if(testResult.getThrowable()!=null)
							objCustomTestNgReporterDto.setLog(testResult.getThrowable().toString());
						else
							objCustomTestNgReporterDto.setLog("NA");
						customTestReport.put(testMethodName, objCustomTestNgReporterDto);
					}
				});

			}
		}
		for (String testsName : sortedTestsName) {
			testClassNameFlag = false;
			customTestReport.forEach((testMethod, object) -> {
				countTestClassName = 0;
				customTestReport.forEach((k, v) -> {
					if (v.getTestClassName().toString().equals(testsName))
						countTestClassName++;
				});
				if (object.getTestClassName().toString().equals(testsName)) {
					String testClassName = "";
					String testMethodName = "";
					String startDateStr = "";
					String endDateStr = "";
					String executeTimeStr = "";
					String log="";

					// Get testClassName
					String testClass[]=object.getTestClassName().toString().split(Pattern.quote("."));
					testClassName = testClass[testClass.length-1];

					// Get testMethodName
					testMethodName = testMethod.toString();

					// Get startDateStr
					startDateStr = this.getTimeInStringFormat(new Date(object.getStartTimeMillis()));

					// Get startDateStr
					endDateStr = this.getTimeInStringFormat(new Date(object.getEndTimeMillis()));

					// Get Execute time.
					executeTimeStr = this.convertDeltaTimeToString(object.getDeltaMillis());
					log=object.getLog();

					retStrBuf.append("<tr bgcolor=" + color + ">");

					if (!testClassNameFlag) {
						/* Add tests name. */
						retStrBuf.append("<td rowspan='" + countTestClassName + "'>");
						retStrBuf.append(testClassName);
						retStrBuf.append("</td>");
						testClassNameFlag = true;
					}

					/* Add test case name. */
					retStrBuf.append("<td>");
					retStrBuf.append(testMethodName);
					retStrBuf.append("</td>");

					/* Add start time. */
					retStrBuf.append("<td>");
					retStrBuf.append(startDateStr);
					retStrBuf.append("</td>");

					/* Add end time. */
					retStrBuf.append("<td>");
					retStrBuf.append(endDateStr);
					retStrBuf.append("</td>");

					/* Add execution time. */
					retStrBuf.append("<td>");
					retStrBuf.append(executeTimeStr);
					retStrBuf.append("</td>");

					retStrBuf.append("<td>");
					retStrBuf.append(log);
					retStrBuf.append("</td>");

					/*
					 * Add parameter. retStrBuf.append("<td>"); retStrBuf.append(paramStr);
					 * retStrBuf.append("</td>");
					 * 
					 * Add reporter message. retStrBuf.append("<td>");
					 * retStrBuf.append(reporterMessage); retStrBuf.append("</td>");
					 * 
					 * Add exception message. retStrBuf.append("<td>");
					 * retStrBuf.append(exceptionMessage); retStrBuf.append("</td>");
					 */


					retStrBuf.append("</tr>");
				}
			});
		}
		return retStrBuf.toString();
	}

	/* Convert a string array elements to a string. */
	private String stringArrayToString(String strArr[]) {
		StringBuffer retStrBuf = new StringBuffer();
		if (strArr != null) {
			for (String str : strArr) {
				retStrBuf.append(str);
				retStrBuf.append(" ");
			}
		}
		return retStrBuf.toString();
	}
	
	private int getStringCount(String whatToFind, String content) {
		int M = whatToFind.length();
		int N = content.length();
		int count = 0;

		/* A loop to slide pat[] one by one */
		for (int i = 0; i <= N - M; i++) {
			/*
			 * For current index i, check for pattern match
			 */
			int j;
			for (j = 0; j < M; j++) {
				if (content.charAt(i + j) != whatToFind.charAt(j)) {
					break;
				}
			}

			// if pat[0...M-1] = txt[i, i+1, ...i+M-1]
			if (j == M) {
				count++;
				j = 0;
			}
		}
		return count;
	}	

	private String encodeDefaultTestngReportFile() {
		// wait for file to load
		try {
			Thread.sleep(5000);	
			String content = FileUtils.readFileToString(new File(defaultTestNgEmailableReport).getAbsoluteFile(),"UTF-8");
			String base64encodedString = Base64.getEncoder().encodeToString(content.getBytes("UTF-8"));
			return base64encodedString;
		} catch (Exception e) {
			CustomTestNGReporterLog.error("Exception occured while encoding: " + e.getMessage());
			return "SomeThing went wrong with defaultTestNGFile";
		}
	}
	
	private String encodeExtentReportFile() {
		// wait for file to load
		try {
			Thread.sleep(5000);
			@SuppressWarnings("deprecation")
			String content = FileUtils.readFileToString(new File(extendtReport).getAbsoluteFile());
			String base64encodedString = Base64.getEncoder().encodeToString(content.getBytes("UTF-8"));
			return base64encodedString;
		} catch (Exception e) {
			CustomTestNGReporterLog.error("Exception occured while encoding: " + e.getMessage());
			return "SomeThing went wrong with Extent Report";
		}
	}
	

/*	private String getCurrentTimestampForReport() {
		Timestamp timestamp = new Timestamp(System.currentTimeMillis());
		return sdf.format(timestamp).toString();*/	

	private String getCurrentDateForReport() {
		DateTimeFormatter dtf = DateTimeFormatter.ofPattern("ddMMyyyy"); 
		LocalDateTime currentDateTime = LocalDateTime.now();
		return dtf.format(currentDateTime).toString();

	}
	
	private void removeOldCustomMosipReport(String outputDirectory) {
		File folder = new File(outputDirectory);
		for (int i = 0; i < folder.listFiles().length; i++) {
			if (folder.listFiles()[i].getName().contains(reportProfixFileName)) {
				if (folder.listFiles()[i].delete()) {
					CustomTestNGReporterLog.info("Old Report has been removed from directory successfuly..!");
				}
			}
		}
	}
	
	private String afterTestReportTittleContent()
	{
		return "</b>\r\n" + 
		"			<br>\r\n" + 
		"			<thead>\r\n" + 
		"				<tr>\r\n" + 
		"					<th>Module Name</th>\r\n" + 
		"					<th># Total Case</th>\r\n" + 
		"					<th># Passed</th>\r\n" + 
		"					<th># Skipped</th>\r\n" + 
		"					<th># Failed</th>\r\n" + 
		"					<th>Start Time<i><legend>(HH:MM:SS)</legend></i></th>\r\n" + 
		"					<th>End Time<i><legend>(HH:MM:SS)</legend></i></th>\r\n" + 
		"					<th>Execute Time<i><legend>(HH:MM:SS)</legend></i></th>\r\n" + 
		"					<th>Build Version</th>\r\n" + 
		"				</tr>\r\n" + 
		"			</thead>";
	}
	
	private String afterTestCaseSummaryContent()
	{
        return "</table>\r\n" + 
        "	</center>\r\n" + 
        "	<br><br><br><br><br><br><br><br><br>\r\n" + 
        "	<center>\r\n" + 
        "		<table id=\"test-summary\">\r\n" + 
        "			<thead>\r\n" + 
        "				<tr>\r\n" + 
        "					<th>API Name</th>\r\n" + 
        "					<th>TestCase</th>\r\n" + 
        "					<th>Start Time<i><legend>(HH:MM:SS)</legend></i></th>\r\n" + 
        "					<th>End Time<i><legend>(HH:MM:SS)</legend></i></th>\r\n" + 
        "					<th>Execution Time<i><legend>(HH:MM:SS:MilliSec)</legend></i></th>\r\n" + 
        "					 <th>Exception Message</th>\r\n" + 
        "				</tr>\r\n" + 
        "			</thead>";
	}
	private String afterTestMethodSummaryContent()
	{
		return "</table>\r\n" + 
		"	</center>\r\n" + 
		"</body>\r\n" + 
		"<br>\r\n" + 
		"<center>\r\n" + 
		"\r\n" + 
		"</center>\r\n" + 
		"</br>\r\n" + 
		"\r\n" + 
		"</html>";
	}

}
>>>>>>> 08ac9e06
<|MERGE_RESOLUTION|>--- conflicted
+++ resolved
@@ -1,4 +1,3 @@
-<<<<<<< HEAD
 package io.mosip.report;
 
 import org.testng.IReporter;
@@ -54,7 +53,7 @@
 
 	private static final SimpleDateFormat sdf = new SimpleDateFormat("HHmm");
 
-	private static final String reportProfixFileName = "MOSIP_AllModuleAutoRun_TestNGReport";
+	private static final String reportProfixFileName = "MOSIP_AuthenticationAutoRun_TestNGReport";
 
 	// PieChart
 	private int passTestCount = 0;
@@ -662,670 +661,4 @@
 		"</html>";
 	}
 
-}
-=======
-package io.mosip.report;
-
-import org.testng.IReporter;
-
-import java.io.BufferedReader;
-import java.io.File;
-import java.io.FileNotFoundException;
-import java.io.FileReader;
-import java.io.FileWriter;
-import java.io.IOException;
-import java.sql.Timestamp;
-import java.text.DateFormat;
-import java.text.SimpleDateFormat;
-
-import java.time.LocalDateTime;
-import java.time.format.DateTimeFormatter;
-
-import java.util.Base64;
-import java.util.Date;
-import java.util.List;
-import java.util.Map;
-import java.util.Set;
-import java.util.SortedSet;
-import java.util.TreeMap;
-import java.util.TreeSet;
-import java.util.regex.Pattern;
-
-import javax.mail.Folder;
-
-import org.apache.commons.io.FileUtils;
-import org.apache.log4j.Logger;
-import org.testng.IResultMap;
-import org.testng.ISuite;
-import org.testng.ISuiteResult;
-import org.testng.ITestContext;
-import org.testng.ITestResult;
-import org.testng.xml.XmlSuite;
-
-/**
- * Customised Testng Report
- * 
- * @author Vignesh
- *
- */
-public class CustomTestNGReporter extends Reporter implements IReporter {
-
-	private static final Logger CustomTestNGReporterLog = Logger.getLogger(CustomTestNGReporter.class);
-	private static final String defaultTestNgEmailableReport="./target/surefire-reports/emailable-report.html";
-	private static final String extendtReport="./extent-report.html";
-	private static final String emailableReportTemplateFile = new File(
-			"./src/test/resources/customize-emailable-report-template.html").getAbsolutePath();
-	private static StringBuffer customReportTemplateStr = new StringBuffer();
-
-	private static final SimpleDateFormat sdf = new SimpleDateFormat("HHmm");
-
-	private static final String reportProfixFileName = "MOSIP_AuthenticationAutoRun_TestNGReport";
-
-	// PieChart
-	private int passTestCount = 0;
-	private int skipTestCount = 0;
-	private int failTestCount = 0;
-	private int totalCount = 0;
-	private String color = "";
-	private int countTestClassName = 0;
-	private boolean testClassNameFlag = false;
-
-	@Override
-	public void generateReport(List<XmlSuite> xmlSuites, List<ISuite> suites, String outputDirectory) {
-		try {
-			// Get content data in TestNG report template file.
-			customReportTemplateStr = this.readEmailabelReportTemplate();
-			// Create custom report title.
-			customReportTemplateStr.append(this.getCustomReportTitle("MOSIP API Test Report"));
-			customReportTemplateStr.append(afterTestReportTittleContent());
-			// Create test suite summary data.
-			customReportTemplateStr.append(this.getTestSuiteSummary(suites));
-			customReportTemplateStr.append(afterTestCaseSummaryContent());
-			// Create test methods summary data.
-			customReportTemplateStr.append(this.getTestMethodSummary(suites));
-			customReportTemplateStr.append(afterTestMethodSummaryContent());
-			String finalcustomReport = updatePieChart(customReportTemplateStr.toString());
-
-			removeOldCustomMosipReport(outputDirectory);
-
-			File targetFile = new File(outputDirectory + "/"+reportProfixFileName/*getCurrentDateForReport()*/+".html");
-			FileWriter fw = new FileWriter(targetFile);
-			fw.write(finalcustomReport);
-			fw.flush();
-			fw.close();
-
-		} catch (Exception ex) {
-			ex.printStackTrace();
-		}
-	}
-
-	private String updatePieChart(String customReportTemplateStr) {
-		customReportTemplateStr = customReportTemplateStr.replaceAll("\\$pass\\$", String.valueOf(passTestCount));
-		customReportTemplateStr = customReportTemplateStr.replaceAll("\\$skip\\$", String.valueOf(skipTestCount));
-		customReportTemplateStr = customReportTemplateStr.replaceAll("\\$fail\\$", String.valueOf(failTestCount));
-		return customReportTemplateStr;
-	}
-
-	/* Read template content. */
-	private StringBuffer readEmailabelReportTemplate() {
-		StringBuffer retBuf = new StringBuffer();
-
-		try {
-
-			File file = new File(emailableReportTemplateFile);
-			FileReader fr = new FileReader(file);
-			BufferedReader br = new BufferedReader(fr);
-
-			String line = br.readLine();
-			while (line != null) {
-				retBuf.append(line);
-				line = br.readLine();
-			}
-
-		} catch (FileNotFoundException ex) {
-			ex.printStackTrace();
-		} finally {
-			return retBuf;
-		}
-	}
-
-	/* Build custom report title. */
-	private String getCustomReportTitle(String title) {
-		StringBuffer retBuf = new StringBuffer();
-		retBuf.append(title + " " + this.getDateInStringFormat(new Date()));
-		return retBuf.toString();
-	}
-
-	/* Build test suite summary data. */
-	private String getTestSuiteSummary(List<ISuite> suites) {
-		StringBuffer retBuf = new StringBuffer();
-
-		try {
-			int totalTestCount = 0;
-			int totalTestPassed = 0;
-			int totalTestFailed = 0;
-			int totalTestSkipped = 0;
-
-			for (ISuite tempSuite : suites) {
-				retBuf.append("<tr><td colspan=11><center><b>" + tempSuite.getName() + "</b></center></td></tr>");
-
-				Map<String, ISuiteResult> testResults = tempSuite.getResults();
-
-				for (ISuiteResult result : testResults.values()) {
-
-					retBuf.append("<tr>");
-
-					ITestContext testObj = result.getTestContext();
-
-					totalTestPassed = testObj.getPassedTests().getAllMethods().size();
-					totalTestSkipped = testObj.getSkippedTests().getAllMethods().size();
-					totalTestFailed = testObj.getFailedTests().getAllMethods().size();
-
-					totalTestCount = totalTestPassed + totalTestSkipped + totalTestFailed;
-
-					/* Module Name. */
-					retBuf.append("<td>");
-					retBuf.append(testObj.getName());
-					retBuf.append("</td>");
-
-					/* Total test case count. */
-					retBuf.append("<td>");
-					retBuf.append(totalTestCount);
-					totalCount = totalCount + totalTestCount;
-					retBuf.append("</td>");
-
-					/* Passed test case count. */
-					retBuf.append("<td bgcolor=#3cb353>");
-					retBuf.append(totalTestPassed);
-					passTestCount = passTestCount + totalTestPassed;
-					retBuf.append("</td>");
-
-					/* Skipped test case count. */
-					retBuf.append("<td bgcolor=#EEE8AA>");
-					retBuf.append(totalTestSkipped);
-					skipTestCount = skipTestCount + totalTestSkipped;
-					retBuf.append("</td>");
-
-					/* Failed test case count. */
-					retBuf.append("<td bgcolor=#FF4500>");
-					retBuf.append(totalTestFailed);
-					failTestCount = failTestCount + totalTestFailed;
-					retBuf.append("</td>");
-
-					/*
-					 * Get browser type. String browserType = tempSuite.getParameter("browserType");
-					 * if(browserType==null || browserType.trim().length()==0) { browserType =
-					 * "Chrome"; }
-					 */
-
-					/*
-					 * Append browser type. retBuf.append("<td>"); retBuf.append(browserType);
-					 * retBuf.append("</td>");
-					 */
-
-					/* Start Date */
-					Date startDate = testObj.getStartDate();
-					retBuf.append("<td>");
-					retBuf.append(this.getTimeInStringFormat1(startDate));
-					retBuf.append("</td>");
-
-					/* End Date */
-					Date endDate = testObj.getEndDate();
-					retBuf.append("<td>");
-					retBuf.append(this.getTimeInStringFormat1(endDate));
-					retBuf.append("</td>");
-
-					/* Execute Time */
-					long deltaTime = endDate.getTime() - startDate.getTime();
-					String deltaTimeStr = this.convertDeltaTimeToStringInHhMmSs(deltaTime);
-					retBuf.append("<td>");
-					retBuf.append(deltaTimeStr);
-					retBuf.append("</td>");
-					
-					/* Build Number */
-					String deploymentVersion = getAppDepolymentVersion();
-					retBuf.append("<td>");
-					retBuf.append(deploymentVersion);
-					retBuf.append("</td>");
-
-					/*
-					 * Include groups. retBuf.append("<td>");
-					 * retBuf.append(this.stringArrayToString(testObj.getIncludedGroups()));
-					 * retBuf.append("</td>");
-					 * 
-					 * Exclude groups. retBuf.append("<td>");
-					 * retBuf.append(this.stringArrayToString(testObj.getExcludedGroups()));
-					 * retBuf.append("</td>");
-					 */
-
-					retBuf.append("</tr>");
-				}
-				/* Additing of total testcaseCount */
-				retBuf.append("<tr>");
-
-				retBuf.append("<td>");
-				retBuf.append("Total Execution Count");
-				retBuf.append("</td>");
-
-				retBuf.append("<td>");
-				retBuf.append(totalCount);
-				retBuf.append("</td>");
-
-				retBuf.append("<td bgcolor=#3cb353>");
-				retBuf.append(passTestCount);
-				retBuf.append("</td>");
-
-				retBuf.append("<td bgcolor=#EEE8AA>");
-				retBuf.append(skipTestCount);
-				retBuf.append("</td>");
-
-				retBuf.append("<td bgcolor=#FF4500>");
-				retBuf.append(failTestCount);
-				retBuf.append("</td>");
-
-				retBuf.append("<tr>");
-			}
-		} catch (Exception ex) {
-			ex.printStackTrace();
-		} finally {
-			return retBuf.toString();
-		}
-	}
-
-	/* Get date string format value. */
-	private String getDateInStringFormat(Date date) {
-		StringBuffer retBuf = new StringBuffer();
-		if (date == null) {
-			date = new Date();
-		}
-		DateFormat df = new SimpleDateFormat("yyyy/MM/dd HH:mm:ss");
-		retBuf.append(df.format(date));
-		return retBuf.toString();
-	}
-	
-	private String getTimeInStringFormat1(Date date) {
-		StringBuffer retBuf = new StringBuffer();
-		if (date == null) {
-			date = new Date();
-		}
-		DateFormat df = new SimpleDateFormat("HH:mm:ss");
-		retBuf.append(df.format(date));
-		return retBuf.toString();
-	}
-
-	private String getTimeInStringFormat(Date date) {
-		StringBuffer retBuf = new StringBuffer();
-		if (date == null) {
-			date = new Date();
-		}
-		DateFormat df = new SimpleDateFormat("HH:mm:ss");
-		retBuf.append(df.format(date));
-		return retBuf.toString();
-	}
-
-	/* Convert long type deltaTime to format hh:mm:ss:mi. */
-	private String convertDeltaTimeToString(long deltaTime) {
-		StringBuffer retBuf = new StringBuffer();
-		long milli = deltaTime;
-
-		String milliSec = "0";
-		if (String.valueOf(milli).length() > 3)
-			milliSec = String.valueOf(milli).substring(0, 3);
-		else
-			milliSec = String.valueOf(milli);
-		/*
-		 * long seconds = deltaTime / 1000; long minutes = seconds / 60; long hours =
-		 * minutes / 60;
-		 */
-		long seconds = deltaTime / 1000 % 60;
-		long minutes = deltaTime / (60 * 1000) % 60;
-		long hours = deltaTime / (60 * 60 * 1000) % 24;
-		retBuf.append(hours + ":" + minutes + ":" + seconds + ":" + milliSec);
-		return retBuf.toString();
-	}
-
-	private String convertDeltaTimeToStringInHhMmSs(long deltaTime) {
-		StringBuffer retBuf = new StringBuffer();
-		long milli = deltaTime;
-		/*
-		 * long seconds = deltaTime / 1000; long minutes = seconds / 60; long hours =
-		 * minutes / 60;
-		 */
-		long seconds = deltaTime / 1000 % 60;
-		long minutes = deltaTime / (60 * 1000) % 60;
-		long hours = deltaTime / (60 * 60 * 1000) % 24;
-
-		retBuf.append(hours + ":" + minutes + ":" + seconds);
-		return retBuf.toString();
-	}
-
-	/* Get test method summary info. */
-	private String getTestMethodSummary(List<ISuite> suites) {
-		StringBuffer retBuf = new StringBuffer();
-
-		try {
-			for (ISuite tempSuite : suites) {
-				retBuf.append("<tr><td colspan=7><center><b>" + tempSuite.getName() + "</b></center></td></tr>");
-
-				Map<String, ISuiteResult> testResults = tempSuite.getResults();
-
-				for (ISuiteResult result : testResults.values()) {
-
-					ITestContext testObj = result.getTestContext();
-
-					String testName = testObj.getName();
-
-					/* Get failed test method related data. */
-					IResultMap testFailedResult = testObj.getFailedTests();
-					String failedTestMethodInfo = this.getTestMethodReport(testName, testFailedResult, false, false);
-					if (getStringCount("<td", failedTestMethodInfo) > 2)
-						retBuf.append(failedTestMethodInfo);
-
-					/* Get skipped test method related data. */
-					IResultMap testSkippedResult = testObj.getSkippedTests();
-					String skippedTestMethodInfo = this.getTestMethodReport(testName, testSkippedResult, false, true);
-					if (getStringCount("<td", skippedTestMethodInfo) > 2)
-						retBuf.append(skippedTestMethodInfo);
-
-					/* Get passed test method related data. */
-					IResultMap testPassedResult = testObj.getPassedTests();
-					String passedTestMethodInfo = this.getTestMethodReport(testName, testPassedResult, true, false);
-					if (getStringCount("<td", passedTestMethodInfo) > 2)
-						retBuf.append(passedTestMethodInfo);
-				}
-			}
-		} catch (Exception ex) {
-			ex.printStackTrace();
-		} finally {
-			return retBuf.toString();
-		}
-	}
-
-	/* Get failed, passed or skipped test methods report. */
-	private String getTestMethodReport(String testName, IResultMap testResultMap, boolean passedReault,
-			boolean skippedResult) {
-		StringBuffer retStrBuf = new StringBuffer();
-
-		String resultTitle = testName;
-
-
-		color = "#3cb353";
-
-
-		if (skippedResult) {
-			resultTitle += " - Skipped ";
-			color = "#EEE8AA";
-		} else {
-			if (!passedReault) {
-				resultTitle += " - Failed ";
-				color = "#FF4500";
-			} else {
-				resultTitle += " - Passed ";
-				color = "#3cb353";
-			}
-		}
-
-		retStrBuf.append(
-				"<tr bgcolor=" + color + "><td colspan=7><center><b>" + resultTitle + "</b></center></td></tr>");
-
-		Set<ITestResult> testResultSet = testResultMap.getAllResults();
-		// Sorting testClassName
-		SortedSet<String> sortedTestsName = new TreeSet<>();
-		for (ITestResult testResult : testResultSet) {
-			sortedTestsName.add(testResult.getTestClass().getName());
-		}
-		// Sorting testMethodName
-		SortedSet<String> sortedTestsMethodName = new TreeSet<>();
-		for (ITestResult testResult : testResultSet) {
-			sortedTestsMethodName.add(testResult.getMethod().getMethodName());
-		}
-		TreeMap<String, CustomTestNgReporterDto> customTestReport = new TreeMap<String, CustomTestNgReporterDto>();
-		for (String testsName : sortedTestsName) {
-			for (String testMethodName : sortedTestsMethodName) {
-				testResultSet.forEach(testResult -> {
-					if (testResult.getMethod().getMethodName().toString().equals(testMethodName)
-							&& testResult.getTestClass().getName().toString().equals(testsName)) {
-						CustomTestNgReporterDto objCustomTestNgReporterDto = new CustomTestNgReporterDto();
-						objCustomTestNgReporterDto.setTestMathodName(testResult.getMethod().getMethodName());
-						objCustomTestNgReporterDto.setTestClassName(testResult.getTestClass().getName());
-						objCustomTestNgReporterDto.setStartTimeMillis(testResult.getStartMillis());
-						objCustomTestNgReporterDto.setEndTimeMillis(testResult.getEndMillis());
-						objCustomTestNgReporterDto
-								.setDeltaMillis(testResult.getEndMillis() - testResult.getStartMillis());
-						if(testResult.getThrowable()!=null)
-							objCustomTestNgReporterDto.setLog(testResult.getThrowable().toString());
-						else
-							objCustomTestNgReporterDto.setLog("NA");
-						customTestReport.put(testMethodName, objCustomTestNgReporterDto);
-					}
-				});
-
-			}
-		}
-		for (String testsName : sortedTestsName) {
-			testClassNameFlag = false;
-			customTestReport.forEach((testMethod, object) -> {
-				countTestClassName = 0;
-				customTestReport.forEach((k, v) -> {
-					if (v.getTestClassName().toString().equals(testsName))
-						countTestClassName++;
-				});
-				if (object.getTestClassName().toString().equals(testsName)) {
-					String testClassName = "";
-					String testMethodName = "";
-					String startDateStr = "";
-					String endDateStr = "";
-					String executeTimeStr = "";
-					String log="";
-
-					// Get testClassName
-					String testClass[]=object.getTestClassName().toString().split(Pattern.quote("."));
-					testClassName = testClass[testClass.length-1];
-
-					// Get testMethodName
-					testMethodName = testMethod.toString();
-
-					// Get startDateStr
-					startDateStr = this.getTimeInStringFormat(new Date(object.getStartTimeMillis()));
-
-					// Get startDateStr
-					endDateStr = this.getTimeInStringFormat(new Date(object.getEndTimeMillis()));
-
-					// Get Execute time.
-					executeTimeStr = this.convertDeltaTimeToString(object.getDeltaMillis());
-					log=object.getLog();
-
-					retStrBuf.append("<tr bgcolor=" + color + ">");
-
-					if (!testClassNameFlag) {
-						/* Add tests name. */
-						retStrBuf.append("<td rowspan='" + countTestClassName + "'>");
-						retStrBuf.append(testClassName);
-						retStrBuf.append("</td>");
-						testClassNameFlag = true;
-					}
-
-					/* Add test case name. */
-					retStrBuf.append("<td>");
-					retStrBuf.append(testMethodName);
-					retStrBuf.append("</td>");
-
-					/* Add start time. */
-					retStrBuf.append("<td>");
-					retStrBuf.append(startDateStr);
-					retStrBuf.append("</td>");
-
-					/* Add end time. */
-					retStrBuf.append("<td>");
-					retStrBuf.append(endDateStr);
-					retStrBuf.append("</td>");
-
-					/* Add execution time. */
-					retStrBuf.append("<td>");
-					retStrBuf.append(executeTimeStr);
-					retStrBuf.append("</td>");
-
-					retStrBuf.append("<td>");
-					retStrBuf.append(log);
-					retStrBuf.append("</td>");
-
-					/*
-					 * Add parameter. retStrBuf.append("<td>"); retStrBuf.append(paramStr);
-					 * retStrBuf.append("</td>");
-					 * 
-					 * Add reporter message. retStrBuf.append("<td>");
-					 * retStrBuf.append(reporterMessage); retStrBuf.append("</td>");
-					 * 
-					 * Add exception message. retStrBuf.append("<td>");
-					 * retStrBuf.append(exceptionMessage); retStrBuf.append("</td>");
-					 */
-
-
-					retStrBuf.append("</tr>");
-				}
-			});
-		}
-		return retStrBuf.toString();
-	}
-
-	/* Convert a string array elements to a string. */
-	private String stringArrayToString(String strArr[]) {
-		StringBuffer retStrBuf = new StringBuffer();
-		if (strArr != null) {
-			for (String str : strArr) {
-				retStrBuf.append(str);
-				retStrBuf.append(" ");
-			}
-		}
-		return retStrBuf.toString();
-	}
-	
-	private int getStringCount(String whatToFind, String content) {
-		int M = whatToFind.length();
-		int N = content.length();
-		int count = 0;
-
-		/* A loop to slide pat[] one by one */
-		for (int i = 0; i <= N - M; i++) {
-			/*
-			 * For current index i, check for pattern match
-			 */
-			int j;
-			for (j = 0; j < M; j++) {
-				if (content.charAt(i + j) != whatToFind.charAt(j)) {
-					break;
-				}
-			}
-
-			// if pat[0...M-1] = txt[i, i+1, ...i+M-1]
-			if (j == M) {
-				count++;
-				j = 0;
-			}
-		}
-		return count;
-	}	
-
-	private String encodeDefaultTestngReportFile() {
-		// wait for file to load
-		try {
-			Thread.sleep(5000);	
-			String content = FileUtils.readFileToString(new File(defaultTestNgEmailableReport).getAbsoluteFile(),"UTF-8");
-			String base64encodedString = Base64.getEncoder().encodeToString(content.getBytes("UTF-8"));
-			return base64encodedString;
-		} catch (Exception e) {
-			CustomTestNGReporterLog.error("Exception occured while encoding: " + e.getMessage());
-			return "SomeThing went wrong with defaultTestNGFile";
-		}
-	}
-	
-	private String encodeExtentReportFile() {
-		// wait for file to load
-		try {
-			Thread.sleep(5000);
-			@SuppressWarnings("deprecation")
-			String content = FileUtils.readFileToString(new File(extendtReport).getAbsoluteFile());
-			String base64encodedString = Base64.getEncoder().encodeToString(content.getBytes("UTF-8"));
-			return base64encodedString;
-		} catch (Exception e) {
-			CustomTestNGReporterLog.error("Exception occured while encoding: " + e.getMessage());
-			return "SomeThing went wrong with Extent Report";
-		}
-	}
-	
-
-/*	private String getCurrentTimestampForReport() {
-		Timestamp timestamp = new Timestamp(System.currentTimeMillis());
-		return sdf.format(timestamp).toString();*/	
-
-	private String getCurrentDateForReport() {
-		DateTimeFormatter dtf = DateTimeFormatter.ofPattern("ddMMyyyy"); 
-		LocalDateTime currentDateTime = LocalDateTime.now();
-		return dtf.format(currentDateTime).toString();
-
-	}
-	
-	private void removeOldCustomMosipReport(String outputDirectory) {
-		File folder = new File(outputDirectory);
-		for (int i = 0; i < folder.listFiles().length; i++) {
-			if (folder.listFiles()[i].getName().contains(reportProfixFileName)) {
-				if (folder.listFiles()[i].delete()) {
-					CustomTestNGReporterLog.info("Old Report has been removed from directory successfuly..!");
-				}
-			}
-		}
-	}
-	
-	private String afterTestReportTittleContent()
-	{
-		return "</b>\r\n" + 
-		"			<br>\r\n" + 
-		"			<thead>\r\n" + 
-		"				<tr>\r\n" + 
-		"					<th>Module Name</th>\r\n" + 
-		"					<th># Total Case</th>\r\n" + 
-		"					<th># Passed</th>\r\n" + 
-		"					<th># Skipped</th>\r\n" + 
-		"					<th># Failed</th>\r\n" + 
-		"					<th>Start Time<i><legend>(HH:MM:SS)</legend></i></th>\r\n" + 
-		"					<th>End Time<i><legend>(HH:MM:SS)</legend></i></th>\r\n" + 
-		"					<th>Execute Time<i><legend>(HH:MM:SS)</legend></i></th>\r\n" + 
-		"					<th>Build Version</th>\r\n" + 
-		"				</tr>\r\n" + 
-		"			</thead>";
-	}
-	
-	private String afterTestCaseSummaryContent()
-	{
-        return "</table>\r\n" + 
-        "	</center>\r\n" + 
-        "	<br><br><br><br><br><br><br><br><br>\r\n" + 
-        "	<center>\r\n" + 
-        "		<table id=\"test-summary\">\r\n" + 
-        "			<thead>\r\n" + 
-        "				<tr>\r\n" + 
-        "					<th>API Name</th>\r\n" + 
-        "					<th>TestCase</th>\r\n" + 
-        "					<th>Start Time<i><legend>(HH:MM:SS)</legend></i></th>\r\n" + 
-        "					<th>End Time<i><legend>(HH:MM:SS)</legend></i></th>\r\n" + 
-        "					<th>Execution Time<i><legend>(HH:MM:SS:MilliSec)</legend></i></th>\r\n" + 
-        "					 <th>Exception Message</th>\r\n" + 
-        "				</tr>\r\n" + 
-        "			</thead>";
-	}
-	private String afterTestMethodSummaryContent()
-	{
-		return "</table>\r\n" + 
-		"	</center>\r\n" + 
-		"</body>\r\n" + 
-		"<br>\r\n" + 
-		"<center>\r\n" + 
-		"\r\n" + 
-		"</center>\r\n" + 
-		"</br>\r\n" + 
-		"\r\n" + 
-		"</html>";
-	}
-
-}
->>>>>>> 08ac9e06
+}