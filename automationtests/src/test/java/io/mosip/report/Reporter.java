--- conflicted
+++ resolved
@@ -1,4 +1,3 @@
-<<<<<<< HEAD
 package io.mosip.report;
 
 import org.apache.maven.model.io.xpp3.MavenXpp3Reader;
@@ -37,45 +36,4 @@
 		return System.getProperty("env.user");
 	}
 
-}
-=======
-package io.mosip.report;
-
-import org.apache.maven.model.io.xpp3.MavenXpp3Reader;
-
-import java.io.File;
-import java.io.FileReader;
-
-import javax.mail.Folder;
-
-import org.apache.log4j.Logger;
-import org.apache.maven.model.Model;
-
-/**
-* Reporter class act as util for additional report class or listeners
-* 
- * @author Vignesh
-*
-*/
-public class Reporter {
-
-                private static final Logger REPORTLOG = Logger.getLogger(Reporter.class);
-
-                public static String getAppDepolymentVersion() {
-                                MavenXpp3Reader reader = new MavenXpp3Reader();
-                                Model model = null;
-                                try {
-                                                model = reader.read(new FileReader("pom.xml"));
-                                } catch (Exception e) {
-                                                // TODO Auto-generated catch block
-                                                REPORTLOG.error("Exception in tagging the build number" + e.getMessage());
-                                }
-                                return model.getParent().getVersion();
-                }
-                
-                public static String getAppEnvironment() {
-                                return System.getProperty("env.user");
-                }
-
-}
->>>>>>> 6dfc0a89
+}