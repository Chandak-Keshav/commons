package io.mosip.kernel.service;

import java.io.File;
import java.util.HashMap;
import java.util.List;

import javax.ws.rs.core.MediaType;

import org.json.simple.JSONObject;

import io.mosip.service.BaseTestCase;
import io.mosip.kernel.util.CommonLibrary;
import io.restassured.response.Response;

public class ApplicationLibrary extends BaseTestCase {

	private static CommonLibrary commonLibrary = new CommonLibrary();

	// post requests
	public Response postWithJson(String endpoint, Object body) {
		return commonLibrary.postWithJson(ApplnURI + endpoint, body, MediaType.APPLICATION_JSON,
				MediaType.APPLICATION_JSON);
	}

	public Response postWithJson(String endpoint, Object body, String cookie) {
		return commonLibrary.postWithJson(ApplnURI + endpoint, body, MediaType.APPLICATION_JSON,
				MediaType.APPLICATION_JSON, cookie);
	}

	public Response postWithPathParams(String endpoint, Object body, HashMap<String, String> pathParams,
			String cookie) {
		return commonLibrary.postWithPathParams(ApplnURI + endpoint, body, pathParams, MediaType.APPLICATION_JSON,
				MediaType.APPLICATION_JSON, cookie);
	}

	public Response postWithOnlyFile(String endpoint, File file, String fileKeyName, String cookie) {
		return commonLibrary.postWithOnlyFile(ApplnURI + endpoint,  file, fileKeyName, cookie);
	}
	public Response postWithFile(String endpoint, Object body, File file, String fileKeyName, String cookie) {
		return commonLibrary.postWithFile(ApplnURI + endpoint, body, file, fileKeyName, MediaType.APPLICATION_JSON, cookie);
	}

	public Response postWithFileFormParams(String endpoint, HashMap<String, String> formParams, File file, String fileKeyName,
			String cookie) {
		return commonLibrary.postWithFileFormParams(ApplnURI + endpoint, formParams, file, fileKeyName,
				MediaType.MULTIPART_FORM_DATA, cookie);
	}
	
	public Response getConfigProperties(String Resource_URI) {
		return commonLibrary.getConfigProperties(Resource_URI);

<<<<<<< HEAD
	public Response postWithFilePathParamsFormParams(String endpoint, HashMap<String, String> pathParams,
			HashMap<String, String> formParams, File file, String fileKeyName, String cookie) {
		return commonLibrary.postWithFilePathParamsFormParams(ApplnURI + endpoint, pathParams, formParams, file, fileKeyName,
				MediaType.MULTIPART_FORM_DATA, cookie);
=======
	}
	public Response putRequestWithBody(String Resource_URI, JSONObject object,String cookie) {
		return commonLibrary.putRequestWithBody(ApplnURI + Resource_URI, MediaType.APPLICATION_JSON,
				MediaType.APPLICATION_JSON, object, cookie);
>>>>>>> 05464fae
	}

	public Response postWithQueryParams(String endpoint, HashMap<String, String> queryparams, Object body,
			String cookie) {
		return commonLibrary.postWithQueryParams(ApplnURI + endpoint, queryparams, body, MediaType.APPLICATION_JSON,
				MediaType.APPLICATION_JSON, cookie);
	}
	public Response postRequestEmailNotification(String endpoint, JSONObject jsonString, String cookie) {
		return commonLibrary.postRequestEmailNotification(ApplnURI+endpoint, jsonString, cookie);
	}
	// patch request
	public Response patchRequest(String endpoint, Object body,String cookie) {
		return commonLibrary.patchRequest(ApplnURI + endpoint, body, MediaType.APPLICATION_JSON,
				MediaType.APPLICATION_JSON, cookie);
	}
	// get requests
	public Response getWithoutParams(String endpoint, String cookie) {
		return commonLibrary.getWithoutParams(ApplnURI + endpoint, cookie);
	}
	public Response getWithPathParam(String endpoint, HashMap<String, String> patharams, String cookie) {
		return commonLibrary.getWithPathParam(ApplnURI + endpoint, patharams, cookie);
	}
	public Response getWithQueryParam(String endpoint, HashMap<String, String> queryParams, String cookie) {
		return commonLibrary.getWithQueryParam(ApplnURI + endpoint, queryParams, cookie);
	}
	public Response getWithQueryParamList(String endpoint, HashMap<String, List<String>> queryParams, String cookie) {
		return commonLibrary.getWithQueryParamList(ApplnURI + endpoint, queryParams, cookie);
	}
	public Response getWithPathQueryParam(String endpoint, HashMap<String, String> pathParams,
			HashMap<String, String> queryParams, String cookie) {
		return commonLibrary.getWithPathQueryParam(ApplnURI + endpoint,pathParams, queryParams, cookie);
	}
	public Response getWithPathParamQueryParamList(String endpoint, HashMap<String, String> pathParams,
			HashMap<String, List<String>> queryParams, String cookie) {
		return commonLibrary.getWithPathParamQueryParamList(ApplnURI + endpoint, pathParams, queryParams, cookie);
	}
	// put requests
	public Response putWithoutData(String endpoint, String cookie) {
		return commonLibrary.putWithoutData(ApplnURI + endpoint, MediaType.APPLICATION_JSON,
				MediaType.APPLICATION_JSON, cookie);
	}
	public Response putWithJson(String endpoint, Object body, String cookie) {
		return commonLibrary.putWithJson(ApplnURI + endpoint, body, MediaType.APPLICATION_JSON,
				MediaType.APPLICATION_JSON, cookie);
	}
	public Response putWithPathParams(String endpoint, HashMap<String, String> pathParams, String cookie) {
		return commonLibrary.putWithPathParams(ApplnURI + endpoint, pathParams, MediaType.APPLICATION_JSON,
				MediaType.APPLICATION_JSON, cookie);
	}
	public Response putWithQueryParams(String endpoint, HashMap<String, String> queryParams, String cookie) {
		return commonLibrary.putWithQueryParams(ApplnURI + endpoint, queryParams, MediaType.APPLICATION_JSON,
				MediaType.APPLICATION_JSON, cookie);
	}
	public Response putWithPathParamsBody(String endpoint, HashMap<String, String> pathParams, Object body, String cookie) {
		return commonLibrary.putWithPathParamsBody(ApplnURI + endpoint, pathParams, body, MediaType.APPLICATION_JSON,
				MediaType.APPLICATION_JSON, cookie);
	}
	// delete request
	public Response deleteWithPathParams(String endpoint, HashMap<String, String> pathParams, String cookie) {
		return commonLibrary.deleteWithPathParams(ApplnURI + endpoint, pathParams, cookie);
	}
	public Response deleteWithQueryParams(String endpoint, HashMap<String, String> queryParams, String cookie) {
		return commonLibrary.deleteWithQueryParams(ApplnURI + endpoint, queryParams, cookie);
	}
	public Response deleteWithPathQueryParams(String endpoint, HashMap<String, String> pathParams,
			HashMap<String, String> queryParams, String cookie) {
		return commonLibrary.deleteWithPathQueryParams(ApplnURI + endpoint, pathParams, queryParams, cookie);
	}
}<|MERGE_RESOLUTION|>--- conflicted
+++ resolved
@@ -45,21 +45,11 @@
 		return commonLibrary.postWithFileFormParams(ApplnURI + endpoint, formParams, file, fileKeyName,
 				MediaType.MULTIPART_FORM_DATA, cookie);
 	}
-	
-	public Response getConfigProperties(String Resource_URI) {
-		return commonLibrary.getConfigProperties(Resource_URI);
 
-<<<<<<< HEAD
 	public Response postWithFilePathParamsFormParams(String endpoint, HashMap<String, String> pathParams,
 			HashMap<String, String> formParams, File file, String fileKeyName, String cookie) {
 		return commonLibrary.postWithFilePathParamsFormParams(ApplnURI + endpoint, pathParams, formParams, file, fileKeyName,
 				MediaType.MULTIPART_FORM_DATA, cookie);
-=======
-	}
-	public Response putRequestWithBody(String Resource_URI, JSONObject object,String cookie) {
-		return commonLibrary.putRequestWithBody(ApplnURI + Resource_URI, MediaType.APPLICATION_JSON,
-				MediaType.APPLICATION_JSON, object, cookie);
->>>>>>> 05464fae
 	}
 
 	public Response postWithQueryParams(String endpoint, HashMap<String, String> queryparams, Object body,
@@ -128,4 +118,9 @@
 			HashMap<String, String> queryParams, String cookie) {
 		return commonLibrary.deleteWithPathQueryParams(ApplnURI + endpoint, pathParams, queryParams, cookie);
 	}
+	// get congig properties
+	public Response getConfigProperties(String Resource_URI) {
+		return commonLibrary.getConfigProperties(Resource_URI);
+	}
+	
 }