--- conflicted
+++ resolved
@@ -310,11 +310,7 @@
       	 Response getResponse = given().cookie(builder.build()).relaxedHTTPSValidation().queryParams(valueMap)
                              .log().all().when().get(url).then().log().all().extract().response();
            // log then response
-<<<<<<< HEAD
-           //logger.info("REST-ASSURED: The response from the request is: " + getResponse.asString());
-=======
           // logger.info("REST-ASSURED: The response from the request is: " + getResponse.asString());
->>>>>>> c56f9ecb
            logger.info("REST-ASSURED: The response Time is: " + getResponse.time());
            return getResponse;
      } // end GET_REQUEST
@@ -501,42 +497,25 @@
  	              System.out.println(map);
  	       }*/
 
-<<<<<<< HEAD
- 	 	 	
-=======
->>>>>>> c56f9ecb
  	 	 	/**
  	 	 	 * @param response
  	 	 	 * This method is for checking the authentication is pass or fail in rest services
  	 	 	 */
  	 	 	public void responseAuthValidation(Response response){
-<<<<<<< HEAD
-=======
  	 	 	// fetching json array of objects from response
->>>>>>> c56f9ecb
  	 	 		JSONArray errors = null;
 				try {
 					errors = (JSONArray) ((JSONObject) new JSONParser().parse(response.asString())).get("errors");
 				} catch (ParseException e) {
-<<<<<<< HEAD
-					Assert.assertTrue(false, "Response from the service is not able to parse ");
-				}
- 				// fetching json array of objects from response
-=======
 					Assert.assertTrue(false, "Response from the service is not able to parse :-"+e.getMessage());
 				}catch (NullPointerException npe) {
 					Assert.assertTrue(false, "Not able to find the errors from response :-"+npe.getMessage());
 				}
->>>>>>> c56f9ecb
  	 	 		if(errors != null) {
  	 	 			String errorCode = ((JSONObject) errors.get(0)).get("errorCode").toString();
  	 	 			String errorMessage = ((JSONObject)errors.get(0)).get("message").toString();
  	 	 			if(errorCode.contains("ATH")) {
-<<<<<<< HEAD
- 	 	 				Assert.assertTrue(false, "Failed due to Authentication failure. Error message is='"+errorMessage+"'");
-=======
  	 	 				Assert.assertTrue(false, "Failed due to Authentication failure. Error message ='"+errorMessage+"'");
->>>>>>> c56f9ecb
  	 	 			}
  	 	 		}
  	 	 	}
