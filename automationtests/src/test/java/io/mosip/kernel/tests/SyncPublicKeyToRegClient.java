package io.mosip.kernel.tests;

import java.io.FileWriter;
import java.io.IOException;
import java.lang.reflect.Field;
import java.lang.reflect.Method;
import java.util.ArrayList;
import java.util.HashMap;
import java.util.List;
import java.util.Map;

import org.apache.log4j.Logger;
import org.json.simple.JSONArray;
import org.json.simple.JSONObject;
import org.json.simple.parser.ParseException;
import org.testng.ITest;
import org.testng.ITestContext;
import org.testng.ITestResult;
import org.testng.Reporter;
import org.testng.annotations.AfterClass;
import org.testng.annotations.AfterMethod;
import org.testng.annotations.BeforeMethod;
import org.testng.annotations.DataProvider;
import org.testng.annotations.Test;
import org.testng.asserts.SoftAssert;
import org.testng.internal.BaseTestMethod;
import org.testng.internal.TestResult;

import com.fasterxml.jackson.core.JsonParseException;
import com.fasterxml.jackson.databind.JsonMappingException;
import com.google.common.base.Verify;
import com.google.common.io.BaseEncoding;

import io.mosip.kernel.service.ApplicationLibrary;
import io.mosip.kernel.service.AssertKernel;
import io.mosip.kernel.util.CommonLibrary;
import io.mosip.kernel.util.KernelAuthentication;
import io.mosip.kernel.util.KernelDataBaseAccess;
import io.mosip.kernel.util.TestCaseReader;
import io.mosip.service.BaseTestCase;
import io.mosip.util.GetHeader;
import io.restassured.response.Response;

/**
 * @author Ravi Kant
 *
 */
public class SyncPublicKeyToRegClient extends BaseTestCase implements ITest {
	SyncPublicKeyToRegClient() {
		super();
	}

	private static Logger logger = Logger.getLogger(SyncPublicKeyToRegClient.class);
	private final String jiraID = "MOS-997";
	private final String moduleName = "kernel";
	private final String apiName = "SyncPublicKeyToRegClient";
	private final String requestJsonName = "syncPublicKeyRequest";
	private final String outputJsonName = "syncPublicKeyOutput";
	private final Map<String, String> props = new CommonLibrary().kernenReadProperty();
	private final String SyncPublicKeyToRegClient_URI = props.get("SyncPublicKeyToRegClient_URI").toString();
	protected String testCaseName = "";
	SoftAssert softAssert = new SoftAssert();
	boolean status = false;
	String finalStatus = "";
	public JSONArray arr = new JSONArray();
	Response response = null;
	JSONObject responseObject = null;
	private AssertKernel assertions = new AssertKernel();
	private ApplicationLibrary applicationLibrary = new ApplicationLibrary();
	KernelAuthentication auth = new KernelAuthentication();
	String cookie = null;

	/**
	 * method to set the test case name to the report
	 * 
	 * @param method
	 * @param testdata
	 * @param ctx
	 */
	@BeforeMethod(alwaysRun = true)
	public void getTestCaseName(Method method, Object[] testdata, ITestContext ctx) throws Exception {
		String object = (String) testdata[0];
		testCaseName = moduleName + "_" + apiName + "_" + object.toString();
		cookie = auth.getAuthForRegistrationAdmin();
	}

	/**
	 * This data provider will return a test case name
	 * 
	 * @param context
	 * @return test case name as object
	 */
	@DataProvider(name = "fetchData")
	public Object[][] readData(ITestContext context)
			throws JsonParseException, JsonMappingException, IOException, ParseException {

		return new TestCaseReader().readTestCases(moduleName + "/" + apiName, testLevel, requestJsonName);
	}

	/**
	 * This fetch the value of the data provider and run for each test case
	 * 
	 * @param fileName
	 * @param object
	 * @throws IOException
	 * @throws JsonMappingException
	 * @throws JsonParseException
	 * 
	 */
	@SuppressWarnings("unchecked")
	@Test(dataProvider = "fetchData", alwaysRun = true)
	public void syncPublicKeyToRegClient(String testcaseName, JSONObject object)
			throws JsonParseException, JsonMappingException, IOException {
		logger.info("Test Case Name:" + testcaseName);
		object.put("Jira ID", jiraID);

		// getting request and expected response jsondata from json files.
		JSONObject objectDataArray[] = new TestCaseReader().readRequestResponseJson(moduleName, apiName, testcaseName);

		JSONObject objectData = objectDataArray[0];
		responseObject = objectDataArray[1];
		String applicationId = objectData.get("applicationId").toString();
		objectData.remove("applicationId");
		response = applicationLibrary.getRequest(SyncPublicKeyToRegClient_URI + applicationId,
				GetHeader.getHeader(objectData), cookie);

		// This method is for checking the authentication is pass or fail in rest
		// services
		new CommonLibrary().responseAuthValidation(response);

		ArrayList<String> listOfElementToRemove = new ArrayList<String>();
		listOfElementToRemove.add("responsetime");

		if (testcaseName.toLowerCase().contains("smoke")) {
			String referenceId = (objectData.get("referenceId")).toString();
			String queryStr = "select public_key from kernel.key_store where id = (select id from kernel.key_alias where ref_id = '"
					+ referenceId + "' and app_id='" + applicationId + "')";

			List<Object> publicKey = new KernelDataBaseAccess().getData(queryStr, "kernel");
			String s = null;
			if (publicKey.size() > 0) {
				byte b[] = (byte[]) publicKey.get(0);
				s = BaseEncoding.base64().encode(b);
			}
			if (s != null) {
				s = s.replace('/', '_');
				s = s.replace('+', '-');
			}

			logger.info("obtained key from db : " + s);

			status = (((HashMap<String, String>) response.jsonPath().get("response")).get("publicKey")).toString()
					.equals(s);

		}

		else {
			status = assertions.assertKernel(response, responseObject, listOfElementToRemove);
		}

		if (!status) {
			logger.debug(response);
			object.put("status", "Fail");
		} else if (status) {
			object.put("status", "Pass");
		}
		Verify.verify(status);
		softAssert.assertAll();
		arr.add(object);
	}

	@Override
	public String getTestName() {
		return this.testCaseName;
	}

	@AfterMethod(alwaysRun = true)
	public void setResultTestName(ITestResult result) {
		try {
			Field method = TestResult.class.getDeclaredField("m_method");
			method.setAccessible(true);
			method.set(result, result.getMethod().clone());
			BaseTestMethod baseTestMethod = (BaseTestMethod) result.getMethod();
			Field f = baseTestMethod.getClass().getSuperclass().getDeclaredField("m_methodName");
			f.setAccessible(true);
			f.set(baseTestMethod, testCaseName);
		} catch (Exception e) {
			Reporter.log("Exception : " + e.getMessage());
		}
	}

	/**
	 * this method write the output to corressponding json
	 */
<<<<<<< HEAD
	public class SyncPublicKeyToRegClient extends BaseTestCase implements ITest{
	       SyncPublicKeyToRegClient() {
	              super();
	       }
	
	       private static Logger logger = Logger.getLogger(SyncPublicKeyToRegClient.class);
	       private final String jiraID = "MOS-997";
	       private final String moduleName = "kernel";
	       private final String apiName = "SyncPublicKeyToRegClient";
	       private final String requestJsonName = "syncPublicKeyRequest";
	       private final String outputJsonName = "syncPublicKeyOutput";
	       private final Map<String, String> props = new CommonLibrary().kernenReadProperty();
	       private final String SyncPublicKeyToRegClient_URI = props.get("SyncPublicKeyToRegClient_URI").toString();	
	       protected String testCaseName = "";
	       SoftAssert softAssert = new SoftAssert();
	       boolean status = false;
	       String finalStatus = "";
	       public JSONArray arr = new JSONArray();
	       Response response = null;
	       JSONObject responseObject = null;
	       private AssertKernel assertions = new AssertKernel();
	       private ApplicationLibrary applicationLibrary = new ApplicationLibrary();
	       KernelAuthentication auth=new KernelAuthentication();
	   	   String cookie=null;

	
	       /**
	       * method to set the test case name to the report
	       * 
	        * @param method
	       * @param testdata
	       * @param ctx
	       */
	       @BeforeMethod(alwaysRun=true)
	       public void getTestCaseName(Method method, Object[] testdata, ITestContext ctx) throws Exception {
	              String object = (String) testdata[0];
	              testCaseName = moduleName+"_"+apiName+"_"+object.toString();
	              cookie = auth.getAuthForRegistrationAdmin();
	       }
	
	       /**
	       * This data provider will return a test case name
	       * 
	        * @param context
	       * @return test case name as object
	       */
	       @DataProvider(name = "fetchData")
	       public Object[][] readData(ITestContext context)
	                     throws JsonParseException, JsonMappingException, IOException, ParseException {
	            
	                     return TestCaseReader.readTestCases(moduleName + "/" + apiName, testLevel);
	              }

	       /**
	       * This fetch the value of the data provider and run for each test case
	       * 
	        * @param fileName
	       * @param object
	       * 
	        */
	       @SuppressWarnings("unchecked")
	       @Test(dataProvider = "fetchData", alwaysRun = true)
	       public void syncPublicKey(String testcaseName, JSONObject object)
	                     throws JsonParseException, JsonMappingException, IOException, ParseException {
	
	              logger.info("Test Case Name:" + testcaseName);
	              object.put("Test case Name", testcaseName);
	              object.put("Jira ID", jiraID);
	
	              String fieldNameArray[] = testcaseName.split("_");
	              String fieldName = fieldNameArray[1];
	
	              JSONObject requestJson = new TestCaseReader().readRequestJson(moduleName, apiName, requestJsonName);
	              
	              for (Object key : requestJson.keySet()) {
	                     if (fieldName.equals(key.toString()))
	                           object.put(key.toString(), "invalid");
	                     else
	                           object.put(key.toString(), "valid");
	              }
	
	              String configPath =  "src/test/resources/" + moduleName + "/" + apiName
	                           + "/" + testcaseName;
	              
	              File folder = new File(configPath);
	              File[] listofFiles = folder.listFiles();
	              JSONObject objectData = null;
	              String applicationId = null;
	              for (int k = 0; k < listofFiles.length; k++) {
	
	                     if (listofFiles[k].getName().toLowerCase().contains("request")) {
	                           objectData = (JSONObject) new JSONParser().parse(new FileReader(listofFiles[k].getPath()));
	                           logger.info("Json Request Is : " + objectData.toJSONString());
	
	                           applicationId = objectData.get("applicationId").toString();
	                           
	                            objectData.remove("applicationId");
	                           

	                           response = applicationLibrary.getRequest(SyncPublicKeyToRegClient_URI+applicationId, GetHeader.getHeader(objectData),cookie);

	
	
	                     } else if (listofFiles[k].getName().toLowerCase().contains("response"))
	                           responseObject = (JSONObject) new JSONParser().parse(new FileReader(listofFiles[k].getPath()));
	              }
	              logger.info("Expected Response:" + responseObject.toJSONString());
	              
	              int statusCode=response.statusCode();
	              logger.info("Status Code is : " +statusCode);
	              
	              //This method is for checking the authentication is pass or fail in rest services
	      		  new CommonLibrary().responseAuthValidation(response);
	      		  
	              ArrayList<String> listOfElementToRemove = new ArrayList<String>();
	              listOfElementToRemove.add("responsetime");
	              listOfElementToRemove.add("timestamp");
	              
	              if (testcaseName.toLowerCase().contains("smoke"))
	              {
	                     String referenceId=(objectData.get("referenceId")).toString();
	                     String queryStr = "select public_key from kernel.key_store where id = (select id from kernel.key_alias where ref_id = '"+referenceId+"' and app_id='"+applicationId+"')";

	                     List<Object> publicKey = new KernelDataBaseAccess().getData(queryStr,"kernel");
	                     String s = null;
	                     if(publicKey.size()>0)
	                     {
	                           byte b[] = (byte[]) publicKey.get(0);
	                           s = BaseEncoding.base64().encode(b);
	                     }
	                     if(s!=null)
	                     {
	                           s=s.replace('/', '_');
	                           s=s.replace('+', '-');
	                     }
	                     
	                     logger.info("obtained key from db : "+s);

	                     boolean valid = (((HashMap<String, String>)response.jsonPath().get("response")).get("publicKey")).toString().equals(s);

	                     if(valid) {
	                           finalStatus = "Pass";
	                     }
	                     else {
	                           
	                           finalStatus="Fail";
	                     }
	                     
	                     
	                           softAssert.assertTrue(true);
	              
	              }
	
	              else {
	                           status = assertions.assertKernel(response, responseObject,listOfElementToRemove);
	                           if(status) {
	                                  finalStatus = "Pass";
	                           }
	                           else {
	                                  
	                                   finalStatus="Fail";
	                           }
	
	              }
	
	
	              object.put("status", finalStatus);
	
	              arr.add(object);
	              boolean setFinalStatus = false;
	              if (finalStatus.equals("Fail")) {
	                     setFinalStatus = false;
	                     logger.debug(response);
	              } else if (finalStatus.equals("Pass"))
	                     setFinalStatus = true;
	              Verify.verify(setFinalStatus);
	              softAssert.assertAll();
	       }
	
	       @SuppressWarnings("static-access")
		@Override
	       public String getTestName() {
	              return this.testCaseName;
	       }
	
	       @AfterMethod(alwaysRun = true)
	       public void setResultTestName(ITestResult result) {
	              try {
	                     Field method = TestResult.class.getDeclaredField("m_method");
	                     method.setAccessible(true);
	                     method.set(result, result.getMethod().clone());
	                     BaseTestMethod baseTestMethod = (BaseTestMethod) result.getMethod();
	                     Field f = baseTestMethod.getClass().getSuperclass().getDeclaredField("m_methodName");
	                     f.setAccessible(true);
	                     f.set(baseTestMethod, testCaseName);
	              } catch (Exception e) {
	                     Reporter.log("Exception : " + e.getMessage());
	              }
	       }
	
	       /**
	       * this method write the output to corressponding json
	       */
	       @AfterClass
	       public void updateOutput() throws IOException {
	              String configPath =  "src/test/resources/" + moduleName + "/" + apiName
	                           + "/" + outputJsonName + ".json";
	              try (FileWriter file = new FileWriter(configPath)) {
	                     file.write(arr.toString());
	                     logger.info("Successfully updated Results to " + outputJsonName + ".json file.......................!!");
	              }
	       }
	}

=======
	@AfterClass
	public void updateOutput() throws IOException {
		String configPath = "src/test/resources/" + moduleName + "/" + apiName + "/" + outputJsonName + ".json";
		try (FileWriter file = new FileWriter(configPath)) {
			file.write(arr.toString());
			logger.info("Successfully updated Results to " + outputJsonName + ".json file.......................!!");
		}
	}
}

>>>>>>> c56f9ecb
<|MERGE_RESOLUTION|>--- conflicted
+++ resolved
@@ -1,421 +1,203 @@
-package io.mosip.kernel.tests;
-
-import java.io.FileWriter;
-import java.io.IOException;
-import java.lang.reflect.Field;
-import java.lang.reflect.Method;
-import java.util.ArrayList;
-import java.util.HashMap;
-import java.util.List;
-import java.util.Map;
-
-import org.apache.log4j.Logger;
-import org.json.simple.JSONArray;
-import org.json.simple.JSONObject;
-import org.json.simple.parser.ParseException;
-import org.testng.ITest;
-import org.testng.ITestContext;
-import org.testng.ITestResult;
-import org.testng.Reporter;
-import org.testng.annotations.AfterClass;
-import org.testng.annotations.AfterMethod;
-import org.testng.annotations.BeforeMethod;
-import org.testng.annotations.DataProvider;
-import org.testng.annotations.Test;
-import org.testng.asserts.SoftAssert;
-import org.testng.internal.BaseTestMethod;
-import org.testng.internal.TestResult;
-
-import com.fasterxml.jackson.core.JsonParseException;
-import com.fasterxml.jackson.databind.JsonMappingException;
-import com.google.common.base.Verify;
-import com.google.common.io.BaseEncoding;
-
-import io.mosip.kernel.service.ApplicationLibrary;
-import io.mosip.kernel.service.AssertKernel;
-import io.mosip.kernel.util.CommonLibrary;
-import io.mosip.kernel.util.KernelAuthentication;
-import io.mosip.kernel.util.KernelDataBaseAccess;
-import io.mosip.kernel.util.TestCaseReader;
-import io.mosip.service.BaseTestCase;
-import io.mosip.util.GetHeader;
-import io.restassured.response.Response;
-
-/**
- * @author Ravi Kant
- *
- */
-public class SyncPublicKeyToRegClient extends BaseTestCase implements ITest {
-	SyncPublicKeyToRegClient() {
-		super();
-	}
-
-	private static Logger logger = Logger.getLogger(SyncPublicKeyToRegClient.class);
-	private final String jiraID = "MOS-997";
-	private final String moduleName = "kernel";
-	private final String apiName = "SyncPublicKeyToRegClient";
-	private final String requestJsonName = "syncPublicKeyRequest";
-	private final String outputJsonName = "syncPublicKeyOutput";
-	private final Map<String, String> props = new CommonLibrary().kernenReadProperty();
-	private final String SyncPublicKeyToRegClient_URI = props.get("SyncPublicKeyToRegClient_URI").toString();
-	protected String testCaseName = "";
-	SoftAssert softAssert = new SoftAssert();
-	boolean status = false;
-	String finalStatus = "";
-	public JSONArray arr = new JSONArray();
-	Response response = null;
-	JSONObject responseObject = null;
-	private AssertKernel assertions = new AssertKernel();
-	private ApplicationLibrary applicationLibrary = new ApplicationLibrary();
-	KernelAuthentication auth = new KernelAuthentication();
-	String cookie = null;
-
-	/**
-	 * method to set the test case name to the report
-	 * 
-	 * @param method
-	 * @param testdata
-	 * @param ctx
-	 */
-	@BeforeMethod(alwaysRun = true)
-	public void getTestCaseName(Method method, Object[] testdata, ITestContext ctx) throws Exception {
-		String object = (String) testdata[0];
-		testCaseName = moduleName + "_" + apiName + "_" + object.toString();
-		cookie = auth.getAuthForRegistrationAdmin();
-	}
-
-	/**
-	 * This data provider will return a test case name
-	 * 
-	 * @param context
-	 * @return test case name as object
-	 */
-	@DataProvider(name = "fetchData")
-	public Object[][] readData(ITestContext context)
-			throws JsonParseException, JsonMappingException, IOException, ParseException {
-
-		return new TestCaseReader().readTestCases(moduleName + "/" + apiName, testLevel, requestJsonName);
-	}
-
-	/**
-	 * This fetch the value of the data provider and run for each test case
-	 * 
-	 * @param fileName
-	 * @param object
-	 * @throws IOException
-	 * @throws JsonMappingException
-	 * @throws JsonParseException
-	 * 
-	 */
-	@SuppressWarnings("unchecked")
-	@Test(dataProvider = "fetchData", alwaysRun = true)
-	public void syncPublicKeyToRegClient(String testcaseName, JSONObject object)
-			throws JsonParseException, JsonMappingException, IOException {
-		logger.info("Test Case Name:" + testcaseName);
-		object.put("Jira ID", jiraID);
-
-		// getting request and expected response jsondata from json files.
-		JSONObject objectDataArray[] = new TestCaseReader().readRequestResponseJson(moduleName, apiName, testcaseName);
-
-		JSONObject objectData = objectDataArray[0];
-		responseObject = objectDataArray[1];
-		String applicationId = objectData.get("applicationId").toString();
-		objectData.remove("applicationId");
-		response = applicationLibrary.getRequest(SyncPublicKeyToRegClient_URI + applicationId,
-				GetHeader.getHeader(objectData), cookie);
-
-		// This method is for checking the authentication is pass or fail in rest
-		// services
-		new CommonLibrary().responseAuthValidation(response);
-
-		ArrayList<String> listOfElementToRemove = new ArrayList<String>();
-		listOfElementToRemove.add("responsetime");
-
-		if (testcaseName.toLowerCase().contains("smoke")) {
-			String referenceId = (objectData.get("referenceId")).toString();
-			String queryStr = "select public_key from kernel.key_store where id = (select id from kernel.key_alias where ref_id = '"
-					+ referenceId + "' and app_id='" + applicationId + "')";
-
-			List<Object> publicKey = new KernelDataBaseAccess().getData(queryStr, "kernel");
-			String s = null;
-			if (publicKey.size() > 0) {
-				byte b[] = (byte[]) publicKey.get(0);
-				s = BaseEncoding.base64().encode(b);
-			}
-			if (s != null) {
-				s = s.replace('/', '_');
-				s = s.replace('+', '-');
-			}
-
-			logger.info("obtained key from db : " + s);
-
-			status = (((HashMap<String, String>) response.jsonPath().get("response")).get("publicKey")).toString()
-					.equals(s);
-
-		}
-
-		else {
-			status = assertions.assertKernel(response, responseObject, listOfElementToRemove);
-		}
-
-		if (!status) {
-			logger.debug(response);
-			object.put("status", "Fail");
-		} else if (status) {
-			object.put("status", "Pass");
-		}
-		Verify.verify(status);
-		softAssert.assertAll();
-		arr.add(object);
-	}
-
-	@Override
-	public String getTestName() {
-		return this.testCaseName;
-	}
-
-	@AfterMethod(alwaysRun = true)
-	public void setResultTestName(ITestResult result) {
-		try {
-			Field method = TestResult.class.getDeclaredField("m_method");
-			method.setAccessible(true);
-			method.set(result, result.getMethod().clone());
-			BaseTestMethod baseTestMethod = (BaseTestMethod) result.getMethod();
-			Field f = baseTestMethod.getClass().getSuperclass().getDeclaredField("m_methodName");
-			f.setAccessible(true);
-			f.set(baseTestMethod, testCaseName);
-		} catch (Exception e) {
-			Reporter.log("Exception : " + e.getMessage());
-		}
-	}
-
-	/**
-	 * this method write the output to corressponding json
-	 */
-<<<<<<< HEAD
-	public class SyncPublicKeyToRegClient extends BaseTestCase implements ITest{
-	       SyncPublicKeyToRegClient() {
-	              super();
-	       }
-	
-	       private static Logger logger = Logger.getLogger(SyncPublicKeyToRegClient.class);
-	       private final String jiraID = "MOS-997";
-	       private final String moduleName = "kernel";
-	       private final String apiName = "SyncPublicKeyToRegClient";
-	       private final String requestJsonName = "syncPublicKeyRequest";
-	       private final String outputJsonName = "syncPublicKeyOutput";
-	       private final Map<String, String> props = new CommonLibrary().kernenReadProperty();
-	       private final String SyncPublicKeyToRegClient_URI = props.get("SyncPublicKeyToRegClient_URI").toString();	
-	       protected String testCaseName = "";
-	       SoftAssert softAssert = new SoftAssert();
-	       boolean status = false;
-	       String finalStatus = "";
-	       public JSONArray arr = new JSONArray();
-	       Response response = null;
-	       JSONObject responseObject = null;
-	       private AssertKernel assertions = new AssertKernel();
-	       private ApplicationLibrary applicationLibrary = new ApplicationLibrary();
-	       KernelAuthentication auth=new KernelAuthentication();
-	   	   String cookie=null;
-
-	
-	       /**
-	       * method to set the test case name to the report
-	       * 
-	        * @param method
-	       * @param testdata
-	       * @param ctx
-	       */
-	       @BeforeMethod(alwaysRun=true)
-	       public void getTestCaseName(Method method, Object[] testdata, ITestContext ctx) throws Exception {
-	              String object = (String) testdata[0];
-	              testCaseName = moduleName+"_"+apiName+"_"+object.toString();
-	              cookie = auth.getAuthForRegistrationAdmin();
-	       }
-	
-	       /**
-	       * This data provider will return a test case name
-	       * 
-	        * @param context
-	       * @return test case name as object
-	       */
-	       @DataProvider(name = "fetchData")
-	       public Object[][] readData(ITestContext context)
-	                     throws JsonParseException, JsonMappingException, IOException, ParseException {
-	            
-	                     return TestCaseReader.readTestCases(moduleName + "/" + apiName, testLevel);
-	              }
-
-	       /**
-	       * This fetch the value of the data provider and run for each test case
-	       * 
-	        * @param fileName
-	       * @param object
-	       * 
-	        */
-	       @SuppressWarnings("unchecked")
-	       @Test(dataProvider = "fetchData", alwaysRun = true)
-	       public void syncPublicKey(String testcaseName, JSONObject object)
-	                     throws JsonParseException, JsonMappingException, IOException, ParseException {
-	
-	              logger.info("Test Case Name:" + testcaseName);
-	              object.put("Test case Name", testcaseName);
-	              object.put("Jira ID", jiraID);
-	
-	              String fieldNameArray[] = testcaseName.split("_");
-	              String fieldName = fieldNameArray[1];
-	
-	              JSONObject requestJson = new TestCaseReader().readRequestJson(moduleName, apiName, requestJsonName);
-	              
-	              for (Object key : requestJson.keySet()) {
-	                     if (fieldName.equals(key.toString()))
-	                           object.put(key.toString(), "invalid");
-	                     else
-	                           object.put(key.toString(), "valid");
-	              }
-	
-	              String configPath =  "src/test/resources/" + moduleName + "/" + apiName
-	                           + "/" + testcaseName;
-	              
-	              File folder = new File(configPath);
-	              File[] listofFiles = folder.listFiles();
-	              JSONObject objectData = null;
-	              String applicationId = null;
-	              for (int k = 0; k < listofFiles.length; k++) {
-	
-	                     if (listofFiles[k].getName().toLowerCase().contains("request")) {
-	                           objectData = (JSONObject) new JSONParser().parse(new FileReader(listofFiles[k].getPath()));
-	                           logger.info("Json Request Is : " + objectData.toJSONString());
-	
-	                           applicationId = objectData.get("applicationId").toString();
-	                           
-	                            objectData.remove("applicationId");
-	                           
-
-	                           response = applicationLibrary.getRequest(SyncPublicKeyToRegClient_URI+applicationId, GetHeader.getHeader(objectData),cookie);
-
-	
-	
-	                     } else if (listofFiles[k].getName().toLowerCase().contains("response"))
-	                           responseObject = (JSONObject) new JSONParser().parse(new FileReader(listofFiles[k].getPath()));
-	              }
-	              logger.info("Expected Response:" + responseObject.toJSONString());
-	              
-	              int statusCode=response.statusCode();
-	              logger.info("Status Code is : " +statusCode);
-	              
-	              //This method is for checking the authentication is pass or fail in rest services
-	      		  new CommonLibrary().responseAuthValidation(response);
-	      		  
-	              ArrayList<String> listOfElementToRemove = new ArrayList<String>();
-	              listOfElementToRemove.add("responsetime");
-	              listOfElementToRemove.add("timestamp");
-	              
-	              if (testcaseName.toLowerCase().contains("smoke"))
-	              {
-	                     String referenceId=(objectData.get("referenceId")).toString();
-	                     String queryStr = "select public_key from kernel.key_store where id = (select id from kernel.key_alias where ref_id = '"+referenceId+"' and app_id='"+applicationId+"')";
-
-	                     List<Object> publicKey = new KernelDataBaseAccess().getData(queryStr,"kernel");
-	                     String s = null;
-	                     if(publicKey.size()>0)
-	                     {
-	                           byte b[] = (byte[]) publicKey.get(0);
-	                           s = BaseEncoding.base64().encode(b);
-	                     }
-	                     if(s!=null)
-	                     {
-	                           s=s.replace('/', '_');
-	                           s=s.replace('+', '-');
-	                     }
-	                     
-	                     logger.info("obtained key from db : "+s);
-
-	                     boolean valid = (((HashMap<String, String>)response.jsonPath().get("response")).get("publicKey")).toString().equals(s);
-
-	                     if(valid) {
-	                           finalStatus = "Pass";
-	                     }
-	                     else {
-	                           
-	                           finalStatus="Fail";
-	                     }
-	                     
-	                     
-	                           softAssert.assertTrue(true);
-	              
-	              }
-	
-	              else {
-	                           status = assertions.assertKernel(response, responseObject,listOfElementToRemove);
-	                           if(status) {
-	                                  finalStatus = "Pass";
-	                           }
-	                           else {
-	                                  
-	                                   finalStatus="Fail";
-	                           }
-	
-	              }
-	
-	
-	              object.put("status", finalStatus);
-	
-	              arr.add(object);
-	              boolean setFinalStatus = false;
-	              if (finalStatus.equals("Fail")) {
-	                     setFinalStatus = false;
-	                     logger.debug(response);
-	              } else if (finalStatus.equals("Pass"))
-	                     setFinalStatus = true;
-	              Verify.verify(setFinalStatus);
-	              softAssert.assertAll();
-	       }
-	
-	       @SuppressWarnings("static-access")
-		@Override
-	       public String getTestName() {
-	              return this.testCaseName;
-	       }
-	
-	       @AfterMethod(alwaysRun = true)
-	       public void setResultTestName(ITestResult result) {
-	              try {
-	                     Field method = TestResult.class.getDeclaredField("m_method");
-	                     method.setAccessible(true);
-	                     method.set(result, result.getMethod().clone());
-	                     BaseTestMethod baseTestMethod = (BaseTestMethod) result.getMethod();
-	                     Field f = baseTestMethod.getClass().getSuperclass().getDeclaredField("m_methodName");
-	                     f.setAccessible(true);
-	                     f.set(baseTestMethod, testCaseName);
-	              } catch (Exception e) {
-	                     Reporter.log("Exception : " + e.getMessage());
-	              }
-	       }
-	
-	       /**
-	       * this method write the output to corressponding json
-	       */
-	       @AfterClass
-	       public void updateOutput() throws IOException {
-	              String configPath =  "src/test/resources/" + moduleName + "/" + apiName
-	                           + "/" + outputJsonName + ".json";
-	              try (FileWriter file = new FileWriter(configPath)) {
-	                     file.write(arr.toString());
-	                     logger.info("Successfully updated Results to " + outputJsonName + ".json file.......................!!");
-	              }
-	       }
-	}
-
-=======
-	@AfterClass
-	public void updateOutput() throws IOException {
-		String configPath = "src/test/resources/" + moduleName + "/" + apiName + "/" + outputJsonName + ".json";
-		try (FileWriter file = new FileWriter(configPath)) {
-			file.write(arr.toString());
-			logger.info("Successfully updated Results to " + outputJsonName + ".json file.......................!!");
-		}
-	}
-}
-
->>>>>>> c56f9ecb
+package io.mosip.kernel.tests;
+
+import java.io.FileWriter;
+import java.io.IOException;
+import java.lang.reflect.Field;
+import java.lang.reflect.Method;
+import java.util.ArrayList;
+import java.util.HashMap;
+import java.util.List;
+import java.util.Map;
+
+import org.apache.log4j.Logger;
+import org.json.simple.JSONArray;
+import org.json.simple.JSONObject;
+import org.json.simple.parser.ParseException;
+import org.testng.ITest;
+import org.testng.ITestContext;
+import org.testng.ITestResult;
+import org.testng.Reporter;
+import org.testng.annotations.AfterClass;
+import org.testng.annotations.AfterMethod;
+import org.testng.annotations.BeforeMethod;
+import org.testng.annotations.DataProvider;
+import org.testng.annotations.Test;
+import org.testng.asserts.SoftAssert;
+import org.testng.internal.BaseTestMethod;
+import org.testng.internal.TestResult;
+
+import com.fasterxml.jackson.core.JsonParseException;
+import com.fasterxml.jackson.databind.JsonMappingException;
+import com.google.common.base.Verify;
+import com.google.common.io.BaseEncoding;
+
+import io.mosip.kernel.service.ApplicationLibrary;
+import io.mosip.kernel.service.AssertKernel;
+import io.mosip.kernel.util.CommonLibrary;
+import io.mosip.kernel.util.KernelAuthentication;
+import io.mosip.kernel.util.KernelDataBaseAccess;
+import io.mosip.kernel.util.TestCaseReader;
+import io.mosip.service.BaseTestCase;
+import io.mosip.util.GetHeader;
+import io.restassured.response.Response;
+
+/**
+ * @author Ravi Kant
+ *
+ */
+public class SyncPublicKeyToRegClient extends BaseTestCase implements ITest {
+	SyncPublicKeyToRegClient() {
+		super();
+	}
+
+	private static Logger logger = Logger.getLogger(SyncPublicKeyToRegClient.class);
+	private final String jiraID = "MOS-997";
+	private final String moduleName = "kernel";
+	private final String apiName = "SyncPublicKeyToRegClient";
+	private final String requestJsonName = "syncPublicKeyRequest";
+	private final String outputJsonName = "syncPublicKeyOutput";
+	private final Map<String, String> props = new CommonLibrary().kernenReadProperty();
+	private final String SyncPublicKeyToRegClient_URI = props.get("SyncPublicKeyToRegClient_URI").toString();
+	protected String testCaseName = "";
+	SoftAssert softAssert = new SoftAssert();
+	boolean status = false;
+	String finalStatus = "";
+	public JSONArray arr = new JSONArray();
+	Response response = null;
+	JSONObject responseObject = null;
+	private AssertKernel assertions = new AssertKernel();
+	private ApplicationLibrary applicationLibrary = new ApplicationLibrary();
+	KernelAuthentication auth = new KernelAuthentication();
+	String cookie = null;
+
+	/**
+	 * method to set the test case name to the report
+	 * 
+	 * @param method
+	 * @param testdata
+	 * @param ctx
+	 */
+	@BeforeMethod(alwaysRun = true)
+	public void getTestCaseName(Method method, Object[] testdata, ITestContext ctx) throws Exception {
+		String object = (String) testdata[0];
+		testCaseName = moduleName + "_" + apiName + "_" + object.toString();
+		cookie = auth.getAuthForRegistrationAdmin();
+	}
+
+	/**
+	 * This data provider will return a test case name
+	 * 
+	 * @param context
+	 * @return test case name as object
+	 */
+	@DataProvider(name = "fetchData")
+	public Object[][] readData(ITestContext context)
+			throws JsonParseException, JsonMappingException, IOException, ParseException {
+
+		return new TestCaseReader().readTestCases(moduleName + "/" + apiName, testLevel, requestJsonName);
+	}
+
+	/**
+	 * This fetch the value of the data provider and run for each test case
+	 * 
+	 * @param fileName
+	 * @param object
+	 * @throws IOException
+	 * @throws JsonMappingException
+	 * @throws JsonParseException
+	 * 
+	 */
+	@SuppressWarnings("unchecked")
+	@Test(dataProvider = "fetchData", alwaysRun = true)
+	public void syncPublicKeyToRegClient(String testcaseName, JSONObject object)
+			throws JsonParseException, JsonMappingException, IOException {
+		logger.info("Test Case Name:" + testcaseName);
+		object.put("Jira ID", jiraID);
+
+		// getting request and expected response jsondata from json files.
+		JSONObject objectDataArray[] = new TestCaseReader().readRequestResponseJson(moduleName, apiName, testcaseName);
+
+		JSONObject objectData = objectDataArray[0];
+		responseObject = objectDataArray[1];
+		String applicationId = objectData.get("applicationId").toString();
+		objectData.remove("applicationId");
+		response = applicationLibrary.getRequest(SyncPublicKeyToRegClient_URI + applicationId,
+				GetHeader.getHeader(objectData), cookie);
+
+		// This method is for checking the authentication is pass or fail in rest
+		// services
+		new CommonLibrary().responseAuthValidation(response);
+
+		ArrayList<String> listOfElementToRemove = new ArrayList<String>();
+		listOfElementToRemove.add("responsetime");
+
+		if (testcaseName.toLowerCase().contains("smoke")) {
+			String referenceId = (objectData.get("referenceId")).toString();
+			String queryStr = "select public_key from kernel.key_store where id = (select id from kernel.key_alias where ref_id = '"
+					+ referenceId + "' and app_id='" + applicationId + "')";
+
+			List<Object> publicKey = new KernelDataBaseAccess().getData(queryStr, "kernel");
+			String s = null;
+			if (publicKey.size() > 0) {
+				byte b[] = (byte[]) publicKey.get(0);
+				s = BaseEncoding.base64().encode(b);
+			}
+			if (s != null) {
+				s = s.replace('/', '_');
+				s = s.replace('+', '-');
+			}
+
+			logger.info("obtained key from db : " + s);
+
+			status = (((HashMap<String, String>) response.jsonPath().get("response")).get("publicKey")).toString()
+					.equals(s);
+
+		}
+
+		else {
+			status = assertions.assertKernel(response, responseObject, listOfElementToRemove);
+		}
+
+		if (!status) {
+			logger.debug(response);
+			object.put("status", "Fail");
+		} else if (status) {
+			object.put("status", "Pass");
+		}
+		Verify.verify(status);
+		softAssert.assertAll();
+		arr.add(object);
+	}
+
+	@Override
+	public String getTestName() {
+		return this.testCaseName;
+	}
+
+	@AfterMethod(alwaysRun = true)
+	public void setResultTestName(ITestResult result) {
+		try {
+			Field method = TestResult.class.getDeclaredField("m_method");
+			method.setAccessible(true);
+			method.set(result, result.getMethod().clone());
+			BaseTestMethod baseTestMethod = (BaseTestMethod) result.getMethod();
+			Field f = baseTestMethod.getClass().getSuperclass().getDeclaredField("m_methodName");
+			f.setAccessible(true);
+			f.set(baseTestMethod, testCaseName);
+		} catch (Exception e) {
+			Reporter.log("Exception : " + e.getMessage());
+		}
+	}
+
+	/**
+	 * this method write the output to corressponding json
+	 */
+	@AfterClass
+	public void updateOutput() throws IOException {
+		String configPath = "src/test/resources/" + moduleName + "/" + apiName + "/" + outputJsonName + ".json";
+		try (FileWriter file = new FileWriter(configPath)) {
+			file.write(arr.toString());
+			logger.info("Successfully updated Results to " + outputJsonName + ".json file.......................!!");
+		}
+	}
+}