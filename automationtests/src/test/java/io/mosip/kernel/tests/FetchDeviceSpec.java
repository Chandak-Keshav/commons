--- conflicted
+++ resolved
@@ -114,7 +114,6 @@
 		// getting request and expected response jsondata from json files.
 		JSONObject objectDataArray[] = new TestCaseReader().readRequestResponseJson(moduleName, apiName, testcaseName);
 
-<<<<<<< HEAD
 		JSONObject objectData = objectDataArray[0];
 		responseObject = objectDataArray[1];
 		if (objectData.containsKey("devicetypecode"))
@@ -123,24 +122,9 @@
 			response = applicationLibrary.getRequestPathPara(FetchDeviceSpec_lang_URI, objectData, cookie);
 
 		// DB Validation
-=======
-				if(objectData.containsKey("devicetypecode"))
-					response = applicationLibrary.getRequestPathPara(FetchDeviceSpec_id_lang_URI, objectData,cookie);
-					else
-					response = applicationLibrary.getRequestPathPara(FetchDeviceSpec_lang_URI, objectData,cookie);
-
-			} else if (listofFiles[k].getName().toLowerCase().contains("response")
-					&& !testcaseName.toLowerCase().contains("smoke")) {
-				responseObject = (JSONObject) new JSONParser().parse(new FileReader(listofFiles[k].getPath()));
-				logger.info("Expected Response:" + responseObject.toJSONString());
-			}
-		}
-		
-		int statusCode = response.statusCode();
-		logger.info("Status Code is : " + statusCode);
+
 		//This method is for checking the authentication is pass or fail in rest services
 		new CommonLibrary().responseAuthValidation(response);
->>>>>>> 01430073
 		if (testcaseName.toLowerCase().contains("smoke")) {
 
 			String queryPart = "select count(*) from master.device_spec";
