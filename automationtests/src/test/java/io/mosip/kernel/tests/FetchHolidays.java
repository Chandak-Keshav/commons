
package io.mosip.kernel.tests;

import java.io.FileWriter;
import java.io.IOException;
import java.lang.reflect.Field;
import java.lang.reflect.Method;
import java.util.ArrayList;
import java.util.HashMap;
import java.util.List;
import java.util.Map;

import org.apache.log4j.Logger;
import org.json.simple.JSONArray;
import org.json.simple.JSONObject;
import org.json.simple.parser.JSONParser;
import org.json.simple.parser.ParseException;
import org.testng.Assert;
import org.testng.ITest;
import org.testng.ITestContext;
import org.testng.ITestResult;
import org.testng.Reporter;
import org.testng.annotations.AfterClass;
import org.testng.annotations.AfterMethod;
import org.testng.annotations.BeforeMethod;
import org.testng.annotations.DataProvider;
import org.testng.annotations.Test;
import org.testng.asserts.SoftAssert;
import org.testng.internal.BaseTestMethod;
import org.testng.internal.TestResult;

import com.fasterxml.jackson.core.JsonParseException;
import com.fasterxml.jackson.databind.JsonMappingException;
import com.google.common.base.Verify;

import io.mosip.kernel.service.ApplicationLibrary;
import io.mosip.kernel.util.CommonLibrary;
import io.mosip.kernel.util.KernelAuthentication;
import io.mosip.kernel.util.KernelDataBaseAccess;
import io.mosip.kernel.service.AssertKernel;
import io.mosip.service.BaseTestCase;
import io.mosip.kernel.util.TestCaseReader;
import io.restassured.response.Response;

/**
 * @author Ravi Kant
 *
 */
public class FetchHolidays extends BaseTestCase implements ITest {
	FetchHolidays() {
		super();
	}

	private static Logger logger = Logger.getLogger(FetchHolidays.class);
	private final String jiraID = "MOS-8565";
	private final String moduleName = "kernel";
	private final String apiName = "FetchHolidays";
	private final String requestJsonName = "FetchHolidaysRequest";
	private final String outputJsonName = "FetchHolidaysOutput";
	private final Map<String, String> props = new CommonLibrary().kernenReadProperty();
	private final String FetchHolidays_URI = props.get("FetchHolidays_URI").toString();
	private final String FetchHolidays_id_URI = props.get("FetchHolidays_id_URI").toString();
	private final String FetchHolidays_id_lang_URI = props.get("FetchHolidays_id_lang_URI").toString();

	protected String testCaseName = "";
	SoftAssert softAssert = new SoftAssert();
	boolean status = false;
	public JSONArray arr = new JSONArray();
	Response response = null;
	JSONObject responseObject = null;
	private AssertKernel assertions = new AssertKernel();
	private ApplicationLibrary applicationLibrary = new ApplicationLibrary();
	KernelAuthentication auth = new KernelAuthentication();
	String cookie = null;

	/**
	 * method to set the test case name to the report
	 * 
	 * @param method
	 * @param testdata
	 * @param ctx
	 */
	@BeforeMethod(alwaysRun = true)
	public void getTestCaseName(Method method, Object[] testdata, ITestContext ctx) throws Exception {
		String object = (String) testdata[0];
<<<<<<< HEAD
		testCaseName = moduleName+"_"+apiName+"_"+object.toString();
=======
		testCaseName = moduleName + "_" + apiName + "_" + object.toString();
>>>>>>> c56f9ecb
		cookie = auth.getAuthForZonalAdmin();
	}

	/**
	 * This data provider will return a test case name
	 * 
	 * @param context
	 * @return test case name as object
	 */
	@DataProvider(name = "fetchData")
	public Object[][] readData(ITestContext context)
			throws JsonParseException, JsonMappingException, IOException, ParseException {
		return new TestCaseReader().readTestCases(moduleName + "/" + apiName, testLevel, requestJsonName);
	}

	/**
	 * This fetch the value of the data provider and run for each test case
	 * 
	 * @param fileName
	 * @param object
	 * 
	 */
	@SuppressWarnings("unchecked")
	@Test(dataProvider = "fetchData", alwaysRun = true)
<<<<<<< HEAD
	public void auditLog(String testcaseName, JSONObject object)
			throws ParseException {
=======
	public void fetchHolidays(String testcaseName, JSONObject object) throws ParseException {
>>>>>>> c56f9ecb
		logger.info("Test Case Name:" + testcaseName);
		object.put("Jira ID", jiraID);

		// getting request and expected response jsondata from json files.
		JSONObject objectDataArray[] = new TestCaseReader().readRequestResponseJson(moduleName, apiName, testcaseName);

		JSONObject objectData = objectDataArray[0];
		responseObject = objectDataArray[1];
<<<<<<< HEAD
		if(objectData != null) {
				if (objectData.containsKey("langcode"))
					response = applicationLibrary.getRequestPathPara(FetchHolidays_id_lang_URI, objectData,cookie);
				else
					response = applicationLibrary.getRequestPathPara(FetchHolidays_id_URI, objectData,cookie);
=======
		if (objectData != null) {
			if (objectData.containsKey("langcode"))
				response = applicationLibrary.getRequestPathPara(FetchHolidays_id_lang_URI, objectData, cookie);
			else
				response = applicationLibrary.getRequestPathPara(FetchHolidays_id_URI, objectData, cookie);
>>>>>>> c56f9ecb
		}

		// sending request to get request without param
		if (response == null) {
			objectData = new JSONObject();
			response = applicationLibrary.getRequestPathPara(FetchHolidays_URI, objectData, cookie);
			objectData = null;
		}

		int statusCode = response.statusCode();
		logger.info("Status Code is : " + statusCode);
<<<<<<< HEAD
		//This method is for checking the authentication is pass or fail in rest services
=======
		// This method is for checking the authentication is pass or fail in rest
		// services
>>>>>>> c56f9ecb
		new CommonLibrary().responseAuthValidation(response);
		if (testcaseName.toLowerCase().contains("smoke")) {

			// fetching json object from response
			JSONObject responseJson = (JSONObject) ((JSONObject) new JSONParser().parse(response.asString()))
					.get("response");
			if (responseJson == null || !responseJson.containsKey("holidays"))
				Assert.assertTrue(false, "Response does not contain holidays");
			String queryPart = "select count(*) from master.loc_holiday";

			String query = queryPart;
			if (objectData != null) {
				if (objectData.containsKey("langcode"))
					query = query + " where id = '" + objectData.get("holidayid") + "' and lang_code = '"
							+ objectData.get("langcode") + "'";
				else
					query = queryPart + " where id = '" + objectData.get("holidayid") + "'";
			}
			long obtainedObjectsCount = new KernelDataBaseAccess().validateDBCount(query, "masterdata");

			// fetching json array of objects from response
			JSONArray responseArrayFromGet = (JSONArray) responseJson.get("holidays");
			logger.info("===Dbcount===" + obtainedObjectsCount + "===Get-count===" + responseArrayFromGet.size());

			// validating number of objects obtained form db and from get request
			if (responseArrayFromGet.size() == obtainedObjectsCount) {

				// list to validate existance of attributes in response objects
				List<String> attributesToValidateExistance = new ArrayList<String>();
				attributesToValidateExistance.add("id");
				attributesToValidateExistance.add("holidayDate");
				attributesToValidateExistance.add("holidayName");
				attributesToValidateExistance.add("isActive");

				// key value of the attributes passed to fetch the data, should be same in all
				// obtained objects
				HashMap<String, String> passedAttributesToFetch = new HashMap<String, String>();
				if (objectData != null) {
					if (objectData.containsKey("langcode")) {
						passedAttributesToFetch.put("id", objectData.get("holidayid").toString());
						passedAttributesToFetch.put("langCode", objectData.get("langcode").toString());
					}
					passedAttributesToFetch.put("id", objectData.get("holidayid").toString());
				}

				status = AssertKernel.validator(responseArrayFromGet, attributesToValidateExistance,
						passedAttributesToFetch);
			} else
				status = false;

		}

		else {
			// add parameters to remove in response before comparison like time stamp
			ArrayList<String> listOfElementToRemove = new ArrayList<String>();
			listOfElementToRemove.add("responsetime");
			listOfElementToRemove.add("timestamp");
			status = assertions.assertKernel(response, responseObject, listOfElementToRemove);
		}

		if (!status) {
			logger.debug(response);
			object.put("status", "Fail");
		} else if (status) {
			object.put("status", "Pass");
		}
		Verify.verify(status);
		softAssert.assertAll();
		arr.add(object);
	}

	@Override
	public String getTestName() {
		return this.testCaseName;
	}

	@AfterMethod(alwaysRun = true)
	public void setResultTestName(ITestResult result) {
		try {
			Field method = TestResult.class.getDeclaredField("m_method");
			method.setAccessible(true);
			method.set(result, result.getMethod().clone());
			BaseTestMethod baseTestMethod = (BaseTestMethod) result.getMethod();
			Field f = baseTestMethod.getClass().getSuperclass().getDeclaredField("m_methodName");
			f.setAccessible(true);
			f.set(baseTestMethod, testCaseName);
		} catch (Exception e) {
			Reporter.log("Exception : " + e.getMessage());
		}
	}

	/**
	 * this method write the output to corressponding json
	 */
	@AfterClass
	public void updateOutput() throws IOException {
		String configPath = "src/test/resources/" + moduleName + "/" + apiName + "/" + outputJsonName + ".json";
		try (FileWriter file = new FileWriter(configPath)) {
			file.write(arr.toString());
			logger.info("Successfully updated Results to " + outputJsonName + ".json file.......................!!");
		}
	}
}<|MERGE_RESOLUTION|>--- conflicted
+++ resolved
@@ -83,11 +83,7 @@
 	@BeforeMethod(alwaysRun = true)
 	public void getTestCaseName(Method method, Object[] testdata, ITestContext ctx) throws Exception {
 		String object = (String) testdata[0];
-<<<<<<< HEAD
-		testCaseName = moduleName+"_"+apiName+"_"+object.toString();
-=======
 		testCaseName = moduleName + "_" + apiName + "_" + object.toString();
->>>>>>> c56f9ecb
 		cookie = auth.getAuthForZonalAdmin();
 	}
 
@@ -112,12 +108,7 @@
 	 */
 	@SuppressWarnings("unchecked")
 	@Test(dataProvider = "fetchData", alwaysRun = true)
-<<<<<<< HEAD
-	public void auditLog(String testcaseName, JSONObject object)
-			throws ParseException {
-=======
 	public void fetchHolidays(String testcaseName, JSONObject object) throws ParseException {
->>>>>>> c56f9ecb
 		logger.info("Test Case Name:" + testcaseName);
 		object.put("Jira ID", jiraID);
 
@@ -126,19 +117,11 @@
 
 		JSONObject objectData = objectDataArray[0];
 		responseObject = objectDataArray[1];
-<<<<<<< HEAD
-		if(objectData != null) {
-				if (objectData.containsKey("langcode"))
-					response = applicationLibrary.getRequestPathPara(FetchHolidays_id_lang_URI, objectData,cookie);
-				else
-					response = applicationLibrary.getRequestPathPara(FetchHolidays_id_URI, objectData,cookie);
-=======
 		if (objectData != null) {
 			if (objectData.containsKey("langcode"))
 				response = applicationLibrary.getRequestPathPara(FetchHolidays_id_lang_URI, objectData, cookie);
 			else
 				response = applicationLibrary.getRequestPathPara(FetchHolidays_id_URI, objectData, cookie);
->>>>>>> c56f9ecb
 		}
 
 		// sending request to get request without param
@@ -150,12 +133,8 @@
 
 		int statusCode = response.statusCode();
 		logger.info("Status Code is : " + statusCode);
-<<<<<<< HEAD
-		//This method is for checking the authentication is pass or fail in rest services
-=======
 		// This method is for checking the authentication is pass or fail in rest
 		// services
->>>>>>> c56f9ecb
 		new CommonLibrary().responseAuthValidation(response);
 		if (testcaseName.toLowerCase().contains("smoke")) {
 
