
package io.mosip.kernel.tests;

import java.io.File;
import java.io.FileReader;
import java.io.FileWriter;
import java.io.IOException;
import java.lang.reflect.Field;
import java.lang.reflect.Method;
import java.util.ArrayList;
import java.util.Map;

import org.apache.log4j.Logger;
import org.json.simple.JSONArray;
import org.json.simple.JSONObject;
import org.json.simple.parser.JSONParser;
import org.json.simple.parser.ParseException;
import org.testng.ITest;
import org.testng.ITestContext;
import org.testng.ITestResult;
import org.testng.Reporter;
import org.testng.annotations.AfterClass;
import org.testng.annotations.AfterMethod;
import org.testng.annotations.BeforeMethod;
import org.testng.annotations.DataProvider;
import org.testng.annotations.Test;
import org.testng.asserts.SoftAssert;
import org.testng.internal.BaseTestMethod;
import org.testng.internal.TestResult;

import com.google.common.base.Verify;

import io.mosip.kernel.util.CommonLibrary;
import io.mosip.kernel.util.KernelAuthentication;
import io.mosip.kernel.service.ApplicationLibrary;
import io.mosip.kernel.service.AssertKernel;
import io.mosip.service.BaseTestCase;
import io.mosip.kernel.util.TestCaseReader;
import io.restassured.response.Response;

public class FetchTitle extends BaseTestCase implements ITest {
	FetchTitle() {
		super();
	}

	private static Logger logger = Logger.getLogger(FetchTitle.class);
	private final String jiraID = "MOS-8267";
	private final String moduleName = "kernel";
	private final String apiName = "fetchTitle";
	private final String requestJsonName = "fetchTitleRequest";
	private final String outputJsonName = "fetchTitleOutput";
	private final Map<String, String> props = new CommonLibrary().kernenReadProperty();
	private final String FetchTitle_URI = props.get("FetchTitle_URI").toString();
	protected String testCaseName = "";
	SoftAssert softAssert = new SoftAssert();
	boolean status = false;
	public JSONArray arr = new JSONArray();
	Response response = null;
	JSONObject responseObject = null;
	private AssertKernel assertions = new AssertKernel();
	private ApplicationLibrary applicationLibrary = new ApplicationLibrary();
	private KernelAuthentication auth=new KernelAuthentication();
	private String cookie=null;

	/**
	 * method to set the test case name to the report
	 * 
	 * @param method
	 * @param testdata
	 * @param ctx
	 */
	@BeforeMethod(alwaysRun=true)
	public void getTestCaseName(Method method, Object[] testdata, ITestContext ctx) throws Exception {
		String object = (String) testdata[0];
		testCaseName = moduleName+"_"+apiName+"_"+object.toString();
		cookie=auth.getAuthForIDA();
	}

	/**
	 * This data provider will return a test case name
	 * 
	 * @param context
	 * @return test case name as object
	 */
	@DataProvider(name = "fetchData")
	public Object[][] readData(ITestContext context){	
		return new TestCaseReader().readTestCases(moduleName + "/" + apiName, testLevel, requestJsonName);
	}

	/**
	 * This fetch the value of the data provider and run for each test case
	 * 
	 * @param fileName
	 * @param object
	 * 
	 */
	@SuppressWarnings("unchecked")
	@Test(dataProvider = "fetchData", alwaysRun = true)
	public void auditLog(String testcaseName, JSONObject object){
		logger.info("Test Case Name:" + testcaseName);
		object.put("Jira ID", jiraID);

		// getting request and expected response jsondata from json files.
		JSONObject objectDataArray[] = new TestCaseReader().readRequestResponseJson(moduleName, apiName, testcaseName);

		JSONObject objectData = objectDataArray[0];
		responseObject = objectDataArray[1];
				response = applicationLibrary.getRequestPathPara(FetchTitle_URI,objectData,cookie);

<<<<<<< HEAD

=======
			} else if (listofFiles[k].getName().toLowerCase().contains("response"))
				responseObject = (JSONObject) new JSONParser().parse(new FileReader(listofFiles[k].getPath()));
		}
		//This method is for checking the authentication is pass or fail in rest services
		new CommonLibrary().responseAuthValidation(response);
>>>>>>> 01430073
		// add parameters to remove in response before comparison like time stamp
		ArrayList<String> listOfElementToRemove = new ArrayList<String>();
		listOfElementToRemove.add("responsetime");

		status = assertions.assertKernel(response, responseObject, listOfElementToRemove);
		if (!status) {
			logger.debug(response);
			object.put("status", "Fail");
		} else if (status) {
			object.put("status", "Pass");
		}
		Verify.verify(status);
		softAssert.assertAll();
		arr.add(object);
	}

	@Override
	public String getTestName() {
		return this.testCaseName;
	}

	@AfterMethod(alwaysRun = true)
	public void setResultTestName(ITestResult result) {
		try {
			Field method = TestResult.class.getDeclaredField("m_method");
			method.setAccessible(true);
			method.set(result, result.getMethod().clone());
			BaseTestMethod baseTestMethod = (BaseTestMethod) result.getMethod();
			Field f = baseTestMethod.getClass().getSuperclass().getDeclaredField("m_methodName");
			f.setAccessible(true);
			f.set(baseTestMethod, testCaseName);
		} catch (Exception e) {
			Reporter.log("Exception : " + e.getMessage());
		}
	}

	/**
	 * this method write the output to corressponding json
	 */
	@AfterClass
	public void updateOutput() throws IOException {
		String configPath =  "src/test/resources/" + moduleName + "/" + apiName
				+ "/" + outputJsonName + ".json";
		try (FileWriter file = new FileWriter(configPath)) {
			file.write(arr.toString());
			logger.info("Successfully updated Results to " + outputJsonName + ".json file.......................!!");
		}
	}
}
<|MERGE_RESOLUTION|>--- conflicted
+++ resolved
@@ -107,15 +107,9 @@
 		responseObject = objectDataArray[1];
 				response = applicationLibrary.getRequestPathPara(FetchTitle_URI,objectData,cookie);
 
-<<<<<<< HEAD
 
-=======
-			} else if (listofFiles[k].getName().toLowerCase().contains("response"))
-				responseObject = (JSONObject) new JSONParser().parse(new FileReader(listofFiles[k].getPath()));
-		}
 		//This method is for checking the authentication is pass or fail in rest services
 		new CommonLibrary().responseAuthValidation(response);
->>>>>>> 01430073
 		// add parameters to remove in response before comparison like time stamp
 		ArrayList<String> listOfElementToRemove = new ArrayList<String>();
 		listOfElementToRemove.add("responsetime");
