--- conflicted
+++ resolved
@@ -129,14 +129,10 @@
 		
 		
 		Response res=applicationLibrary.getRequestNoParameter(uingenerator);
-<<<<<<< HEAD
-		
-		String uin_number=res.getBody().jsonPath().get("uin");
-		
-=======
+
 		String uin_number = res.jsonPath().getMap("response").get("uin").toString();
 				
->>>>>>> d8807480
+
 		String query1="select uin_status from kernel.uin where uin='"+uin_number+"'";
 		
 		List<String> status_list = dbConnection.getData(query1);
