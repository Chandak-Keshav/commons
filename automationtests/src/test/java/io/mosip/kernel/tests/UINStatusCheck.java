package io.mosip.kernel.tests;

import java.io.FileNotFoundException;
import java.io.FileWriter;
import java.io.IOException;
import java.lang.reflect.Field;
import java.lang.reflect.Method;
import java.util.List;
import java.util.Map;

import org.apache.log4j.Logger;
import org.json.simple.JSONArray;
import org.json.simple.JSONObject;
import org.json.simple.parser.ParseException;
import org.testng.ITest;
import org.testng.ITestContext;
import org.testng.ITestResult;
import org.testng.Reporter;
import org.testng.annotations.AfterClass;
import org.testng.annotations.AfterMethod;
import org.testng.annotations.BeforeMethod;
import org.testng.annotations.DataProvider;
import org.testng.annotations.Test;
import org.testng.asserts.SoftAssert;
import org.testng.internal.BaseTestMethod;
import org.testng.internal.TestResult;

import com.google.common.base.Verify;

import io.mosip.kernel.service.ApplicationLibrary;
import io.mosip.kernel.util.CommonLibrary;
import io.mosip.kernel.util.KernelAuthentication;
import io.mosip.kernel.util.KernelDataBaseAccess;
import io.mosip.service.BaseTestCase;
import io.mosip.util.ReadFolder;
import io.restassured.response.Response;

/**
 * @author M9010714
 *
 */
public class UINStatusCheck extends BaseTestCase implements ITest{

	public UINStatusCheck() {
		
		super();
	}
	// Declaration of all variables
	private static Logger logger = Logger.getLogger(UINStatusCheck.class);
	protected static String testCaseName = "";
	private SoftAssert softAssert=new SoftAssert();
	public static JSONArray arr = new JSONArray();
	private ApplicationLibrary applicationLibrary = new ApplicationLibrary();
	private final Map<String, String> props = new CommonLibrary().kernenReadProperty();
	private final String uingenerator =props.get("uingenerator");
	private String folderPath = "kernel/UINStatusCheck";
	private String outputFile = "UINStatusCheckOutput.json";
	private String requestKeyFile = "UINStatusCheckInput.json";
	private String finalStatus = "";
	private KernelAuthentication auth=new KernelAuthentication();
	private String cookie=null;
	public KernelDataBaseAccess dbConnection=new KernelDataBaseAccess();
		
	// Getting test case names and also auth cookie based on roles
	@BeforeMethod(alwaysRun=true)
	public void getTestCaseName(Method method, Object[] testdata, ITestContext ctx) throws Exception {
		JSONObject object = (JSONObject) testdata[2];
		testCaseName = object.get("testCaseName").toString();
		cookie=auth.getAuthForRegistrationProcessor();
	} 
	
	// Data Providers to read the input json files from the folders
	@DataProvider(name = "UINStatusCheck")
	public Object[][] readData1(ITestContext context) throws Exception {
		switch ("smoke") {
		case "smoke":
			return ReadFolder.readFolders(folderPath, outputFile, requestKeyFile, "smoke");
		case "regression":
			return ReadFolder.readFolders(folderPath, outputFile, requestKeyFile, "regression");
		default:
			return ReadFolder.readFolders(folderPath, outputFile, requestKeyFile, "smokeAndRegression");
		}
	}
	
	
	/**
	 * @throws FileNotFoundException
	 * @throws IOException
	 * @throws ParseException
	 * checkUINStatusCheck
	 * Given input Json as per defined folders When GET request is sent to /uingenerator/v1.0/uin send
	 * Then Response is expected as 200 and other responses as per inputs passed in the request
	 */
	
	@SuppressWarnings("unchecked")
	@Test(dataProvider="UINStatusCheck",invocationCount=1)
	public void checkUINStatusCheck(String testSuite, Integer i, JSONObject object) throws FileNotFoundException, IOException, ParseException
    {
		//Getting all UIN from Database whose status is UNUSED
		String query="select u.uin from kernel.uin u where u.uin_status='UNUSED'";


		List<String>list=dbConnection.getDbData( query,"kernel");

		
<<<<<<< HEAD
		Response res=applicationLibrary.getRequestNoParameter(uingenerator);

		String uin_number = res.jsonPath().getMap("response").get("uin").toString();
				

=======
		// Calling the GET method with no parameters 
		Response res=applicationLibrary.getRequestNoParameter(uingenerator,cookie);
		//Getting the UIN from response
		String uin_number = res.jsonPath().getMap("response").get("uin").toString();
		//Getting the status of the UIN 
>>>>>>> 8d8e6c8d
		String query1="select uin_status from kernel.uin where uin='"+uin_number+"'";

		List<String> status_list = dbConnection.getDbData( query1,"kernel");

		String status=status_list.get(0);
		//Checking the UIN's status is Unused before calling the get method and and Issued after calling the Get method
		for(String uin:list)
		{
			if(uin.equals(uin_number))

			{
				finalStatus="Pass";
				
			

				if(status.equals("ISSUED"))
				{
					finalStatus="Pass";
				}
				else {
					finalStatus="Fail";
				}

			}else {
				finalStatus="Fail";

			}
		}
		
		softAssert.assertAll();
		object.put("status", finalStatus);
		arr.add(object);
		boolean setFinalStatus=false;
		if(finalStatus.equals("Fail"))
			setFinalStatus=false;
		else if(finalStatus.equals("Pass"))
			setFinalStatus=true;
		Verify.verify(setFinalStatus);
		softAssert.assertAll();
		
}
		@SuppressWarnings("static-access")
		@Override
		public String getTestName() {
			return this.testCaseName;
		} 
		
		@AfterMethod(alwaysRun = true)
		public void setResultTestName(ITestResult result) {
			
	try {
				Field method = TestResult.class.getDeclaredField("m_method");
				method.setAccessible(true);
				method.set(result, result.getMethod().clone());
				BaseTestMethod baseTestMethod = (BaseTestMethod) result.getMethod();
				Field f = baseTestMethod.getClass().getSuperclass().getDeclaredField("m_methodName");
				f.setAccessible(true);
				f.set(baseTestMethod, UINStatusCheck.testCaseName);	
			} catch (Exception e) {
				Reporter.log("Exception : " + e.getMessage());
			}
		}  
		
		@AfterClass
		public void updateOutput() throws IOException {
			String configPath = "src/test/resources/kernel/UINStatusCheck/UINStatusCheckOutput.json";
			try (FileWriter file = new FileWriter(configPath)) {
				file.write(arr.toString());
				logger.info("Successfully updated Results to UINStatusCheckOutput.json file.......................!!");				
			}
		}


}<|MERGE_RESOLUTION|>--- conflicted
+++ resolved
@@ -103,19 +103,13 @@
 		List<String>list=dbConnection.getDbData( query,"kernel");
 
 		
-<<<<<<< HEAD
-		Response res=applicationLibrary.getRequestNoParameter(uingenerator);
 
-		String uin_number = res.jsonPath().getMap("response").get("uin").toString();
-				
-
-=======
 		// Calling the GET method with no parameters 
 		Response res=applicationLibrary.getRequestNoParameter(uingenerator,cookie);
 		//Getting the UIN from response
 		String uin_number = res.jsonPath().getMap("response").get("uin").toString();
 		//Getting the status of the UIN 
->>>>>>> 8d8e6c8d
+
 		String query1="select uin_status from kernel.uin where uin='"+uin_number+"'";
 
 		List<String> status_list = dbConnection.getDbData( query1,"kernel");
