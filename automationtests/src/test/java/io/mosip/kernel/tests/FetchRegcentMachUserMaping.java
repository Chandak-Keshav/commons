
package io.mosip.kernel.tests;

import java.io.FileWriter;
import java.io.IOException;
import java.lang.reflect.Field;
import java.lang.reflect.Method;
import java.text.SimpleDateFormat;
import java.util.ArrayList;
import java.util.Calendar;
import java.util.Date;
import java.util.HashMap;
import java.util.List;
import java.util.Map;

import org.apache.log4j.Logger;
import org.json.simple.JSONArray;
import org.json.simple.JSONObject;
import org.json.simple.parser.JSONParser;
import org.json.simple.parser.ParseException;
import org.testng.ITest;
import org.testng.ITestContext;
import org.testng.ITestResult;
import org.testng.Reporter;
import org.testng.annotations.AfterClass;
import org.testng.annotations.AfterMethod;
import org.testng.annotations.BeforeMethod;
import org.testng.annotations.DataProvider;
import org.testng.annotations.Test;
import org.testng.asserts.SoftAssert;
import org.testng.internal.BaseTestMethod;
import org.testng.internal.TestResult;

import com.fasterxml.jackson.core.JsonParseException;
import com.fasterxml.jackson.databind.JsonMappingException;
import com.google.common.base.Verify;

import io.mosip.kernel.util.CommonLibrary;
import io.mosip.kernel.util.KernelAuthentication;
import io.mosip.kernel.util.KernelDataBaseAccess;
import io.mosip.kernel.service.ApplicationLibrary;
import io.mosip.kernel.service.AssertKernel;
import io.mosip.service.BaseTestCase;
import io.mosip.kernel.util.TestCaseReader;
import io.restassured.response.Response;

/**
 * @author Ravi Kant
 *
 */
public class FetchRegcentMachUserMaping extends BaseTestCase implements ITest {

	FetchRegcentMachUserMaping() {
		super();
	}

	private static Logger logger = Logger.getLogger(FetchRegcentMachUserMaping.class);
	private final String jiraID = "MOS-8232";
	private final String moduleName = "kernel";
	private final String apiName = "FetchRegcentMachUserMaping";
	private final String requestJsonName = "FetchRegcentMachUserMapingRequest";
	private final String outputJsonName = "FetchRegcentMachUserMapingOutput";
	private final Map<String, String> props = new CommonLibrary().kernenReadProperty();
	private final String FetchRegcentMachUserMaping_URI = props.get("FetchRegcentMachUserMaping_URI").toString();
	protected String testCaseName = "";
	SoftAssert softAssert = new SoftAssert();
	boolean status = false;
	public JSONArray arr = new JSONArray();
	Response response = null;
	JSONObject responseObject = null;
	private AssertKernel assertions = new AssertKernel();
	private ApplicationLibrary applicationLibrary = new ApplicationLibrary();
	KernelAuthentication auth=new KernelAuthentication();
	String cookie=null;

	/**
	 * method to set the test case name to the report
	 * 
	 * @param method
	 * @param testdata
	 * @param ctx
	 */
	@BeforeMethod(alwaysRun=true)
	public void getTestCaseName(Method method, Object[] testdata, ITestContext ctx) throws Exception {
		String object = (String) testdata[0];
		testCaseName = moduleName+"_"+apiName+"_"+object.toString();
		cookie=auth.getAuthForRegistrationProcessor();
	}

	/**
	 * This data provider will return a test case name
	 * 
	 * @param context
	 * @return test case name as object
	 */
	@DataProvider(name = "fetchData")
	public Object[][] readData(ITestContext context)
			throws ParseException {		
		return new TestCaseReader().readTestCases(moduleName + "/" + apiName, testLevel, requestJsonName);
	}

	/**
	 * This fetch the value of the data provider and run for each test case
	 * 
	 * @param fileName
	 * @param object
	 * 
	 */
	@SuppressWarnings("unchecked")
	@Test(dataProvider = "fetchData", alwaysRun = true)
	public void auditLog(String testcaseName, JSONObject object)
			throws JsonParseException, JsonMappingException, IOException, ParseException {
		logger.info("Test Case Name:" + testcaseName);
		object.put("Jira ID", jiraID);

		// getting request and expected response jsondata from json files.
		JSONObject objectDataArray[] = new TestCaseReader().readRequestResponseJson(moduleName, apiName, testcaseName);

		JSONObject objectData = objectDataArray[0];
		responseObject = objectDataArray[1];
		// getting current timestamp and changing it to yyyy-MM-ddTHH:mm:ss.sssZ format.
		SimpleDateFormat sdf = new SimpleDateFormat("yyyy-MM-dd HH:mm:ss.sss");
		Calendar calender = Calendar.getInstance();
		calender.setTime(new Date());
		String time = sdf.format(calender.getTime());
		time = time.replace(' ', 'T')+"Z";
		objectData.put("effdtimes", time);
				response = applicationLibrary.getRequestPathPara(FetchRegcentMachUserMaping_URI, objectData,cookie);

<<<<<<< HEAD
		// DB Validation
=======
			} else if (listofFiles[k].getName().toLowerCase().contains("response")
					&& !testcaseName.toLowerCase().contains("smoke")) {
				responseObject = (JSONObject) new JSONParser().parse(new FileReader(listofFiles[k].getPath()));
				logger.info("Expected Response:" + responseObject.toJSONString());
			}
		}

		int statusCode = response.statusCode();
		logger.info("Status Code is : " + statusCode);
		//This method is for checking the authentication is pass or fail in rest services
		new CommonLibrary().responseAuthValidation(response);
		
>>>>>>> 01430073
		if (testcaseName.toLowerCase().contains("smoke")) {

			String query = "select count(*) from master.reg_center_user_machine_h where regcntr_id = '" 
			+ objectData.get("registrationcenterid")+"' and usr_id = '"
					+ objectData.get("userid")+"' and machine_id = '"
							+ objectData.get("machineid")+"' and eff_dtimes <= '"
								+ objectData.get("effdtimes").toString().split("Z")[0].replace('T', ' ') + "'";

			long obtainedObjectsCount = new KernelDataBaseAccess().validateDBCount(query,"masterdata");

			// fetching json object from response
			JSONObject responseJson = (JSONObject) ((JSONObject) new JSONParser().parse(response.asString())).get("response");
			// fetching json array of objects from response
			JSONArray responseArrayFromGet = (JSONArray) responseJson.get("registrationCenters");
			logger.info("===Dbcount===" + obtainedObjectsCount + "===Get-count===" + responseArrayFromGet.size());

			// validating number of objects obtained form db and from get request
			if (responseArrayFromGet.size() == obtainedObjectsCount) {

				// list to validate existance of attributes in response objects
				List<String> attributesToValidateExistance = new ArrayList<String>();
				attributesToValidateExistance.add("cntrId");
				attributesToValidateExistance.add("machineId");
				attributesToValidateExistance.add("usrId");
				attributesToValidateExistance.add("isActive");

				// key value of the attributes passed to fetch the data, should be same in all
				// obtained objects
				HashMap<String, String> passedAttributesToFetch = new HashMap<String, String>();
						passedAttributesToFetch.put("cntrId", objectData.get("registrationcenterid").toString());
						passedAttributesToFetch.put("usrId", objectData.get("userid").toString());
						passedAttributesToFetch.put("machineId", objectData.get("machineid").toString());
						
				status = AssertKernel.validator(responseArrayFromGet, attributesToValidateExistance,
						passedAttributesToFetch);
			} else
				status = false;

		}

		else {

			// add parameters to remove in response before comparison like time stamp
			ArrayList<String> listOfElementToRemove = new ArrayList<String>();
			listOfElementToRemove.add("responsetime");
			listOfElementToRemove.add("timestamp");
			status = assertions.assertKernel(response, responseObject, listOfElementToRemove);
		}

		if (!status) {
			logger.debug(response);
			object.put("status", "Fail");
		} else if (status) {
			object.put("status", "Pass");
		}
		Verify.verify(status);
		softAssert.assertAll();
		arr.add(object);
	}

	@Override
	public String getTestName() {
		return this.testCaseName;
	}

	@AfterMethod(alwaysRun = true)
	public void setResultTestName(ITestResult result) {
		try {
			Field method = TestResult.class.getDeclaredField("m_method");
			method.setAccessible(true);
			method.set(result, result.getMethod().clone());
			BaseTestMethod baseTestMethod = (BaseTestMethod) result.getMethod();
			Field f = baseTestMethod.getClass().getSuperclass().getDeclaredField("m_methodName");
			f.setAccessible(true);
			f.set(baseTestMethod, testCaseName);
		} catch (Exception e) {
			Reporter.log("Exception : " + e.getMessage());
		}
	}

	/**
	 * this method write the output to corressponding json
	 */
	@AfterClass
	public void updateOutput() throws IOException {
		String configPath =  "src/test/resources/" + moduleName + "/" + apiName
				+ "/" + outputJsonName + ".json";
		try (FileWriter file = new FileWriter(configPath)) {
			file.write(arr.toString());
			logger.info("Successfully updated Results to " + outputJsonName + ".json file.......................!!");
		}
	}

}<|MERGE_RESOLUTION|>--- conflicted
+++ resolved
@@ -127,22 +127,11 @@
 		objectData.put("effdtimes", time);
 				response = applicationLibrary.getRequestPathPara(FetchRegcentMachUserMaping_URI, objectData,cookie);
 
-<<<<<<< HEAD
 		// DB Validation
-=======
-			} else if (listofFiles[k].getName().toLowerCase().contains("response")
-					&& !testcaseName.toLowerCase().contains("smoke")) {
-				responseObject = (JSONObject) new JSONParser().parse(new FileReader(listofFiles[k].getPath()));
-				logger.info("Expected Response:" + responseObject.toJSONString());
-			}
-		}
-
-		int statusCode = response.statusCode();
-		logger.info("Status Code is : " + statusCode);
+
 		//This method is for checking the authentication is pass or fail in rest services
 		new CommonLibrary().responseAuthValidation(response);
 		
->>>>>>> 01430073
 		if (testcaseName.toLowerCase().contains("smoke")) {
 
 			String query = "select count(*) from master.reg_center_user_machine_h where regcntr_id = '" 
