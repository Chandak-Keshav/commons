--- conflicted
+++ resolved
@@ -96,12 +96,7 @@
 	@DataProvider(name = "Discard_Individual")
 	public Object[][] readData(ITestContext context)
 			throws JsonParseException, JsonMappingException, IOException, ParseException {
-<<<<<<< HEAD
-		String testParam = context.getCurrentXmlTest().getParameter("testType");
-		switch ("smokeAndRegression") {
-=======
 		switch (testLevel) {
->>>>>>> 348c6fa5
 		case "smoke":
 			return ReadFolder.readFolders(folderPath, outputFile, requestKeyFile, "smoke");
 
