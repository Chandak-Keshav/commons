--- conflicted
+++ resolved
@@ -82,12 +82,9 @@
 		boolean result = lib.jsonComparison(expectedRequest, auditDatas);
 		Assert.assertTrue(result, "object are not equal");
 	}
-<<<<<<< HEAD
-	/*@Test
-=======
-
-	@Test
->>>>>>> cf3ada02
+
+
+	@Test
 	public void getAuditDataForDemographicDiscard() {
 		testSuite = "Create_PreRegistration/createPreRegistration_smoke";
 		JSONObject createPregRequest = lib.createRequest(testSuite);
@@ -223,9 +220,6 @@
 		boolean result = lib.jsonComparison(expectedRequest, auditDatas);
 		Assert.assertTrue(result, "object are not equal");
 	}
-<<<<<<< HEAD
-*/
-=======
 
 	@Test
 	public void getAuditDataForDocumentUpload() {
@@ -296,6 +290,14 @@
 
 	@Test
 	public void getAuditDataForBatchJobExpired() {
+		testSuite = "Create_PreRegistration/createPreRegistration_smoke";
+		JSONObject createPregRequest = lib.createRequest(testSuite);
+		Response createResponse = lib.CreatePreReg(createPregRequest,individualToken);
+		String preID = lib.getPreId(createResponse);
+		Response documentResponse = lib.documentUpload(createResponse,individualToken);
+		Response avilibityResponse = lib.FetchCentre(individualToken);
+		lib.BookAppointment(documentResponse, avilibityResponse, preID,individualToken);
+		dao.setDate(preID);
 		lib.expiredStatus();
 		JSONObject expectedRequest = lib.getRequest("Audit/AuditDataForBatchJobExpired");
 		expectedRequest.put("session_user_id", "preregadmin");
@@ -326,7 +328,6 @@
 
 	}
 
->>>>>>> cf3ada02
 	@Override
 	public String getTestName() {
 		return this.testCaseName;
