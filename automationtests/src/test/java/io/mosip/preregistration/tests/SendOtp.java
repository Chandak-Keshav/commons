package io.mosip.preregistration.tests;

import java.lang.reflect.Field;
import java.lang.reflect.Method;
import java.util.ArrayList;
import java.util.List;
import java.util.Map;

import org.apache.log4j.Logger;
import org.json.simple.JSONObject;
import org.testng.ITest;
import org.testng.ITestResult;
import org.testng.Reporter;
import org.testng.annotations.AfterMethod;
import org.testng.annotations.BeforeClass;
import org.testng.annotations.BeforeMethod;
import org.testng.annotations.Test;
import org.testng.internal.BaseTestMethod;

import com.google.gson.JsonObject;

import io.mosip.dbentity.OtpEntity;
import io.mosip.preregistration.dao.PreregistrationDAO;
import io.mosip.service.ApplicationLibrary;
import io.mosip.service.BaseTestCase;
import io.mosip.util.CommonLibrary;
import io.mosip.util.PreRegistrationLibrary;
import io.restassured.response.Response;

public class SendOtp extends BaseTestCase implements ITest {
	public Logger logger = Logger.getLogger(BatchJob.class);
	public PreRegistrationLibrary lib = new PreRegistrationLibrary();
	public String testSuite;
	public String preRegID = null;
	public String createdBy = null;
	public Response response = null;
	public String preID = null;
	protected static String testCaseName = "";
	public String folder = "preReg";
	ApplicationLibrary applnLib = new ApplicationLibrary();
	PreregistrationDAO dao = new PreregistrationDAO();

	@BeforeClass
	public void readPropertiesFile() {
		initialize();
	}

	/**
	 * Scripting for send OTP API
	 */
	@Test
	public void sendOtpToEmailId() {
		testSuite = "SendOtp/SendOtpToEmail";
		JSONObject sendOtpRequest = lib.getOtpRequest(testSuite);
		Map request = (Map) sendOtpRequest.get("request");
		String userId = request.get("userId").toString();
		response = lib.generateOTP(sendOtpRequest);
		String otp = dao.getOTP(userId).get(0);
		lib.compareValues(response.jsonPath().get("response.message").toString(), "Email Request submitted");
	}

	@Test
	public void sendOtpToMobile() {
		testSuite = "SendOtp/SendOtpMobile";
		JSONObject sendOtpRequest = lib.getOtpRequest(testSuite);
		Map request = (Map) sendOtpRequest.get("request");
		String userId = request.get("userId").toString();
		response = lib.generateOTP(sendOtpRequest);
		String otp = dao.getOTP(userId).get(0);
		lib.compareValues(response.jsonPath().get("response.message").toString(), "Sms Request Sent");
	}

	@Test
	public void sendOtpToInvalidEmailId() {
		testSuite = "SendOtp/SendOtpToInvalid_Email_Id";
		JSONObject sendOtpRequest = lib.getOtpRequest(testSuite);
		Map request = (Map) sendOtpRequest.get("request");
		String userId = request.get("userId").toString();
		Response generateOTPResponse = lib.generateOTP(sendOtpRequest);
		String errorCode = generateOTPResponse.jsonPath().get("errors[0].errorCode").toString();
		String message = generateOTPResponse.jsonPath().get("errors[0].message").toString();
		lib.compareValues(errorCode, "PRG_PAM_LGN_008");
		lib.compareValues(message, "Invalid Request userId received");
	}

	@Test
	public void sendOtpToInvalidMobileNo() {
		testSuite = "SendOtp/SendOtpToInvalidMobileNo";
		JSONObject sendOtpRequest = lib.getOtpRequest(testSuite);
		Map request = (Map) sendOtpRequest.get("request");
		String userId = request.get("userId").toString();
		Response generateOTPResponse = lib.generateOTP(sendOtpRequest);
		String errorCode = generateOTPResponse.jsonPath().get("errors[0].errorCode").toString();
		String message = generateOTPResponse.jsonPath().get("errors[0].message").toString();
		lib.compareValues(errorCode, "PRG_PAM_LGN_008");
		lib.compareValues(message, "Invalid Request userId received");
	}

	@Test
	public void sendOtpWithoutGivingUserId() {
		testSuite = "SendOtp/sendOtpWithoutGivingUserId";
		JSONObject sendOtpRequest = lib.getOtpRequest(testSuite);
		Map request = (Map) sendOtpRequest.get("request");
		String userId = request.get("userId").toString();
		Response generateOTPResponse = lib.generateOTP(sendOtpRequest);
		String errorCode = generateOTPResponse.jsonPath().get("errors[0].errorCode").toString();
		String message = generateOTPResponse.jsonPath().get("errors[0].message").toString();
		lib.compareValues(errorCode, "PRG_PAM_LGN_008");
		lib.compareValues(message, "Invalid Request userId received");
	}

	@Test
	public void sendOtpToBlockedUser() {
		List<String> otps = new ArrayList<String>();
		testSuite = "SendOtp/SendOtpMobile";
		String validateTestSuite = "validateOTP/validateOTP_smoke";
		JSONObject sendOtpRequest = lib.otpRequest(testSuite);
		Map request = (Map) sendOtpRequest.get("request");
		String userId = request.get("userId").toString();
		response = lib.generateOTP(sendOtpRequest);
		String otp = dao.getOTP(userId).get(0);
		JSONObject validateOTPRequest = lib.validateOTPRequest(validateTestSuite, userId, "236578");
		for (int i = 1; i <= 10; i++) {
			lib.validateOTP(validateOTPRequest);
		}
		Response generateOTP = lib.generateOTP(sendOtpRequest);
		String message = generateOTP.jsonPath().get("response.message").toString();
		lib.compareValues(message, "USER_BLOCKED");
	}

	@Override
	public String getTestName() {
		return this.testCaseName;

	}

	@BeforeMethod(alwaysRun = true)
<<<<<<< HEAD
	public void run() {

=======
	public void login( Method method)
	{
		testCaseName="preReg_Authentication_" + method.getName();
		authToken=lib.getToken();
		
>>>>>>> 348c6fa5
	}

	@AfterMethod
	public void setResultTestName(ITestResult result, Method method) {
		try {
			BaseTestMethod bm = (BaseTestMethod) result.getMethod();
			Field f = bm.getClass().getSuperclass().getDeclaredField("m_methodName");
			f.setAccessible(true);
			f.set(bm, "preReg_Authentication_" + method.getName());
		} catch (Exception ex) {
			Reporter.log("ex" + ex.getMessage());
		}
		lib.logOut();
	}

}<|MERGE_RESOLUTION|>--- conflicted
+++ resolved
@@ -135,16 +135,11 @@
 	}
 
 	@BeforeMethod(alwaysRun = true)
-<<<<<<< HEAD
-	public void run() {
-
-=======
 	public void login( Method method)
 	{
 		testCaseName="preReg_Authentication_" + method.getName();
 		authToken=lib.getToken();
 		
->>>>>>> 348c6fa5
 	}
 
 	@AfterMethod
