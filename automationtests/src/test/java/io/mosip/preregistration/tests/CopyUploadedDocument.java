--- conflicted
+++ resolved
@@ -1,732 +1,366 @@
-<<<<<<< HEAD
-package io.mosip.preregistration.tests;
 
-import java.io.FileWriter;
-import java.io.IOException;
-import java.lang.reflect.Field;
-import java.lang.reflect.Method;
-import java.util.ArrayList;
-import java.util.HashMap;
-import java.util.List;
-
-import org.apache.log4j.Logger;
-import org.json.simple.JSONArray;
-import org.json.simple.JSONObject;
-import org.json.simple.parser.JSONParser;
-import org.json.simple.parser.ParseException;
-import org.testng.IInvokedMethod;
-import org.testng.IInvokedMethodListener;
-import org.testng.ITest;
-import org.testng.ITestContext;
-import org.testng.ITestResult;
-import org.testng.Reporter;
-import org.testng.annotations.AfterClass;
-import org.testng.annotations.AfterMethod;
-import org.testng.annotations.BeforeClass;
-import org.testng.annotations.BeforeMethod;
-import org.testng.annotations.DataProvider;
-import org.testng.annotations.Test;
-import org.testng.asserts.SoftAssert;
-import org.testng.internal.BaseTestMethod;
-import org.testng.internal.TestResult;
-
-import com.fasterxml.jackson.core.JsonParseException;
-import com.fasterxml.jackson.databind.JsonMappingException;
-import com.fasterxml.jackson.databind.ObjectMapper;
-import com.google.common.base.Verify;
-
-
-import io.mosip.service.ApplicationLibrary;
-import io.mosip.service.AssertResponses;
-import io.mosip.service.BaseTestCase;
-import io.mosip.util.CommonLibrary;
-import io.mosip.util.PreRegistrationLibrary;
-import io.mosip.util.ReadFolder;
-import io.mosip.util.ResponseRequestMapper;
-import io.restassured.response.Response;
-
-/**
- * Test Class to perform Copy Upload Document related Positive and Negative test
- * cases
- * 
- * @author Lavanya R
- * @since 1.0.0
- */
-
-public class CopyUploadedDocument extends BaseTestCase implements ITest {
-
-	/**
-	 * Declaration of all variables
-	 **/
-	String preId = "";
-	String destPreId = "";
-	SoftAssert softAssert = new SoftAssert();
-	static String testCaseName = "";
-	Logger logger = Logger.getLogger(CopyUploadedDocument.class);
-	boolean status = false;
-	String finalStatus = "";
-	JSONArray arr = new JSONArray();
-	ObjectMapper mapper = new ObjectMapper();
-	Response Actualresponse = null;
-	JSONObject Expectedresponse = null;
-	String dest = "";
-	String folderPath = "preReg/CopyUploadedDocument";
-	String outputFile = "CopyUploadedDocumentRequestOutput.json";
-	String requestKeyFile = "CopyUploadedDocumentRequest.json";
-	PreRegistrationLibrary preRegLib = new PreRegistrationLibrary();
-	CommonLibrary commonLibrary = new CommonLibrary();
-	ApplicationLibrary appLibrary = new ApplicationLibrary();
-	String preReg_URI;
-	HashMap<String, String> parm = new HashMap<>();
-
-	/* implement,IInvokedMethodListener */
-	public CopyUploadedDocument() {
-
-	}
-
-	/**
-	 * This method is used for reading the test data based on the test case name
-	 * passed
-	 * 
-	 * @param context
-	 * @return object[][]
-	 * @throws Exception
-	 */
-	@DataProvider(name = "CopyUploadedDocument")
-	public Object[][] readData(ITestContext context) throws Exception {
-		switch (testLevel) {
-		case "smoke":
-			return ReadFolder.readFolders(folderPath, outputFile, requestKeyFile, "smoke");
-		case "regression":
-			return ReadFolder.readFolders(folderPath, outputFile, requestKeyFile, "regression");
-		default:
-			return ReadFolder.readFolders(folderPath, outputFile, requestKeyFile, "smokeAndRegression");
-		}
-	}
-
-	
-	/*
-	 * Given Copy Document Upload valid request when I Send PUT request to
-	 * https://mosip.io/preregistration/v1/documents/:preRegistrationId?catCode=:doc_cat_code&sourcePreId=:preRegistrationId
-	 *  Then I should get success
-	 * response with elements defined as per specifications Given Invalid
-	 * request when I send PUT request to
-	 * https://mosip.io/preregistration/v1/documents/:preRegistrationId?catCode=:doc_cat_code&sourcePreId=:preRegistrationId Then I should get Error
-	 * response along with Error Code and Error messages as per Specification
-	 * 
-	 */
-	@Test(dataProvider = "CopyUploadedDocument")
-	public void copyUploadedDocument(String testSuite, Integer i, JSONObject object) throws Exception {
-
-		List<String> outerKeys = new ArrayList<String>();
-		List<String> innerKeys = new ArrayList<String>();
-		JSONObject actualRequest = ResponseRequestMapper.mapRequest(testSuite, object);
-
-		Expectedresponse = ResponseRequestMapper.mapResponse(testSuite, object);
-
-		String val = null;
-		String name = null;
-		if (testCaseName.contains("smoke")) {
-			val = testCaseName;
-			
-		} else {
-			String[] parts = testCaseName.split("_");
-			val = parts[0];
-			name = parts[1];
-		}
-
-		String testCaseValue=val+"_"+name;
-		// Creating the Pre-Registration Application
-		Response createApplicationResponse = preRegLib.CreatePreReg();
-		preId = createApplicationResponse.jsonPath().get("response.preRegistrationId").toString();
-
-		// Document Upload for created application
-		Response docUploadResponse = preRegLib.documentUploadParm(createApplicationResponse, preId);
-
-		logger.info("Doc Upload response:"+docUploadResponse.asString());
-		// PreId of Uploaded document
-		String srcPreID = docUploadResponse.jsonPath().get("response.preRegistrationId").toString();
-		String docCatCode = docUploadResponse.jsonPath().get("response.docCatCode").toString();
-
-		// Creating the Pre-Registration Application for Destination PreId
-		Response createApplicationRes = preRegLib.CreatePreReg();
-		String destPreId = createApplicationRes.jsonPath().get("response.preRegistrationId").toString();
-
-		switch (val) {
-		case "CopyUploadedDocument_smoke":
-
-			// Copy uploaded document from Source PreId to Destination PreId
-
-			Response copyDocresponse = preRegLib.copyUploadedDocuments(destPreId, srcPreID, docCatCode);
-			logger.info("Copy Uploadede Doc:" + copyDocresponse.asString());
-			outerKeys.add("responsetime");
-			innerKeys.add("preRegistrationId");
-			innerKeys.add("docId");
-			
-			//Asserting actual and expected response
-			status = AssertResponses.assertResponses(copyDocresponse, Expectedresponse, outerKeys, innerKeys);
-
-			break;
-		case "CopyUploadedDocumentByPassingDestPreIdForWhichPOADocAlreadyExists_smoke":
-
-			// Copy uploaded document from Source PreId to Destination PreId
-
-			Response copyDocrespons = preRegLib.copyUploadedDocuments(destPreId, srcPreID, docCatCode);
-			logger.info("Copy Uploadede Doc POA :" + copyDocrespons.asString());
-			outerKeys.add("responsetime");
-			innerKeys.add("preRegistrationId");
-			innerKeys.add("docId");
-			
-			//Asserting actual and expected response
-			status = AssertResponses.assertResponses(copyDocrespons, Expectedresponse, outerKeys, innerKeys);
-
-			break;
-		case "CopyUploadedDocumentByPassingInvalidCatCode":
-
-			docCatCode = actualRequest.get("catCode").toString();
-			String preReg_URI1 = preReg_URI + destPreId;
-			HashMap<String, String> parmInvalidCatCode = new HashMap<>();
-			parmInvalidCatCode.put("catCode", docCatCode);
-			parmInvalidCatCode.put("sourcePreId", srcPreID);
-			Actualresponse = appLibrary.put_Request_pathAndMultipleQueryParam(preReg_URI1, parmInvalidCatCode);
-			logger.info("CopyUploadedDocumentByPassingInvalidCatCode:" + Actualresponse.asString()+"Test casename:"+testCaseName);
-			outerKeys.add("responsetime");
-			
-			//Asserting actual and expected response
-			status = AssertResponses.assertResponses(Actualresponse, Expectedresponse, outerKeys, innerKeys);
-
-			break;
-		case "CopyUploadedDocumentByPassingInvalidDestinationPreId":
-
-			destPreId = actualRequest.get("destinationPreId").toString();
-			String preReg_URI2 = preReg_URI + destPreId;
-			HashMap<String, String> parmInvalidDestId = new HashMap<>();
-			parmInvalidDestId.put("catCode", docCatCode);
-			parmInvalidDestId.put("sourcePreId", srcPreID);
-			Actualresponse = appLibrary.put_Request_pathAndMultipleQueryParam(preReg_URI2, parmInvalidDestId);
-			logger.info("CopyUploadedDocumentByPassingInvalidDestinationPreId:" + Actualresponse.asString()+"Test casename:"+testCaseName);
-			
-			if(name.contains("Empty"))
-			{
-				outerKeys.add("timestamp");
-			}
-			else
-			{
-				outerKeys.add("responsetime");
-			}
-			//Asserting actual and expected response
-			status = AssertResponses.assertResponses(Actualresponse, Expectedresponse, outerKeys, innerKeys);
-
-			break;
-		case "CopyUploadedDocumentByPassingSourcePreIdForWhichNoDocUploaded":
-
-			Response createApplicationResNoDocUpload = preRegLib.CreatePreReg();
-			srcPreID = createApplicationResNoDocUpload.jsonPath().get("response.preRegistrationId").toString();
-
-			
-			//srcPreID = actualRequest.get("sourcePrId").toString();
-			String preReg_URINoDocUpload = preReg_URI + destPreId;
-			HashMap<String, String> parmNoDocUpload= new HashMap<>();
-			parmNoDocUpload.put("catCode", docCatCode);
-			parmNoDocUpload.put("sourcePreId", srcPreID);
-			Actualresponse = appLibrary.put_Request_pathAndMultipleQueryParam(preReg_URINoDocUpload, parmNoDocUpload);
-			logger.info("CopyUploadedDocumentByPassingSourcePreIdForWhichNoDocUploaded:" + Actualresponse.asString()+"Test casename:"+testCaseName);
-			outerKeys.add("responsetime");
-			
-			//Asserting actual and expected response
-			status = AssertResponses.assertResponses(Actualresponse, Expectedresponse, outerKeys, innerKeys);
-
-			break;
-			
-		case "CopyUploadedDocumentByPassingInvalidSourcePreId":
-
-			srcPreID = actualRequest.get("sourcePrId").toString();
-			String preReg_URI3 = preReg_URI + destPreId;
-			HashMap<String, String> parmInvalidSrcId = new HashMap<>();
-			parmInvalidSrcId.put("catCode", docCatCode);
-			parmInvalidSrcId.put("sourcePreId", srcPreID);
-			Actualresponse = appLibrary.put_Request_pathAndMultipleQueryParam(preReg_URI3, parmInvalidSrcId);
-			logger.info("CopyUploadedDocumentByPassingInvalidSourcePreId:" + Actualresponse.asString()+"Test casename:"+testCaseName);
-			outerKeys.add("responsetime");
-			
-			//Asserting actual and expected response
-			status = AssertResponses.assertResponses(Actualresponse, Expectedresponse, outerKeys, innerKeys);
-
-			break;
-			
-			
-			
-		case "CopyUploadedDocumentByPassingDestPreIdForWhichPOADocAlreadyExists":
-
-			//srcPreID = actualRequest.get("sourcePrId").toString();
-			String preReg_URI4 = preReg_URI + destPreId;
-			HashMap<String, String> parmInvalidSrcPreId = new HashMap<>();
-			parmInvalidSrcPreId.put("catCode", docCatCode);
-			parmInvalidSrcPreId.put("sourcePreId", srcPreID);
-			Actualresponse = appLibrary.put_Request_pathAndMultipleQueryParam(preReg_URI4, parmInvalidSrcPreId);
-			logger.info("CopyUploadedDocumentByPassingDestPreIdForWhichPOADocAlreadyExists:" + Actualresponse.asString()+"Test casename:"+testCaseName);
-			outerKeys.add("responsetime");
-			
-			//Asserting actual and expected response
-			status = AssertResponses.assertResponses(Actualresponse, Expectedresponse, outerKeys, innerKeys);
-
-			break;
-			
-			
-			
-
-		default:
-
-			break;
-
-		}
-
-		if (name != null) {
-			testCaseName = val + "_" + name;
-		}
-		if (status) {
-			finalStatus = "Pass";
-			softAssert.assertAll();
-			object.put("status", finalStatus);
-			arr.add(object);
-		} else {
-			finalStatus = "Fail";
-		}
-		
-		boolean setFinalStatus = false;
-		if (finalStatus.equals("Fail"))
-			setFinalStatus = false;
-		else if (finalStatus.equals("Pass"))
-			setFinalStatus = true;
-		Verify.verify(setFinalStatus);
-		softAssert.assertAll();
-
-	}
-
-	/**
-	  * This method is used for fetching test case name
-	  * @param method
-	  * @param testdata
-	  * @param ctx
-	  */
-	@BeforeMethod(alwaysRun = true)
-	public void getTestCaseName(Method method, Object[] testdata, ITestContext ctx) throws Exception {
-		JSONObject object = (JSONObject) testdata[2];
-
-		testCaseName = object.get("testCaseName").toString();
-
-		//Copy Uploaded document Resource URI
-		preReg_URI = commonLibrary.fetch_IDRepo().get("preReg_CopyDocumentsURI");
-		
-		//Fetch the generated Authorization Token by using following Kernel AuthManager APIs
-		authToken = preRegLib.getToken();
-	}
-
-	/**
-	 * This method is used for generating report
-	 * 
-	 * @param result
-	 */
-	@AfterMethod(alwaysRun = true)
-	public void setResultTestName(ITestResult result) {
-		try {
-			Field method = TestResult.class.getDeclaredField("m_method");
-			method.setAccessible(true);
-			method.set(result, result.getMethod().clone());
-			BaseTestMethod baseTestMethod = (BaseTestMethod) result.getMethod();
-			Field f = baseTestMethod.getClass().getSuperclass().getDeclaredField("m_methodName");
-			f.setAccessible(true);
-			//f.set(baseTestMethod, CopyUploadedDocument.testCaseName);
-			f.set(baseTestMethod, "Pre Reg_CopyDocument_" +CopyUploadedDocument.testCaseName);
-		} catch (Exception e) {
-			Reporter.log("Exception : " + e.getMessage());
-		}
-	}
-
-	/**
-	 * This method is used for generating output file with the test case result
-	 */
-	@AfterClass
-	public void statusUpdate() throws IOException, NoSuchFieldException, SecurityException, IllegalArgumentException,
-			IllegalAccessException {
-		String configPath = "src/test/resources/" + folderPath + "/" + outputFile;
-		try (FileWriter file = new FileWriter(configPath)) {
-			file.write(arr.toString());
-			logger.info("Successfully updated Results to " + outputFile);
-		}
-		String source = "src/test/resources/" + folderPath + "/";
-
-	}
-
-	@Override
-	public String getTestName() {
-		return this.testCaseName;
-	}
-
+package io.mosip.preregistration.tests;
+
+import java.io.FileWriter;
+import java.io.IOException;
+import java.lang.reflect.Field;
+import java.lang.reflect.Method;
+import java.util.ArrayList;
+import java.util.HashMap;
+import java.util.List;
+
+import org.apache.log4j.Logger;
+import org.json.simple.JSONArray;
+import org.json.simple.JSONObject;
+import org.json.simple.parser.JSONParser;
+import org.json.simple.parser.ParseException;
+import org.testng.IInvokedMethod;
+import org.testng.IInvokedMethodListener;
+import org.testng.ITest;
+import org.testng.ITestContext;
+import org.testng.ITestResult;
+import org.testng.Reporter;
+import org.testng.annotations.AfterClass;
+import org.testng.annotations.AfterMethod;
+import org.testng.annotations.BeforeClass;
+import org.testng.annotations.BeforeMethod;
+import org.testng.annotations.DataProvider;
+import org.testng.annotations.Test;
+import org.testng.asserts.SoftAssert;
+import org.testng.internal.BaseTestMethod;
+import org.testng.internal.TestResult;
+
+import com.fasterxml.jackson.core.JsonParseException;
+import com.fasterxml.jackson.databind.JsonMappingException;
+import com.fasterxml.jackson.databind.ObjectMapper;
+import com.google.common.base.Verify;
+
+
+import io.mosip.service.ApplicationLibrary;
+import io.mosip.service.AssertResponses;
+import io.mosip.service.BaseTestCase;
+import io.mosip.util.CommonLibrary;
+import io.mosip.util.PreRegistrationLibrary;
+import io.mosip.util.ReadFolder;
+import io.mosip.util.ResponseRequestMapper;
+import io.restassured.response.Response;
+
+/**
+ * Test Class to perform Copy Upload Document related Positive and Negative test
+ * cases
+ * 
+ * @author Lavanya R
+ * @since 1.0.0
+ */
+
+public class CopyUploadedDocument extends BaseTestCase implements ITest {
+
+	/**
+	 * Declaration of all variables
+	 **/
+	String preId = "";
+	String destPreId = "";
+	SoftAssert softAssert = new SoftAssert();
+	static String testCaseName = "";
+	Logger logger = Logger.getLogger(CopyUploadedDocument.class);
+	boolean status = false;
+	String finalStatus = "";
+	JSONArray arr = new JSONArray();
+	ObjectMapper mapper = new ObjectMapper();
+	Response Actualresponse = null;
+	JSONObject Expectedresponse = null;
+	String dest = "";
+	String folderPath = "preReg/CopyUploadedDocument";
+	String outputFile = "CopyUploadedDocumentRequestOutput.json";
+	String requestKeyFile = "CopyUploadedDocumentRequest.json";
+	PreRegistrationLibrary preRegLib = new PreRegistrationLibrary();
+	CommonLibrary commonLibrary = new CommonLibrary();
+	ApplicationLibrary appLibrary = new ApplicationLibrary();
+	String preReg_URI;
+	HashMap<String, String> parm = new HashMap<>();
+
+	/* implement,IInvokedMethodListener */
+	public CopyUploadedDocument() {
+
+	}
+
+	/**
+	 * This method is used for reading the test data based on the test case name
+	 * passed
+	 * 
+	 * @param context
+	 * @return object[][]
+	 * @throws Exception
+	 */
+	@DataProvider(name = "CopyUploadedDocument")
+	public Object[][] readData(ITestContext context) throws Exception {
+		switch (testLevel) {
+		case "smoke":
+			return ReadFolder.readFolders(folderPath, outputFile, requestKeyFile, "smoke");
+		case "regression":
+			return ReadFolder.readFolders(folderPath, outputFile, requestKeyFile, "regression");
+		default:
+			return ReadFolder.readFolders(folderPath, outputFile, requestKeyFile, "smokeAndRegression");
+		}
+	}
+
+	
+	/*
+	 * Given Copy Document Upload valid request when I Send PUT request to
+	 * https://mosip.io/preregistration/v1/documents/:preRegistrationId?catCode=:doc_cat_code&sourcePreId=:preRegistrationId
+	 *  Then I should get success
+	 * response with elements defined as per specifications Given Invalid
+	 * request when I send PUT request to
+	 * https://mosip.io/preregistration/v1/documents/:preRegistrationId?catCode=:doc_cat_code&sourcePreId=:preRegistrationId Then I should get Error
+	 * response along with Error Code and Error messages as per Specification
+	 * 
+	 */
+	@Test(dataProvider = "CopyUploadedDocument")
+	public void copyUploadedDocument(String testSuite, Integer i, JSONObject object) throws Exception {
+
+		List<String> outerKeys = new ArrayList<String>();
+		List<String> innerKeys = new ArrayList<String>();
+		JSONObject actualRequest = ResponseRequestMapper.mapRequest(testSuite, object);
+
+		Expectedresponse = ResponseRequestMapper.mapResponse(testSuite, object);
+
+		String val = null;
+		String name = null;
+		if (testCaseName.contains("smoke")) {
+			val = testCaseName;
+			
+		} else {
+			String[] parts = testCaseName.split("_");
+			val = parts[0];
+			name = parts[1];
+		}
+
+		String testCaseValue=val+"_"+name;
+		// Creating the Pre-Registration Application
+		Response createApplicationResponse = preRegLib.CreatePreReg();
+		preId = createApplicationResponse.jsonPath().get("response.preRegistrationId").toString();
+
+		// Document Upload for created application
+		Response docUploadResponse = preRegLib.documentUploadParm(createApplicationResponse, preId);
+
+		logger.info("Doc Upload response:"+docUploadResponse.asString());
+		// PreId of Uploaded document
+		String srcPreID = docUploadResponse.jsonPath().get("response.preRegistrationId").toString();
+		String docCatCode = docUploadResponse.jsonPath().get("response.docCatCode").toString();
+
+		// Creating the Pre-Registration Application for Destination PreId
+		Response createApplicationRes = preRegLib.CreatePreReg();
+		String destPreId = createApplicationRes.jsonPath().get("response.preRegistrationId").toString();
+
+		switch (val) {
+		case "CopyUploadedDocument_smoke":
+
+			// Copy uploaded document from Source PreId to Destination PreId
+
+			Response copyDocresponse = preRegLib.copyUploadedDocuments(destPreId, srcPreID, docCatCode);
+			logger.info("Copy Uploadede Doc:" + copyDocresponse.asString());
+			outerKeys.add("responsetime");
+			innerKeys.add("preRegistrationId");
+			innerKeys.add("docId");
+			
+			//Asserting actual and expected response
+			status = AssertResponses.assertResponses(copyDocresponse, Expectedresponse, outerKeys, innerKeys);
+
+			break;
+		case "CopyUploadedDocumentByPassingDestPreIdForWhichPOADocAlreadyExists_smoke":
+
+			// Copy uploaded document from Source PreId to Destination PreId
+
+			Response copyDocrespons = preRegLib.copyUploadedDocuments(destPreId, srcPreID, docCatCode);
+			logger.info("Copy Uploadede Doc POA :" + copyDocrespons.asString());
+			outerKeys.add("responsetime");
+			innerKeys.add("preRegistrationId");
+			innerKeys.add("docId");
+			
+			//Asserting actual and expected response
+			status = AssertResponses.assertResponses(copyDocrespons, Expectedresponse, outerKeys, innerKeys);
+
+			break;
+		case "CopyUploadedDocumentByPassingInvalidCatCode":
+
+			docCatCode = actualRequest.get("catCode").toString();
+			String preReg_URI1 = preReg_URI + destPreId;
+			HashMap<String, String> parmInvalidCatCode = new HashMap<>();
+			parmInvalidCatCode.put("catCode", docCatCode);
+			parmInvalidCatCode.put("sourcePreId", srcPreID);
+			Actualresponse = appLibrary.put_Request_pathAndMultipleQueryParam(preReg_URI1, parmInvalidCatCode);
+			logger.info("CopyUploadedDocumentByPassingInvalidCatCode:" + Actualresponse.asString()+"Test casename:"+testCaseName);
+			outerKeys.add("responsetime");
+			
+			//Asserting actual and expected response
+			status = AssertResponses.assertResponses(Actualresponse, Expectedresponse, outerKeys, innerKeys);
+
+			break;
+		case "CopyUploadedDocumentByPassingInvalidDestinationPreId":
+
+			destPreId = actualRequest.get("destinationPreId").toString();
+			String preReg_URI2 = preReg_URI + destPreId;
+			HashMap<String, String> parmInvalidDestId = new HashMap<>();
+			parmInvalidDestId.put("catCode", docCatCode);
+			parmInvalidDestId.put("sourcePreId", srcPreID);
+			Actualresponse = appLibrary.put_Request_pathAndMultipleQueryParam(preReg_URI2, parmInvalidDestId);
+			logger.info("CopyUploadedDocumentByPassingInvalidDestinationPreId:" + Actualresponse.asString()+"Test casename:"+testCaseName);
+			
+			if(name.contains("Empty"))
+			{
+				outerKeys.add("timestamp");
+			}
+			else
+			{
+				outerKeys.add("responsetime");
+			}
+			//Asserting actual and expected response
+			status = AssertResponses.assertResponses(Actualresponse, Expectedresponse, outerKeys, innerKeys);
+
+			break;
+		case "CopyUploadedDocumentByPassingSourcePreIdForWhichNoDocUploaded":
+
+			Response createApplicationResNoDocUpload = preRegLib.CreatePreReg();
+			srcPreID = createApplicationResNoDocUpload.jsonPath().get("response.preRegistrationId").toString();
+
+			
+			//srcPreID = actualRequest.get("sourcePrId").toString();
+			String preReg_URINoDocUpload = preReg_URI + destPreId;
+			HashMap<String, String> parmNoDocUpload= new HashMap<>();
+			parmNoDocUpload.put("catCode", docCatCode);
+			parmNoDocUpload.put("sourcePreId", srcPreID);
+			Actualresponse = appLibrary.put_Request_pathAndMultipleQueryParam(preReg_URINoDocUpload, parmNoDocUpload);
+			logger.info("CopyUploadedDocumentByPassingSourcePreIdForWhichNoDocUploaded:" + Actualresponse.asString()+"Test casename:"+testCaseName);
+			outerKeys.add("responsetime");
+			
+			//Asserting actual and expected response
+			status = AssertResponses.assertResponses(Actualresponse, Expectedresponse, outerKeys, innerKeys);
+
+			break;
+			
+		case "CopyUploadedDocumentByPassingInvalidSourcePreId":
+
+			srcPreID = actualRequest.get("sourcePrId").toString();
+			String preReg_URI3 = preReg_URI + destPreId;
+			HashMap<String, String> parmInvalidSrcId = new HashMap<>();
+			parmInvalidSrcId.put("catCode", docCatCode);
+			parmInvalidSrcId.put("sourcePreId", srcPreID);
+			Actualresponse = appLibrary.put_Request_pathAndMultipleQueryParam(preReg_URI3, parmInvalidSrcId);
+			logger.info("CopyUploadedDocumentByPassingInvalidSourcePreId:" + Actualresponse.asString()+"Test casename:"+testCaseName);
+			outerKeys.add("responsetime");
+			
+			//Asserting actual and expected response
+			status = AssertResponses.assertResponses(Actualresponse, Expectedresponse, outerKeys, innerKeys);
+
+			break;
+			
+			
+			
+		case "CopyUploadedDocumentByPassingDestPreIdForWhichPOADocAlreadyExists":
+
+			//srcPreID = actualRequest.get("sourcePrId").toString();
+			String preReg_URI4 = preReg_URI + destPreId;
+			HashMap<String, String> parmInvalidSrcPreId = new HashMap<>();
+			parmInvalidSrcPreId.put("catCode", docCatCode);
+			parmInvalidSrcPreId.put("sourcePreId", srcPreID);
+			Actualresponse = appLibrary.put_Request_pathAndMultipleQueryParam(preReg_URI4, parmInvalidSrcPreId);
+			logger.info("CopyUploadedDocumentByPassingDestPreIdForWhichPOADocAlreadyExists:" + Actualresponse.asString()+"Test casename:"+testCaseName);
+			outerKeys.add("responsetime");
+			
+			//Asserting actual and expected response
+			status = AssertResponses.assertResponses(Actualresponse, Expectedresponse, outerKeys, innerKeys);
+
+			break;
+			
+			
+			
+
+		default:
+
+			break;
+
+		}
+
+		if (name != null) {
+			testCaseName = val + "_" + name;
+		}
+		if (status) {
+			finalStatus = "Pass";
+			softAssert.assertAll();
+			object.put("status", finalStatus);
+			arr.add(object);
+		} else {
+			finalStatus = "Fail";
+		}
+		
+		boolean setFinalStatus = false;
+		if (finalStatus.equals("Fail"))
+			setFinalStatus = false;
+		else if (finalStatus.equals("Pass"))
+			setFinalStatus = true;
+		Verify.verify(setFinalStatus);
+		softAssert.assertAll();
+
+	}
+
+	/**
+	  * This method is used for fetching test case name
+	  * @param method
+	  * @param testdata
+	  * @param ctx
+	  */
+	@BeforeMethod(alwaysRun = true)
+	public void getTestCaseName(Method method, Object[] testdata, ITestContext ctx) throws Exception {
+		JSONObject object = (JSONObject) testdata[2];
+
+		testCaseName = object.get("testCaseName").toString();
+
+		//Copy Uploaded document Resource URI
+		preReg_URI = commonLibrary.fetch_IDRepo().get("preReg_CopyDocumentsURI");
+		
+		//Fetch the generated Authorization Token by using following Kernel AuthManager APIs
+		authToken = preRegLib.getToken();
+	}
+
+	/**
+	 * This method is used for generating report
+	 * 
+	 * @param result
+	 */
+	@AfterMethod(alwaysRun = true)
+	public void setResultTestName(ITestResult result) {
+		try {
+			Field method = TestResult.class.getDeclaredField("m_method");
+			method.setAccessible(true);
+			method.set(result, result.getMethod().clone());
+			BaseTestMethod baseTestMethod = (BaseTestMethod) result.getMethod();
+			Field f = baseTestMethod.getClass().getSuperclass().getDeclaredField("m_methodName");
+			f.setAccessible(true);
+			//f.set(baseTestMethod, CopyUploadedDocument.testCaseName);
+			f.set(baseTestMethod, "Pre Reg_CopyDocument_" +CopyUploadedDocument.testCaseName);
+		} catch (Exception e) {
+			Reporter.log("Exception : " + e.getMessage());
+		}
+	}
+
+	/**
+	 * This method is used for generating output file with the test case result
+	 */
+	@AfterClass
+	public void statusUpdate() throws IOException, NoSuchFieldException, SecurityException, IllegalArgumentException,
+			IllegalAccessException {
+		String configPath = "src/test/resources/" + folderPath + "/" + outputFile;
+		try (FileWriter file = new FileWriter(configPath)) {
+			file.write(arr.toString());
+			logger.info("Successfully updated Results to " + outputFile);
+		}
+		String source = "src/test/resources/" + folderPath + "/";
+
+	}
+
+	@Override
+	public String getTestName() {
+		return this.testCaseName;
+	}
+
 }
-=======
-package io.mosip.preregistration.tests;
-
-import java.io.FileWriter;
-import java.io.IOException;
-import java.lang.reflect.Field;
-import java.lang.reflect.Method;
-import java.util.ArrayList;
-import java.util.HashMap;
-import java.util.List;
-
-import org.apache.log4j.Logger;
-import org.json.simple.JSONArray;
-import org.json.simple.JSONObject;
-import org.json.simple.parser.JSONParser;
-import org.json.simple.parser.ParseException;
-import org.testng.IInvokedMethod;
-import org.testng.IInvokedMethodListener;
-import org.testng.ITest;
-import org.testng.ITestContext;
-import org.testng.ITestResult;
-import org.testng.Reporter;
-import org.testng.annotations.AfterClass;
-import org.testng.annotations.AfterMethod;
-import org.testng.annotations.BeforeClass;
-import org.testng.annotations.BeforeMethod;
-import org.testng.annotations.DataProvider;
-import org.testng.annotations.Test;
-import org.testng.asserts.SoftAssert;
-import org.testng.internal.BaseTestMethod;
-import org.testng.internal.TestResult;
-
-import com.fasterxml.jackson.core.JsonParseException;
-import com.fasterxml.jackson.databind.JsonMappingException;
-import com.fasterxml.jackson.databind.ObjectMapper;
-import com.google.common.base.Verify;
-
-
-import io.mosip.service.ApplicationLibrary;
-import io.mosip.service.AssertResponses;
-import io.mosip.service.BaseTestCase;
-import io.mosip.util.CommonLibrary;
-import io.mosip.util.PreRegistrationLibrary;
-import io.mosip.util.ReadFolder;
-import io.mosip.util.ResponseRequestMapper;
-import io.restassured.response.Response;
-
-/**
- * Test Class to perform Copy Upload Document related Positive and Negative test
- * cases
- * 
- * @author Lavanya R
- * @since 1.0.0
- */
-
-public class CopyUploadedDocument extends BaseTestCase implements ITest {
-
-	/**
-	 * Declaration of all variables
-	 **/
-	String preId = "";
-	String destPreId = "";
-	SoftAssert softAssert = new SoftAssert();
-	static String testCaseName = "";
-	Logger logger = Logger.getLogger(CopyUploadedDocument.class);
-	boolean status = false;
-	String finalStatus = "";
-	JSONArray arr = new JSONArray();
-	ObjectMapper mapper = new ObjectMapper();
-	Response Actualresponse = null;
-	JSONObject Expectedresponse = null;
-	String dest = "";
-	String folderPath = "preReg/CopyUploadedDocument";
-	String outputFile = "CopyUploadedDocumentRequestOutput.json";
-	String requestKeyFile = "CopyUploadedDocumentRequest.json";
-	PreRegistrationLibrary preRegLib = new PreRegistrationLibrary();
-	CommonLibrary commonLibrary = new CommonLibrary();
-	ApplicationLibrary appLibrary = new ApplicationLibrary();
-	String preReg_URI;
-	HashMap<String, String> parm = new HashMap<>();
-
-	/* implement,IInvokedMethodListener */
-	public CopyUploadedDocument() {
-
-	}
-
-	/**
-	 * This method is used for reading the test data based on the test case name
-	 * passed
-	 * 
-	 * @param context
-	 * @return object[][]
-	 * @throws Exception
-	 */
-	@DataProvider(name = "CopyUploadedDocument")
-	public Object[][] readData(ITestContext context) throws Exception {
-		switch (testLevel) {
-		case "smoke":
-			return ReadFolder.readFolders(folderPath, outputFile, requestKeyFile, "smoke");
-		case "regression":
-			return ReadFolder.readFolders(folderPath, outputFile, requestKeyFile, "regression");
-		default:
-			return ReadFolder.readFolders(folderPath, outputFile, requestKeyFile, "smokeAndRegression");
-		}
-	}
-
-	
-	/*
-	 * Given Copy Document Upload valid request when I Send PUT request to
-	 * https://mosip.io/preregistration/v1/documents/:preRegistrationId?catCode=:doc_cat_code&sourcePreId=:preRegistrationId
-	 *  Then I should get success
-	 * response with elements defined as per specifications Given Invalid
-	 * request when I send PUT request to
-	 * https://mosip.io/preregistration/v1/documents/:preRegistrationId?catCode=:doc_cat_code&sourcePreId=:preRegistrationId Then I should get Error
-	 * response along with Error Code and Error messages as per Specification
-	 * 
-	 */
-	@Test(dataProvider = "CopyUploadedDocument")
-	public void copyUploadedDocument(String testSuite, Integer i, JSONObject object) throws Exception {
-
-		List<String> outerKeys = new ArrayList<String>();
-		List<String> innerKeys = new ArrayList<String>();
-		JSONObject actualRequest = ResponseRequestMapper.mapRequest(testSuite, object);
-
-		Expectedresponse = ResponseRequestMapper.mapResponse(testSuite, object);
-
-		String val = null;
-		String name = null;
-		if (testCaseName.contains("smoke")) {
-			val = testCaseName;
-			
-		} else {
-			String[] parts = testCaseName.split("_");
-			val = parts[0];
-			name = parts[1];
-		}
-
-		String testCaseValue=val+"_"+name;
-		// Creating the Pre-Registration Application
-		Response createApplicationResponse = preRegLib.CreatePreReg();
-		preId = createApplicationResponse.jsonPath().get("response.preRegistrationId").toString();
-
-		// Document Upload for created application
-		Response docUploadResponse = preRegLib.documentUploadParm(createApplicationResponse, preId);
-
-		// PreId of Uploaded document
-		String srcPreID = docUploadResponse.jsonPath().get("response.preRegistrationId").toString();
-		String docCatCode = docUploadResponse.jsonPath().get("response.docCatCode").toString();
-
-		// Creating the Pre-Registration Application for Destination PreId
-		Response createApplicationRes = preRegLib.CreatePreReg();
-		String destPreId = createApplicationRes.jsonPath().get("response.preRegistrationId").toString();
-
-		switch (val) {
-		case "CopyUploadedDocument_smoke":
-
-			// Copy uploaded document from Source PreId to Destination PreId
-
-			Response copyDocresponse = preRegLib.copyUploadedDocuments(destPreId, srcPreID, docCatCode);
-			logger.info("Copy Uploadede Doc:" + copyDocresponse.asString());
-			outerKeys.add("responsetime");
-			innerKeys.add("preRegistrationId");
-			innerKeys.add("docId");
-			
-			//Asserting actual and expected response
-			status = AssertResponses.assertResponses(copyDocresponse, Expectedresponse, outerKeys, innerKeys);
-
-			break;
-		case "CopyUploadedDocumentByPassingDestPreIdForWhichPOADocAlreadyExists_smoke":
-
-			// Copy uploaded document from Source PreId to Destination PreId
-
-			Response copyDocrespons = preRegLib.copyUploadedDocuments(destPreId, srcPreID, docCatCode);
-			logger.info("Copy Uploadede Doc POA :" + copyDocrespons.asString());
-			outerKeys.add("responsetime");
-			innerKeys.add("preRegistrationId");
-			innerKeys.add("docId");
-			
-			//Asserting actual and expected response
-			status = AssertResponses.assertResponses(copyDocrespons, Expectedresponse, outerKeys, innerKeys);
-
-			break;
-		case "CopyUploadedDocumentByPassingInvalidCatCode":
-
-			docCatCode = actualRequest.get("catCode").toString();
-			String preReg_URI1 = preReg_URI + destPreId;
-			HashMap<String, String> parmInvalidCatCode = new HashMap<>();
-			parmInvalidCatCode.put("catCode", docCatCode);
-			parmInvalidCatCode.put("sourcePreId", srcPreID);
-			Actualresponse = appLibrary.put_Request_pathAndMultipleQueryParam(preReg_URI1, parmInvalidCatCode);
-			logger.info("CopyUploadedDocumentByPassingInvalidCatCode:" + Actualresponse.asString()+"Test casename:"+testCaseName);
-			outerKeys.add("responsetime");
-			
-			//Asserting actual and expected response
-			status = AssertResponses.assertResponses(Actualresponse, Expectedresponse, outerKeys, innerKeys);
-
-			break;
-		case "CopyUploadedDocumentByPassingInvalidDestinationPreId":
-
-			destPreId = actualRequest.get("destinationPreId").toString();
-			String preReg_URI2 = preReg_URI + destPreId;
-			HashMap<String, String> parmInvalidDestId = new HashMap<>();
-			parmInvalidDestId.put("catCode", docCatCode);
-			parmInvalidDestId.put("sourcePreId", srcPreID);
-			Actualresponse = appLibrary.put_Request_pathAndMultipleQueryParam(preReg_URI2, parmInvalidDestId);
-			logger.info("CopyUploadedDocumentByPassingInvalidDestinationPreId:" + Actualresponse.asString()+"Test casename:"+testCaseName);
-			
-			if(name.contains("Empty"))
-			{
-				outerKeys.add("timestamp");
-			}
-			else
-			{
-				outerKeys.add("responsetime");
-			}
-			//Asserting actual and expected response
-			status = AssertResponses.assertResponses(Actualresponse, Expectedresponse, outerKeys, innerKeys);
-
-			break;
-		case "CopyUploadedDocumentByPassingSourcePreIdForWhichNoDocUploaded":
-
-			Response createApplicationResNoDocUpload = preRegLib.CreatePreReg();
-			srcPreID = createApplicationResNoDocUpload.jsonPath().get("response.preRegistrationId").toString();
-
-			
-			//srcPreID = actualRequest.get("sourcePrId").toString();
-			String preReg_URINoDocUpload = preReg_URI + destPreId;
-			HashMap<String, String> parmNoDocUpload= new HashMap<>();
-			parmNoDocUpload.put("catCode", docCatCode);
-			parmNoDocUpload.put("sourcePreId", srcPreID);
-			Actualresponse = appLibrary.put_Request_pathAndMultipleQueryParam(preReg_URINoDocUpload, parmNoDocUpload);
-			logger.info("CopyUploadedDocumentByPassingSourcePreIdForWhichNoDocUploaded:" + Actualresponse.asString()+"Test casename:"+testCaseName);
-			outerKeys.add("responsetime");
-			
-			//Asserting actual and expected response
-			status = AssertResponses.assertResponses(Actualresponse, Expectedresponse, outerKeys, innerKeys);
-
-			break;
-			
-		case "CopyUploadedDocumentByPassingInvalidSourcePreId":
-
-			srcPreID = actualRequest.get("sourcePrId").toString();
-			String preReg_URI3 = preReg_URI + destPreId;
-			HashMap<String, String> parmInvalidSrcId = new HashMap<>();
-			parmInvalidSrcId.put("catCode", docCatCode);
-			parmInvalidSrcId.put("sourcePreId", srcPreID);
-			Actualresponse = appLibrary.put_Request_pathAndMultipleQueryParam(preReg_URI3, parmInvalidSrcId);
-			logger.info("CopyUploadedDocumentByPassingInvalidSourcePreId:" + Actualresponse.asString()+"Test casename:"+testCaseName);
-			outerKeys.add("responsetime");
-			
-			//Asserting actual and expected response
-			status = AssertResponses.assertResponses(Actualresponse, Expectedresponse, outerKeys, innerKeys);
-
-			break;
-			
-			
-			
-		case "CopyUploadedDocumentByPassingDestPreIdForWhichPOADocAlreadyExists":
-
-			//srcPreID = actualRequest.get("sourcePrId").toString();
-			String preReg_URI4 = preReg_URI + destPreId;
-			HashMap<String, String> parmInvalidSrcPreId = new HashMap<>();
-			parmInvalidSrcPreId.put("catCode", docCatCode);
-			parmInvalidSrcPreId.put("sourcePreId", srcPreID);
-			Actualresponse = appLibrary.put_Request_pathAndMultipleQueryParam(preReg_URI4, parmInvalidSrcPreId);
-			logger.info("CopyUploadedDocumentByPassingDestPreIdForWhichPOADocAlreadyExists:" + Actualresponse.asString()+"Test casename:"+testCaseName);
-			outerKeys.add("responsetime");
-			
-			//Asserting actual and expected response
-			status = AssertResponses.assertResponses(Actualresponse, Expectedresponse, outerKeys, innerKeys);
-
-			break;
-			
-			
-			
-
-		default:
-
-			break;
-
-		}
-
-		if (name != null) {
-			testCaseName = val + "_" + name;
-		}
-		if (status) {
-			finalStatus = "Pass";
-			softAssert.assertAll();
-			object.put("status", finalStatus);
-			arr.add(object);
-		} else {
-			finalStatus = "Fail";
-		}
-		
-		boolean setFinalStatus = false;
-		if (finalStatus.equals("Fail"))
-			setFinalStatus = false;
-		else if (finalStatus.equals("Pass"))
-			setFinalStatus = true;
-		Verify.verify(setFinalStatus);
-		softAssert.assertAll();
-
-	}
-
-	/**
-	  * This method is used for fetching test case name
-	  * @param method
-	  * @param testdata
-	  * @param ctx
-	  */
-	@BeforeMethod(alwaysRun = true)
-	public void getTestCaseName(Method method, Object[] testdata, ITestContext ctx) throws Exception {
-		JSONObject object = (JSONObject) testdata[2];
-
-		testCaseName = object.get("testCaseName").toString();
-
-		//Copy Uploaded document Resource URI
-		preReg_URI = commonLibrary.fetch_IDRepo().get("preReg_CopyDocumentsURI");
-		
-		//Fetch the generated Authorization Token by using following Kernel AuthManager APIs
-		authToken = preRegLib.getToken();
-	}
-
-	/**
-	 * This method is used for generating report
-	 * 
-	 * @param result
-	 */
-	@AfterMethod(alwaysRun = true)
-	public void setResultTestName(ITestResult result) {
-		try {
-			Field method = TestResult.class.getDeclaredField("m_method");
-			method.setAccessible(true);
-			method.set(result, result.getMethod().clone());
-			BaseTestMethod baseTestMethod = (BaseTestMethod) result.getMethod();
-			Field f = baseTestMethod.getClass().getSuperclass().getDeclaredField("m_methodName");
-			f.setAccessible(true);
-			//f.set(baseTestMethod, CopyUploadedDocument.testCaseName);
-			f.set(baseTestMethod, "Pre Reg_CopyDocument_" +CopyUploadedDocument.testCaseName);
-		} catch (Exception e) {
-			Reporter.log("Exception : " + e.getMessage());
-		}
-	}
-
-	/**
-	 * This method is used for generating output file with the test case result
-	 */
-	@AfterClass
-	public void statusUpdate() throws IOException, NoSuchFieldException, SecurityException, IllegalArgumentException,
-			IllegalAccessException {
-		String configPath = "src/test/resources/" + folderPath + "/" + outputFile;
-		try (FileWriter file = new FileWriter(configPath)) {
-			file.write(arr.toString());
-			logger.info("Successfully updated Results to " + outputFile);
-		}
-		String source = "src/test/resources/" + folderPath + "/";
-
-	}
-
-	@Override
-	public String getTestName() {
-		return this.testCaseName;
-	}
-
-}
->>>>>>> 5da4cea7
