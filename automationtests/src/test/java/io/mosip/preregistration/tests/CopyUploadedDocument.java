--- conflicted
+++ resolved
@@ -1,10 +1,6 @@
 package io.mosip.preregistration.tests;
 
-<<<<<<< HEAD
-=======
-package io.mosip.preregistration.tests;
-
->>>>>>> cf3ada02
+
 import java.io.FileWriter;
 import java.io.IOException;
 import java.lang.reflect.Field;
@@ -40,12 +36,9 @@
 import com.fasterxml.jackson.databind.ObjectMapper;
 import com.google.common.base.Verify;
 
-<<<<<<< HEAD
-
-import io.mosip.service.ApplicationLibrary;
-=======
+
 import io.mosip.kernel.service.ApplicationLibrary;
->>>>>>> cf3ada02
+
 import io.mosip.service.AssertResponses;
 import io.mosip.service.BaseTestCase;
 import io.mosip.util.CommonLibrary;
@@ -83,13 +76,9 @@
 	String outputFile = "CopyUploadedDocumentRequestOutput.json";
 	String requestKeyFile = "CopyUploadedDocumentRequest.json";
 	PreRegistrationLibrary preRegLib = new PreRegistrationLibrary();
-<<<<<<< HEAD
-	CommonLibrary commonLibrary = new CommonLibrary();
-	ApplicationLibrary appLibrary = new ApplicationLibrary();
-=======
 	ApplicationLibrary appLib  =new ApplicationLibrary();
 	CommonLibrary commonLibrary = new CommonLibrary();
->>>>>>> cf3ada02
+
 	String preReg_URI;
 	HashMap<String, String> parm = new HashMap<>();
 
@@ -118,17 +107,7 @@
 		}
 	}
 
-<<<<<<< HEAD
-	
-	/*
-	 * Given Copy Document Upload valid request when I Send PUT request to
-	 * https://mosip.io/preregistration/v1/documents/:preRegistrationId?catCode=:doc_cat_code&sourcePreId=:preRegistrationId
-	 *  Then I should get success
-	 * response with elements defined as per specifications Given Invalid
-	 * request when I send PUT request to
-	 * https://mosip.io/preregistration/v1/documents/:preRegistrationId?catCode=:doc_cat_code&sourcePreId=:preRegistrationId Then I should get Error
-	 * response along with Error Code and Error messages as per Specification
-=======
+
 	/*
 	 * Given Copy Document Upload valid request when I Send PUT request to
 	 * https://mosip.io/preregistration/v1/documents/:preRegistrationId?catCode=:
@@ -138,7 +117,7 @@
 	 * https://mosip.io/preregistration/v1/documents/:preRegistrationId?catCode=:
 	 * doc_cat_code&sourcePreId=:preRegistrationId Then I should get Error response
 	 * along with Error Code and Error messages as per Specification
->>>>>>> cf3ada02
+
 	 * 
 	 */
 	@Test(dataProvider = "CopyUploadedDocument")
@@ -146,13 +125,10 @@
 
 		List<String> outerKeys = new ArrayList<String>();
 		List<String> innerKeys = new ArrayList<String>();
-<<<<<<< HEAD
-		String srcPreID=null;
-		String docCatCode=null;
-=======
+
 		String srcPreID = null;
 		String docCatCode = null;
->>>>>>> cf3ada02
+
 		JSONObject actualRequest = ResponseRequestMapper.mapRequest(testSuite, object);
 
 		Expectedresponse = ResponseRequestMapper.mapResponse(testSuite, object);
@@ -161,67 +137,49 @@
 		String name = null;
 		if (testCaseName.contains("smoke")) {
 			val = testCaseName;
-<<<<<<< HEAD
-			
-=======
-
->>>>>>> cf3ada02
+
 		} else {
 			String[] parts = testCaseName.split("_");
 			val = parts[0];
 			name = parts[1];
 		}
 
-<<<<<<< HEAD
-		String testCaseValue=val+"_"+name;
-		// Creating the Pre-Registration Application
-		Response createApplicationResponse = preRegLib.CreatePreReg();
-		preId = preRegLib.getPreId(createApplicationResponse);
-		// Document Upload for created application
-		Response docUploadResponse = preRegLib.documentUploadParm(createApplicationResponse, preId);
-=======
+
 		String testCaseValue = val + "_" + name;
 		// Creating the Pre-Registration Application
 		Response createApplicationResponse = preRegLib.CreatePreReg(individualToken);
 		preId = preRegLib.getPreId(createApplicationResponse);
 		// Document Upload for created application
 		Response docUploadResponse = preRegLib.documentUploadParm(createApplicationResponse, preId,individualToken);
->>>>>>> cf3ada02
+
 		// PreId of Uploaded document
 		try {
 			srcPreID = docUploadResponse.jsonPath().get("response.preRegistrationId").toString();
 			docCatCode = docUploadResponse.jsonPath().get("response.docCatCode").toString();
 		} catch (NullPointerException e) {
-			Assert.assertTrue(false, "Exception while fetching document cat code from response");
+			Assert.assertTrue(false, "Exception while fetching document cat code from response"+e.getMessage());
 		}
 		// Creating the Pre-Registration Application for Destination PreId
-<<<<<<< HEAD
-		Response createApplicationRes = preRegLib.CreatePreReg();
-=======
+
 		Response createApplicationRes = preRegLib.CreatePreReg(individualToken);
->>>>>>> cf3ada02
+
 		String destPreId = preRegLib.getPreId(createApplicationRes);
 		switch (val) {
 		case "CopyUploadedDocument_smoke":
 
 			// Copy uploaded document from Source PreId to Destination PreId
 
-<<<<<<< HEAD
-			Response copyDocresponse = preRegLib.copyUploadedDocuments(destPreId, srcPreID, docCatCode);
-=======
+
 			Response copyDocresponse = preRegLib.copyUploadedDocuments(destPreId, srcPreID, docCatCode,individualToken);
->>>>>>> cf3ada02
+
 			logger.info("Copy Uploadede Doc:" + copyDocresponse.asString());
 			outerKeys.add("responsetime");
 			innerKeys.add("preRegistrationId");
 			innerKeys.add("docId");
-<<<<<<< HEAD
-			
-			//Asserting actual and expected response
-=======
-
-			// Asserting actual and expected response
->>>>>>> cf3ada02
+
+
+			// Asserting actual and expected response
+
 			status = AssertResponses.assertResponses(copyDocresponse, Expectedresponse, outerKeys, innerKeys);
 
 			break;
@@ -229,23 +187,17 @@
 
 			// Copy uploaded document from Source PreId to Destination PreId
 
-<<<<<<< HEAD
-			Response copyDocrespons = preRegLib.copyUploadedDocuments(destPreId, srcPreID, docCatCode);
-=======
+
 			Response copyDocrespons = preRegLib.copyUploadedDocuments(destPreId, srcPreID, docCatCode,individualToken);
->>>>>>> cf3ada02
+
 			logger.info("Copy Uploadede Doc POA :" + copyDocrespons.asString());
 			outerKeys.add("responsetime");
 			innerKeys.add("preRegistrationId");
 			innerKeys.add("docId");
-<<<<<<< HEAD
-			
-			//Asserting actual and expected response
-=======
-
-			// Asserting actual and expected response
->>>>>>> cf3ada02
-			status = AssertResponses.assertResponses(copyDocrespons, Expectedresponse, outerKeys, innerKeys);
+
+
+			// Asserting actual and expected response
+		status = AssertResponses.assertResponses(copyDocrespons, Expectedresponse, outerKeys, innerKeys);
 
 			break;
 		case "CopyUploadedDocumentByPassingInvalidCatCode":
@@ -255,20 +207,12 @@
 			HashMap<String, String> parmInvalidCatCode = new HashMap<>();
 			parmInvalidCatCode.put("catCode", docCatCode);
 			parmInvalidCatCode.put("sourcePreId", srcPreID);
-<<<<<<< HEAD
-			Actualresponse = appLibrary.put_Request_pathAndMultipleQueryParam(preReg_URI1, parmInvalidCatCode);
-			logger.info("CopyUploadedDocumentByPassingInvalidCatCode:" + Actualresponse.asString()+"Test casename:"+testCaseName);
-			outerKeys.add("responsetime");
-			
-			//Asserting actual and expected response
-=======
 			Actualresponse = appLib.putWithQueryParams(preReg_URI1, parmInvalidCatCode,individualToken);
 			logger.info("CopyUploadedDocumentByPassingInvalidCatCode:" + Actualresponse.asString() + "Test casename:"
 					+ testCaseName);
 			outerKeys.add("responsetime");
 
 			// Asserting actual and expected response
->>>>>>> cf3ada02
 			status = AssertResponses.assertResponses(Actualresponse, Expectedresponse, outerKeys, innerKeys);
 
 			break;
@@ -279,20 +223,6 @@
 			HashMap<String, String> parmInvalidDestId = new HashMap<>();
 			parmInvalidDestId.put("catCode", docCatCode);
 			parmInvalidDestId.put("sourcePreId", srcPreID);
-<<<<<<< HEAD
-			Actualresponse = appLibrary.put_Request_pathAndMultipleQueryParam(preReg_URI2, parmInvalidDestId);
-			logger.info("CopyUploadedDocumentByPassingInvalidDestinationPreId:" + Actualresponse.asString()+"Test casename:"+testCaseName);
-			
-			if(name.contains("Empty"))
-			{
-				outerKeys.add("timestamp");
-			}
-			else
-			{
-				outerKeys.add("responsetime");
-			}
-			//Asserting actual and expected response
-=======
 			Actualresponse = appLib.putWithQueryParams(preReg_URI2, parmInvalidDestId,individualToken);
 			logger.info("CopyUploadedDocumentByPassingInvalidDestinationPreId:" + Actualresponse.asString()
 					+ "Test casename:" + testCaseName);
@@ -303,25 +233,11 @@
 				outerKeys.add("responsetime");
 			}
 			// Asserting actual and expected response
->>>>>>> cf3ada02
 			status = AssertResponses.assertResponses(Actualresponse, Expectedresponse, outerKeys, innerKeys);
 
 			break;
 		case "CopyUploadedDocumentByPassingSourcePreIdForWhichNoDocUploaded":
 
-<<<<<<< HEAD
-			Response createApplicationResNoDocUpload = preRegLib.CreatePreReg();
-			srcPreID = createApplicationResNoDocUpload.jsonPath().get("response.preRegistrationId").toString();
-			//srcPreID = actualRequest.get("sourcePrId").toString();
-			String preReg_URINoDocUpload = preReg_URI + destPreId;
-			HashMap<String, String> parmNoDocUpload= new HashMap<>();
-			parmNoDocUpload.put("catCode", docCatCode);
-			parmNoDocUpload.put("sourcePreId", srcPreID);
-			Actualresponse = appLibrary.put_Request_pathAndMultipleQueryParam(preReg_URINoDocUpload, parmNoDocUpload);
-			logger.info("CopyUploadedDocumentByPassingSourcePreIdForWhichNoDocUploaded:" + Actualresponse.asString()+"Test casename:"+testCaseName);
-			outerKeys.add("responsetime");
-			//Asserting actual and expected response
-=======
 			Response createApplicationResNoDocUpload = preRegLib.CreatePreReg(individualToken);
 			srcPreID = createApplicationResNoDocUpload.jsonPath().get("response.preRegistrationId").toString();
 			// srcPreID = actualRequest.get("sourcePrId").toString();
@@ -334,7 +250,6 @@
 					+ "Test casename:" + testCaseName);
 			outerKeys.add("responsetime");
 			// Asserting actual and expected response
->>>>>>> cf3ada02
 			status = AssertResponses.assertResponses(Actualresponse, Expectedresponse, outerKeys, innerKeys);
 			break;
 		case "CopyUploadedDocumentByPassingInvalidSourcePreId":
@@ -343,44 +258,20 @@
 			HashMap<String, String> parmInvalidSrcId = new HashMap<>();
 			parmInvalidSrcId.put("catCode", docCatCode);
 			parmInvalidSrcId.put("sourcePreId", srcPreID);
-<<<<<<< HEAD
-			Actualresponse = appLibrary.put_Request_pathAndMultipleQueryParam(preReg_URI3, parmInvalidSrcId);
-			logger.info("CopyUploadedDocumentByPassingInvalidSourcePreId:" + Actualresponse.asString()+"Test casename:"+testCaseName);
-			outerKeys.add("responsetime");
-			//Asserting actual and expected response
-=======
 			Actualresponse = appLib.putWithQueryParams(preReg_URI3, parmInvalidSrcId,individualToken);
 			logger.info("CopyUploadedDocumentByPassingInvalidSourcePreId:" + Actualresponse.asString()
 					+ "Test casename:" + testCaseName);
 			outerKeys.add("responsetime");
 			// Asserting actual and expected response
->>>>>>> cf3ada02
 			status = AssertResponses.assertResponses(Actualresponse, Expectedresponse, outerKeys, innerKeys);
 			break;
 		case "CopyUploadedDocumentByPassingDestPreIdForWhichPOADocAlreadyExists":
 
-<<<<<<< HEAD
-			//srcPreID = actualRequest.get("sourcePrId").toString();
-=======
 			// srcPreID = actualRequest.get("sourcePrId").toString();
->>>>>>> cf3ada02
 			String preReg_URI4 = preReg_URI + destPreId;
 			HashMap<String, String> parmInvalidSrcPreId = new HashMap<>();
 			parmInvalidSrcPreId.put("catCode", docCatCode);
 			parmInvalidSrcPreId.put("sourcePreId", srcPreID);
-<<<<<<< HEAD
-			Actualresponse = appLibrary.put_Request_pathAndMultipleQueryParam(preReg_URI4, parmInvalidSrcPreId);
-			logger.info("CopyUploadedDocumentByPassingDestPreIdForWhichPOADocAlreadyExists:" + Actualresponse.asString()+"Test casename:"+testCaseName);
-			outerKeys.add("responsetime");
-			
-			//Asserting actual and expected response
-			status = AssertResponses.assertResponses(Actualresponse, Expectedresponse, outerKeys, innerKeys);
-
-			break;
-			
-			
-			
-=======
 			Actualresponse = appLib.putWithQueryParams(preReg_URI4, parmInvalidSrcPreId,individualToken);
 			logger.info("CopyUploadedDocumentByPassingDestPreIdForWhichPOADocAlreadyExists:" + Actualresponse.asString()
 					+ "Test casename:" + testCaseName);
@@ -390,7 +281,6 @@
 			status = AssertResponses.assertResponses(Actualresponse, Expectedresponse, outerKeys, innerKeys);
 
 			break;
->>>>>>> cf3ada02
 
 		default:
 
@@ -409,11 +299,7 @@
 		} else {
 			finalStatus = "Fail";
 		}
-<<<<<<< HEAD
-		
-=======
-
->>>>>>> cf3ada02
+
 		boolean setFinalStatus = false;
 		if (finalStatus.equals("Fail"))
 			setFinalStatus = false;
@@ -425,33 +311,18 @@
 	}
 
 	/**
-<<<<<<< HEAD
-	  * This method is used for fetching test case name
-	  * @param method
-	  * @param testdata
-	  * @param ctx
-	  */
-=======
 	 * This method is used for fetching test case name
 	 * 
 	 * @param method
 	 * @param testdata
 	 * @param ctx
 	 */
->>>>>>> cf3ada02
 	@BeforeMethod(alwaysRun = true)
 	public void getTestCaseName(Method method, Object[] testdata, ITestContext ctx) throws Exception {
 		JSONObject object = (JSONObject) testdata[2];
 
 		testCaseName = object.get("testCaseName").toString();
 
-<<<<<<< HEAD
-		//Copy Uploaded document Resource URI
-		preReg_URI = commonLibrary.fetch_IDRepo().get("preReg_CopyDocumentsURI");
-		
-		//Fetch the generated Authorization Token by using following Kernel AuthManager APIs
-		authToken = preRegLib.getToken();
-=======
 		// Copy Uploaded document Resource URI
 		preReg_URI = commonLibrary.fetch_IDRepo().get("preReg_CopyDocumentsURI");
 
@@ -460,7 +331,6 @@
 		if (!preRegLib.isValidToken(individualToken)) {
 			individualToken = preRegLib.getToken();
 		}
->>>>>>> cf3ada02
 	}
 
 	/**
@@ -477,13 +347,8 @@
 			BaseTestMethod baseTestMethod = (BaseTestMethod) result.getMethod();
 			Field f = baseTestMethod.getClass().getSuperclass().getDeclaredField("m_methodName");
 			f.setAccessible(true);
-<<<<<<< HEAD
-			//f.set(baseTestMethod, CopyUploadedDocument.testCaseName);
-			f.set(baseTestMethod, "Pre Reg_CopyDocument_" +CopyUploadedDocument.testCaseName);
-=======
 			// f.set(baseTestMethod, CopyUploadedDocument.testCaseName);
 			f.set(baseTestMethod, "Pre Reg_CopyDocument_" + CopyUploadedDocument.testCaseName);
->>>>>>> cf3ada02
 		} catch (Exception e) {
 			Reporter.log("Exception : " + e.getMessage());
 		}
@@ -509,8 +374,4 @@
 		return this.testCaseName;
 	}
 
-<<<<<<< HEAD
-}
-=======
-}
->>>>>>> cf3ada02
+}