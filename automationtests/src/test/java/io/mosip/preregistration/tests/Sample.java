--- conflicted
+++ resolved
@@ -82,10 +82,7 @@
 	 */
 
 	@Test
-<<<<<<< HEAD
-	public void makeHolidayAndCheckNotificationSendToEmail() {
-		
-=======
+
 	public void makeAdayAsHoliday() {
 		/*testSuite = "Create_PreRegistration/createPreRegistration_smoke";
 		JSONObject createPregRequest = lib.createRequest(testSuite);
@@ -110,7 +107,7 @@
 		testSuite = "Create_PreRegistration/createPreRegistration_smoke";
 		JSONObject createPregRequest = lib.createRequest(testSuite);
 		Response createResponse = lib.CreatePreReg(createPregRequest);
->>>>>>> 264a0c63
+
 	}
 
 	@BeforeMethod(alwaysRun = true)
