package io.mosip.preregistration.tests;

import java.io.File;
import java.util.ArrayList;
import java.util.Calendar;
import java.util.Date;
import java.util.HashMap;
import java.util.List;
import java.util.Map;
import java.io.FileNotFoundException;
import java.io.FileReader;
import java.io.IOException;
import java.lang.reflect.Field;
import java.lang.reflect.Method;
import java.text.DateFormat;
import java.text.SimpleDateFormat;

import org.apache.log4j.Logger;
import org.apache.maven.plugins.assembly.io.AssemblyReadException;
import org.json.simple.JSONObject;
import org.json.simple.parser.JSONParser;
import org.json.simple.parser.ParseException;
import org.testng.Assert;
import org.testng.ITest;
import org.testng.ITestContext;
import org.testng.ITestResult;
import org.testng.Reporter;
import org.testng.annotations.AfterClass;
import org.testng.annotations.AfterMethod;
import org.testng.annotations.BeforeClass;
import org.testng.annotations.BeforeMethod;
import org.testng.annotations.BeforeTest;
import org.testng.annotations.Test;
import org.testng.internal.BaseTestMethod;
import org.testng.internal.TestResult;

import com.fasterxml.jackson.databind.JsonNode;
import com.fasterxml.jackson.databind.ObjectMapper;
import com.google.gson.JsonObject;
import com.mongodb.internal.thread.DaemonThreadFactory;

import io.mosip.dbentity.OtpEntity;
import io.mosip.preregistration.dao.PreregistrationDAO;
import io.mosip.service.ApplicationLibrary;
import io.mosip.service.BaseTestCase;
import io.mosip.util.CommonLibrary;
import io.mosip.util.PreRegistrationLibrary;
import io.restassured.response.Response;

/**
 * @author Ashish Rastogi
 *
 */

public class Sample extends BaseTestCase implements ITest {
	Logger logger = Logger.getLogger(Sample.class);
	PreRegistrationLibrary lib = new PreRegistrationLibrary();
	String testSuite;
	String preRegID = null;
	String createdBy = null;
	Response response = null;
	String preID = null;
	protected static String testCaseName = "";
	static String folder = "preReg";
	private static CommonLibrary commonLibrary = new CommonLibrary();
	ApplicationLibrary applnLib = new ApplicationLibrary();
	String updateSuite = "UpdateDemographicData/UpdateDemographicData_smoke";
	PreregistrationDAO dao = new PreregistrationDAO();

	@BeforeClass
	public void readPropertiesFile() {
		initialize();
		authToken = lib.getToken();
	}

	/**
	 * Batch job service for expired application
	 * @throws java.text.ParseException 
	 * 
	 * 
	 */
<<<<<<< HEAD
	@Test(groups = { "IntegrationScenarios" })
	public void updatePreRegistrationDataForExpiredApplication()
			throws FileNotFoundException, IOException, ParseException {
		testSuite = "Create_PreRegistration/createPreRegistration_smoke";
		JSONObject createPregRequest = lib.createRequest(testSuite);
		for(int i=0;i<=20;i++)
		{	Response createResponse = lib.CreatePreReg(createPregRequest);
			
		}
	
		/*String preID = createResponse.jsonPath().get("response.preRegistrationId").toString();
		Response documentResponse = lib.documentUpload(createResponse);
		Response avilibityResponse = lib.FetchCentre();
		lib.BookAppointment(documentResponse, avilibityResponse, preID);
		dao.setDate(preID);
		Response FetchAppointmentDetailsResponse = lib.FetchAppointmentDetails(preID);*/
		//lib.expiredStatus();
//lib.pagination("1");
=======
	@Test
	public void makeRegCntrInactiveToActive() throws java.text.ParseException {
		/*testSuite = "Create_PreRegistration/createPreRegistration_smoke";
		JSONObject createPregRequest = lib.createRequest(testSuite);
		Response createResponse = lib.CreatePreReg(createPregRequest);
		String preID = createResponse.jsonPath().get("response.preRegistrationId").toString();
		Response documentResponse = lib.documentUpload(createResponse);
		Response avilibityResponse = lib.FetchCentre("10009");
		Response bookingResponse = lib.BookAppointment(documentResponse, avilibityResponse, preID);
		lib.compareValues(bookingResponse.jsonPath().get("response.bookingMessage").toString(),"Appointment booked successfully");
		dao.makeregistartionCenterDeActive("10009");
		Response syncAvailabilityResponse = lib.syncAvailability();
		lib.compareValues(syncAvailabilityResponse.jsonPath().get("response").toString(),"MASTER_DATA_SYNCED_SUCCESSFULLY");
		dao.makeregistartionCenterActive("10009");
		avilibityResponse = lib.FetchCentre("10009");
		lib.compareValues(avilibityResponse.jsonPath().get("response.regCenterId").toString(),"10009");*/
		Date date = dao.MakeDayAsHoliday();
		dao.updateHoliday(date);
		
>>>>>>> 348c6fa5
	}

	@BeforeMethod(alwaysRun = true)
	public void run() {

<<<<<<< HEAD
	

	@BeforeMethod(alwaysRun=true)
	public void run()
	{
		
=======
>>>>>>> 348c6fa5
	}

	@Override
	public String getTestName() {
		return this.testCaseName;
	}

	@AfterMethod
	public void afterMethod(ITestResult result) {
		System.out.println("method name:" + result.getMethod().getMethodName());
	}
}<|MERGE_RESOLUTION|>--- conflicted
+++ resolved
@@ -79,26 +79,6 @@
 	 * 
 	 * 
 	 */
-<<<<<<< HEAD
-	@Test(groups = { "IntegrationScenarios" })
-	public void updatePreRegistrationDataForExpiredApplication()
-			throws FileNotFoundException, IOException, ParseException {
-		testSuite = "Create_PreRegistration/createPreRegistration_smoke";
-		JSONObject createPregRequest = lib.createRequest(testSuite);
-		for(int i=0;i<=20;i++)
-		{	Response createResponse = lib.CreatePreReg(createPregRequest);
-			
-		}
-	
-		/*String preID = createResponse.jsonPath().get("response.preRegistrationId").toString();
-		Response documentResponse = lib.documentUpload(createResponse);
-		Response avilibityResponse = lib.FetchCentre();
-		lib.BookAppointment(documentResponse, avilibityResponse, preID);
-		dao.setDate(preID);
-		Response FetchAppointmentDetailsResponse = lib.FetchAppointmentDetails(preID);*/
-		//lib.expiredStatus();
-//lib.pagination("1");
-=======
 	@Test
 	public void makeRegCntrInactiveToActive() throws java.text.ParseException {
 		/*testSuite = "Create_PreRegistration/createPreRegistration_smoke";
@@ -118,21 +98,11 @@
 		Date date = dao.MakeDayAsHoliday();
 		dao.updateHoliday(date);
 		
->>>>>>> 348c6fa5
 	}
 
 	@BeforeMethod(alwaysRun = true)
 	public void run() {
 
-<<<<<<< HEAD
-	
-
-	@BeforeMethod(alwaysRun=true)
-	public void run()
-	{
-		
-=======
->>>>>>> 348c6fa5
 	}
 
 	@Override
