package io.mosip.authentication.fw.util;

import java.io.File;
import java.io.FileOutputStream;
import java.io.IOException;
import java.nio.charset.StandardCharsets;
import java.nio.file.Files; 
import java.nio.file.Paths;
import java.sql.Timestamp;
import java.util.ArrayList;
import java.util.Date;
import java.util.HashMap;
import java.util.List;
import java.util.Map;
import java.util.Map.Entry;
import java.util.regex.Pattern;

import org.apache.log4j.Logger;
import org.json.JSONException;
import org.json.JSONObject;
import org.testng.Reporter;

import com.fasterxml.jackson.core.JsonParseException;
import com.fasterxml.jackson.databind.JsonMappingException;
import com.fasterxml.jackson.databind.ObjectMapper;
import com.fasterxml.jackson.databind.SerializationFeature;
import com.google.common.base.Verify;

import io.mosip.authentication.fw.dto.OutputValidationDto;
import io.mosip.authentication.fw.precon.JsonPrecondtion;

/**
 * Perform output validation between expected and actual json file or message
 * 
 * @author Vignesh
 *
 */
public class OutputValidationUtil extends AuthTestsUtil{

	private static final Logger OUTPUTVALIDATION_LOGGER = Logger.getLogger(OutputValidationUtil.class);
	
	/**
	 * The method will perform output validation by comparing expected and actual value
	 * 
	 * @param actualOutputFile
	 * @param expOutputFile
	 * @return map of ouptut validation report
	 */
	public static Map<String, List<OutputValidationDto>> doOutputValidation(String actualOutputFile,
			String expOutputFile) {
		try {
			JsonPrecondtion objJsonPrecondtion = new JsonPrecondtion(
					new String(Files.readAllBytes(Paths.get(actualOutputFile))));
			Map<String, String> actual = JsonPrecondtion.getJsonFieldValue(actualOutputFile,
					objJsonPrecondtion.getPathList(actualOutputFile));
			objJsonPrecondtion = new JsonPrecondtion(new String(Files.readAllBytes(Paths.get(expOutputFile))));
			Map<String, String> exp = JsonPrecondtion.getJsonFieldValue(expOutputFile,
					objJsonPrecondtion.getPathList(expOutputFile));
			actualOutputFile = actualOutputFile.substring(actualOutputFile.lastIndexOf("/") + 1,
					actualOutputFile.length());
			expOutputFile = expOutputFile.substring(expOutputFile.lastIndexOf("/") + 1, expOutputFile.length());
			return compareActuExpValue(actual, exp, actualOutputFile + " vs " + expOutputFile);
		} catch (Exception e) {
			OUTPUTVALIDATION_LOGGER.error("Exceptione occured " + e.getMessage());
			return null;
		}
	}
	
	/**
	 * The method will compare expected and actual value
	 * 
	 * @param actual
	 * @param exp
	 * @param actVsExp
	 * @return map
	 * @throws JsonMappingException 
	 * @throws JsonParseException 
	 */
	public static Map<String, List<OutputValidationDto>> compareActuExpValue(Map<String, String> actual,
			Map<String, String> exp, String actVsExp){
		Map<String, List<OutputValidationDto>> objMap = new HashMap<String, List<OutputValidationDto>>();
		List<OutputValidationDto> objList = new ArrayList<OutputValidationDto>();
		for (Entry<String, String> actualEntry : actual.entrySet()) {
			OutputValidationDto objOpDto = new OutputValidationDto();
			if (!exp.containsKey(actualEntry.getKey())) {
				objOpDto.setFieldName(actualEntry.getKey());
				objOpDto.setFieldHierarchy(actualEntry.getKey());
				objOpDto.setActualValue(actualEntry.getValue());
				objOpDto.setExpValue("NOT VERIFIED");
				objOpDto.setStatus("WARNING");
				objList.add(objOpDto);
			}
		}
		// Comparing value with actual json
		for (Entry<String, String> expEntry : exp.entrySet()) {
			OutputValidationDto objOpDto = new OutputValidationDto();
			if (actual.containsKey(expEntry.getKey())) {
				if (!expEntry.getValue().equals("$IGNORE$") && !expEntry.getValue().contains("$DECODE$")) {
					if (expEntry.getValue().equals(actual.get(expEntry.getKey()))) {
						objOpDto.setFieldName(expEntry.getKey());
						objOpDto.setFieldHierarchy(expEntry.getKey());
						objOpDto.setActualValue(actual.get(expEntry.getKey()));
						objOpDto.setExpValue(expEntry.getValue());
						objOpDto.setStatus("PASS");
					} else if (expEntry.getValue().equals("$TIMESTAMP$")) {
						if (validateTimestamp(actual.get(expEntry.getKey()))) {
							objOpDto.setFieldName(expEntry.getKey());
							objOpDto.setFieldHierarchy(expEntry.getKey());
							objOpDto.setActualValue(actual.get(expEntry.getKey()));
							objOpDto.setExpValue(expEntry.getValue());
							objOpDto.setStatus("PASS");
						} else {
							objOpDto.setFieldName(expEntry.getKey());
							objOpDto.setFieldHierarchy(expEntry.getKey());
							objOpDto.setActualValue(actual.get(expEntry.getKey()));
							objOpDto.setExpValue(expEntry.getValue());
							objOpDto.setStatus("FAIL");
						}
					} else if (expEntry.getValue().equals("$TIMESTAMPZ$")) {
						if (validateTimestampZ(actual.get(expEntry.getKey()))) {
							objOpDto.setFieldName(expEntry.getKey());
							objOpDto.setFieldHierarchy(expEntry.getKey());
							objOpDto.setActualValue(actual.get(expEntry.getKey()));
							objOpDto.setExpValue(expEntry.getValue());
							objOpDto.setStatus("PASS");
						} else {
							objOpDto.setFieldName(expEntry.getKey());
							objOpDto.setFieldHierarchy(expEntry.getKey());
							objOpDto.setActualValue(actual.get(expEntry.getKey()));
							objOpDto.setExpValue(expEntry.getValue());
							objOpDto.setStatus("FAIL");
						}
					} else if (expEntry.getValue().contains("TOKENID:") && expEntry.getValue().contains(".")) {
						String key = expEntry.getValue().replace("TOKENID:", "");
						String[] keys = key.split(Pattern.quote("."));
						String tokenid = RunConfigUtil.getTokenId(keys[0], keys[1]);
						if (!tokenid.contains("TOKENID")) {
							if (tokenid.equals(actual.get(expEntry.getKey()))) {
								objOpDto.setFieldName(expEntry.getKey());
								objOpDto.setFieldHierarchy(expEntry.getKey());
								objOpDto.setActualValue(actual.get(expEntry.getKey()));
								objOpDto.setExpValue(expEntry.getValue());
								objOpDto.setStatus("PASS");
							} else {
								objOpDto.setFieldName(expEntry.getKey());
								objOpDto.setFieldHierarchy(expEntry.getKey());
								objOpDto.setActualValue(actual.get(expEntry.getKey()));
								objOpDto.setExpValue(expEntry.getValue());
								objOpDto.setStatus("FAIL");
							}
						} else if (tokenid.contains("TOKENID")) {
							tokenid = tokenid.replace("TOKENID:", "");
							String[] values = tokenid.split(Pattern.quote("."));
							String id = values[0];
							String pid = values[1];
							performTokenIdOper(id, pid, actual.get(expEntry.getKey()));
							objOpDto.setFieldName(expEntry.getKey());
							objOpDto.setFieldHierarchy(expEntry.getKey());
							objOpDto.setActualValue(actual.get(expEntry.getKey()));
							objOpDto.setExpValue(expEntry.getValue());
							objOpDto.setStatus("PASS");
						}
					} else if (expEntry.getValue().contains("$REGEXP")) {
						String extractRegex = expEntry.getValue().replace("$", "");
						String[] array = extractRegex.split(":");
						String regex = array[1];
						if (validateRegularExpression(actual.get(expEntry.getKey()), regex)) {
							objOpDto.setFieldName(expEntry.getKey());
							objOpDto.setFieldHierarchy(expEntry.getKey());
							objOpDto.setActualValue(actual.get(expEntry.getKey()));
							objOpDto.setExpValue(expEntry.getValue());
							objOpDto.setStatus("PASS");
						} else {
							objOpDto.setFieldName(expEntry.getKey());
							objOpDto.setFieldHierarchy(expEntry.getKey());
							objOpDto.setActualValue(actual.get(expEntry.getKey()));
							objOpDto.setExpValue(expEntry.getValue());
							objOpDto.setStatus("FAIL");
						}
					} else {
						objOpDto.setFieldName(expEntry.getKey());
						objOpDto.setFieldHierarchy(expEntry.getKey());
						objOpDto.setActualValue(actual.get(expEntry.getKey()));
						objOpDto.setExpValue(expEntry.getValue());
						objOpDto.setStatus("FAIL");
					}
					objList.add(objOpDto);
				} else if (expEntry.getValue().contains("$DECODE$")) {
					String keyword = expEntry.getValue().toString();
					String content = actual.get(expEntry.getKey());
					String expKeyword = keyword.substring(keyword.lastIndexOf("->") + 2, keyword.length());
<<<<<<< HEAD
					String actKeyword = expKeyword.replace("expected", "actual");
					FileUtil.createAndWriteFile(actKeyword, EncryptDecrptUtil.getDecyptFromStr(content));
					Map<String, List<OutputValidationDto>> ouputValid = doOutputValidation(
							FileUtil.getFilePath(getTestFolder(), actKeyword).toString(),
							FileUtil.getFilePath(getTestFolder(), expKeyword).toString());
					Reporter.log(ReportUtil.getOutputValiReport(ouputValid));
					Verify.verify(publishOutputResult(ouputValid));
=======
					String actKeyword = expKeyword.replace("expected", "actual");	
					Map<String,Object> actualMap=JsonPrecondtion.jsonToMap(new JSONObject(JsonPrecondtion.getJsonInOrder(EncryptDecrptUtil.getDecyptFromStr(content))));
					Map<String,Object> expMap=null;
					try {
						expMap=JsonPrecondtion.jsonToMap(new JSONObject(getContentFromFile(FileUtil.getFilePath(getTestFolder(), expKeyword))));
					} catch (JSONException | IOException e) {
						// TODO Auto-generated catch block
						e.printStackTrace();
					}
					FileUtil.createAndWriteFile(actKeyword,JsonPrecondtion.getJsonInOrder(EncryptDecrptUtil.getDecyptFromStr(content)));
					if(compareTwoKycMap(expMap,actualMap))
					{
						Reporter.log("Kyc verification passed");
						OUTPUTVALIDATION_LOGGER.info("Kyc Verification Passed");
						OUTPUTVALIDATION_LOGGER.info("Expected Kyc: "+expMap);
						OUTPUTVALIDATION_LOGGER.info("Actual Kyc: "+actualMap);
					}
					else
					{
						Reporter.log("Kyc verification failed");
						OUTPUTVALIDATION_LOGGER.error("Kyc Verification failed");
						OUTPUTVALIDATION_LOGGER.error("Expected Kyc: "+expMap);
						OUTPUTVALIDATION_LOGGER.error("Actual Kyc: "+actualMap);
					}
					Verify.verify(compareTwoKycMap(expMap,actualMap));
>>>>>>> 6731ead1
				}
			} else if (!expEntry.getValue().equals("$IGNORE$")) {
				objOpDto.setFieldName(expEntry.getKey());
				objOpDto.setFieldHierarchy(expEntry.getKey());
				objOpDto.setActualValue("NOT AVAILABLE");
				objOpDto.setExpValue(expEntry.getValue());
				objOpDto.setStatus("FAIL");
				objList.add(objOpDto);
				OUTPUTVALIDATION_LOGGER
						.error("The expected json path " + expEntry.getKey() + " is not available in actual json");
			}
		}
		objMap.put(actVsExp, objList);
		return objMap;
	}
	
	/**
	 * The method will validate timestamp
	 * 
	 * @param timestamp
	 * @return true or false
	 */
	public static boolean validateTimestamp(String timestamp) {
		try {
			Date date = new Date();
			long time = date.getTime();
			Timestamp ts = new Timestamp(time);
			String currentTimeStamp = ts.toString();
			if (!timestamp.substring(0, 4).equals(currentTimeStamp.substring(0, 4)))
				return false;
			if (!timestamp.substring(4, 5).equals("-"))
				return false;
			if (!(new Integer(timestamp.substring(5, 7)) <= 12))
				return false;
			if (!timestamp.substring(7, 8).equals("-"))
				return false;
			if (!(new Integer(timestamp.substring(8, 10)) <= 31))
				return false;
			if (!timestamp.substring(10, 11).equals("T"))
				return false;
			if (!(new Integer(timestamp.substring(11, 13)) <= 24))
				return false;
			if (!timestamp.substring(13, 14).equals(":"))
				return false;
			if (!(new Integer(timestamp.substring(14, 16)) <= 59))
				return false;
			if (!timestamp.substring(16, 17).equals(":"))
				return false;
			if (!(new Integer(timestamp.substring(17, 19)) <= 59))
				return false;
			if (!timestamp.substring(19, 20).equals("."))
				return false;
			if (!timestamp.substring(23, 24).equals("+"))
				return false;
			if (!timestamp.substring(26, 27).equals(":"))
				return false;
			return true;
		} catch (Exception e) {
			OUTPUTVALIDATION_LOGGER.error(e.getMessage());
			return false;
		}
	}
	
	/**
	 * The methold will validate timestamp with Z format
	 * 
	 * @param timestamp 
	 * @return true or false
	 */
	public static boolean validateTimestampZ(String timestamp) {
		try {
			Date date = new Date();
			long time = date.getTime();
			Timestamp ts = new Timestamp(time);
			String currentTimeStamp = ts.toString();
			if (!timestamp.substring(0, 4).equals(currentTimeStamp.substring(0, 4)))
				return false;
			if (!timestamp.substring(4, 5).equals("-"))
				return false;
			if (!(new Integer(timestamp.substring(5, 7)) <= 12))
				return false;
			if (!timestamp.substring(7, 8).equals("-"))
				return false;
			if (!(new Integer(timestamp.substring(8, 10)) <= 31))
				return false;
			if (!timestamp.substring(10, 11).equals("T"))
				return false;
			if (!(new Integer(timestamp.substring(11, 13)) <= 24))
				return false;
			if (!timestamp.substring(13, 14).equals(":"))
				return false;
			if (!(new Integer(timestamp.substring(14, 16)) <= 59))
				return false;
			if (!timestamp.substring(16, 17).equals(":"))
				return false;
			if (!(new Integer(timestamp.substring(17, 19)) <= 59))
				return false;
			if (!timestamp.substring(19, 20).equals("."))
				return false;
			if (!timestamp.substring(23, 24).equals("Z"))
				return false;
			return true;
		} catch (Exception e) {
			OUTPUTVALIDATION_LOGGER.error(e.getMessage());
			return false;
		}
	}
	
	/**
	 * The method will validate regular expression
	 * 
	 * @param actValue
	 * @param regex
	 * @return true or false
	 */
	public static boolean validateRegularExpression(String actValue, String regex) {
		if (Pattern.matches(regex, actValue))
			return true;
		else
			return false;
	}
	
	/**
	 * The method will publish report
	 * 
	 * @param outputresult
	 * @return true or false
	 */
	public static boolean publishOutputResult(Map<String, List<OutputValidationDto>> outputresult) {
		boolean outputStatus = true;
		OUTPUTVALIDATION_LOGGER.info(
				"*******************************************Output validation*******************************************");
		for (Entry<String, List<OutputValidationDto>> entry : outputresult.entrySet()) {
			OUTPUTVALIDATION_LOGGER.info("* OutputValidaiton For : " + entry.getKey());
			for (OutputValidationDto dto : entry.getValue()) {
				OUTPUTVALIDATION_LOGGER.info("*");
				if (dto.getStatus().equals("PASS")) {
					OUTPUTVALIDATION_LOGGER.info("* JsonField Path :" + dto.getFieldName());
					OUTPUTVALIDATION_LOGGER.info("* Expected Value :" + dto.getExpValue());
					OUTPUTVALIDATION_LOGGER.info("* Actual value :" + dto.getActualValue());
					OUTPUTVALIDATION_LOGGER.info("* Status :" + dto.getStatus());
				}else if (dto.getStatus().equals("WARNING")) {
					OUTPUTVALIDATION_LOGGER.info("* JsonField Path :" + dto.getFieldName());
					OUTPUTVALIDATION_LOGGER.info("* Expected Value :" + dto.getExpValue());
					OUTPUTVALIDATION_LOGGER.info("* Actual value :" + dto.getActualValue());
					OUTPUTVALIDATION_LOGGER.info("* Status :" + dto.getStatus());
				}else if (dto.getStatus().equals("FAIL")) {
					OUTPUTVALIDATION_LOGGER.error("* JsonField Path :" + dto.getFieldName());
					OUTPUTVALIDATION_LOGGER.error("* Expected Value :" + dto.getExpValue());
					OUTPUTVALIDATION_LOGGER.error("* Actual value :" + dto.getActualValue());
					OUTPUTVALIDATION_LOGGER.error("* Status :" + dto.getStatus());
					outputStatus = false;
				}
			}
		}
		OUTPUTVALIDATION_LOGGER.info(
				"*******************************************************************************************************");
		return outputStatus;
	}
	
	/**
	 * The method will perform token id operation for uin
	 * 
	 * @param uin
	 * @param tspId
	 * @param tokenId
	 */
	public static void performTokenIdOper(String uin, String tspId, String tokenId) {
		File file = new File(
				new File("./" + RunConfigUtil.objRunConfig.getSrcPath() + RunConfigUtil.getTokenIdPropertyPath()).getAbsolutePath());
		if (file.exists()) {
			if (!getPropertyFromFilePath(file.getAbsolutePath()).containsKey(uin + "." + tspId)) {
				Map<String, String> map = getPropertyAsMap(file.getAbsolutePath());
				map.put(uin + "." + tspId, tokenId);
				generateMappingDic(file.getAbsolutePath(), map);
			}
		} else {
			Map<String, String> map = getPropertyAsMap(file.getAbsolutePath());
			map.put(uin + "." + tspId, tokenId);
			generateMappingDic(file.getAbsolutePath(), map);
		}
	}
	
	private static boolean compareTwoKycMap(Map<String, Object> expMap, Map<String, Object> actualMap) {
		for (Entry<String, Object> entry : expMap.entrySet()) {
			if (actualMap.containsKey(entry.getKey())) {
				if (actualMap.get(entry.getKey()).toString().contains(",")
						&& entry.getValue().toString().contains(",")) {
					String value[] = entry.getValue().toString().split(Pattern.quote("}, {"));
					for (int i = 0; i < value.length; i++) {
						String normalise = value[i].toString().replace("{", "").replace("[", "").replace("}", "")
								.replace("]", "");
						if (!actualMap.get(entry.getKey()).toString().contains(normalise)) {
							return false;
						}
					}
				}
				else if (!actualMap.get(entry.getKey()).equals(entry.getValue())) {
					return false;
				}
			}
		}
		return true;
	}
}
<|MERGE_RESOLUTION|>--- conflicted
+++ resolved
@@ -1,431 +1,422 @@
-package io.mosip.authentication.fw.util;
+package io.mosip.authentication.fw.util;
+
+import java.io.File;
+import java.io.FileOutputStream;
+import java.io.IOException;
+import java.nio.charset.StandardCharsets;
+import java.nio.file.Files; 
+import java.nio.file.Paths;
+import java.sql.Timestamp;
+import java.util.ArrayList;
+import java.util.Date;
+import java.util.HashMap;
+import java.util.List;
+import java.util.Map;
+import java.util.Map.Entry;
+import java.util.regex.Pattern;
+
+import org.apache.log4j.Logger;
+import org.json.JSONException;
+import org.json.JSONObject;
+import org.testng.Reporter;
+
+import com.fasterxml.jackson.core.JsonParseException;
+import com.fasterxml.jackson.databind.JsonMappingException;
+import com.fasterxml.jackson.databind.ObjectMapper;
+import com.fasterxml.jackson.databind.SerializationFeature;
+import com.google.common.base.Verify;
+
+import io.mosip.authentication.fw.dto.OutputValidationDto;
+import io.mosip.authentication.fw.precon.JsonPrecondtion;
+
+/**
+ * Perform output validation between expected and actual json file or message
+ * 
+ * @author Vignesh
+ *
+ */
+public class OutputValidationUtil extends AuthTestsUtil{
+
+	private static final Logger OUTPUTVALIDATION_LOGGER = Logger.getLogger(OutputValidationUtil.class);
+	
+	/**
+	 * The method will perform output validation by comparing expected and actual value
+	 * 
+	 * @param actualOutputFile
+	 * @param expOutputFile
+	 * @return map of ouptut validation report
+	 */
+	public static Map<String, List<OutputValidationDto>> doOutputValidation(String actualOutputFile,
+			String expOutputFile) {
+		try {
+			JsonPrecondtion objJsonPrecondtion = new JsonPrecondtion(
+					new String(Files.readAllBytes(Paths.get(actualOutputFile))));
+			Map<String, String> actual = JsonPrecondtion.getJsonFieldValue(actualOutputFile,
+					objJsonPrecondtion.getPathList(actualOutputFile));
+			objJsonPrecondtion = new JsonPrecondtion(new String(Files.readAllBytes(Paths.get(expOutputFile))));
+			Map<String, String> exp = JsonPrecondtion.getJsonFieldValue(expOutputFile,
+					objJsonPrecondtion.getPathList(expOutputFile));
+			actualOutputFile = actualOutputFile.substring(actualOutputFile.lastIndexOf("/") + 1,
+					actualOutputFile.length());
+			expOutputFile = expOutputFile.substring(expOutputFile.lastIndexOf("/") + 1, expOutputFile.length());
+			return compareActuExpValue(actual, exp, actualOutputFile + " vs " + expOutputFile);
+		} catch (Exception e) {
+			OUTPUTVALIDATION_LOGGER.error("Exceptione occured " + e.getMessage());
+			return null;
+		}
+	}
+	
+	/**
+	 * The method will compare expected and actual value
+	 * 
+	 * @param actual
+	 * @param exp
+	 * @param actVsExp
+	 * @return map
+	 * @throws JsonMappingException 
+	 * @throws JsonParseException 
+	 */
+	public static Map<String, List<OutputValidationDto>> compareActuExpValue(Map<String, String> actual,
+			Map<String, String> exp, String actVsExp){
+		Map<String, List<OutputValidationDto>> objMap = new HashMap<String, List<OutputValidationDto>>();
+		List<OutputValidationDto> objList = new ArrayList<OutputValidationDto>();
+		for (Entry<String, String> actualEntry : actual.entrySet()) {
+			OutputValidationDto objOpDto = new OutputValidationDto();
+			if (!exp.containsKey(actualEntry.getKey())) {
+				objOpDto.setFieldName(actualEntry.getKey());
+				objOpDto.setFieldHierarchy(actualEntry.getKey());
+				objOpDto.setActualValue(actualEntry.getValue());
+				objOpDto.setExpValue("NOT VERIFIED");
+				objOpDto.setStatus("WARNING");
+				objList.add(objOpDto);
+			}
+		}
+		// Comparing value with actual json
+		for (Entry<String, String> expEntry : exp.entrySet()) {
+			OutputValidationDto objOpDto = new OutputValidationDto();
+			if (actual.containsKey(expEntry.getKey())) {
+				if (!expEntry.getValue().equals("$IGNORE$") && !expEntry.getValue().contains("$DECODE$")) {
+					if (expEntry.getValue().equals(actual.get(expEntry.getKey()))) {
+						objOpDto.setFieldName(expEntry.getKey());
+						objOpDto.setFieldHierarchy(expEntry.getKey());
+						objOpDto.setActualValue(actual.get(expEntry.getKey()));
+						objOpDto.setExpValue(expEntry.getValue());
+						objOpDto.setStatus("PASS");
+					} else if (expEntry.getValue().equals("$TIMESTAMP$")) {
+						if (validateTimestamp(actual.get(expEntry.getKey()))) {
+							objOpDto.setFieldName(expEntry.getKey());
+							objOpDto.setFieldHierarchy(expEntry.getKey());
+							objOpDto.setActualValue(actual.get(expEntry.getKey()));
+							objOpDto.setExpValue(expEntry.getValue());
+							objOpDto.setStatus("PASS");
+						} else {
+							objOpDto.setFieldName(expEntry.getKey());
+							objOpDto.setFieldHierarchy(expEntry.getKey());
+							objOpDto.setActualValue(actual.get(expEntry.getKey()));
+							objOpDto.setExpValue(expEntry.getValue());
+							objOpDto.setStatus("FAIL");
+						}
+					} else if (expEntry.getValue().equals("$TIMESTAMPZ$")) {
+						if (validateTimestampZ(actual.get(expEntry.getKey()))) {
+							objOpDto.setFieldName(expEntry.getKey());
+							objOpDto.setFieldHierarchy(expEntry.getKey());
+							objOpDto.setActualValue(actual.get(expEntry.getKey()));
+							objOpDto.setExpValue(expEntry.getValue());
+							objOpDto.setStatus("PASS");
+						} else {
+							objOpDto.setFieldName(expEntry.getKey());
+							objOpDto.setFieldHierarchy(expEntry.getKey());
+							objOpDto.setActualValue(actual.get(expEntry.getKey()));
+							objOpDto.setExpValue(expEntry.getValue());
+							objOpDto.setStatus("FAIL");
+						}
+					} else if (expEntry.getValue().contains("TOKENID:") && expEntry.getValue().contains(".")) {
+						String key = expEntry.getValue().replace("TOKENID:", "");
+						String[] keys = key.split(Pattern.quote("."));
+						String tokenid = RunConfigUtil.getTokenId(keys[0], keys[1]);
+						if (!tokenid.contains("TOKENID")) {
+							if (tokenid.equals(actual.get(expEntry.getKey()))) {
+								objOpDto.setFieldName(expEntry.getKey());
+								objOpDto.setFieldHierarchy(expEntry.getKey());
+								objOpDto.setActualValue(actual.get(expEntry.getKey()));
+								objOpDto.setExpValue(expEntry.getValue());
+								objOpDto.setStatus("PASS");
+							} else {
+								objOpDto.setFieldName(expEntry.getKey());
+								objOpDto.setFieldHierarchy(expEntry.getKey());
+								objOpDto.setActualValue(actual.get(expEntry.getKey()));
+								objOpDto.setExpValue(expEntry.getValue());
+								objOpDto.setStatus("FAIL");
+							}
+						} else if (tokenid.contains("TOKENID")) {
+							tokenid = tokenid.replace("TOKENID:", "");
+							String[] values = tokenid.split(Pattern.quote("."));
+							String id = values[0];
+							String pid = values[1];
+							performTokenIdOper(id, pid, actual.get(expEntry.getKey()));
+							objOpDto.setFieldName(expEntry.getKey());
+							objOpDto.setFieldHierarchy(expEntry.getKey());
+							objOpDto.setActualValue(actual.get(expEntry.getKey()));
+							objOpDto.setExpValue(expEntry.getValue());
+							objOpDto.setStatus("PASS");
+						}
+					} else if (expEntry.getValue().contains("$REGEXP")) {
+						String extractRegex = expEntry.getValue().replace("$", "");
+						String[] array = extractRegex.split(":");
+						String regex = array[1];
+						if (validateRegularExpression(actual.get(expEntry.getKey()), regex)) {
+							objOpDto.setFieldName(expEntry.getKey());
+							objOpDto.setFieldHierarchy(expEntry.getKey());
+							objOpDto.setActualValue(actual.get(expEntry.getKey()));
+							objOpDto.setExpValue(expEntry.getValue());
+							objOpDto.setStatus("PASS");
+						} else {
+							objOpDto.setFieldName(expEntry.getKey());
+							objOpDto.setFieldHierarchy(expEntry.getKey());
+							objOpDto.setActualValue(actual.get(expEntry.getKey()));
+							objOpDto.setExpValue(expEntry.getValue());
+							objOpDto.setStatus("FAIL");
+						}
+					} else {
+						objOpDto.setFieldName(expEntry.getKey());
+						objOpDto.setFieldHierarchy(expEntry.getKey());
+						objOpDto.setActualValue(actual.get(expEntry.getKey()));
+						objOpDto.setExpValue(expEntry.getValue());
+						objOpDto.setStatus("FAIL");
+					}
+					objList.add(objOpDto);
+				} else if (expEntry.getValue().contains("$DECODE$")) {
+					String keyword = expEntry.getValue().toString();
+					String content = actual.get(expEntry.getKey());
+					String expKeyword = keyword.substring(keyword.lastIndexOf("->") + 2, keyword.length());
 
-import java.io.File;
-import java.io.FileOutputStream;
-import java.io.IOException;
-import java.nio.charset.StandardCharsets;
-import java.nio.file.Files; 
-import java.nio.file.Paths;
-import java.sql.Timestamp;
-import java.util.ArrayList;
-import java.util.Date;
-import java.util.HashMap;
-import java.util.List;
-import java.util.Map;
-import java.util.Map.Entry;
-import java.util.regex.Pattern;
-
-import org.apache.log4j.Logger;
-import org.json.JSONException;
-import org.json.JSONObject;
-import org.testng.Reporter;
-
-import com.fasterxml.jackson.core.JsonParseException;
-import com.fasterxml.jackson.databind.JsonMappingException;
-import com.fasterxml.jackson.databind.ObjectMapper;
-import com.fasterxml.jackson.databind.SerializationFeature;
-import com.google.common.base.Verify;
-
-import io.mosip.authentication.fw.dto.OutputValidationDto;
-import io.mosip.authentication.fw.precon.JsonPrecondtion;
-
-/**
- * Perform output validation between expected and actual json file or message
- * 
- * @author Vignesh
- *
- */
-public class OutputValidationUtil extends AuthTestsUtil{
-
-	private static final Logger OUTPUTVALIDATION_LOGGER = Logger.getLogger(OutputValidationUtil.class);
-	
-	/**
-	 * The method will perform output validation by comparing expected and actual value
-	 * 
-	 * @param actualOutputFile
-	 * @param expOutputFile
-	 * @return map of ouptut validation report
-	 */
-	public static Map<String, List<OutputValidationDto>> doOutputValidation(String actualOutputFile,
-			String expOutputFile) {
-		try {
-			JsonPrecondtion objJsonPrecondtion = new JsonPrecondtion(
-					new String(Files.readAllBytes(Paths.get(actualOutputFile))));
-			Map<String, String> actual = JsonPrecondtion.getJsonFieldValue(actualOutputFile,
-					objJsonPrecondtion.getPathList(actualOutputFile));
-			objJsonPrecondtion = new JsonPrecondtion(new String(Files.readAllBytes(Paths.get(expOutputFile))));
-			Map<String, String> exp = JsonPrecondtion.getJsonFieldValue(expOutputFile,
-					objJsonPrecondtion.getPathList(expOutputFile));
-			actualOutputFile = actualOutputFile.substring(actualOutputFile.lastIndexOf("/") + 1,
-					actualOutputFile.length());
-			expOutputFile = expOutputFile.substring(expOutputFile.lastIndexOf("/") + 1, expOutputFile.length());
-			return compareActuExpValue(actual, exp, actualOutputFile + " vs " + expOutputFile);
-		} catch (Exception e) {
-			OUTPUTVALIDATION_LOGGER.error("Exceptione occured " + e.getMessage());
-			return null;
-		}
-	}
-	
-	/**
-	 * The method will compare expected and actual value
-	 * 
-	 * @param actual
-	 * @param exp
-	 * @param actVsExp
-	 * @return map
-	 * @throws JsonMappingException 
-	 * @throws JsonParseException 
-	 */
-	public static Map<String, List<OutputValidationDto>> compareActuExpValue(Map<String, String> actual,
-			Map<String, String> exp, String actVsExp){
-		Map<String, List<OutputValidationDto>> objMap = new HashMap<String, List<OutputValidationDto>>();
-		List<OutputValidationDto> objList = new ArrayList<OutputValidationDto>();
-		for (Entry<String, String> actualEntry : actual.entrySet()) {
-			OutputValidationDto objOpDto = new OutputValidationDto();
-			if (!exp.containsKey(actualEntry.getKey())) {
-				objOpDto.setFieldName(actualEntry.getKey());
-				objOpDto.setFieldHierarchy(actualEntry.getKey());
-				objOpDto.setActualValue(actualEntry.getValue());
-				objOpDto.setExpValue("NOT VERIFIED");
-				objOpDto.setStatus("WARNING");
-				objList.add(objOpDto);
-			}
-		}
-		// Comparing value with actual json
-		for (Entry<String, String> expEntry : exp.entrySet()) {
-			OutputValidationDto objOpDto = new OutputValidationDto();
-			if (actual.containsKey(expEntry.getKey())) {
-				if (!expEntry.getValue().equals("$IGNORE$") && !expEntry.getValue().contains("$DECODE$")) {
-					if (expEntry.getValue().equals(actual.get(expEntry.getKey()))) {
-						objOpDto.setFieldName(expEntry.getKey());
-						objOpDto.setFieldHierarchy(expEntry.getKey());
-						objOpDto.setActualValue(actual.get(expEntry.getKey()));
-						objOpDto.setExpValue(expEntry.getValue());
-						objOpDto.setStatus("PASS");
-					} else if (expEntry.getValue().equals("$TIMESTAMP$")) {
-						if (validateTimestamp(actual.get(expEntry.getKey()))) {
-							objOpDto.setFieldName(expEntry.getKey());
-							objOpDto.setFieldHierarchy(expEntry.getKey());
-							objOpDto.setActualValue(actual.get(expEntry.getKey()));
-							objOpDto.setExpValue(expEntry.getValue());
-							objOpDto.setStatus("PASS");
-						} else {
-							objOpDto.setFieldName(expEntry.getKey());
-							objOpDto.setFieldHierarchy(expEntry.getKey());
-							objOpDto.setActualValue(actual.get(expEntry.getKey()));
-							objOpDto.setExpValue(expEntry.getValue());
-							objOpDto.setStatus("FAIL");
-						}
-					} else if (expEntry.getValue().equals("$TIMESTAMPZ$")) {
-						if (validateTimestampZ(actual.get(expEntry.getKey()))) {
-							objOpDto.setFieldName(expEntry.getKey());
-							objOpDto.setFieldHierarchy(expEntry.getKey());
-							objOpDto.setActualValue(actual.get(expEntry.getKey()));
-							objOpDto.setExpValue(expEntry.getValue());
-							objOpDto.setStatus("PASS");
-						} else {
-							objOpDto.setFieldName(expEntry.getKey());
-							objOpDto.setFieldHierarchy(expEntry.getKey());
-							objOpDto.setActualValue(actual.get(expEntry.getKey()));
-							objOpDto.setExpValue(expEntry.getValue());
-							objOpDto.setStatus("FAIL");
-						}
-					} else if (expEntry.getValue().contains("TOKENID:") && expEntry.getValue().contains(".")) {
-						String key = expEntry.getValue().replace("TOKENID:", "");
-						String[] keys = key.split(Pattern.quote("."));
-						String tokenid = RunConfigUtil.getTokenId(keys[0], keys[1]);
-						if (!tokenid.contains("TOKENID")) {
-							if (tokenid.equals(actual.get(expEntry.getKey()))) {
-								objOpDto.setFieldName(expEntry.getKey());
-								objOpDto.setFieldHierarchy(expEntry.getKey());
-								objOpDto.setActualValue(actual.get(expEntry.getKey()));
-								objOpDto.setExpValue(expEntry.getValue());
-								objOpDto.setStatus("PASS");
-							} else {
-								objOpDto.setFieldName(expEntry.getKey());
-								objOpDto.setFieldHierarchy(expEntry.getKey());
-								objOpDto.setActualValue(actual.get(expEntry.getKey()));
-								objOpDto.setExpValue(expEntry.getValue());
-								objOpDto.setStatus("FAIL");
-							}
-						} else if (tokenid.contains("TOKENID")) {
-							tokenid = tokenid.replace("TOKENID:", "");
-							String[] values = tokenid.split(Pattern.quote("."));
-							String id = values[0];
-							String pid = values[1];
-							performTokenIdOper(id, pid, actual.get(expEntry.getKey()));
-							objOpDto.setFieldName(expEntry.getKey());
-							objOpDto.setFieldHierarchy(expEntry.getKey());
-							objOpDto.setActualValue(actual.get(expEntry.getKey()));
-							objOpDto.setExpValue(expEntry.getValue());
-							objOpDto.setStatus("PASS");
-						}
-					} else if (expEntry.getValue().contains("$REGEXP")) {
-						String extractRegex = expEntry.getValue().replace("$", "");
-						String[] array = extractRegex.split(":");
-						String regex = array[1];
-						if (validateRegularExpression(actual.get(expEntry.getKey()), regex)) {
-							objOpDto.setFieldName(expEntry.getKey());
-							objOpDto.setFieldHierarchy(expEntry.getKey());
-							objOpDto.setActualValue(actual.get(expEntry.getKey()));
-							objOpDto.setExpValue(expEntry.getValue());
-							objOpDto.setStatus("PASS");
-						} else {
-							objOpDto.setFieldName(expEntry.getKey());
-							objOpDto.setFieldHierarchy(expEntry.getKey());
-							objOpDto.setActualValue(actual.get(expEntry.getKey()));
-							objOpDto.setExpValue(expEntry.getValue());
-							objOpDto.setStatus("FAIL");
-						}
-					} else {
-						objOpDto.setFieldName(expEntry.getKey());
-						objOpDto.setFieldHierarchy(expEntry.getKey());
-						objOpDto.setActualValue(actual.get(expEntry.getKey()));
-						objOpDto.setExpValue(expEntry.getValue());
-						objOpDto.setStatus("FAIL");
-					}
-					objList.add(objOpDto);
-				} else if (expEntry.getValue().contains("$DECODE$")) {
-					String keyword = expEntry.getValue().toString();
-					String content = actual.get(expEntry.getKey());
-					String expKeyword = keyword.substring(keyword.lastIndexOf("->") + 2, keyword.length());
-<<<<<<< HEAD
-					String actKeyword = expKeyword.replace("expected", "actual");
-					FileUtil.createAndWriteFile(actKeyword, EncryptDecrptUtil.getDecyptFromStr(content));
-					Map<String, List<OutputValidationDto>> ouputValid = doOutputValidation(
-							FileUtil.getFilePath(getTestFolder(), actKeyword).toString(),
-							FileUtil.getFilePath(getTestFolder(), expKeyword).toString());
-					Reporter.log(ReportUtil.getOutputValiReport(ouputValid));
-					Verify.verify(publishOutputResult(ouputValid));
-=======
-					String actKeyword = expKeyword.replace("expected", "actual");	
-					Map<String,Object> actualMap=JsonPrecondtion.jsonToMap(new JSONObject(JsonPrecondtion.getJsonInOrder(EncryptDecrptUtil.getDecyptFromStr(content))));
-					Map<String,Object> expMap=null;
-					try {
-						expMap=JsonPrecondtion.jsonToMap(new JSONObject(getContentFromFile(FileUtil.getFilePath(getTestFolder(), expKeyword))));
-					} catch (JSONException | IOException e) {
-						// TODO Auto-generated catch block
-						e.printStackTrace();
-					}
-					FileUtil.createAndWriteFile(actKeyword,JsonPrecondtion.getJsonInOrder(EncryptDecrptUtil.getDecyptFromStr(content)));
-					if(compareTwoKycMap(expMap,actualMap))
-					{
-						Reporter.log("Kyc verification passed");
-						OUTPUTVALIDATION_LOGGER.info("Kyc Verification Passed");
-						OUTPUTVALIDATION_LOGGER.info("Expected Kyc: "+expMap);
-						OUTPUTVALIDATION_LOGGER.info("Actual Kyc: "+actualMap);
-					}
-					else
-					{
-						Reporter.log("Kyc verification failed");
-						OUTPUTVALIDATION_LOGGER.error("Kyc Verification failed");
-						OUTPUTVALIDATION_LOGGER.error("Expected Kyc: "+expMap);
-						OUTPUTVALIDATION_LOGGER.error("Actual Kyc: "+actualMap);
-					}
-					Verify.verify(compareTwoKycMap(expMap,actualMap));
->>>>>>> 6731ead1
-				}
-			} else if (!expEntry.getValue().equals("$IGNORE$")) {
-				objOpDto.setFieldName(expEntry.getKey());
-				objOpDto.setFieldHierarchy(expEntry.getKey());
-				objOpDto.setActualValue("NOT AVAILABLE");
-				objOpDto.setExpValue(expEntry.getValue());
-				objOpDto.setStatus("FAIL");
-				objList.add(objOpDto);
-				OUTPUTVALIDATION_LOGGER
-						.error("The expected json path " + expEntry.getKey() + " is not available in actual json");
-			}
-		}
-		objMap.put(actVsExp, objList);
-		return objMap;
-	}
-	
-	/**
-	 * The method will validate timestamp
-	 * 
-	 * @param timestamp
-	 * @return true or false
-	 */
-	public static boolean validateTimestamp(String timestamp) {
-		try {
-			Date date = new Date();
-			long time = date.getTime();
-			Timestamp ts = new Timestamp(time);
-			String currentTimeStamp = ts.toString();
-			if (!timestamp.substring(0, 4).equals(currentTimeStamp.substring(0, 4)))
-				return false;
-			if (!timestamp.substring(4, 5).equals("-"))
-				return false;
-			if (!(new Integer(timestamp.substring(5, 7)) <= 12))
-				return false;
-			if (!timestamp.substring(7, 8).equals("-"))
-				return false;
-			if (!(new Integer(timestamp.substring(8, 10)) <= 31))
-				return false;
-			if (!timestamp.substring(10, 11).equals("T"))
-				return false;
-			if (!(new Integer(timestamp.substring(11, 13)) <= 24))
-				return false;
-			if (!timestamp.substring(13, 14).equals(":"))
-				return false;
-			if (!(new Integer(timestamp.substring(14, 16)) <= 59))
-				return false;
-			if (!timestamp.substring(16, 17).equals(":"))
-				return false;
-			if (!(new Integer(timestamp.substring(17, 19)) <= 59))
-				return false;
-			if (!timestamp.substring(19, 20).equals("."))
-				return false;
-			if (!timestamp.substring(23, 24).equals("+"))
-				return false;
-			if (!timestamp.substring(26, 27).equals(":"))
-				return false;
-			return true;
-		} catch (Exception e) {
-			OUTPUTVALIDATION_LOGGER.error(e.getMessage());
-			return false;
-		}
-	}
-	
-	/**
-	 * The methold will validate timestamp with Z format
-	 * 
-	 * @param timestamp 
-	 * @return true or false
-	 */
-	public static boolean validateTimestampZ(String timestamp) {
-		try {
-			Date date = new Date();
-			long time = date.getTime();
-			Timestamp ts = new Timestamp(time);
-			String currentTimeStamp = ts.toString();
-			if (!timestamp.substring(0, 4).equals(currentTimeStamp.substring(0, 4)))
-				return false;
-			if (!timestamp.substring(4, 5).equals("-"))
-				return false;
-			if (!(new Integer(timestamp.substring(5, 7)) <= 12))
-				return false;
-			if (!timestamp.substring(7, 8).equals("-"))
-				return false;
-			if (!(new Integer(timestamp.substring(8, 10)) <= 31))
-				return false;
-			if (!timestamp.substring(10, 11).equals("T"))
-				return false;
-			if (!(new Integer(timestamp.substring(11, 13)) <= 24))
-				return false;
-			if (!timestamp.substring(13, 14).equals(":"))
-				return false;
-			if (!(new Integer(timestamp.substring(14, 16)) <= 59))
-				return false;
-			if (!timestamp.substring(16, 17).equals(":"))
-				return false;
-			if (!(new Integer(timestamp.substring(17, 19)) <= 59))
-				return false;
-			if (!timestamp.substring(19, 20).equals("."))
-				return false;
-			if (!timestamp.substring(23, 24).equals("Z"))
-				return false;
-			return true;
-		} catch (Exception e) {
-			OUTPUTVALIDATION_LOGGER.error(e.getMessage());
-			return false;
-		}
-	}
-	
-	/**
-	 * The method will validate regular expression
-	 * 
-	 * @param actValue
-	 * @param regex
-	 * @return true or false
-	 */
-	public static boolean validateRegularExpression(String actValue, String regex) {
-		if (Pattern.matches(regex, actValue))
-			return true;
-		else
-			return false;
-	}
-	
-	/**
-	 * The method will publish report
-	 * 
-	 * @param outputresult
-	 * @return true or false
-	 */
-	public static boolean publishOutputResult(Map<String, List<OutputValidationDto>> outputresult) {
-		boolean outputStatus = true;
-		OUTPUTVALIDATION_LOGGER.info(
-				"*******************************************Output validation*******************************************");
-		for (Entry<String, List<OutputValidationDto>> entry : outputresult.entrySet()) {
-			OUTPUTVALIDATION_LOGGER.info("* OutputValidaiton For : " + entry.getKey());
-			for (OutputValidationDto dto : entry.getValue()) {
-				OUTPUTVALIDATION_LOGGER.info("*");
-				if (dto.getStatus().equals("PASS")) {
-					OUTPUTVALIDATION_LOGGER.info("* JsonField Path :" + dto.getFieldName());
-					OUTPUTVALIDATION_LOGGER.info("* Expected Value :" + dto.getExpValue());
-					OUTPUTVALIDATION_LOGGER.info("* Actual value :" + dto.getActualValue());
-					OUTPUTVALIDATION_LOGGER.info("* Status :" + dto.getStatus());
-				}else if (dto.getStatus().equals("WARNING")) {
-					OUTPUTVALIDATION_LOGGER.info("* JsonField Path :" + dto.getFieldName());
-					OUTPUTVALIDATION_LOGGER.info("* Expected Value :" + dto.getExpValue());
-					OUTPUTVALIDATION_LOGGER.info("* Actual value :" + dto.getActualValue());
-					OUTPUTVALIDATION_LOGGER.info("* Status :" + dto.getStatus());
-				}else if (dto.getStatus().equals("FAIL")) {
-					OUTPUTVALIDATION_LOGGER.error("* JsonField Path :" + dto.getFieldName());
-					OUTPUTVALIDATION_LOGGER.error("* Expected Value :" + dto.getExpValue());
-					OUTPUTVALIDATION_LOGGER.error("* Actual value :" + dto.getActualValue());
-					OUTPUTVALIDATION_LOGGER.error("* Status :" + dto.getStatus());
-					outputStatus = false;
-				}
-			}
-		}
-		OUTPUTVALIDATION_LOGGER.info(
-				"*******************************************************************************************************");
-		return outputStatus;
-	}
-	
-	/**
-	 * The method will perform token id operation for uin
-	 * 
-	 * @param uin
-	 * @param tspId
-	 * @param tokenId
-	 */
-	public static void performTokenIdOper(String uin, String tspId, String tokenId) {
-		File file = new File(
-				new File("./" + RunConfigUtil.objRunConfig.getSrcPath() + RunConfigUtil.getTokenIdPropertyPath()).getAbsolutePath());
-		if (file.exists()) {
-			if (!getPropertyFromFilePath(file.getAbsolutePath()).containsKey(uin + "." + tspId)) {
-				Map<String, String> map = getPropertyAsMap(file.getAbsolutePath());
-				map.put(uin + "." + tspId, tokenId);
-				generateMappingDic(file.getAbsolutePath(), map);
-			}
-		} else {
-			Map<String, String> map = getPropertyAsMap(file.getAbsolutePath());
-			map.put(uin + "." + tspId, tokenId);
-			generateMappingDic(file.getAbsolutePath(), map);
-		}
-	}
-	
-	private static boolean compareTwoKycMap(Map<String, Object> expMap, Map<String, Object> actualMap) {
-		for (Entry<String, Object> entry : expMap.entrySet()) {
-			if (actualMap.containsKey(entry.getKey())) {
-				if (actualMap.get(entry.getKey()).toString().contains(",")
-						&& entry.getValue().toString().contains(",")) {
-					String value[] = entry.getValue().toString().split(Pattern.quote("}, {"));
-					for (int i = 0; i < value.length; i++) {
-						String normalise = value[i].toString().replace("{", "").replace("[", "").replace("}", "")
-								.replace("]", "");
-						if (!actualMap.get(entry.getKey()).toString().contains(normalise)) {
-							return false;
-						}
-					}
-				}
-				else if (!actualMap.get(entry.getKey()).equals(entry.getValue())) {
-					return false;
-				}
-			}
-		}
-		return true;
-	}
-}
+					String actKeyword = expKeyword.replace("expected", "actual");	
+					Map<String,Object> actualMap=JsonPrecondtion.jsonToMap(new JSONObject(JsonPrecondtion.getJsonInOrder(EncryptDecrptUtil.getDecyptFromStr(content))));
+					Map<String,Object> expMap=null;
+					try {
+						expMap=JsonPrecondtion.jsonToMap(new JSONObject(getContentFromFile(FileUtil.getFilePath(getTestFolder(), expKeyword))));
+					} catch (JSONException | IOException e) {
+						// TODO Auto-generated catch block
+						e.printStackTrace();
+					}
+					FileUtil.createAndWriteFile(actKeyword,JsonPrecondtion.getJsonInOrder(EncryptDecrptUtil.getDecyptFromStr(content)));
+					if(compareTwoKycMap(expMap,actualMap))
+					{
+						Reporter.log("Kyc verification passed");
+						OUTPUTVALIDATION_LOGGER.info("Kyc Verification Passed");
+						OUTPUTVALIDATION_LOGGER.info("Expected Kyc: "+expMap);
+						OUTPUTVALIDATION_LOGGER.info("Actual Kyc: "+actualMap);
+					}
+					else
+					{
+						Reporter.log("Kyc verification failed");
+						OUTPUTVALIDATION_LOGGER.error("Kyc Verification failed");
+						OUTPUTVALIDATION_LOGGER.error("Expected Kyc: "+expMap);
+						OUTPUTVALIDATION_LOGGER.error("Actual Kyc: "+actualMap);
+					}
+					Verify.verify(compareTwoKycMap(expMap,actualMap));
+				}
+			} else if (!expEntry.getValue().equals("$IGNORE$")) {
+				objOpDto.setFieldName(expEntry.getKey());
+				objOpDto.setFieldHierarchy(expEntry.getKey());
+				objOpDto.setActualValue("NOT AVAILABLE");
+				objOpDto.setExpValue(expEntry.getValue());
+				objOpDto.setStatus("FAIL");
+				objList.add(objOpDto);
+				OUTPUTVALIDATION_LOGGER
+						.error("The expected json path " + expEntry.getKey() + " is not available in actual json");
+			}
+		}
+		objMap.put(actVsExp, objList);
+		return objMap;
+	}
+	
+	/**
+	 * The method will validate timestamp
+	 * 
+	 * @param timestamp
+	 * @return true or false
+	 */
+	public static boolean validateTimestamp(String timestamp) {
+		try {
+			Date date = new Date();
+			long time = date.getTime();
+			Timestamp ts = new Timestamp(time);
+			String currentTimeStamp = ts.toString();
+			if (!timestamp.substring(0, 4).equals(currentTimeStamp.substring(0, 4)))
+				return false;
+			if (!timestamp.substring(4, 5).equals("-"))
+				return false;
+			if (!(new Integer(timestamp.substring(5, 7)) <= 12))
+				return false;
+			if (!timestamp.substring(7, 8).equals("-"))
+				return false;
+			if (!(new Integer(timestamp.substring(8, 10)) <= 31))
+				return false;
+			if (!timestamp.substring(10, 11).equals("T"))
+				return false;
+			if (!(new Integer(timestamp.substring(11, 13)) <= 24))
+				return false;
+			if (!timestamp.substring(13, 14).equals(":"))
+				return false;
+			if (!(new Integer(timestamp.substring(14, 16)) <= 59))
+				return false;
+			if (!timestamp.substring(16, 17).equals(":"))
+				return false;
+			if (!(new Integer(timestamp.substring(17, 19)) <= 59))
+				return false;
+			if (!timestamp.substring(19, 20).equals("."))
+				return false;
+			if (!timestamp.substring(23, 24).equals("+"))
+				return false;
+			if (!timestamp.substring(26, 27).equals(":"))
+				return false;
+			return true;
+		} catch (Exception e) {
+			OUTPUTVALIDATION_LOGGER.error(e.getMessage());
+			return false;
+		}
+	}
+	
+	/**
+	 * The methold will validate timestamp with Z format
+	 * 
+	 * @param timestamp 
+	 * @return true or false
+	 */
+	public static boolean validateTimestampZ(String timestamp) {
+		try {
+			Date date = new Date();
+			long time = date.getTime();
+			Timestamp ts = new Timestamp(time);
+			String currentTimeStamp = ts.toString();
+			if (!timestamp.substring(0, 4).equals(currentTimeStamp.substring(0, 4)))
+				return false;
+			if (!timestamp.substring(4, 5).equals("-"))
+				return false;
+			if (!(new Integer(timestamp.substring(5, 7)) <= 12))
+				return false;
+			if (!timestamp.substring(7, 8).equals("-"))
+				return false;
+			if (!(new Integer(timestamp.substring(8, 10)) <= 31))
+				return false;
+			if (!timestamp.substring(10, 11).equals("T"))
+				return false;
+			if (!(new Integer(timestamp.substring(11, 13)) <= 24))
+				return false;
+			if (!timestamp.substring(13, 14).equals(":"))
+				return false;
+			if (!(new Integer(timestamp.substring(14, 16)) <= 59))
+				return false;
+			if (!timestamp.substring(16, 17).equals(":"))
+				return false;
+			if (!(new Integer(timestamp.substring(17, 19)) <= 59))
+				return false;
+			if (!timestamp.substring(19, 20).equals("."))
+				return false;
+			if (!timestamp.substring(23, 24).equals("Z"))
+				return false;
+			return true;
+		} catch (Exception e) {
+			OUTPUTVALIDATION_LOGGER.error(e.getMessage());
+			return false;
+		}
+	}
+	
+	/**
+	 * The method will validate regular expression
+	 * 
+	 * @param actValue
+	 * @param regex
+	 * @return true or false
+	 */
+	public static boolean validateRegularExpression(String actValue, String regex) {
+		if (Pattern.matches(regex, actValue))
+			return true;
+		else
+			return false;
+	}
+	
+	/**
+	 * The method will publish report
+	 * 
+	 * @param outputresult
+	 * @return true or false
+	 */
+	public static boolean publishOutputResult(Map<String, List<OutputValidationDto>> outputresult) {
+		boolean outputStatus = true;
+		OUTPUTVALIDATION_LOGGER.info(
+				"*******************************************Output validation*******************************************");
+		for (Entry<String, List<OutputValidationDto>> entry : outputresult.entrySet()) {
+			OUTPUTVALIDATION_LOGGER.info("* OutputValidaiton For : " + entry.getKey());
+			for (OutputValidationDto dto : entry.getValue()) {
+				OUTPUTVALIDATION_LOGGER.info("*");
+				if (dto.getStatus().equals("PASS")) {
+					OUTPUTVALIDATION_LOGGER.info("* JsonField Path :" + dto.getFieldName());
+					OUTPUTVALIDATION_LOGGER.info("* Expected Value :" + dto.getExpValue());
+					OUTPUTVALIDATION_LOGGER.info("* Actual value :" + dto.getActualValue());
+					OUTPUTVALIDATION_LOGGER.info("* Status :" + dto.getStatus());
+				}else if (dto.getStatus().equals("WARNING")) {
+					OUTPUTVALIDATION_LOGGER.info("* JsonField Path :" + dto.getFieldName());
+					OUTPUTVALIDATION_LOGGER.info("* Expected Value :" + dto.getExpValue());
+					OUTPUTVALIDATION_LOGGER.info("* Actual value :" + dto.getActualValue());
+					OUTPUTVALIDATION_LOGGER.info("* Status :" + dto.getStatus());
+				}else if (dto.getStatus().equals("FAIL")) {
+					OUTPUTVALIDATION_LOGGER.error("* JsonField Path :" + dto.getFieldName());
+					OUTPUTVALIDATION_LOGGER.error("* Expected Value :" + dto.getExpValue());
+					OUTPUTVALIDATION_LOGGER.error("* Actual value :" + dto.getActualValue());
+					OUTPUTVALIDATION_LOGGER.error("* Status :" + dto.getStatus());
+					outputStatus = false;
+				}
+			}
+		}
+		OUTPUTVALIDATION_LOGGER.info(
+				"*******************************************************************************************************");
+		return outputStatus;
+	}
+	
+	/**
+	 * The method will perform token id operation for uin
+	 * 
+	 * @param uin
+	 * @param tspId
+	 * @param tokenId
+	 */
+	public static void performTokenIdOper(String uin, String tspId, String tokenId) {
+		File file = new File(
+				new File("./" + RunConfigUtil.objRunConfig.getSrcPath() + RunConfigUtil.getTokenIdPropertyPath()).getAbsolutePath());
+		if (file.exists()) {
+			if (!getPropertyFromFilePath(file.getAbsolutePath()).containsKey(uin + "." + tspId)) {
+				Map<String, String> map = getPropertyAsMap(file.getAbsolutePath());
+				map.put(uin + "." + tspId, tokenId);
+				generateMappingDic(file.getAbsolutePath(), map);
+			}
+		} else {
+			Map<String, String> map = getPropertyAsMap(file.getAbsolutePath());
+			map.put(uin + "." + tspId, tokenId);
+			generateMappingDic(file.getAbsolutePath(), map);
+		}
+	}
+	
+	private static boolean compareTwoKycMap(Map<String, Object> expMap, Map<String, Object> actualMap) {
+		for (Entry<String, Object> entry : expMap.entrySet()) {
+			if (actualMap.containsKey(entry.getKey())) {
+				if (actualMap.get(entry.getKey()).toString().contains(",")
+						&& entry.getValue().toString().contains(",")) {
+					String value[] = entry.getValue().toString().split(Pattern.quote("}, {"));
+					for (int i = 0; i < value.length; i++) {
+						String normalise = value[i].toString().replace("{", "").replace("[", "").replace("}", "")
+								.replace("]", "");
+						if (!actualMap.get(entry.getKey()).toString().contains(normalise)) {
+							return false;
+						}
+					}
+				}
+				else if (!actualMap.get(entry.getKey()).equals(entry.getValue())) {
+					return false;
+				}
+			}
+		}
+		return true;
+	}
+}