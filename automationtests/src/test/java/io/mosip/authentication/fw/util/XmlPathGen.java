--- conflicted
+++ resolved
@@ -1,58 +1,3 @@
-<<<<<<< HEAD
-package io.mosip.authentication.fw.util; 
-
-import java.io.IOException;
-
-import javax.xml.parsers.DocumentBuilder;
-import javax.xml.parsers.DocumentBuilderFactory;
-import javax.xml.parsers.ParserConfigurationException;
-import javax.xml.xpath.XPath;
-import javax.xml.xpath.XPathConstants;
-import javax.xml.xpath.XPathExpression;
-import javax.xml.xpath.XPathExpressionException;
-import javax.xml.xpath.XPathFactory;
- 
-import org.w3c.dom.Document;
-import org.w3c.dom.NodeList;
-import org.xml.sax.SAXException;
- 
-public class XmlPathGen
-{
-    public static void main(String[] args) throws Exception
-    {
-    	XmlPathGen obj = new XmlPathGen();
-    	obj.xml();
-        
-    }
-    
-    public void xml() throws ParserConfigurationException, SAXException, IOException, XPathExpressionException
-    {
-    	String xmlFile = "C:/Users/M1049813/git/mosip-test/Dev-ida-qa/mosip-qa/src/test/resources/ida/TestData/UINData/CreateTestData/input/cbeff-bio-data.xml";
-        
-        //Get DOM
-        DocumentBuilderFactory dbf = DocumentBuilderFactory.newInstance();
-        DocumentBuilder db = dbf.newDocumentBuilder();
-        Document xml = db.parse(xmlFile);
- 
-        //Get XPath
-        XPathFactory xpf = XPathFactory.newInstance();
-        XPath xpath = xpf.newXPath();
-        System.out.println(xpath);
-         
-        //Get first match
-       // String name = (String) xpath.evaluate("/employees/employee/firstName", xml, XPathConstants.STRING);
-         
-        //System.out.println(name);   //Lokesh
-         
-        //Get all matches
-        //NodeList nodes = (NodeList) xpath.evaluate("/employees/employee/@id", xml, XPathConstants.NODESET);
-         
-       // for (int i = 0; i < nodes.getLength(); i++) {
-        //    System.out.println(nodes.item(i).getNodeValue());   //1 2
-        //}
-    }
-
-=======
 package io.mosip.authentication.fw.util; 
 
 import java.io.IOException;
@@ -93,5 +38,5 @@
         XPath xpath = xpf.newXPath();
     
     }
->>>>>>> 80645a92
+
 } 