--- conflicted
+++ resolved
@@ -1,4 +1,3 @@
-<<<<<<< HEAD
 package io.mosip.authentication.fw.util;
 
 import java.io.BufferedReader;
@@ -412,612 +411,6 @@
 		Properties prop = new Properties();
 		InputStream input = null;
 		try {
-			input = new FileInputStream(
-					System.getProperty("user.dir") + "/src/test/resources/ida/Testdata/RunConfig/envRunConfig.properties");
-			prop.load(input);
-			return prop;
-		} catch (Exception e) {
-			logger.error("Exception: " + e.getMessage());
-			return prop;
-		}
-	}
-	
-	public String getOtpValue(String inputFilePath, String mappingFileName, String otpMappingFieldName) {
-		String value = objJsonPrecondtion.getValueFromJson(inputFilePath, mappingFileName, otpMappingFieldName);
-		if (value.contains(":")) {
-			String[] otpKeyword = value.split(":");
-			String otpQuery = otpKeyword[0];
-			String waitTime = otpKeyword[1];
-			wait(Integer.parseInt(waitTime) * 1000);
-			return objDbConnection.getDataForQuery(otpQuery, "KERNEL").get("otp");
-		}
-		else
-			return value;
-	}
-	
-	public String getValueFromJson(File[] listOfFiles, String mappingFileName, String mappingFieldName,
-			String keywordinFile) {
-		for (int j = 0; j < listOfFiles.length; j++) {
-			if (listOfFiles[j].getName().contains(keywordinFile)) {
-				return objJsonPrecondtion.getValueFromJson(listOfFiles[j].getAbsolutePath(), mappingFileName,
-						mappingFieldName);
-			}
-		}
-		return "No Value Found From Json, Check mapping field or file name and input json file";
-	}
-    
-	public void wait(int time) {
-		try {
-			Thread.sleep(time);
-		} catch (Exception e) {
-			logger.info("Exception :" + e);
-		}
-	}
-	
-	public String languageConverter(String inputString,String langSourceCode, String langDestCode) {
-		final String language_translation_code = langSourceCode+"-"+langDestCode;
-        Transliterator input = Transliterator.getInstance(language_translation_code);
-        String transliteratedString = input.transliterate(inputString);
-        return transliteratedString;      
-	} 
-	
-	/**
-	 * Create generatd uin number and its test case name in property file
-	 * 
-	 * @param filePath
-	 */
-	public void generateMappingDic(String filePath,Map<String,String> map) {
-		Properties prop = new Properties();
-		OutputStream output = null;
-		try {
-			output = new FileOutputStream(filePath);
-			for (Entry<String, String> entry : map.entrySet()) {
-				prop.setProperty(entry.getKey(), entry.getValue());
-			}
-			prop.store(output, null);
-			//prop.
-		} catch (Exception e) {
-			logger.error("Excpetion in storing the data in propertyFile" + e.getMessage());
-		}
-	}
-	
-	public void updateMappingDic(String filePath, Map<String, String> map) {
-		try {
-			FileInputStream in = new FileInputStream(filePath);
-			Properties props = new Properties();
-			props.load(in);
-			in.close();
-			FileOutputStream out = new FileOutputStream(filePath);
-			for (Entry<String, String> entry : map.entrySet()) {
-				props.setProperty(entry.getKey(), entry.getValue());
-			}
-			props.store(out, null);
-			out.close();
-		} catch (Exception e) {
-			logger.error("Exception in updating the property file" + e.getMessage());
-		}
-	}
-	
-	public String getValueFromPropertyFile(String filepath, String key) {
-		Properties prop = new Properties();
-		InputStream input = null;
-		try {
-			input = new FileInputStream(filepath);
-			prop.load(input);
-			return prop.getProperty(key).toString();
-		} catch (Exception e) {
-			logger.error("Exception: " + e.getMessage());
-			return e.getMessage();
-		}
-	}
-	
-	public Properties getProperty(String filepath) {
-		Properties prop = new Properties();
-		InputStream input = null;
-		try {
-			input = new FileInputStream(filepath);
-			prop.load(input);
-			return prop;
-		} catch (Exception e) {
-			logger.error("Exception: " + e.getMessage());
-			return prop;
-		}
-	}
-	
-	public Map<String,String> getPropertyAsMap(String filepath) {
-		Properties prop = new Properties();
-		InputStream input = null;
-		Map<String,String> map = new HashMap<String,String>();
-		try {
-			input = new FileInputStream(filepath);
-			prop.load(input);
-			for(String key : prop.stringPropertyNames())
-			{
-				map.put(key, prop.getProperty(key));
-			}
-			return map;
-		} catch (Exception e) {
-			logger.error("Exception: " + e.getMessage());
-			return map;
-		}
-	}
-	
-	/**
-	 * After the entire test suite clean up rest assured
-	 */
-	@AfterSuite(alwaysRun = true)
-	public void testTearDown(ITestContext ctx) {
-		/*
-		 * Saving TestNG reports to be published
-		 */
-		String currentModule = ctx.getCurrentXmlTest().getClasses().get(0).getName().split("\\.")[2];
-		//objReportUtil.moveReport(currentModule);
-		exitDemoAppRunner();
-	}
-	
-	@BeforeSuite(alwaysRun = true)
-	public void wakeDemoApp() {
-		createBatFileForDemoApp();
-		batDemoAppRunner();
-	}
-	
-	private static File demoAppBatchFilePath;
-	public void createBatFileForDemoApp() {
-		try {
-			String javaHome = System.getenv("JAVA_HOME");
-			String jarPath="C:/Users/"+System.getProperty("user.name")+"/.m2/repository/io/mosip/Testing/demoApp/testing-demoApp.jar";
-			String demoAppJarPath = jarPath;
-			String content = '"' + javaHome + "/bin/java" + '"'
-					+ " -Dspring.profiles.active=local -Djava.net.useSystemProxies=true -agentlib:jdwp=transport=dt_socket,server=y,address=4000,suspend=n -jar "
-					+ '"' + demoAppJarPath.toString() + '"';
-			demoAppBatchFilePath = new File(System.getProperty("user.dir") + "/src/test/resources/demoApp.bat");
-			FileOutputStream fos = new FileOutputStream(demoAppBatchFilePath);
-			DataOutputStream dos = new DataOutputStream(fos);
-			dos.writeBytes(content);
-			dos.close();
-			fos.flush();
-			fos.close();
-		} catch (Exception e) {
-			logger.error("Exception in creating the bat file for demoApp application " + e.getMessage());
-		}
-	}
-	
-	
-	public void batDemoAppRunner() {
-		try {
-			Runtime.getRuntime().exec(new String[] { "cmd", "/c", "start", "cmd.exe", "/K", demoAppBatchFilePath.getAbsolutePath() });
-			Thread.sleep(20000);
-		} catch (Exception e) {
-			logger.error("Execption in launching demoApp application" + e.getMessage());
-		}
-	}
-	
-	public void exitDemoAppRunner() {
-		try {
-			Runtime.getRuntime()
-					.exec(new String[] { "cmd", "/c", "start", "cmd.exe", "/K", "taskkill /f /im conhost.exe" });
-			Runtime.getRuntime()
-					.exec(new String[] { "cmd", "/c", "start", "cmd.exe", "/K", "taskkill /f /im java.exe" });
-		} catch (Exception e) {
-			logger.error("Execption in quitting demoApp application" + e.getMessage());
-		}
-	}
-
-} 
-=======
-package io.mosip.authentication.fw.util;
-
-import java.io.BufferedReader;
-import java.io.DataOutputStream;
-import java.io.File;    
-import java.io.FileInputStream;
-import java.io.FileNotFoundException;
-import java.io.FileOutputStream;
-import java.io.FileReader;
-import java.io.IOException;
-import java.io.InputStream;
-import java.io.InputStreamReader;
-import java.io.OutputStream;
-import java.io.OutputStreamWriter;
-import java.lang.management.ManagementFactory;
-import java.lang.reflect.Field;
-import java.lang.reflect.Method;
-import java.nio.file.Files;
-import java.nio.file.Paths;
-import java.util.ArrayList;
-import java.util.HashMap;
-import java.util.List;
-import java.util.Map;
-import java.util.Properties;
-import java.util.Map.Entry;
-
-import javax.ws.rs.core.MediaType;
-
-import org.apache.commons.beanutils.PropertyUtils;
-import org.apache.commons.io.FileUtils;
-import org.apache.log4j.Logger;
-import org.codehaus.plexus.util.cli.CommandLineException;
-import org.codehaus.plexus.util.cli.CommandLineUtils;
-import org.codehaus.plexus.util.cli.Commandline;
-import org.codehaus.plexus.util.cli.WriterStreamConsumer;
-import org.json.simple.JSONObject;
-import org.json.simple.parser.JSONParser;
-import org.testng.ITestContext;
-import org.testng.Reporter;
-import org.testng.annotations.AfterSuite;
-import org.testng.annotations.BeforeSuite;
-import org.yaml.snakeyaml.Yaml;
-
-import com.fasterxml.jackson.databind.ObjectMapper;
-import com.google.common.base.Verify;
-import com.ibm.icu.text.Transliterator;
-
-import io.mosip.authentication.fw.client.RestClient;
-import io.mosip.authentication.fw.dbUtil.DbConnection;
-import io.mosip.authentication.fw.dto.OutputValidationDto;
-import io.mosip.authentication.fw.precon.JsonPrecondtion;
-import io.mosip.authentication.testdata.TestDataDto;
-import io.restassured.response.Response;
- 
-/**
- * Class to hold dependency method for ida tests automation
- * 
- * @author Vignesh
- *
- */
-public class IdaScriptsUtil {
-	
-	private static EncrypDecrptUtils objEncrypDecrptUtils = new EncrypDecrptUtils();
-	private static JsonPrecondtion objJsonPrecondtion = new JsonPrecondtion();
-	public static RestClient objRestClient = new RestClient();
-	private static OutputValidationUtil objOutputValidationUtil = new OutputValidationUtil();
-	private ReportUtil objReportUtil = new ReportUtil();
-	private static Logger logger = Logger.getLogger(IdaScriptsUtil.class);
-	private static DbConnection objDbConnection = new DbConnection();
-	private static String testCaseName;
-	private static int testCaseId;
-	private static File testFolder;
-	
-
-	public static File getTestFolder() {
-		return testFolder;
-	}
-
-	public static void setTestFolder(File testFolder) {
-		IdaScriptsUtil.testFolder = testFolder;
-	}
-
-	public static String getTestCaseName() {
-		return testCaseName;
-	}
-
-	public static void setTestCaseName(String testCaseName) {
-		IdaScriptsUtil.testCaseName = testCaseName;
-	}
-
-	public static int getTestCaseId() {
-		return testCaseId;
-	}
-
-	public static void setTestCaseId(int testCaseId) {
-		IdaScriptsUtil.testCaseId = testCaseId;
-	}
-
-	protected boolean postAndGenOutFile(File[] listOfFiles, String urlPath, String keywordToFind,
-			String generateOutputFileKeyword, int code) {
-		try {
-			for (int j = 0; j < listOfFiles.length; j++) {
-				if (listOfFiles[j].getName().contains(keywordToFind)) {
-					FileOutputStream fos = new FileOutputStream(
-							listOfFiles[j].getParentFile() + "/" + generateOutputFileKeyword + ".json");
-					String responseJson = "";
-					if (code == 0)
-						responseJson = postRequest(listOfFiles[j].getAbsolutePath(), urlPath);
-					else
-						responseJson = postRequest(listOfFiles[j].getAbsolutePath(), urlPath, code);
-					Reporter.log("<b><u>Actual Response Content: </u></b>(EndPointUrl: " + urlPath + ") <pre>"
-							+ objReportUtil.getTextAreaJsonMsgHtml(responseJson) + "</pre>");
-					fos.write(responseJson.getBytes());
-					fos.flush();
-					fos.close();
-				}
-			}
-			return true;
-		} catch (Exception e) {
-			logger.error("Exception " + e);
-			return false;
-		}
-	}
-	
-	protected String postAndGenOutFileAndReturnResponse(File[] listOfFiles, String urlPath, String keywordToFind,
-			String generateOutputFileKeyword, int code) {
-		try {
-			for (int j = 0; j < listOfFiles.length; j++) {
-				if (listOfFiles[j].getName().contains(keywordToFind)) {
-					FileOutputStream fos = new FileOutputStream(
-							listOfFiles[j].getParentFile() + "/" + generateOutputFileKeyword + ".json");
-					String responseJson = "";
-					if (code == 0)
-						responseJson = postRequest(listOfFiles[j].getAbsolutePath(), urlPath);
-					else
-						responseJson = postRequest(listOfFiles[j].getAbsolutePath(), urlPath, code);
-					Reporter.log("<b><u>Actual Response Content: </u></b>(EndPointUrl: " + urlPath + ") <pre>"
-							+ objReportUtil.getTextAreaJsonMsgHtml(responseJson) + "</pre>");
-					fos.write(responseJson.getBytes());
-					fos.flush();
-					fos.close();
-					return responseJson.toString();
-				}
-			}
-			return "NoResponse";
-		} catch (Exception e) {
-			logger.error("Exception " + e);
-			return e.getMessage();
-		}
-	}
-	
-	protected boolean postAndGenOutFileForUinGen(File[] listOfFiles, String urlPath, String keywordToFind,
-			String generateOutputFileKeyword, int code) {
-		try {
-			for (int j = 0; j < listOfFiles.length; j++) {
-				if (listOfFiles[j].getName().contains(keywordToFind)) {
-					FileOutputStream fos = new FileOutputStream(
-							listOfFiles[j].getParentFile() + "/" + generateOutputFileKeyword + ".json");
-					String responseJson = "";
-					if (code == 0)
-						responseJson = postRequest(listOfFiles[j].getAbsolutePath(), urlPath);
-					else
-						responseJson = postRequest(listOfFiles[j].getAbsolutePath(), urlPath, code);
-					if (responseJson.contains("Invalid UIN")) {
-						fos.flush();
-						fos.close();
-						return false;
-					} else {
-						Reporter.log("<b><u>Actual Response Content: </u></b>(EndPointUrl: " + urlPath + ") <pre>"
-								+ objReportUtil.getTextAreaJsonMsgHtml(responseJson) + "</pre>");
-						fos.write(responseJson.getBytes());
-						fos.flush();
-						fos.close();
-						return true;
-					}
-				}
-			}
-			return false;
-		} catch (Exception e) {
-			logger.error("Exception " + e);
-			return false;
-		}
-	}
-	
-	protected boolean postAndGenOutFileForUinUpdate(File[] listOfFiles, String urlPath, String keywordToFind,
-			String generateOutputFileKeyword, int code) {
-		try {
-			for (int j = 0; j < listOfFiles.length; j++) {
-				if (listOfFiles[j].getName().contains(keywordToFind)) {
-					FileOutputStream fos = new FileOutputStream(
-							listOfFiles[j].getParentFile() + "/" + generateOutputFileKeyword + ".json");
-					String responseJson = "";
-					if (code == 0)
-						responseJson = patchRequest(listOfFiles[j].getAbsolutePath(), urlPath);
-					else
-						responseJson = patchRequest(listOfFiles[j].getAbsolutePath(), urlPath, code);
-					Reporter.log("<b><u>Actual Patch Response Content: </u></b>(EndPointUrl: " + urlPath + ") <pre>"
-							+ objReportUtil.getTextAreaJsonMsgHtml(responseJson) + "</pre>");
-					fos.write(responseJson.getBytes());
-					fos.flush();
-					fos.close();
-					return true;
-				}
-			}
-			return false;
-		} catch (Exception e) {
-			logger.error("Exception " + e);
-			return false;
-		}
-	}
-	
-	protected String postRequest(String filename, String url) {
-		try {
-			JSONObject objectData = (JSONObject) new JSONParser().parse(new FileReader(filename));
-			return objRestClient.postRequest(url, objectData.toJSONString(), MediaType.APPLICATION_JSON,
-					MediaType.APPLICATION_JSON).asString();
-		} catch (Exception e) {
-			logger.error("Exception: " + e);
-			return e.toString();
-		}
-	}
-	protected String patchRequest(String filename, String url) {
-		try {
-			JSONObject objectData = (JSONObject) new JSONParser().parse(new FileReader(filename));
-			return objRestClient.patchRequest(url, objectData.toJSONString(), MediaType.APPLICATION_JSON,
-					MediaType.APPLICATION_JSON).asString();
-		} catch (Exception e) {
-			logger.error("Exception: " + e);
-			return e.toString();
-		}
-	}
-	
-	protected String patchRequest(String filename, String url, int expCode) {
-		Response response=null;
-		try {
-			JSONObject objectData = (JSONObject) new JSONParser().parse(new FileReader(filename));
-			response = objRestClient.patchRequest(url, objectData.toJSONString(), MediaType.APPLICATION_JSON,
-					MediaType.APPLICATION_JSON);
-			Map<String, List<OutputValidationDto>> objMap = new HashMap<String, List<OutputValidationDto>>();
-			List<OutputValidationDto> objList = new ArrayList<OutputValidationDto>();
-			OutputValidationDto objOpDto = new OutputValidationDto();
-			if (response.statusCode() == expCode) {
-				objOpDto.setFiedlHierarchy("STATUS CODE");
-				objOpDto.setFieldName("STATUS CODE");
-				objOpDto.setActualValue(String.valueOf(response.statusCode()));
-				objOpDto.setExpValue(String.valueOf(expCode));
-				objOpDto.setStatus("PASS");
-			} else {
-				objOpDto.setFiedlHierarchy("STATUS CODE");
-				objOpDto.setFieldName("STATUS CODE");
-				objOpDto.setActualValue(String.valueOf(response.statusCode()));
-				objOpDto.setExpValue(String.valueOf(expCode));
-				objOpDto.setStatus("FAIL");
-			}
-			objList.add(objOpDto);
-			objMap.put("Status Code", objList);
-			Reporter.log(objReportUtil.getOutputValiReport(objMap));
-			Verify.verify(objOutputValidationUtil.publishOutputResult(objMap));
-			return response.asString();
-		} catch (Exception e) {
-			logger.error("Exception: " + e);
-			return response.asString();
-		}
-	}
-	
-	protected String postRequest(String filename, String url, int expCode) {
-		Response response=null;
-		try {
-			JSONObject objectData = (JSONObject) new JSONParser().parse(new FileReader(filename));
-			response = objRestClient.postRequest(url, objectData.toJSONString(), MediaType.APPLICATION_JSON,
-					MediaType.APPLICATION_JSON);
-			Map<String, List<OutputValidationDto>> objMap = new HashMap<String, List<OutputValidationDto>>();
-			List<OutputValidationDto> objList = new ArrayList<OutputValidationDto>();
-			OutputValidationDto objOpDto = new OutputValidationDto();
-			if (response.statusCode() == expCode) {
-				objOpDto.setFiedlHierarchy("STATUS CODE");
-				objOpDto.setFieldName("STATUS CODE");
-				objOpDto.setActualValue(String.valueOf(response.statusCode()));
-				objOpDto.setExpValue(String.valueOf(expCode));
-				objOpDto.setStatus("PASS");
-			} else {
-				objOpDto.setFiedlHierarchy("STATUS CODE");
-				objOpDto.setFieldName("STATUS CODE");
-				objOpDto.setActualValue(String.valueOf(response.statusCode()));
-				objOpDto.setExpValue(String.valueOf(expCode));
-				objOpDto.setStatus("FAIL");
-			}
-			objList.add(objOpDto);
-			objMap.put("Status Code", objList);
-			Reporter.log(objReportUtil.getOutputValiReport(objMap));
-			Verify.verify(objOutputValidationUtil.publishOutputResult(objMap));
-			return response.asString();
-		} catch (Exception e) {
-			logger.error("Exception: " + e);
-			return response.asString();
-		}
-	}
-	
-	protected String getResponse(String url,String type) {
-		try {
-			return objRestClient.getRequest(url, MediaType.APPLICATION_JSON,
-					MediaType.APPLICATION_JSON,type).asString();
-		} catch (Exception e) {
-			logger.error("Exception: " + e);
-			return e.toString();
-		}
-	}
-	
-	protected String getResponse(String url) {
-		try {
-			return objRestClient.getRequest(url, MediaType.APPLICATION_JSON,
-					MediaType.APPLICATION_JSON).asString();
-		} catch (Exception e) {
-			logger.error("Exception: " + e);
-			return e.toString();
-		}
-	}
-	
-	protected String getEnodedData(File[] listOfFiles,String keywordToFind) {
-		for (int j = 0; j < listOfFiles.length; j++) {
-			if (listOfFiles[j].getName().contains(keywordToFind)) {
-				return objEncrypDecrptUtils.getEncode(listOfFiles[j].getAbsolutePath());
-			}
-		}
-		return null;
-	}
-	
-	protected String getDecodedData(File[] listOfFiles,String keywordToFind) {
-		for (int j = 0; j < listOfFiles.length; j++) {
-			if (listOfFiles[j].getName().contains(keywordToFind)) {
-				return objEncrypDecrptUtils.getEncode(listOfFiles[j].getAbsolutePath());
-			}
-		}
-		return null;
-	}
-	
-	protected String getDecodedData(String content) {
-		return objEncrypDecrptUtils.getDecodeFromStr(content);
-	}
-	
-	protected void displayContentInFile(File[] listOfFiles, String keywordToFind) {
-		try {
-			for (int j = 0; j < listOfFiles.length; j++) {
-				if (listOfFiles[j].getName().contains(keywordToFind)) {
-					String responseJson = getContentFromFile(listOfFiles[j]);
-					Reporter.log("<pre>" + objReportUtil.getTextAreaJsonMsgHtml(responseJson) + "</pre>");
-				}
-			}
-		} catch (Exception e) {
-			logger.info("Exception : " + e);
-		}
-	}
-	
-	protected String getContentFromFile(File[] listOfFiles, String keywordToFind) {
-		try {
-			for (int j = 0; j < listOfFiles.length; j++) {
-				if (listOfFiles[j].getName().contains(keywordToFind)) {
-					return getContentFromFile(listOfFiles[j]);
-				}
-			}
-		} catch (Exception e) {
-			logger.info("Exception : " + e);
-			return e.getMessage();
-		}
-		return null;
-	}
-	
-	@SuppressWarnings("deprecation")
-	public String getContentFromFile(File file) throws IOException {
-		return FileUtils.readFileToString(file.getAbsoluteFile());
-	}
-	
-	protected boolean modifyRequest(File[] listOfFiles, Map<String, String> fieldvalue, String propFileName,
-			String keywordinFile) {
-		try {
-			for (int j = 0; j < listOfFiles.length; j++) {
-				if (listOfFiles[j].getName().contains(keywordinFile))
-					objJsonPrecondtion.parseAndwriteJsonFile(listOfFiles[j].getAbsolutePath(), fieldvalue,
-							listOfFiles[j].getAbsolutePath(), propFileName);
-			}
-			return true;
-		} catch (Exception e) {
-			logger.error("Exception occured:" + e.getMessage());
-			return false;
-		}
-	}
-	
-	protected Map<String, String> getEncryptKeyvalue(File[] listOfFiles,String keywordToFind) {
-		for (int j = 0; j < listOfFiles.length; j++) {
-			if (listOfFiles[j].getName().contains(keywordToFind)) {
-				return objEncrypDecrptUtils.getEncryptSessionKeyValue(listOfFiles[j].getAbsolutePath());
-			}
-		}
-	return null;
-	}
-	
-	protected void displayLog(File testCaseName, int testCaseNumber) {
-		logger.info(
-				"**************************************************************************************************************************************");
-		logger.info("*          Test Case Id: " + testCaseNumber);
-		logger.info("*          Test Case Name: " + testCaseName.getName());
-		logger.info(
-				"**************************************************************************************************************************************");
-	}
-	
-	protected String getPropertyValue(String key) {
-		return getRunConfigData().getProperty(key);
-	}
-	
-	private Properties getRunConfigData() {
-		Properties prop = new Properties();
-		InputStream input = null;
-		try {
 			input = new FileInputStream(new File("./"+"src/test/resources/ida/Testdata/RunConfig/envRunConfig.properties").getAbsolutePath());
 			prop.load(input);
 			return prop;
@@ -1209,4 +602,3 @@
 	}
 
 } 
->>>>>>> d7523eaa
