package io.mosip.authentication.fw.util;

import java.util.HashMap;
import java.util.Map;
import java.util.Properties;
import java.util.Random;
import java.util.Map.Entry;
import java.util.regex.Pattern;

import io.mosip.authentication.fw.dto.TokenIdDto;
import io.mosip.authentication.fw.dto.UinDto;
import io.mosip.authentication.fw.dto.UinStaticPinDto;
import io.mosip.authentication.fw.dto.VidDto;
import io.mosip.authentication.fw.dto.VidStaticPinDto;
<<<<<<< HEAD
import io.mosip.authentication.testdata.keywords.KeywordUtil;
import io.mosip.idRepositoty.fw.util.IdRepoRunConfig;
=======
import io.mosip.authentication.idRepositoty.fw.util.IdRepoRunConfig;
import io.mosip.authentication.testdata.keywords.KeywordUtil;
>>>>>>> 71da5d6c

/**
 * The class perform picking up UIN,VID,TokenID,PartnerID,LicenseKey,StaticPin
 * 
 * @author Vignesh
 *
 */
public class RunConfigUtil {
	
	/**
	 * The method get UIN property file path
	 * 
	 * @return string, property file path
	 */
	public static String getUinPropertyPath() {
<<<<<<< HEAD
		return "ida/" + RunConfigUtil.objRunConfig.getTestDataFolderName() + "/RunConfig/uin.properties";
=======
		return RunConfigUtil.objRunConfig.getModuleFolderName()+"/" + RunConfigUtil.objRunConfig.getTestDataFolderName() + "/RunConfig/uin.properties";
>>>>>>> 71da5d6c
	}
	/**
	 * The method get static pin UIN property path
	 * 
	 * @return string, property file path
	 */
	public static String getStaticPinUinPropertyPath() {
<<<<<<< HEAD
		return "ida/" + RunConfigUtil.objRunConfig.getTestDataFolderName() + "/RunConfig/uinStaticPin.properties";
=======
		return RunConfigUtil.objRunConfig.getModuleFolderName()+"/" + RunConfigUtil.objRunConfig.getTestDataFolderName() + "/RunConfig/uinStaticPin.properties";
>>>>>>> 71da5d6c
	}
	/**
	 * The method return VID property file path
	 * 
	 * @return string, property file path
	 */
	public static String getVidPropertyPath() {
<<<<<<< HEAD
		return "ida/" + RunConfigUtil.objRunConfig.getTestDataFolderName() + "/RunConfig/vid.properties";
=======
		return RunConfigUtil.objRunConfig.getModuleFolderName()+"/" + RunConfigUtil.objRunConfig.getTestDataFolderName() + "/RunConfig/vid.properties";
>>>>>>> 71da5d6c
	}
	/**
	 * The method get static pin VID property file path
	 * 
	 * @return string, property file path
	 */
	public static String getStaticPinVidPropertyPath() {
<<<<<<< HEAD
		return RunConfigUtil.objRunConfig.getTestDataFolderName()+"/" + RunConfigUtil.objRunConfig.getTestDataFolderName() + "/RunConfig/vidStaticPin.properties";
=======
		return RunConfigUtil.objRunConfig.getModuleFolderName()+"/" + RunConfigUtil.objRunConfig.getTestDataFolderName() + "/RunConfig/vidStaticPin.properties";
>>>>>>> 71da5d6c
	}
	/**
	 * The method get tokenId property file path
	 * 
	 * @return string, property file path
	 */
	public static String getTokenIdPropertyPath() {
<<<<<<< HEAD
		return "ida/" + RunConfigUtil.objRunConfig.getTestDataFolderName() + "/RunConfig/static-tokenId.properties";
=======
		return RunConfigUtil.objRunConfig.getModuleFolderName()+"/" + RunConfigUtil.objRunConfig.getTestDataFolderName() + "/RunConfig/static-tokenId.properties";
>>>>>>> 71da5d6c
	}
	/**
	 * The method get partnerID and Misp License key value property file path
	 * 
	 * @return string, property file path
	 */
	public static String getPartnerIDMispLKPropertyPath() {
<<<<<<< HEAD
		return "ida/" + RunConfigUtil.objRunConfig.getTestDataFolderName() + "/RunConfig/parter-license-id.properties";
=======
		return RunConfigUtil.objRunConfig.getModuleFolderName()+"/" + RunConfigUtil.objRunConfig.getTestDataFolderName() + "/RunConfig/parter-license-id.properties";
>>>>>>> 71da5d6c
	}
	/**
	 * The method get partnerID and License key value for the key
	 * 
	 * @param key
	 * @return string, value of partner ID and License key
	 */
	public static String getPartnerIDMispLKValue(String key) {
		return AuthTestsUtil.getPropertyFromRelativeFilePath(getPartnerIDMispLKPropertyPath()).get(key).toString();
	}
	/**
	 * The method get token ID for UIN and PartnerID
	 * 
	 * @param uin
	 * @param partnerID
	 * @return tokenID
	 */
	public static String getTokenId(String uin, String partnerID) {		
		getTokenIdPropertyValue(getTokenIdPropertyPath());
		if (TokenIdDto.getTokenId().containsKey(uin + "." + partnerID))
			return TokenIdDto.getTokenId().get(uin + "." + partnerID);
		else
			return "TOKENID:"+uin + "." + partnerID;
	}
	/**
	 * The method return random UIN from property file
	 * 
	 * @return Random UIN
	 */
	public static String getRandomUINKey() {
		getUinPropertyValue(getUinPropertyPath());
		int count = 1;
		while (count > 0) {
			Object[] randomKeys = UinDto.getUinData().keySet().toArray();
			Object key = randomKeys[new Random().nextInt(randomKeys.length)];
			if (UinDto.getUinData().get(key).toString().contains("valid")) {
				return key.toString();
			}
			count++;
		}
		return "NoUINFound";
	}
	/**
	 * The method get UIN number using keyword from property file
	 * 
	 * @param keyword
	 * @return UIN number
	 */
	public static String getUinNumber(String keyword) {
		if (keyword.contains("EVEN")) {
			int count = 1;
			while (count > 0) {
				String key = getRandomUINKey();
				String lastNumberAsString = key.substring(key.length() - 1, key.length());
				int lastNum = Integer.parseInt(lastNumberAsString);
				if (lastNum % 2 == 0)
					return key;
				else
					count++;
			}
		} else if (keyword.contains("ODD")) {
			int count = 1;
			while (count > 0) {
				String key = getRandomUINKey();
				String lastNumberAsString = key.substring(key.length() - 1, key.length());
				int lastNum = Integer.parseInt(lastNumberAsString);
				if (lastNum % 2 != 0)
					return key;
				else
					count++;
			}
		} else if (keyword.equals("$UIN$")) {
			String key = getRandomUINKey();
			return key;
		} else {
			keyword = keyword.replace("$", "");
			String keys[] = keyword.split(":");
			String keywrdToFind = keys[2];
			return getUINKey(keywrdToFind);
		}
		return "NoLoadedUINFound";
	}
	/**
	 * The method get static pin for UIN
	 * 
	 * @return static pin
	 */
	public static String getRandomStaticPinUINKey() {
		getStaticPinUinPropertyValue(getStaticPinUinPropertyPath());
		Object[] randomKeys = UinStaticPinDto.getUinStaticPin().keySet().toArray();
		Object key = randomKeys[new Random().nextInt(randomKeys.length)];
		return key.toString();
	}
	/**
	 * The method get static pin for VID
	 * 
	 * @return static pin
	 */
	public static String getRandomStaticPinVIDKey() {
		getStaticPinVidPropertyValue(getStaticPinVidPropertyPath());
		Object[] randomKeys = VidStaticPinDto.getVidStaticPin().keySet().toArray();
		Object key = randomKeys[new Random().nextInt(randomKeys.length)];
		return key.toString();
	}
	/**
	 * The method get random VID from property file
	 * 
	 * @return VID number
	 */
	public static String getRandomVidKey() {
		getVidPropertyValue(getVidPropertyPath());
		Object[] randomKeys = VidDto.getVid().keySet().toArray();
		Object key = randomKeys[new Random().nextInt(randomKeys.length)];
		return key.toString();
	}
	/**
	 * The method get VID for UIN
	 * 
	 * @param uin
	 * @return VID
	 */
	public static String getVidKey(String uin) {
		for (Entry<String, String> entry : VidDto.getVid().entrySet()) {
			if (entry.getValue().contains(uin))
				return entry.getKey();
		}
		return "NoLoadedVIDFound";
	}
	/**
	 * The method get UIN using keyword from property file
	 * 
	 * @param keywordToFind
	 * @return UIN
	 */
	private static String getUINKey(String keywordToFind) {
		getUinPropertyValue(getUinPropertyPath());
		for (Entry<String, String> entry : UinDto.getUinData().entrySet()) {
			if (entry.getValue().contains(keywordToFind))
				return entry.getKey();
		}
		return "NoLoadedUINFound";
	}
	/**
	 * The method get UIN property value from property file
	 * 
	 * @param path
	 */
	protected static void getUinPropertyValue(String path) {
		Properties prop = AuthTestsUtil.getPropertyFromRelativeFilePath(path);
		Map<String, String> map = new HashMap<String, String>();
		for (String key : prop.stringPropertyNames()) {
			String value = prop.getProperty(key);
			map.put(key, value);
		}
		UinDto.setUinData(map);
	}
	/**
	 * The method get static pin for UIN property value
	 * 
	 * @param path
	 */
	public static void getStaticPinUinPropertyValue(String path) {
		Properties prop = AuthTestsUtil.getPropertyFromRelativeFilePath(path);
		Map<String, String> map = new HashMap<String, String>();
		for (String key : prop.stringPropertyNames()) {
			String value = prop.getProperty(key);
			map.put(key, value);
		}
		UinStaticPinDto.setUinStaticPin(map);
	}
	/**
	 * The method get static pin VID property value
	 * 
	 * @param path
	 */
	public static void getStaticPinVidPropertyValue(String path) {
		Properties prop = AuthTestsUtil.getPropertyFromRelativeFilePath(path);
		Map<String, String> map = new HashMap<String, String>();
		for (String key : prop.stringPropertyNames()) {
			String value = prop.getProperty(key);
			map.put(key, value);
		}
		VidStaticPinDto.setVidStaticPin(map);
	}
	/**
	 * The method get Vid property value 
	 * 
	 * @param path
	 */
	protected static void getVidPropertyValue(String path) {
		Properties prop = AuthTestsUtil.getPropertyFromRelativeFilePath(path);
		Map<String, String> map = new HashMap<String, String>();
		for (String key : prop.stringPropertyNames()) {
			String value = prop.getProperty(key);
			map.put(key, value);
		}
		VidDto.setVid(map);
	}
	/**
	 * The methof get tokenID property value
	 * 
	 * @param path
	 */
	public static void getTokenIdPropertyValue(String path) {
		Properties prop = AuthTestsUtil.getPropertyFromRelativeFilePath(path);
		Map<String, String> map = new HashMap<String, String>();
		for (String key : prop.stringPropertyNames()) {
			String value = prop.getProperty(key);
			map.put(key, value);
		}
		TokenIdDto.setTokenId(map);
	}
	
	public static RunConfig objRunConfig;

<<<<<<< HEAD
=======
	/**
	 * The method get object of runtime module config
	 * 
	 * @param moduleObject
	 */
>>>>>>> 71da5d6c
	public static void getRunConfigObject(String module) {
		if (module.equals("ida"))
			objRunConfig = new IdaRunConfig();
		else if (module.equals("idrepo"))
			objRunConfig = new IdRepoRunConfig();
		
	}
	
<<<<<<< HEAD
	public static String getRunEvironment() {
		return System.getProperty("env.user");
	}
}
=======
	/**
	 * The method get environment
	 * 
	 * @return environment such as qa or int or dev or dev-int
	 */
	public static String getRunEvironment() {
		return System.getProperty("env.user");
	}
	
	/**
	 * The method get random VID from property file for Temporary and Perpetual type
	 * 
	 * @param testCaseName
	 * @return VID number
	 */
	public static String getVidKeyForVIDUpdate(String testCaseName) {
		getVidPropertyValue(getVidPropertyPath());
		int count = 1;
		while (count > 0) {
			Object[] randomKeys = VidDto.getVid().keySet().toArray();
			Object key = randomKeys[new Random().nextInt(randomKeys.length)];
			if (testCaseName.contains("Temporary") && key.toString().contains("Temporary")) {
				count++;
				return key.toString().split(Pattern.quote("."))[0];

			} else if (testCaseName.contains("Perpetual") && key.toString().contains("Perpetual")) {
				count++;
				return key.toString().split(Pattern.quote("."))[0];
			}
		}
		return "NoUINFound";
	}
	
	/**
	 * Get test type of execution such as smoke, regression or funtional etc
	 * 
	 * @return testLevel or testType
	 */
	public static String getTestLevel() {
		return System.getProperty("env.testLevel");
	}
}
>>>>>>> 71da5d6c
<|MERGE_RESOLUTION|>--- conflicted
+++ resolved
@@ -12,13 +12,8 @@
 import io.mosip.authentication.fw.dto.UinStaticPinDto;
 import io.mosip.authentication.fw.dto.VidDto;
 import io.mosip.authentication.fw.dto.VidStaticPinDto;
-<<<<<<< HEAD
-import io.mosip.authentication.testdata.keywords.KeywordUtil;
-import io.mosip.idRepositoty.fw.util.IdRepoRunConfig;
-=======
 import io.mosip.authentication.idRepositoty.fw.util.IdRepoRunConfig;
 import io.mosip.authentication.testdata.keywords.KeywordUtil;
->>>>>>> 71da5d6c
 
 /**
  * The class perform picking up UIN,VID,TokenID,PartnerID,LicenseKey,StaticPin
@@ -34,11 +29,7 @@
 	 * @return string, property file path
 	 */
 	public static String getUinPropertyPath() {
-<<<<<<< HEAD
-		return "ida/" + RunConfigUtil.objRunConfig.getTestDataFolderName() + "/RunConfig/uin.properties";
-=======
 		return RunConfigUtil.objRunConfig.getModuleFolderName()+"/" + RunConfigUtil.objRunConfig.getTestDataFolderName() + "/RunConfig/uin.properties";
->>>>>>> 71da5d6c
 	}
 	/**
 	 * The method get static pin UIN property path
@@ -46,11 +37,7 @@
 	 * @return string, property file path
 	 */
 	public static String getStaticPinUinPropertyPath() {
-<<<<<<< HEAD
-		return "ida/" + RunConfigUtil.objRunConfig.getTestDataFolderName() + "/RunConfig/uinStaticPin.properties";
-=======
 		return RunConfigUtil.objRunConfig.getModuleFolderName()+"/" + RunConfigUtil.objRunConfig.getTestDataFolderName() + "/RunConfig/uinStaticPin.properties";
->>>>>>> 71da5d6c
 	}
 	/**
 	 * The method return VID property file path
@@ -58,11 +45,7 @@
 	 * @return string, property file path
 	 */
 	public static String getVidPropertyPath() {
-<<<<<<< HEAD
-		return "ida/" + RunConfigUtil.objRunConfig.getTestDataFolderName() + "/RunConfig/vid.properties";
-=======
 		return RunConfigUtil.objRunConfig.getModuleFolderName()+"/" + RunConfigUtil.objRunConfig.getTestDataFolderName() + "/RunConfig/vid.properties";
->>>>>>> 71da5d6c
 	}
 	/**
 	 * The method get static pin VID property file path
@@ -70,11 +53,7 @@
 	 * @return string, property file path
 	 */
 	public static String getStaticPinVidPropertyPath() {
-<<<<<<< HEAD
-		return RunConfigUtil.objRunConfig.getTestDataFolderName()+"/" + RunConfigUtil.objRunConfig.getTestDataFolderName() + "/RunConfig/vidStaticPin.properties";
-=======
 		return RunConfigUtil.objRunConfig.getModuleFolderName()+"/" + RunConfigUtil.objRunConfig.getTestDataFolderName() + "/RunConfig/vidStaticPin.properties";
->>>>>>> 71da5d6c
 	}
 	/**
 	 * The method get tokenId property file path
@@ -82,11 +61,7 @@
 	 * @return string, property file path
 	 */
 	public static String getTokenIdPropertyPath() {
-<<<<<<< HEAD
-		return "ida/" + RunConfigUtil.objRunConfig.getTestDataFolderName() + "/RunConfig/static-tokenId.properties";
-=======
 		return RunConfigUtil.objRunConfig.getModuleFolderName()+"/" + RunConfigUtil.objRunConfig.getTestDataFolderName() + "/RunConfig/static-tokenId.properties";
->>>>>>> 71da5d6c
 	}
 	/**
 	 * The method get partnerID and Misp License key value property file path
@@ -94,11 +69,7 @@
 	 * @return string, property file path
 	 */
 	public static String getPartnerIDMispLKPropertyPath() {
-<<<<<<< HEAD
-		return "ida/" + RunConfigUtil.objRunConfig.getTestDataFolderName() + "/RunConfig/parter-license-id.properties";
-=======
 		return RunConfigUtil.objRunConfig.getModuleFolderName()+"/" + RunConfigUtil.objRunConfig.getTestDataFolderName() + "/RunConfig/parter-license-id.properties";
->>>>>>> 71da5d6c
 	}
 	/**
 	 * The method get partnerID and License key value for the key
@@ -314,14 +285,11 @@
 	
 	public static RunConfig objRunConfig;
 
-<<<<<<< HEAD
-=======
 	/**
 	 * The method get object of runtime module config
 	 * 
 	 * @param moduleObject
 	 */
->>>>>>> 71da5d6c
 	public static void getRunConfigObject(String module) {
 		if (module.equals("ida"))
 			objRunConfig = new IdaRunConfig();
@@ -330,12 +298,6 @@
 		
 	}
 	
-<<<<<<< HEAD
-	public static String getRunEvironment() {
-		return System.getProperty("env.user");
-	}
-}
-=======
 	/**
 	 * The method get environment
 	 * 
@@ -377,5 +339,4 @@
 	public static String getTestLevel() {
 		return System.getProperty("env.testLevel");
 	}
-}
->>>>>>> 71da5d6c
+}