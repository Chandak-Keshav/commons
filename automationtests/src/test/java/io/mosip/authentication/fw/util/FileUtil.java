--- conflicted
+++ resolved
@@ -1,166 +1,3 @@
-<<<<<<< HEAD
-package io.mosip.authentication.fw.util;
-
-import java.io.BufferedReader;
-import java.io.BufferedWriter;
-import java.io.File;
-import java.io.FileInputStream;
-import java.io.FileOutputStream;
-import java.io.IOException;
-import java.io.InputStreamReader;
-import java.io.OutputStreamWriter;
-import java.io.Reader;
-import java.io.Writer;
-import java.nio.charset.Charset;
-import java.nio.charset.StandardCharsets;
-import java.nio.file.Files;
-import java.nio.file.Path;
-import java.nio.file.Paths;
-import java.util.ArrayList;
-import java.util.List;
-
-import org.apache.log4j.Logger;
-
-/**
- * Class is to perform all file util such as create,read files
- * 
- * @author Vignesh
- *
- */
-public class FileUtil extends IdaScriptsUtil {
-	
-	private static Logger logger = Logger.getLogger(FileUtil.class);
-	public List<File> getFolders(File folder) {
-		List<File> list = new ArrayList<File>();
-		File[] listOfFolders = folder.listFiles();
-		for (int j = 0; j < listOfFolders.length; j++) {
-			if (listOfFolders[j].isDirectory())
-				list.add(listOfFolders[j]);
-		}
-		return list;
-	}
-	
-	public File getFilePath(File folder, String keywordToFind) {
-		File[] listOfFolders = folder.listFiles();
-		for (int j = 0; j < listOfFolders.length; j++) {
-			if (listOfFolders[j].getName().contains(keywordToFind))
-				return listOfFolders[j].getAbsoluteFile();
-		}
-		return null;
-	}
-	
-	public boolean verifyFilePresent(File[] listOfFiles, String keywordToFind) {
-		for (int j = 0; j < listOfFiles.length; j++) {
-			if (listOfFiles[j].getName().contains(keywordToFind))
-				return true;
-		}
-		return false;
-	}
-	
-	public boolean createAndWriteFile(String fileName, String content) {
-		try {
-			Path path = Paths.get(getTestFolder().getAbsolutePath() + "/"+fileName);
-			Charset charset = Charset.forName("UTF-8");
-			BufferedWriter writer = Files.newBufferedWriter(path,charset);
-			writer.write(content);
-            writer.flush();
-            writer.close();           
-			return true;
-		} catch (Exception e) {
-			logger.error("Exception " + e);
-			return false;
-		}
-	}
-	
-	public boolean writeFile(String filePath, String content) {
-		try {
-			Path path = Paths.get(filePath);
-			Charset charset = Charset.forName("UTF-8");
-			BufferedWriter writer = Files.newBufferedWriter(path,StandardCharsets.UTF_8);
-			writer.write(content);
-            writer.flush();
-            writer.close();           
-			return true;
-		} catch (Exception e) {
-			logger.error("Exception " + e);
-			return false;
-		}
-	}
-	
-	public boolean createAndWriteFileForIdRepo(String fileName, String content) {
-		try {
-			Path path = Paths.get(RunConfig.getUserDirectory()+RunConfig.getSrcPath()+RunConfig.getStoreUINDataPath()+ "/"+fileName);
-			if(!path.toFile().exists()) { 
-			Charset charset = Charset.forName("UTF-8");
-			createFile(path.toFile(),"");
-			BufferedWriter writer = Files.newBufferedWriter(path, charset);
-			writer.write(content);
-            writer.flush();
-            writer.close();
-			}
-			return true;
-		} catch (Exception e) {
-			logger.error("Exception " + e);
-			return false;
-		}
-	}
-	
-	public boolean checkFileExistForIdRepo(String fileName) {
-		Path path = Paths.get(RunConfig.getUserDirectory() + RunConfig.getSrcPath() + RunConfig.getStoreUINDataPath()
-				+ "/" + fileName);
-		return path.toFile().exists();
-	}
-
-	public void writeOutput(String filePath, String content) {
-		try {
-			FileOutputStream fos = new FileOutputStream(filePath);
-			Writer out = new OutputStreamWriter(fos, "UTF8");
-			out.write(content);
-			out.close();
-		} catch (IOException e) {
-			e.printStackTrace();
-		}
-	}
-
-	public String readInput(String filePath) {
-		StringBuffer buffer = new StringBuffer();
-		try {
-			FileInputStream fis = new FileInputStream(filePath);
-			InputStreamReader isr = new InputStreamReader(fis, "UTF8");
-			Reader in = new BufferedReader(isr);
-			int ch;
-			while ((ch = in.read()) > -1) {
-				buffer.append((char) ch);
-			}
-			in.close();
-			return buffer.toString();
-		} catch (IOException e) {
-			e.printStackTrace();
-			return null;
-		}
-	}
-	  
-	public boolean createFile(File fileName,String content) {
-		try {
-			makeDir(fileName.getParentFile().toString());
-			FileOutputStream fos = new FileOutputStream(fileName);
-			fos.write(content.getBytes());
-			fos.flush();
-			fos.close();
-			return true;
-		} catch (Exception e) {
-			logger.error("Exception " + e);
-			return false;
-		}
-	}
-	
-	public boolean makeDir(String path) {
-		File file = new File(path);
-		return file.mkdirs();
-	}
-
-}
-=======
 package io.mosip.authentication.fw.util;
 
 import java.io.BufferedReader;
@@ -322,4 +159,3 @@
 	}
 
 }
->>>>>>> d7523eaa
