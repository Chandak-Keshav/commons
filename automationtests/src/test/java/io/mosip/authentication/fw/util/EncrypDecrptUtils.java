--- conflicted
+++ resolved
@@ -1,4 +1,3 @@
-<<<<<<< HEAD
 package io.mosip.authentication.fw.util;
 
 import java.io.File;
@@ -110,116 +109,3 @@
 		}
 	}
 }
-=======
-package io.mosip.authentication.fw.util;
-
-import java.io.File;
-import java.io.FileReader; 
-import java.util.HashMap;
-import java.util.Map;
-import javax.ws.rs.core.MediaType;
-
-import org.apache.log4j.Logger;
-import org.json.simple.JSONObject;
-import org.json.simple.parser.JSONParser;
-import org.testng.Reporter;
-
-import io.mosip.authentication.fw.client.RestClient;
-
-/**
- * Perform encryption and decryption util. 
- * 
- * Dependency: Run demo app application in locally
- * 
- * @author Vignesh
- *
- */
-public class EncrypDecrptUtils extends IdaScriptsUtil{
-	public static RestClient objRestClient = new RestClient();
-	private static Logger logger = Logger.getLogger(EncrypDecrptUtils.class);
-	private ReportUtil objReportUtil =  new ReportUtil();
-	private String key="encryptedSessionKey";
-	private String value="encryptedIdentity";
-	
-	public Map<String,String> getEncryptSessionKeyValue(String filename) {
-		Map<String, String> ecryptData = new HashMap<String, String>();
-		try {
-			String json = getEncryption(filename);
-			JSONParser parser = new JSONParser();
-			JSONObject jsonobj = (JSONObject) parser.parse(json);
-			Reporter.log("<b> <u>Encryption of identity request</u> </b>");
-			Reporter.log("<pre>" + objReportUtil.getTextAreaJsonMsgHtml(json)+"</pre>");
-			ecryptData.put(jsonobj.get(key).toString(), jsonobj.get(value).toString());
-			return ecryptData;
-		} catch (Exception e) {
-			logger.error(e);
-			return null;
-		}
-	}
-	
-	private String getEncryption(String filename) {
-		try {
-			JSONObject objectData = (JSONObject) new JSONParser().parse(new FileReader(filename));
-			Reporter.log("<b><u> Identity request:</u></b>");
-			Reporter.log("<pre>" + objReportUtil.getTextAreaJsonMsgHtml(objectData.toString())+"</pre>");
-			return objRestClient.postRequest(RunConfig.getEncryptUtilBaseUrl()+RunConfig.getEncryptionPath(), objectData.toJSONString(), MediaType.APPLICATION_JSON,
-					MediaType.APPLICATION_JSON).asString();
-		} catch (Exception e) {
-			logger.error("Exception: " + e);
-			return e.toString();
-		}
-	}	
-
-	public String getEncode(String filename) {
-		try {
-			JSONObject objectData = (JSONObject) new JSONParser().parse(new FileReader(filename));
-			return objRestClient.postRequest(RunConfig.getEncryptUtilBaseUrl()+RunConfig.getEncodePath(), objectData.toJSONString(), MediaType.TEXT_PLAIN,
-					MediaType.TEXT_PLAIN).asString();
-		} catch (Exception e) {
-			logger.error("Exception: " + e);
-			return e.toString();
-		}
-	}
-	
-	public String getDecodeFile(String content) {
-		try {
-			return objRestClient.postRequest(RunConfig.getEncryptUtilBaseUrl() + RunConfig.getDecodeFilePath(), content,
-					MediaType.TEXT_PLAIN, MediaType.APPLICATION_OCTET_STREAM).asString();
-		} catch (Exception e) {
-			logger.error("Exception: " + e);
-			return e.toString();
-		}
-	}
-	
-	public String getEncodeFile(File file) {
-		try {
-			return objRestClient.postRequest(RunConfig.getEncryptUtilBaseUrl() + RunConfig.getEncodeFilePath(), file,
-					MediaType.MULTIPART_FORM_DATA, MediaType.TEXT_PLAIN).asString();
-		} catch (Exception e) {
-			logger.error("Exception: " + e);
-			return e.toString();
-		}
-	}
-	
-	public String getDecodeFromFile(String filename) {
-		try {
-			JSONObject objectData = (JSONObject) new JSONParser().parse(new FileReader(filename));
-			return objRestClient.postRequest(RunConfig.getEncryptUtilBaseUrl()+RunConfig.getDecodePath(), objectData.toJSONString(), MediaType.TEXT_PLAIN,
-					MediaType.APPLICATION_JSON).asString();
-		} catch (Exception e) {
-			logger.error("Exception: " + e);
-			return e.toString();
-		}
-	}
-	
-	public String getDecodeFromStr(String content) {
-		try {
-			return objRestClient.postRequest(RunConfig.getEncryptUtilBaseUrl()+RunConfig.getDecodePath(), content, MediaType.TEXT_PLAIN,
-					MediaType.APPLICATION_JSON).asString();
-		} catch (Exception e) {
-			logger.error("Exception: " + e);
-			return e.toString();
-		}
-	}
-}
->>>>>>> 80645a92
