--- conflicted
+++ resolved
@@ -1,4 +1,3 @@
-<<<<<<< HEAD
 package io.mosip.authentication.fw.dbUtil;
 
 import java.sql.Connection;  
@@ -118,124 +117,3 @@
 		}
 	}
 }
-=======
-package io.mosip.authentication.fw.dbUtil;
-
-import java.sql.Connection;  
-import java.sql.DriverManager;
-import java.sql.ResultSet;
-import java.sql.ResultSetMetaData;
-import java.sql.Statement;
-import java.util.HashMap;
-import java.util.Map;
-import java.util.Map.Entry;
-
-import org.apache.log4j.Logger;
-
-import io.mosip.authentication.fw.util.RunConfig;
-
-
-/**
- * DB Connection and perform query operation for ida automation utility
- * 
- * @author Vignesh
- *
- */
-public class DbConnection {
-	private static Logger logger = Logger.getLogger(DbConnection.class);
-
-	/**
-	 * Kernel db connection to get generated otp value
-	 * 
-	 * @return dbConnection
-	 */
-	public Connection getKernelDbConnection() {
-		try {
-			Class.forName("org.postgresql.Driver");
-			Connection connection = DriverManager.getConnection(
-					RunConfig.getDbKernelUrl() + "/" + RunConfig.getDbKernelTableName(), RunConfig.getDbKernelUserName(),
-					RunConfig.getDbKernelPwd());
-			return connection;
-		} catch (Exception e) {
-			logger.error("Execption in db connection: " + e);
-			return null;
-		}
-	}
-	
-	/**
-	 * Ida db connection to get generated otp value
-	 * 
-	 * @return dbConnection
-	 */
-	public Connection getIdaDbConnection() {
-		try {
-			Class.forName("org.postgresql.Driver");
-			Connection connection = DriverManager.getConnection(
-					RunConfig.getDbIdaUrl() + "/" + RunConfig.getDbIdaTableName(), RunConfig.getDbIdaUserName(),
-					RunConfig.getDbIdaPwd());
-			return connection;
-		} catch (Exception e) {
-			logger.error("Execption in db connection: " + e);
-			return null;
-		}
-	}
-	
-	/**
-	 * Ida db connection to get generated otp value
-	 * 
-	 * @return dbConnection
-	 */
-	public Connection getAuditDbConnection() {
-		try {
-			Class.forName("org.postgresql.Driver");
-			Connection connection = DriverManager.getConnection(
-					RunConfig.getDbAuditUrl() + "/" + RunConfig.getDbAuditTableName(), RunConfig.getDbAuditUserName(),
-					RunConfig.getDbAuditPwd());
-			return connection;
-		} catch (Exception e) {
-			logger.error("Execption in db connection: " + e);
-			return null;
-		}
-	}
-	
-	/**
-	 * Execute query to get generated otp value
-	 * 
-	 * @param query
-	 * @param moduleName
-	 * @return otp record
-	 */
-	public Map<String, String> getDataForQuery(String query, String moduleName) {
-		Statement stmt = null;
-		try {
-			if (moduleName.equals("KERNEL"))
-				stmt = getKernelDbConnection().createStatement();
-			else if (moduleName.equals("IDA"))
-				stmt = getIdaDbConnection().createStatement();
-			else if (moduleName.equals("AUDIT"))
-				stmt = getAuditDbConnection().createStatement();
-			ResultSet rs = stmt.executeQuery(query);
-			ResultSetMetaData md = rs.getMetaData();
-			int columns = md.getColumnCount();
-			Map<String, Object> row = new HashMap<String, Object>();
-			while (rs.next()) {
-				for (int i = 1; i <= columns; i++) {
-					row.put(md.getColumnName(i), rs.getObject(i));
-				}
-			}
-			stmt.close();
-			Map<String, String> returnMap = new HashMap<String, String>();
-			for (Entry<String, Object> entry : row.entrySet()) {
-				if (entry.getValue().toString().equals(null) || entry.getValue().toString() == null)
-					returnMap.put(entry.getKey(), "null");
-				else
-					returnMap.put(entry.getKey(), entry.getValue().toString());
-			}
-			return returnMap;
-		} catch (Exception e) {
-			logger.error("Execption in execution statement: " + e);
-			return null;
-		}
-	}
-}
->>>>>>> 80645a92
