--- conflicted
+++ resolved
@@ -1,4 +1,3 @@
-<<<<<<< HEAD
 package io.mosip.authentication.fw.dto;
 
 import java.util.Map;
@@ -32,40 +31,4 @@
 	public static void setErrors(Map<String, Map<String, Map<String, String>>> errors) {
 		ErrorsDto.errors = errors;
 	}
-}
-=======
-package io.mosip.authentication.fw.dto;
-
-import java.util.Map;
-
-/**
- * Class hold all the errorCode,errorMessage as mandatory and actionCode,
- * actionMessage if necessary
- * 
- * @author Athila
- *
- */
-public class ErrorsDto {
-	
-	private static Map<String,Map<String,Map<String,String>>> errors;
-	
-	/**
-	 * The method gets errorCode,errorMessage for key or input from TestData
-	 * 
-	 * @return collection - errorCode,errorMessage
-	 */
-	public static Map<String, Map<String, Map<String, String>>> getErrors() {
-		return errors;
-	}
-
-	/**
-	 * The method set the errorCode, errorMessage available in yml file in
-	 * standardized format
-	 * 
-	 * @param errors - collection of error fromm YML
-	 */
-	public static void setErrors(Map<String, Map<String, Map<String, String>>> errors) {
-		ErrorsDto.errors = errors;
-	}
-}
->>>>>>> 8f0ba1f2
+}