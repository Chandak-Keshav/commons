<<<<<<< HEAD
package io.mosip.authentication.tests;

import java.lang.reflect.Field; 
import java.lang.reflect.Method;
import java.util.HashMap;
import java.util.Map;
import java.util.Map.Entry;
import java.util.Properties;

import org.apache.log4j.Logger;
import org.testng.ITest;
import org.testng.ITestResult;
import org.testng.Reporter;
import org.testng.annotations.AfterMethod;
import org.testng.annotations.BeforeClass;
import org.testng.annotations.BeforeMethod;
import org.testng.annotations.Parameters;
import org.testng.annotations.Test;
import org.testng.internal.BaseTestMethod;
import org.testng.internal.TestResult;

import io.mosip.authentication.fw.precon.JsonPrecondtion;
import io.mosip.authentication.fw.util.IdaScriptsUtil;
import io.mosip.authentication.fw.util.RunConfig;

public class CreateVID extends IdaScriptsUtil implements ITest{
	
	private static Logger logger = Logger.getLogger(CreateVID.class);
	private RunConfig objRunConfig = new RunConfig();
	protected static String testCaseName = "";
	private JsonPrecondtion objJsonPrecondtion = new JsonPrecondtion();
	private String TESTDATA_PATH="ida/TestData/UINData";
	private String TESTDATA_FILENAME="dummy.dummy";

	@Parameters({"testType"})
	@BeforeClass
	public void setConfigurations(String testType) {
		objRunConfig.setConfig(TESTDATA_PATH,TESTDATA_FILENAME,testType);
	}
		
	@Test
	public void generateVidForUin() {
		Properties prop = getProperty(
				RunConfig.getUserDirectory() + RunConfig.getSrcPath() + "ida/"+RunConfig.getTestDataFolderName()+"/RunConfig/uin.properties");
		Map<String, String> uinMap = new HashMap<String, String>();
		Map<String, String> vidMap = new HashMap<String, String>();
		for (String str : prop.stringPropertyNames()) {
			uinMap.put(str, prop.getProperty(str));
		}
		for (Entry<String, String> entry : uinMap.entrySet()) {
			if (!(entry.getValue().contains("NoVID") || entry.getValue().contains("novid"))) {
				String url = RunConfig.getEndPointUrl() + RunConfig.getVidGenPath();
				url = url.replace("$uin$", entry.getKey());
				String vidJson = getResponse(url);
				String vid = objJsonPrecondtion.getValueFromJson(vidJson, "vid");
				vidMap.put(vid, entry.getKey());
			}
		}
		generateMappingDic(
				RunConfig.getUserDirectory() + RunConfig.getSrcPath() + "ida/"+RunConfig.getTestDataFolderName()+"/RunConfig/vid.properties",
				vidMap);
	}
	
	@BeforeMethod
	public void testData(Method method, Object[] testData) {
		this.testCaseName = String.format("CreateVID");
	}
	
	@Override
	public String getTestName() {
		return this.testCaseName;
	} 
	
	@AfterMethod(alwaysRun = true)
	public void setResultTestName(ITestResult result) {
		try {
			Field method = TestResult.class.getDeclaredField("m_method");
			method.setAccessible(true);
			method.set(result, result.getMethod().clone());
			BaseTestMethod baseTestMethod = (BaseTestMethod) result.getMethod();
			Field f = baseTestMethod.getClass().getSuperclass().getDeclaredField("m_methodName");
			f.setAccessible(true);
			f.set(baseTestMethod, CreateVID.testCaseName);
		} catch (Exception e) {
			Reporter.log("Exception : " + e.getMessage());
		}
	}

}
=======
package io.mosip.authentication.tests;

import java.io.File;
import java.lang.reflect.Field; 
import java.lang.reflect.Method;
import java.util.HashMap;
import java.util.Map;
import java.util.Map.Entry;
import java.util.Properties;

import org.apache.log4j.Logger;
import org.testng.ITest;
import org.testng.ITestResult;
import org.testng.Reporter;
import org.testng.annotations.AfterMethod;
import org.testng.annotations.BeforeClass;
import org.testng.annotations.BeforeMethod;
import org.testng.annotations.Parameters;
import org.testng.annotations.Test;
import org.testng.internal.BaseTestMethod;
import org.testng.internal.TestResult;

import io.mosip.authentication.fw.precon.JsonPrecondtion;
import io.mosip.authentication.fw.util.IdaScriptsUtil;
import io.mosip.authentication.fw.util.RunConfig;

public class CreateVID extends IdaScriptsUtil implements ITest{
	
	private static Logger logger = Logger.getLogger(CreateVID.class);
	private RunConfig objRunConfig = new RunConfig();
	protected static String testCaseName = "";
	private JsonPrecondtion objJsonPrecondtion = new JsonPrecondtion();
	private String TESTDATA_PATH="ida/TestData/UINData";
	private String TESTDATA_FILENAME="dummy.dummy";

	@Parameters({"testType"})
	@BeforeClass
	public void setConfigurations(String testType) {
		objRunConfig.setConfig(TESTDATA_PATH,TESTDATA_FILENAME,testType);
	}
		
	@Test
	public void generateVidForUin() {
		Properties prop = getProperty(new File("./"+RunConfig.getSrcPath() + "ida/"+RunConfig.getTestDataFolderName()+"/RunConfig/uin.properties").getAbsolutePath());
		Map<String, String> uinMap = new HashMap<String, String>();
		Map<String, String> vidMap = new HashMap<String, String>();
		for (String str : prop.stringPropertyNames()) {
			uinMap.put(str, prop.getProperty(str));
		}
		for (Entry<String, String> entry : uinMap.entrySet()) {
			if (!(entry.getValue().contains("NoVID") || entry.getValue().contains("novid"))) {
				String url = RunConfig.getEndPointUrl() + RunConfig.getVidGenPath();
				url = url.replace("$uin$", entry.getKey());
				String vidJson = getResponse(url);
				String vid = objJsonPrecondtion.getValueFromJson(vidJson, "vid");
				vidMap.put(vid, entry.getKey());
			}
		}
		generateMappingDic(new File("./"+RunConfig.getSrcPath() + "ida/"+RunConfig.getTestDataFolderName()+"/RunConfig/vid.properties").getAbsolutePath(),
				vidMap);
	}
	
	@BeforeMethod
	public void testData(Method method, Object[] testData) {
		this.testCaseName = String.format("CreateVID");
	}
	
	@Override
	public String getTestName() {
		return this.testCaseName;
	} 
	
	@AfterMethod(alwaysRun = true)
	public void setResultTestName(ITestResult result) {
		try {
			Field method = TestResult.class.getDeclaredField("m_method");
			method.setAccessible(true);
			method.set(result, result.getMethod().clone());
			BaseTestMethod baseTestMethod = (BaseTestMethod) result.getMethod();
			Field f = baseTestMethod.getClass().getSuperclass().getDeclaredField("m_methodName");
			f.setAccessible(true);
			f.set(baseTestMethod, CreateVID.testCaseName);
		} catch (Exception e) {
			Reporter.log("Exception : " + e.getMessage());
		}
	}

}
>>>>>>> d7523eaa
<|MERGE_RESOLUTION|>--- conflicted
+++ resolved
@@ -1,94 +1,3 @@
-<<<<<<< HEAD
-package io.mosip.authentication.tests;
-
-import java.lang.reflect.Field; 
-import java.lang.reflect.Method;
-import java.util.HashMap;
-import java.util.Map;
-import java.util.Map.Entry;
-import java.util.Properties;
-
-import org.apache.log4j.Logger;
-import org.testng.ITest;
-import org.testng.ITestResult;
-import org.testng.Reporter;
-import org.testng.annotations.AfterMethod;
-import org.testng.annotations.BeforeClass;
-import org.testng.annotations.BeforeMethod;
-import org.testng.annotations.Parameters;
-import org.testng.annotations.Test;
-import org.testng.internal.BaseTestMethod;
-import org.testng.internal.TestResult;
-
-import io.mosip.authentication.fw.precon.JsonPrecondtion;
-import io.mosip.authentication.fw.util.IdaScriptsUtil;
-import io.mosip.authentication.fw.util.RunConfig;
-
-public class CreateVID extends IdaScriptsUtil implements ITest{
-	
-	private static Logger logger = Logger.getLogger(CreateVID.class);
-	private RunConfig objRunConfig = new RunConfig();
-	protected static String testCaseName = "";
-	private JsonPrecondtion objJsonPrecondtion = new JsonPrecondtion();
-	private String TESTDATA_PATH="ida/TestData/UINData";
-	private String TESTDATA_FILENAME="dummy.dummy";
-
-	@Parameters({"testType"})
-	@BeforeClass
-	public void setConfigurations(String testType) {
-		objRunConfig.setConfig(TESTDATA_PATH,TESTDATA_FILENAME,testType);
-	}
-		
-	@Test
-	public void generateVidForUin() {
-		Properties prop = getProperty(
-				RunConfig.getUserDirectory() + RunConfig.getSrcPath() + "ida/"+RunConfig.getTestDataFolderName()+"/RunConfig/uin.properties");
-		Map<String, String> uinMap = new HashMap<String, String>();
-		Map<String, String> vidMap = new HashMap<String, String>();
-		for (String str : prop.stringPropertyNames()) {
-			uinMap.put(str, prop.getProperty(str));
-		}
-		for (Entry<String, String> entry : uinMap.entrySet()) {
-			if (!(entry.getValue().contains("NoVID") || entry.getValue().contains("novid"))) {
-				String url = RunConfig.getEndPointUrl() + RunConfig.getVidGenPath();
-				url = url.replace("$uin$", entry.getKey());
-				String vidJson = getResponse(url);
-				String vid = objJsonPrecondtion.getValueFromJson(vidJson, "vid");
-				vidMap.put(vid, entry.getKey());
-			}
-		}
-		generateMappingDic(
-				RunConfig.getUserDirectory() + RunConfig.getSrcPath() + "ida/"+RunConfig.getTestDataFolderName()+"/RunConfig/vid.properties",
-				vidMap);
-	}
-	
-	@BeforeMethod
-	public void testData(Method method, Object[] testData) {
-		this.testCaseName = String.format("CreateVID");
-	}
-	
-	@Override
-	public String getTestName() {
-		return this.testCaseName;
-	} 
-	
-	@AfterMethod(alwaysRun = true)
-	public void setResultTestName(ITestResult result) {
-		try {
-			Field method = TestResult.class.getDeclaredField("m_method");
-			method.setAccessible(true);
-			method.set(result, result.getMethod().clone());
-			BaseTestMethod baseTestMethod = (BaseTestMethod) result.getMethod();
-			Field f = baseTestMethod.getClass().getSuperclass().getDeclaredField("m_methodName");
-			f.setAccessible(true);
-			f.set(baseTestMethod, CreateVID.testCaseName);
-		} catch (Exception e) {
-			Reporter.log("Exception : " + e.getMessage());
-		}
-	}
-
-}
-=======
 package io.mosip.authentication.tests;
 
 import java.io.File;
@@ -177,4 +86,3 @@
 	}
 
 }
->>>>>>> d7523eaa
