--- conflicted
+++ resolved
@@ -1,4 +1,3 @@
-<<<<<<< HEAD
 package io.mosip.authentication.tests;
 
 import java.io.File;   
@@ -189,207 +188,6 @@
 		UinStaticPinDto.setUinStaticPin(uinPin);
 		VidStaticPinDto.setVidStaticPin(vidPin);
 		logger.info("Stored Pin: " + UinStaticPinDto.getUinStaticPin());
-		generateMappingDic(RunConfig.getUserDirectory() + RunConfig.getSrcPath() + "ida/"
-				+ RunConfig.getTestDataFolderName() + "/RunConfig/uinStaticPin.properties",
-				UinStaticPinDto.getUinStaticPin());
-		logger.info("Stored Pin: " + VidStaticPinDto.getVidStaticPin());
-		generateMappingDic(RunConfig.getUserDirectory() + RunConfig.getSrcPath() + "ida/"
-				+ RunConfig.getTestDataFolderName() + "/RunConfig/vidStaticPin.properties",
-				VidStaticPinDto.getVidStaticPin());
-	}
-
-}
-=======
-package io.mosip.authentication.tests;
-
-import java.io.File;   
-import java.lang.reflect.Field;
-import java.lang.reflect.Method;
-import java.util.HashMap;
-import java.util.List;
-import java.util.Map;
-import java.util.Map.Entry;
-
-import org.apache.log4j.Logger;
-import org.json.simple.JSONObject;
-import org.testng.Assert;
-import org.testng.ITest;
-import org.testng.ITestContext;
-import org.testng.ITestResult;
-import org.testng.annotations.AfterClass;
-import org.testng.annotations.AfterMethod;
-import org.testng.annotations.BeforeClass;
-import org.testng.annotations.BeforeMethod;
-import org.testng.annotations.DataProvider;
-import org.testng.annotations.Parameters;
-import org.testng.annotations.Test;
-import org.testng.asserts.SoftAssert;
-import org.testng.internal.BaseTestMethod;
-import org.testng.internal.TestResult;
-
-import com.google.common.base.Verify;
-import io.mosip.authentication.fw.dto.UinDto;
-import io.mosip.authentication.fw.dto.UinStaticPinDto;
-import io.mosip.authentication.fw.dto.VidStaticPinDto;
-import io.mosip.authentication.fw.util.AuditValidUtil;
-import io.mosip.authentication.fw.util.DataProviderClass;
-import io.mosip.authentication.fw.util.FileUtil;
-import io.mosip.authentication.fw.util.IdaScriptsUtil;
-import io.mosip.authentication.fw.dto.OutputValidationDto;
-import io.mosip.authentication.fw.util.OutputValidationUtil;
-import io.mosip.authentication.fw.util.ReportUtil;
-import io.mosip.authentication.fw.util.RunConfig;
-import io.mosip.authentication.fw.util.TestParameters;
-import io.mosip.authentication.testdata.TestDataProcessor;
-import io.mosip.authentication.testdata.TestDataUtil;
-
-import org.testng.Reporter;
-
-/**
- * Tests to execute Static Pin Storage
- * 
- * @author Athila
- *
- */
-public class StaticPinStorage extends IdaScriptsUtil implements ITest{
-
-	private static Logger logger = Logger.getLogger(StaticPinStorage.class);
-	private DataProviderClass objDataProvider = new DataProviderClass();
-	private OutputValidationUtil objOpValiUtil = new OutputValidationUtil();
-	private ReportUtil objReportUtil = new ReportUtil();
-	private RunConfig objRunConfig = new RunConfig();
-	private FileUtil objFileUtil = new FileUtil();
-	protected static String testCaseName = "";
-	private TestDataProcessor objTestDataProcessor = new TestDataProcessor();
-	private AuditValidUtil objAuditValidUtil = new AuditValidUtil();
-	private Map<String,String> storeStaticPin = new HashMap<String,String>();
-
-	
-	@Parameters({ "testDatPath" , "testDataFileName" ,"testType"})
-	@BeforeClass
-	public void setConfigurations(String testDatPath,String testDataFileName,String testType) {
-		objRunConfig.setConfig(testDatPath,testDataFileName,testType);
-		objTestDataProcessor.initateTestDataProcess(testDataFileName,testDatPath,"ida");	
-	}
-	
-	@BeforeMethod
-	public void testData(Method method, Object[] testData) {
-		String testCase = "";
-		if (testData != null && testData.length > 0) {
-			TestParameters testParams = null;
-			// Check if test method has actually received required parameters
-			for (Object testParameter : testData) {
-				if (testParameter instanceof TestParameters) {
-					testParams = (TestParameters) testParameter;
-					break;
-				}
-			}
-			if (testParams != null) {
-				testCase = testParams.getTestCaseName();
-			}
-		}
-		this.testCaseName = String.format(testCase);
-	}
-	
-	@DataProvider(name = "testcaselist")
-	public Object[][] getTestCaseList() {
-		return objDataProvider.getDataProvider(
-				System.getProperty("user.dir") + RunConfig.getSrcPath() + RunConfig.getScenarioPath(),
-				RunConfig.getScenarioPath(), RunConfig.getTestType());
-	}
-	
-	@Override
-	public String getTestName() {
-		return this.testCaseName;
-	} 
-	
-	@AfterMethod(alwaysRun = true)
-	public void setResultTestName(ITestResult result) {
-		try {
-			Field method = TestResult.class.getDeclaredField("m_method");
-			method.setAccessible(true);
-			method.set(result, result.getMethod().clone());
-			BaseTestMethod baseTestMethod = (BaseTestMethod) result.getMethod();
-			Field f = baseTestMethod.getClass().getSuperclass().getDeclaredField("m_methodName");
-			f.setAccessible(true);
-			f.set(baseTestMethod, StaticPinStorage.testCaseName);
-		} catch (Exception e) {
-			Reporter.log("Exception : " + e.getMessage());
-		}
-	} 
-
-	@Test(dataProvider = "testcaselist")
-	public void idaStaticPinStorage(TestParameters objTestParameters,String testScenario,String testcaseName) {
-		File testCaseName = objTestParameters.getTestCaseFile();
-		int testCaseNumber = Integer.parseInt(objTestParameters.getTestId());
-		displayLog(testCaseName, testCaseNumber);
-		setTestFolder(testCaseName);
-		setTestCaseId(testCaseNumber);
-		setTestCaseName(testCaseName.getName());
-		String mapping = TestDataUtil.getMappingPath();
-		logger.info("************* Static pin storage request ******************");
-		Reporter.log("<b><u>Static pin storage request</u></b>");
-		displayContentInFile(testCaseName.listFiles(),"request");
-		logger.info("******Post request Json to EndPointUrl: " + RunConfig.getEndPointUrl() + RunConfig.getStaticPinPath()
-				+ " *******");
-		Assert.assertEquals(postAndGenOutFile(testCaseName.listFiles(),
-				RunConfig.getEndPointUrl() + RunConfig.getStaticPinPath(), "request", "output-1-actual-res",200), true);
-		Map<String, List<OutputValidationDto>> ouputValid = objOpValiUtil.doOutputValidation(
-				objFileUtil.getFilePath(testCaseName, "output-1-actual").toString(),
-				objFileUtil.getFilePath(testCaseName, "output-1-expected").toString());
-		Reporter.log(objReportUtil.getOutputValiReport(ouputValid));
-		Assert.assertEquals(objOpValiUtil.publishOutputResult(ouputValid), true);
-		// To store UIN - StaticPin
-		if ((testCaseName.getName().toString().contains("UIN") || testCaseName.getName().toString().contains("uin"))
-				&& (testCaseName.getName().toString().contains("_Pos")
-						|| testCaseName.getName().toString().contains("_pos"))) {
-			String uin = getValueFromJson(testCaseName.listFiles(), mapping, "StaticPinStoreReq.UIN", "request");
-			String pin = getValueFromJson(testCaseName.listFiles(), mapping, "StaticPinStoreReq.staticPin", "request");
-			storeStaticPin.put(uin, pin);
-		}
-		// END of UIN - StaticPin
-		// To store UIN - StaticPin
-		else if ((testCaseName.getName().toString().contains("VID")
-				|| testCaseName.getName().toString().contains("vid"))
-				&& (testCaseName.getName().toString().contains("_Pos")
-						|| testCaseName.getName().toString().contains("_pos"))) {
-			String vid = getValueFromJson(testCaseName.listFiles(), mapping, "StaticPinStoreReq.VID", "request");
-			String pin = getValueFromJson(testCaseName.listFiles(), mapping, "StaticPinStoreReq.staticPin", "request");
-			storeStaticPin.put(vid, pin);
-		}
-		// END of UIN - StaticPin
-		if(objFileUtil.verifyFilePresent(testCaseName.listFiles(), "auth_transaction")) {
-			wait(5000);
-			logger.info("************* Auth Transaction Validation ******************");
-			Reporter.log("<b><u>Auth Transaction Validation</u></b>");
-			Map<String, List<OutputValidationDto>> auditTxnvalidation = objAuditValidUtil
-					.verifyAuditTxn(testCaseName.listFiles(), "auth_transaction");
-			Reporter.log(objReportUtil.getOutputValiReport(auditTxnvalidation));
-			Assert.assertEquals(objOpValiUtil.publishOutputResult(auditTxnvalidation), true);
-		}if (objFileUtil.verifyFilePresent(testCaseName.listFiles(), "audit_log")) {
-			wait(5000);
-			logger.info("************* Audit Log Validation ******************");
-			Reporter.log("<b><u>Audit Log Validation</u></b>");
-			Map<String, List<OutputValidationDto>> auditLogValidation = objAuditValidUtil
-					.verifyAuditLog(testCaseName.listFiles(), "audit_log");
-			Reporter.log(objReportUtil.getOutputValiReport(auditLogValidation));
-			Assert.assertEquals(objOpValiUtil.publishOutputResult(auditLogValidation), true);
-		}
-	}
-	
-	@AfterClass
-	public void storeUinVidStaticPin() {
-		Map<String, String> uinPin = new HashMap<String, String>();
-		Map<String, String> vidPin = new HashMap<String, String>();
-		for (Entry<String, String> entry : storeStaticPin.entrySet()) {
-			if (entry.getKey().length() == 16)
-				vidPin.put(entry.getKey(), entry.getValue());
-			else
-				uinPin.put(entry.getKey(), entry.getValue());
-		}
-		UinStaticPinDto.setUinStaticPin(uinPin);
-		VidStaticPinDto.setVidStaticPin(vidPin);
-		logger.info("Stored Pin: " + UinStaticPinDto.getUinStaticPin());
 		generateMappingDic(new File("./"+RunConfig.getSrcPath() + "ida/"
 				+ RunConfig.getTestDataFolderName() + "/RunConfig/uinStaticPin.properties").getAbsolutePath(),
 				UinStaticPinDto.getUinStaticPin());
@@ -400,4 +198,3 @@
 	}
 
 }
->>>>>>> d7523eaa
