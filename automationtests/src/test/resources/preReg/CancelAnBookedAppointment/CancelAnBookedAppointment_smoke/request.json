{
<<<<<<< HEAD
"requesttime": "2019-01-22T07:22:57.086Z",
"id": "mosip.pre-registration.booking.book",
"version": "1.0",
"request":
{
"pre_registration_id": "65130694261297",
"registration_center_id": "10006",
"appointment_date": "2019-01-30",
"time_slot_from": "03:45",
"time_slot_to": "04:00" 
}
}
=======
  "id": "mosip.pre-registration.booking.book",
  "version": "1.0",
  "requesttime": "2019-04-15T10:31:32.957Z",
  "request": {
        "registration_center_id": "10008",
        "appointment_date": "2019-04-18",
        "time_slot_from": "12:30:00",
        "time_slot_to": "12:45:00"
}
} 
>>>>>>> f8e6806f
<|MERGE_RESOLUTION|>--- conflicted
+++ resolved
@@ -1,18 +1,4 @@
 {
-<<<<<<< HEAD
-"requesttime": "2019-01-22T07:22:57.086Z",
-"id": "mosip.pre-registration.booking.book",
-"version": "1.0",
-"request":
-{
-"pre_registration_id": "65130694261297",
-"registration_center_id": "10006",
-"appointment_date": "2019-01-30",
-"time_slot_from": "03:45",
-"time_slot_to": "04:00" 
-}
-}
-=======
   "id": "mosip.pre-registration.booking.book",
   "version": "1.0",
   "requesttime": "2019-04-15T10:31:32.957Z",
@@ -21,6 +7,6 @@
         "appointment_date": "2019-04-18",
         "time_slot_from": "12:30:00",
         "time_slot_to": "12:45:00"
+
 }
-} 
->>>>>>> f8e6806f
+} 