--- conflicted
+++ resolved
@@ -2,11 +2,7 @@
     "id": "mosip.pre-registration.document.delete.specific",
     "version": "1.0",
     "errors": null,
-<<<<<<< HEAD
-    "responsetime": "2019-04-17T12:01:33.216Z",
-=======
     "responsetime": "2019-04-17T06:09:05.271Z",
->>>>>>> 40939852
     "response": [
         {
             "message": "Document successfully deleted"
