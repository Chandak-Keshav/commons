{	
<<<<<<< HEAD
	"invalid":""
=======
	"invalid" : ""
>>>>>>> c32ee8e2
}<|MERGE_RESOLUTION|>--- conflicted
+++ resolved
@@ -1,7 +1,6 @@
 {	
-<<<<<<< HEAD
-	"invalid":""
-=======
+
+
 	"invalid" : ""
->>>>>>> c32ee8e2
+
 }