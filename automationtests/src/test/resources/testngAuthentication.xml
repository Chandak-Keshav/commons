--- conflicted
+++ resolved
@@ -12,37 +12,6 @@
 	</listeners>
 	<test name="AuthenticationTest">
 		<classes>
-<<<<<<< HEAD
-			<class name="io.mosip.authentication.idRepository.prerequiste.CreateUinRecord" 
-				/>
-			<class
-				name="io.mosip.authentication.idRepository.prerequiste.UpdateUinRecord" />
-			<class
-				name="io.mosip.authentication.idRepository.prerequiste.CreateVID" />
-			<class
-				name="io.mosip.authentication.idRepository.prerequiste.UpdateVID" />
-
-			<class name="io.mosip.authentication.tests.DemographicAuthentication" 
-				/>
-			<class name="io.mosip.authentication.tests.AuthPartnerAuthentication" 
-				/> <class name="io.mosip.authentication.tests.EkycPartnerAuthentication" 
-				/>
-			<class name="io.mosip.authentication.tests.BiometricAuthentication" 
-				/>
-			<class name="io.mosip.authentication.tests.EkycWithBiometricAuthentication" 
-				/>
-			<class name="io.mosip.authentication.tests.OtpGeneration" />
-			<class name="io.mosip.authentication.tests.OtpAuthentication" />
-			<class name="io.mosip.authentication.tests.InternalBiometricAuthentication" 
-				/> 
-			<class name="io.mosip.authentication.tests.EkycWithOtpAuthentication" 
-				/> 
-
-			<class name="io.mosip.authentication.idRepository.tests.AddIdentity" 
-				/> <class name="io.mosip.authentication.idRepository.tests.CreateVid" /> 
-				<class name="io.mosip.authentication.idRepository.tests.UpdateVidStatus" 
-				/> 
-=======
 			<!-- <class name="io.mosip.authentication.idRepository.prerequiste.CreateUinRecord" /> -->
 			<!-- <class name="io.mosip.authentication.idRepository.prerequiste.UpdateUinRecord" />
 		 <class name="io.mosip.authentication.idRepository.prerequiste.CreateVID" />
@@ -66,7 +35,6 @@
 			<!--<class name="io.mosip.authentication.idRepository.tests.AddIdentity" />
 			<class name="io.mosip.authentication.idRepository.tests.CreateVid" />
 			<class name="io.mosip.authentication.idRepository.tests.UpdateVidStatus" /> -->
->>>>>>> 6731ead1
 		</classes>
 	</test>
 </suite>
