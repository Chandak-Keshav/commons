<?xml version="1.0" encoding="UTF-8"?>
<!DOCTYPE suite SYSTEM "http://testng.org/testng-1.0.dtd">

<suite name="Mosip API Suite">
	<!-- Passing Group as parmeter unsing "testType" Possible Groups are: smoke 
		regression smokeAndRegression -->
	<listeners>
		<listener class-name="io.mosip.report.CustomTestNGReporter" />
		<listener class-name="io.mosip.report.ExtentReportListener" />
		<listener class-name="io.mosip.authentication.fw.util.AuthenticationTestsListener" />
	</listeners>  




                      <test name="Kernel Tests">
                     <parameter name="testType" value="smoke" />
                     <parameter name="module" value="Kernel" />
                     <classes>
<<<<<<< HEAD
                          <class name="io.mosip.kernel.tests.AuditLog" />   
                          <!--   <class name="io.mosip.kernel.tests.CentetMachineUserMappingToMasterData" /> 
                            <class name="io.mosip.kernel.tests.EmailNotification" />
=======
                           <class name="io.mosip.kernel.tests.AuditLog" />   
                          <!--   <class name="io.mosip.kernel.tests.CentetMachineUserMappingToMasterData" /> 
                           <class name="io.mosip.kernel.tests.EmailNotification" />
>>>>>>> 15993595
                           <class name="io.mosip.kernel.tests.EncrptionDecryption" />
                           <class name="io.mosip.kernel.tests.FetchBiometricAttribute" />
                           <class name="io.mosip.kernel.tests.FetchBiometricAuthType" />
                           <class name="io.mosip.kernel.tests.FetchBlackListedWord" />
                           <class name="io.mosip.kernel.tests.FetchDevice" />
                           <class name="io.mosip.kernel.tests.FetchDeviceSpec" />
                           <class name="io.mosip.kernel.tests.FetchDocumentCategories" />
                           <class name="io.mosip.kernel.tests.FetchDocumentTypes" />
                           <class name="io.mosip.kernel.tests.FetchGenderType" />
                           <class name="io.mosip.kernel.tests.FetchHolidays" />
                           <class name="io.mosip.kernel.tests.FetchIDlist" />
                           <class name="io.mosip.kernel.tests.FetchLocationHierarchy" />
                           <class name="io.mosip.kernel.tests.FetchMachine" />
                           <class name="io.mosip.kernel.tests.FetchMachineHistory" /> 
                           <class name="io.mosip.kernel.tests.FetchRegCent" />                
                           <class name="io.mosip.kernel.tests.FetchRegCentHistory" />
                           <class name="io.mosip.kernel.tests.FetchRegCentHolidays" />       
                           <class name="io.mosip.kernel.tests.FetchRegcentMachUserMaping" /> 
                           <class name="io.mosip.kernel.tests.FetchRejectionReason" />
                           <class name="io.mosip.kernel.tests.FetchTemplate" />        
                           <class name="io.mosip.kernel.tests.FetchTitle" />   
                           <class name="io.mosip.kernel.tests.GetAllTemplateByTemplateTypeCode" />   
                           <class name="io.mosip.kernel.tests.GetApplicantType" /> 
                            <class name="io.mosip.kernel.tests.GetDeviceHistory" />
                           <class name="io.mosip.kernel.tests.GetDocTypeDocCatByLangCode" /> 
                           <class name="io.mosip.kernel.tests.GetImmediateChildrenByLocCodeAndLangCode" />
                           <class name="io.mosip.kernel.tests.GetIndividualType" />
                           <class name="io.mosip.kernel.tests.GetListOfRoles" />
                           <class name="io.mosip.kernel.tests.GetRegCenterByIDTimestamp" />       
                           <class name="io.mosip.kernel.tests.GetRegistrationCenterDeviceHistory" />  
                           <class name="io.mosip.kernel.tests.GetusersBasedOnRegCenter" /> 
                           <class name="io.mosip.kernel.tests.LicenseKeyController" />
                           <class name="io.mosip.kernel.tests.OtpGenerate" />
                           <class name="io.mosip.kernel.tests.OTP" />  
                           <class name="io.mosip.kernel.tests.RIDGenerator" />   
                           <class name="io.mosip.kernel.tests.SmsNotification" />
                           <class name="io.mosip.kernel.tests.SyncConfigurations" />
                           <class name="io.mosip.kernel.tests.SyncIncrementalData" />
                           <class name="io.mosip.kernel.tests.SyncMasterDataWithoutRegID" />    
                           <class name="io.mosip.kernel.tests.SyncMasterDataWithRegID" />                                                                                                                                                                                                                                                                                                                                      
                           <class name="io.mosip.kernel.tests.SyncPublicKeyToRegClient" />
                           <class name="io.mosip.kernel.tests.TokenIdGenerator" />
                           <class name="io.mosip.kernel.tests.UINGeneration" />
                           <class name="io.mosip.kernel.tests.UINStatusCheck" />  
                           <class name="io.mosip.kernel.tests.UINStatusUpdate" />  
                           <class name="io.mosip.kernel.tests.ValidateGenderByName" /> 
<<<<<<< HEAD
                           <class name="io.mosip.kernel.tests.ValidateLocationByName" />                              
                 -->     
                 </classes>
=======
                           <class name="io.mosip.kernel.tests.ValidateLocationByName" />                   -->              
                     </classes>
>>>>>>> 15993595
              </test>  

  <test name="PreReg Tests">
		<parameter name="testType" value="smoke" />
		<classes>
		 <class name="io.mosip.preregistration.tests.BatchJob" />
		 
		<!-- <class name="io.mosip.preregistration.tests.CreatePreRegistration" />
		
 	<class name="io.mosip.preregistration.tests.Audit" /> 
			 <class name="io.mosip.preregistration.tests.BatchJob" />
		  <class name="io.mosip.preregistration.tests.BookingAppointment" />
			<class name="io.mosip.preregistration.tests.CancelAnBookedAppointment" />
			<class name="io.mosip.preregistration.tests.CopyUploadedDocument" />
			<class name="io.mosip.preregistration.tests.CreatePreRegistration" />
			<class name="io.mosip.preregistration.tests.DeleteAllDocumentsByPreRegID" />
			<class name="io.mosip.preregistration.tests.DeleteDocumentByDocId" />
			<class name="io.mosip.preregistration.tests.DiscardIndividual" />
			<class name="io.mosip.preregistration.tests.DocumentUpload" />
			<class
				name="io.mosip.preregistration.tests.FetchAllApplicationCreatedByUser" />
			<class name="io.mosip.preregistration.tests.FetchAllPreRegistrationIds" />
			<class name="io.mosip.preregistration.tests.FetchAppointmentDetails" />
			<class
				name="io.mosip.preregistration.tests.FetchAvailabilityDataOfRegistrationCenters" />
			<class name="io.mosip.preregistration.tests.FetchTheStatusOfApplication" />
			<class name="io.mosip.preregistration.tests.GetAllDocumentForDocId" />
			<class name="io.mosip.preregistration.tests.GetAllDocumentForPreRegId" />
			<class name="io.mosip.preregistration.tests.GetPreRegistartionData" />
			<class name="io.mosip.preregistration.tests.IntegrationScenarios" />
			<class name="io.mosip.preregistration.tests.InvalidateToken" />
			<class name="io.mosip.preregistration.tests.QRCode" />
			<class
				name="io.mosip.preregistration.tests.RetriveAllPreRegIdByRegCenterId" />
			<class name="io.mosip.preregistration.tests.RetrivePreRegistration" />
			<class name="io.mosip.preregistration.tests.SendOtp" />
			<class name="io.mosip.preregistration.tests.Translitration" />
			<class name="io.mosip.preregistration.tests.TriggerNotification" />
			<class name="io.mosip.preregistration.tests.UpdateDemographicDetails" />
			<class name="io.mosip.preregistration.tests.ValidateOtp" />   -->
		</classes>
	</test>

	<test name="AuthenticationTest">
		<parameter name="testType" value="smokeandregression" />
		<classes>

	                      <class name="io.mosip.authentication.tests.CreateUinRecord" />
	                      <class name="io.mosip.authentication.tests.UpdateUinRecord" />
	                      <class
	                             name="io.mosip.authentication.tests.DemographicAuthentication" />
	                      <class
	                             name="io.mosip.authentication.tests.AuthPartnerAuthentication" />
	                      <class
	                             name="io.mosip.authentication.tests.EkycPartnerAuthentication" />
	                      <class
	                             name="io.mosip.authentication.tests.BiometricAuthentication" />
	                      <class
	                             name="io.mosip.authentication.tests.EkycWithBiometricAuthentication" />
	                      <class name="io.mosip.authentication.tests.OtpGeneration" />
	                      <class name="io.mosip.authentication.tests.OtpAuthentication" />
	                      <class
	                             name="io.mosip.authentication.tests.EkycWithOtpAuthentication" />
	                      <class
	                             name="io.mosip.authentication.tests.InternalBiometricAuthentication" />
	                      <class name="io.mosip.authentication.idRepository.tests.AddIdentity" />
	                      <class name="io.mosip.authentication.idRepository.tests.CreateVid" />
	                      <class name="io.mosip.authentication.idRepository.tests.UpdateVidStatus" />
	              </classes>

	                     
	          
	</test>
</suite>
	
<|MERGE_RESOLUTION|>--- conflicted
+++ resolved
@@ -17,15 +17,10 @@
                      <parameter name="testType" value="smoke" />
                      <parameter name="module" value="Kernel" />
                      <classes>
-<<<<<<< HEAD
+
                           <class name="io.mosip.kernel.tests.AuditLog" />   
-                          <!--   <class name="io.mosip.kernel.tests.CentetMachineUserMappingToMasterData" /> 
+                           <class name="io.mosip.kernel.tests.CentetMachineUserMappingToMasterData" /> 
                             <class name="io.mosip.kernel.tests.EmailNotification" />
-=======
-                           <class name="io.mosip.kernel.tests.AuditLog" />   
-                          <!--   <class name="io.mosip.kernel.tests.CentetMachineUserMappingToMasterData" /> 
-                           <class name="io.mosip.kernel.tests.EmailNotification" />
->>>>>>> 15993595
                            <class name="io.mosip.kernel.tests.EncrptionDecryption" />
                            <class name="io.mosip.kernel.tests.FetchBiometricAttribute" />
                            <class name="io.mosip.kernel.tests.FetchBiometricAuthType" />
@@ -72,14 +67,9 @@
                            <class name="io.mosip.kernel.tests.UINStatusCheck" />  
                            <class name="io.mosip.kernel.tests.UINStatusUpdate" />  
                            <class name="io.mosip.kernel.tests.ValidateGenderByName" /> 
-<<<<<<< HEAD
-                           <class name="io.mosip.kernel.tests.ValidateLocationByName" />                              
-                 -->     
+                           <class name="io.mosip.kernel.tests.ValidateLocationByName" />                             
+               
                  </classes>
-=======
-                           <class name="io.mosip.kernel.tests.ValidateLocationByName" />                   -->              
-                     </classes>
->>>>>>> 15993595
               </test>  
 
   <test name="PreReg Tests">
@@ -126,8 +116,9 @@
 	<test name="AuthenticationTest">
 		<parameter name="testType" value="smokeandregression" />
 		<classes>
+		<class name="io.mosip.authentication.tests.OtpGeneration" />
 
-	                      <class name="io.mosip.authentication.tests.CreateUinRecord" />
+	                       <class name="io.mosip.authentication.tests.CreateUinRecord" />
 	                      <class name="io.mosip.authentication.tests.UpdateUinRecord" />
 	                      <class
 	                             name="io.mosip.authentication.tests.DemographicAuthentication" />
@@ -147,7 +138,7 @@
 	                             name="io.mosip.authentication.tests.InternalBiometricAuthentication" />
 	                      <class name="io.mosip.authentication.idRepository.tests.AddIdentity" />
 	                      <class name="io.mosip.authentication.idRepository.tests.CreateVid" />
-	                      <class name="io.mosip.authentication.idRepository.tests.UpdateVidStatus" />
+	                      <class name="io.mosip.authentication.idRepository.tests.UpdateVidStatus" /> 
 	              </classes>
 
 	                     
