--- conflicted
+++ resolved
@@ -18,9 +18,9 @@
                                                  
 
 
-			<!-- <test name="Kernel Tests">
+			 <test name="Kernel Tests">
 						 <classes>
-                           <!-- <class name="io.mosip.kernel.tests.AuditLog" />   
+                            <class name="io.mosip.kernel.tests.AuditLog" />   
                            <class name="io.mosip.kernel.tests.CentetMachineUserMappingToMasterData" /> 
                            <class name="io.mosip.kernel.tests.EmailNotification" />
                            <class name="io.mosip.kernel.tests.EncrptionDecryption" />
@@ -73,12 +73,11 @@
                            <class name="io.mosip.kernel.tests.UINStatusUpdate" /> 
                            <class name="io.mosip.kernel.tests.UploadPublickey" />
                            <class name="io.mosip.kernel.tests.ValidateGenderByName" /> 
-                           <class name="io.mosip.kernel.tests.ValidateLocationByName" />   -->
-                            <class name="io.mosip.kernel.tests.SyncConfigurations" />
+                           <class name="io.mosip.kernel.tests.ValidateLocationByName" />  
                  </classes>
 				</test>   
 
-  -->
+  
 
 
 		 <test name="PreReg Tests">
@@ -117,7 +116,7 @@
 		</classes>
 	</test> 
 
-	 <!--    <test name="AuthenticationTest">
+	   <test name="AuthenticationTest">
 		<parameter name="testType" value="smoke" />
 		<classes>
 		<class name="io.mosip.authentication.tests.OtpGeneration" />
@@ -144,11 +143,8 @@
 	</test>  
 
 
-<<<<<<< HEAD
+
  	 <test name="RegistrationProcessor Tests">
-=======
-	 <test name="RegistrationProcessor Tests">
->>>>>>> 05464fae
 		<classes>
 					<class name="io.mosip.registrationProcessor.tests.SecurityTests" />
                     <class name="io.mosip.registrationProcessor.tests.Sync" />
@@ -166,6 +162,6 @@
 
 		</classes>
 
-	</test>    -->
+	</test>    
 
 </suite>