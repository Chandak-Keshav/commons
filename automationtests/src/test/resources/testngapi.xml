--- conflicted
+++ resolved
@@ -21,11 +21,7 @@
 			 <test name="Kernel Tests">
 						 <classes>
                             <class name="io.mosip.kernel.tests.AuditLog" />   
-<<<<<<< HEAD
-                          <!--  <class name="io.mosip.kernel.tests.CentetMachineUserMappingToMasterData" /> 
-=======
                    <!--        <class name="io.mosip.kernel.tests.CentetMachineUserMappingToMasterData" /> 
->>>>>>> cb3e7d58
                            <class name="io.mosip.kernel.tests.EmailNotification" />
                            <class name="io.mosip.kernel.tests.EncrptionDecryption" />
                            <class name="io.mosip.kernel.tests.FetchBiometricAttribute" />
@@ -88,11 +84,8 @@
 		<classes>
 		
 			 <class name="io.mosip.preregistration.tests.BatchJob" />		
-<<<<<<< HEAD
-			<!-- <class name="io.mosip.preregistration.tests.Audit" />
-=======
+
 		<!--	<class name="io.mosip.preregistration.tests.Audit" />
->>>>>>> cb3e7d58
 			<class name="io.mosip.preregistration.tests.BookingAppointment" />
 			<class name="io.mosip.preregistration.tests.CancelAnBookedAppointment" />
 			<class name="io.mosip.preregistration.tests.CopyUploadedDocument" />
@@ -120,11 +113,9 @@
 			<class name="io.mosip.preregistration.tests.TriggerNotification" />
 			<class name="io.mosip.preregistration.tests.UpdateDemographicDetails" />
 			<class name="io.mosip.preregistration.tests.ValidateOtp" />  
-<<<<<<< HEAD
+
 			<class name="io.mosip.preregistration.tests.SyncAvailabilityBatchJob" />   -->
-=======
-			<class name="io.mosip.preregistration.tests.SyncAvailabilityBatchJob" />  -->
->>>>>>> cb3e7d58
+
 		</classes>
 	</test> 
 
@@ -159,11 +150,8 @@
  	 <test name="RegistrationProcessor Tests">
 		<classes>
 					<class name="io.mosip.registrationProcessor.tests.SecurityTests" />
-<<<<<<< HEAD
-                  <!--   <class name="io.mosip.registrationProcessor.tests.Sync" />
-=======
+
                  <!--   <class name="io.mosip.registrationProcessor.tests.Sync" />
->>>>>>> cb3e7d58
                     <class name="io.mosip.registrationProcessor.tests.PacketStatus" />
                     <class name="io.mosip.registrationProcessor.tests.PacketReceiver" />
                     <class name="io.mosip.registrationProcessor.tests.StageValidationTests" />
