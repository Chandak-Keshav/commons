--- conflicted
+++ resolved
@@ -1,6 +1,2 @@
-<<<<<<< HEAD
-#Wed May 29 21:21:20 IST 2019
-=======
-#Wed May 29 16:08:21 IST 2019
->>>>>>> 746f002c
+#Thu May 30 12:53:51 IST 2019
 partnerIDMispLK=1873299273/735899345