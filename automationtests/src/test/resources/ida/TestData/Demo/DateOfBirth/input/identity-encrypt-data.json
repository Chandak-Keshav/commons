<<<<<<< HEAD
{
	"identityRequest": {
		"demographics": {
			"dob": "25/11/1990"
		},
		"timestamp": "2019-03-16T10:01:57.086+05:30"
	}
}
=======
{
	"identityRequest": {
		"demographics": {
			"dob": "1990/10/25"
		},
		"timestamp": "2019-03-16T10:01:57.086+05:30"
	}
}
>>>>>>> 08ac9e06
<|MERGE_RESOLUTION|>--- conflicted
+++ resolved
@@ -1,13 +1,3 @@
-<<<<<<< HEAD
-{
-	"identityRequest": {
-		"demographics": {
-			"dob": "25/11/1990"
-		},
-		"timestamp": "2019-03-16T10:01:57.086+05:30"
-	}
-}
-=======
 {
 	"identityRequest": {
 		"demographics": {
@@ -15,5 +5,4 @@
 		},
 		"timestamp": "2019-03-16T10:01:57.086+05:30"
 	}
-}
->>>>>>> 08ac9e06
+}