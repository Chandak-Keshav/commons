<<<<<<< HEAD
testdata:
  Authentication_AuthPartnerValidation_smoke_For UIN_Pos_01:
    endpoint.url:
      partnerIDMispLK: $PIDMLKURL:ValidPIDMLK$
    input.auth-request:
      AuthReq.individualId: $UIN$
      AuthReq.requestTime: $TIMESTAMP$
      AuthReq.transactionID: $RANDOM:N:10$
    input.identity-encrypt-demo-data:
      identityReq.valuename: $idrepo~$input.auth-request:AuthReq.individualId$~valuefullName:langcode:TestData:primary_lang_code$
      identityReq.languagename: $idrepo~$input.auth-request:AuthReq.individualId$~languagefullName:langcode:TestData:primary_lang_code$ 
      identityReq.timestamp: $TIMESTAMP$
      #identityReq.transactionID: $input.auth-request:AuthReq.transactionID$
    output.output-1-expected-y-res:
      output.1.response.y.status: BOOLEAN:true
      output.1.response.y.responseTime: $TIMESTAMP$
      output.1.response.y.transactionID: $input.auth-request:AuthReq.transactionID$
      output.1.response.y.staticToken: $IGNORE$
      
  AuthPartner_Invalid_UIN_Neg_02:
    endpoint.url:
      partnerIDMispLK: $PIDMLKURL:ValidPIDMLK$
    input.auth-request:
      AuthReq.individualId: 1234567890
      AuthReq.requestTime: $TIMESTAMP$
      AuthReq.transactionID: $RANDOM:N:10$
    input.identity-encrypt-demo-data:
      identityReq.valuename: sarasa
      identityReq.languagename: fra
      identityReq.timestamp: $TIMESTAMP$
      #identityReq.transactionID: $input.auth-request:AuthReq.transactionID$
    output.output-1-expected-n-error-res:
      output.1.response.n.err.status: BOOLEAN:false
      output.1.response.y.responseTime: $TIMESTAMP$
      output.1.response.n.err.errorMessage: $errors:InvalidUIN:errorMessage$
      output.1.response.n.err.errorCode: $errors:InvalidUIN:errorCode$
     
  AuthPartner_Invalid_reqTime_For UIN_Neg_03:
    endpoint.url:
      partnerIDMispLK: $PIDMLKURL:ValidPIDMLK$
    input.auth-request:
      AuthReq.individualId: $UIN$
      AuthReq.requestTime: $INVALIDTIMESTAMPZ$
      AuthReq.transactionID: $RANDOM:N:10$
    input.identity-encrypt-demo-data:
      identityReq.valuename: $idrepo~$input.auth-request:AuthReq.individualId$~valuefullName:langcode:TestData:primary_lang_code$
      identityReq.languagename: $idrepo~$input.auth-request:AuthReq.individualId$~languagefullName:langcode:TestData:primary_lang_code$
      identityReq.timestamp: $TIMESTAMP$
      #identityReq.transactionID: $input.auth-request:AuthReq.transactionID$
    output.output-1-expected-n-error-res:
      output.1.response.n.err.status: BOOLEAN:false
      output.1.response.y.responseTime:  $TIMESTAMPZ$
      output.1.response.n.err.errorMessage: $errors:InvalidrequestTime:errorMessage$
      output.1.response.n.err.errorCode: $errors:InvalidrequestTime:errorCode$
   
  AuthPartner_Invalid_reqTime_greaterthan24hrs_For UIN_Neg_04:
    endpoint.url:
      partnerIDMispLK: $PIDMLKURL:ValidPIDMLK$
    input.auth-request:
      AuthReq.individualId: $UIN$
      AuthReq.requestTime: $TIMESTAMP$HOUR+25
      AuthReq.transactionID: $RANDOM:N:10$
    input.identity-encrypt-demo-data:
      identityReq.valuename: $idrepo~$input.auth-request:AuthReq.individualId$~valuefullName:langcode:TestData:primary_lang_code$
      identityReq.languagename: $idrepo~$input.auth-request:AuthReq.individualId$~languagefullName:langcode:TestData:primary_lang_code$ 
      identityReq.timestamp: $TIMESTAMP$
      #identityReq.transactionID: $input.auth-request:AuthReq.transactionID$
    output.output-1-expected-n-error-res:
      output.1.response.n.err.status: BOOLEAN:false
      output.1.response.y.responseTime:  $TIMESTAMP$
      output.1.response.n.err.errorMessage: $errors:RequestTimeGT24HR:errorMessage$
      output.1.response.n.err.errorCode: $errors:RequestTimeGT24HR:errorCode$
  
  AuthPartner_Invalid_reqTime_lessthan24hrs_For UIN_Neg_05:
    endpoint.url:
      partnerIDMispLK: $PIDMLKURL:ValidPIDMLK$
    input.auth-request:
      AuthReq.individualId: $UIN$
      AuthReq.requestTime: $TIMESTAMP$HOUR-25
      AuthReq.transactionID: $RANDOM:N:10$
    input.identity-encrypt-demo-data:
      identityReq.valuename: $idrepo~$input.auth-request:AuthReq.individualId$~valuefullName:langcode:TestData:primary_lang_code$
      identityReq.languagename: $idrepo~$input.auth-request:AuthReq.individualId$~languagefullName:langcode:TestData:primary_lang_code$ 
      identityReq.timestamp: $TIMESTAMP$
      #identityReq.transactionID: $input.auth-request:AuthReq.transactionID$
    output.output-1-expected-n-error-res:
      output.1.response.n.err.status: BOOLEAN:false
      output.1.response.y.responseTime:  $TIMESTAMP$
      output.1.response.n.err.errorMessage: $errors:RequestTimeGT24HR:errorMessage$
      output.1.response.n.err.errorCode: $errors:RequestTimeGT24HR:errorCode$
      
  AuthPartner_Invalid_individualIdType_For UIN_Neg_06:
    endpoint.url:
      partnerIDMispLK: $PIDMLKURL:ValidPIDMLK$
    input.auth-request:
      AuthReq.individualId: $UIN$
      AuthReq.requestTime: $TIMESTAMP$
      AuthReq.transactionID: $RANDOM:N:10$
      AuthReq.individualIdType: ABC
    input.identity-encrypt-demo-data:
      identityReq.valuename: $idrepo~$input.auth-request:AuthReq.individualId$~valuefullName:langcode:TestData:primary_lang_code$
      identityReq.languagename: $idrepo~$input.auth-request:AuthReq.individualId$~languagefullName:langcode:TestData:primary_lang_code$ 
      identityReq.timestamp: $TIMESTAMP$
      #identityReq.transactionID: $input.auth-request:AuthReq.transactionID$
    output.output-1-expected-n-error-res:
      output.1.response.n.err.status: BOOLEAN:false
      output.1.response.y.responseTime:  $TIMESTAMP$
      output.1.response.n.err.errorMessage: $errors:InvalidindividualIdType:errorMessage$
      output.1.response.n.err.errorCode: $errors:InvalidindividualIdType:errorCode$
      
  AuthPartner_Invalid_version_For UIN_Neg_07:
    endpoint.url:
      partnerIDMispLK: $PIDMLKURL:ValidPIDMLK$
    input.auth-request:
      AuthReq.individualId: $UIN$
      AuthReq.requestTime: $TIMESTAMP$
      AuthReq.transactionID: $RANDOM:N:10$
      AuthReq.version: $TestData:id_version_invalid$
    input.identity-encrypt-demo-data:
      identityReq.valuename: $idrepo~$input.auth-request:AuthReq.individualId$~valuefullName:langcode:TestData:primary_lang_code$
      identityReq.languagename: $idrepo~$input.auth-request:AuthReq.individualId$~languagefullName:langcode:TestData:primary_lang_code$ 
      identityReq.timestamp: $TIMESTAMP$
      #identityReq.transactionID: $input.auth-request:AuthReq.transactionID$
    output.output-1-expected-n-error-res:
      output.1.response.n.err.status: BOOLEAN:false
      output.1.response.y.responseTime:  $TIMESTAMP$
      output.1.response.n.err.errorMessage: $errors:Invalidversion:errorMessage$
      output.1.response.n.err.errorCode: $errors:Invalidversion:errorCode$
   
  AuthPartner_Invalid_txnID_For UIN_Neg_08:
    endpoint.url:
      partnerIDMispLK: $PIDMLKURL:ValidPIDMLK$
    input.auth-request:
      AuthReq.individualId: $UIN$
      AuthReq.requestTime: $TIMESTAMP$
      AuthReq.transactionID: $RANDOM:N:12$
    input.identity-encrypt-demo-data:
      identityReq.valuename: $idrepo~$input.auth-request:AuthReq.individualId$~valuefullName:langcode:TestData:primary_lang_code$
      identityReq.languagename: $idrepo~$input.auth-request:AuthReq.individualId$~languagefullName:langcode:TestData:primary_lang_code$ 
      identityReq.timestamp: $TIMESTAMP$
      #identityReq.transactionID: $input.auth-request:AuthReq.transactionID$
    output.output-1-expected-n-error-res:
      output.1.response.n.err.status: BOOLEAN:false
      output.1.response.y.responseTime:  $TIMESTAMP$
      output.1.response.n.err.errorMessage: $IGNORE$ 
      output.1.response.n.err.errorCode:  $IGNORE$
   
  AuthPartner_Missing_UIN_For UIN_Neg_09:
    endpoint.url:
      partnerIDMispLK: $PIDMLKURL:ValidPIDMLK$
    input.auth-request:
      AuthReq.individualId: $REMOVE$
      AuthReq.requestTime: $TIMESTAMP$
      AuthReq.transactionID: $RANDOM:N:10$
    input.identity-encrypt-demo-data:
      identityReq.valuename: saira
      identityReq.languagename: fra
      identityReq.timestamp: $TIMESTAMP$
      #identityReq.transactionID: $input.auth-request:AuthReq.transactionID$
    output.output-1-expected-n-error-res:
      output.1.response.n.err.status: BOOLEAN:false
      output.1.response.y.responseTime:  $TIMESTAMP$
      output.1.response.n.err.errorMessage: $errors:MissingUIN:errorMessage$
      output.1.response.n.err.errorCode: $errors:MissingUIN:errorCode$
      
  AuthPartner_Missing_txnID_For UIN_Neg_10:
    endpoint.url:
      partnerIDMispLK: $PIDMLKURL:ValidPIDMLK$
    input.auth-request:
      AuthReq.individualId: $UIN$
      AuthReq.requestTime: $TIMESTAMP$
      AuthReq.transactionID: $REMOVE$
    input.identity-encrypt-demo-data:
      identityReq.valuename: $idrepo~$input.auth-request:AuthReq.individualId$~valuefullName:langcode:TestData:primary_lang_code$
      identityReq.languagename: $idrepo~$input.auth-request:AuthReq.individualId$~languagefullName:langcode:TestData:primary_lang_code$ 
      identityReq.timestamp: $TIMESTAMP$
      #identityReq.transactionID: $input.auth-request:AuthReq.transactionID$
    output.output-1-expected-n-error-res:
      output.1.response.n.err.status: BOOLEAN:false
      output.1.response.y.responseTime:  $TIMESTAMP$
      output.1.response.n.err.errorMessage: $errors:MissingtransactionID:errorMessage$
      output.1.response.n.err.errorCode: $errors:MissingtransactionID:errorCode$
  
  AuthPartner_Missing_reqTime_For UIN_Neg_11:
    endpoint.url:
      partnerIDMispLK: $PIDMLKURL:ValidPIDMLK$
    input.auth-request:
      AuthReq.individualId: $UIN$
      AuthReq.requestTime: $REMOVE$
      AuthReq.transactionID:  $RANDOM:N:10$
    input.identity-encrypt-demo-data:
      identityReq.valuename: $idrepo~$input.auth-request:AuthReq.individualId$~valuefullName:langcode:TestData:primary_lang_code$
      identityReq.languagename: $idrepo~$input.auth-request:AuthReq.individualId$~languagefullName:langcode:TestData:primary_lang_code$ 
      identityReq.timestamp: $TIMESTAMP$
      #identityReq.transactionID: $input.auth-request:AuthReq.transactionID$
    output.output-1-expected-n-error-res:
      output.1.response.n.err.status: BOOLEAN:false
      output.1.response.y.responseTime:  $TIMESTAMPZ$
      output.1.response.n.err.errorMessage: $errors:MissingrequestTime:errorMessage$
      output.1.response.n.err.errorCode: $errors:MissingrequestTime:errorCode$
  
  AuthPartner_Missing_version_For UIN_Neg_12:
    endpoint.url:
      partnerIDMispLK: $PIDMLKURL:ValidPIDMLK$
    input.auth-request:
      AuthReq.individualId: $UIN$
      AuthReq.requestTime: $TIMESTAMP$
      AuthReq.transactionID:  $RANDOM:N:10$
      AuthReq.version: $REMOVE$
    input.identity-encrypt-demo-data:
      identityReq.valuename: $idrepo~$input.auth-request:AuthReq.individualId$~valuefullName:langcode:TestData:primary_lang_code$
      identityReq.languagename: $idrepo~$input.auth-request:AuthReq.individualId$~languagefullName:langcode:TestData:primary_lang_code$ 
      identityReq.timestamp: $TIMESTAMP$
      #identityReq.transactionID: $input.auth-request:AuthReq.transactionID$
    output.output-1-expected-n-error-res:
      output.1.response.n.err.status: BOOLEAN:false
      output.1.response.y.responseTime:  $TIMESTAMP$
      output.1.response.n.err.errorMessage: $errors:Missingversion:errorMessage$
      output.1.response.n.err.errorCode: $errors:Missingversion:errorCode$
      
  AuthPartner_Missing_individualIdType_For UIN_Neg_13:
    endpoint.url:
      partnerIDMispLK: $PIDMLKURL:ValidPIDMLK$
    input.auth-request:
      AuthReq.individualId: $UIN$
      AuthReq.requestTime: $TIMESTAMP$
      AuthReq.transactionID: $RANDOM:N:10$
      AuthReq.individualIdType: $REMOVE$
    input.identity-encrypt-demo-data:
      identityReq.valuename: $idrepo~$input.auth-request:AuthReq.individualId$~valuefullName:langcode:TestData:primary_lang_code$
      identityReq.languagename: $idrepo~$input.auth-request:AuthReq.individualId$~languagefullName:langcode:TestData:primary_lang_code$ 
      identityReq.timestamp: $TIMESTAMP$
      #identityReq.transactionID: $input.auth-request:AuthReq.transactionID$
    output.output-1-expected-n-error-res:
      output.1.response.n.err.status: BOOLEAN:false
      output.1.response.y.responseTime:  $TIMESTAMP$
      output.1.response.n.err.errorMessage: $errors:MissingindividualIdType:errorMessage$
      output.1.response.n.err.errorCode: $errors:MissingindividualIdType:errorCode$
  
  AuthPartner_Invalid_UIN which is not as per data definition_Neg_14:
    endpoint.url:
      partnerIDMispLK: $PIDMLKURL:ValidPIDMLK$
    input.auth-request:
      AuthReq.individualId: ABD1234567
      AuthReq.requestTime: $TIMESTAMP$
      AuthReq.transactionID: $RANDOM:N:10$
    input.identity-encrypt-demo-data:
      identityReq.valuename: sarasa
      identityReq.languagename: fra
      identityReq.timestamp: $TIMESTAMP$
      #identityReq.transactionID: $input.auth-request:AuthReq.transactionID$
    output.output-1-expected-n-error-res:
      output.1.response.n.err.status: BOOLEAN:false
      output.1.response.y.responseTime: $TIMESTAMP$
      output.1.response.n.err.errorMessage: $errors:InvalidUIN:errorMessage$
      output.1.response.n.err.errorCode: $errors:InvalidUIN:errorCode$
     
  AuthPartner_Invalid_reqTime which is not as per definition_For UIN_Neg_15:
    endpoint.url:
      partnerIDMispLK: $PIDMLKURL:ValidPIDMLK$
    input.auth-request:
      AuthReq.individualId: $UIN$
      AuthReq.requestTime: $INVALIDTIMESTAMPZ$
      AuthReq.transactionID: $RANDOM:N:10$
    input.identity-encrypt-demo-data:
      identityReq.valuename: $idrepo~$input.auth-request:AuthReq.individualId$~valuefullName:langcode:TestData:primary_lang_code$
      identityReq.languagename: $idrepo~$input.auth-request:AuthReq.individualId$~languagefullName:langcode:TestData:primary_lang_code$ 
      identityReq.timestamp: $TIMESTAMP$
      #identityReq.transactionID: $input.auth-request:AuthReq.transactionID$
    output.output-1-expected-n-error-res:
      output.1.response.n.err.status: BOOLEAN:false
      output.1.response.y.responseTime:  $TIMESTAMPZ$
      output.1.response.n.err.errorMessage: $errors:InvalidrequestTime:errorMessage$
      output.1.response.n.err.errorCode: $errors:InvalidrequestTime:errorCode$
      
  AuthPartner_Invalid_individualIdType which is not as per defenition_For UIN_Neg_16:
    endpoint.url:
      partnerIDMispLK: $PIDMLKURL:ValidPIDMLK$
    input.auth-request:
      AuthReq.individualId: $UIN$
      AuthReq.requestTime: $TIMESTAMP$
      AuthReq.transactionID: $RANDOM:N:10$
      AuthReq.individualIdType: 123456
    input.identity-encrypt-demo-data:
      identityReq.valuename: $idrepo~$input.auth-request:AuthReq.individualId$~valuefullName:langcode:TestData:primary_lang_code$
      identityReq.languagename: $idrepo~$input.auth-request:AuthReq.individualId$~languagefullName:langcode:TestData:primary_lang_code$ 
      identityReq.timestamp: $TIMESTAMP$
      #identityReq.transactionID: $input.auth-request:AuthReq.transactionID$
    output.output-1-expected-n-error-res:
      output.1.response.n.err.status: BOOLEAN:false
      output.1.response.y.responseTime:  $TIMESTAMP$
      output.1.response.n.err.errorMessage: $errors:InvalidindividualIdType:errorMessage$
      output.1.response.n.err.errorCode: $errors:InvalidindividualIdType:errorCode$
      
  AuthPartner_Invalid_version which is not as per defenition_For UIN_Neg_17:
    endpoint.url:
      partnerIDMispLK: $PIDMLKURL:ValidPIDMLK$
    input.auth-request:
      AuthReq.individualId: $UIN$
      AuthReq.requestTime: $TIMESTAMP$
      AuthReq.transactionID: $RANDOM:N:10$
      AuthReq.version: abc
    input.identity-encrypt-demo-data:
      identityReq.valuename: $idrepo~$input.auth-request:AuthReq.individualId$~valuefullName:langcode:TestData:primary_lang_code$
      identityReq.languagename: $idrepo~$input.auth-request:AuthReq.individualId$~languagefullName:langcode:TestData:primary_lang_code$ 
      identityReq.timestamp: $TIMESTAMP$
      #identityReq.transactionID: $input.auth-request:AuthReq.transactionID$
    output.output-1-expected-n-error-res:
      output.1.response.n.err.status: BOOLEAN:false
      output.1.response.y.responseTime:  $TIMESTAMP$
      output.1.response.n.err.errorMessage: $errors:Invalidversion:errorMessage$
      output.1.response.n.err.errorCode: $errors:Invalidversion:errorCode$
   
  AuthPartner_Invalid_txnID which is not as per defenition_For UIN_Neg_18:
    endpoint.url:
      partnerIDMispLK: $PIDMLKURL:ValidPIDMLK$
    input.auth-request:
      AuthReq.individualId: $UIN$
      AuthReq.requestTime: $TIMESTAMP$
      AuthReq.transactionID: abcdefg12
    input.identity-encrypt-demo-data:
      identityReq.valuename: $idrepo~$input.auth-request:AuthReq.individualId$~valuefullName:langcode:TestData:primary_lang_code$
      identityReq.languagename: $idrepo~$input.auth-request:AuthReq.individualId$~languagefullName:langcode:TestData:primary_lang_code$ 
      identityReq.timestamp: $TIMESTAMP$
      #identityReq.transactionID: $input.auth-request:AuthReq.transactionID$
    output.output-1-expected-n-error-res:
      output.1.response.n.err.status: BOOLEAN:false
      output.1.response.y.responseTime:  $TIMESTAMP$
      output.1.response.n.err.errorMessage: $IGNORE$ 
      output.1.response.n.err.errorCode:  $IGNORE$
      
  Authentication_AuthPartnerValidation_Invalid Parnter ID_For UIN_Neg_21:
    endpoint.url:
      partnerIDMispLK: $PIDMLKURL:InValidPID$
    input.auth-request:
      AuthReq.individualId: $UIN$
      AuthReq.requestTime: $TIMESTAMP$
      AuthReq.transactionID: $RANDOM:N:10$
    input.identity-encrypt-demo-data:
      identityReq.valuename: $idrepo~$input.auth-request:AuthReq.individualId$~valuefullName:langcode:TestData:primary_lang_code$
      identityReq.languagename: $idrepo~$input.auth-request:AuthReq.individualId$~languagefullName:langcode:TestData:primary_lang_code$ 
      identityReq.timestamp: $TIMESTAMP$
      #identityReq.transactionID: $input.auth-request:AuthReq.transactionID$
    output.output-1-expected-n-error-res:
      output.1.response.n.err.status: BOOLEAN:false
      output.1.response.y.responseTime: $TIMESTAMP$
      output.1.response.n.err.errorMessage: $errors:MSLKNotRegisteredToPID:errorMessage$
      output.1.response.n.err.errorCode: $errors:MSLKNotRegisteredToPID:errorCode$
      
  Authentication_AuthPartnerValidation_Invalid MSK Liscence Key_For UIN_Neg_22:
    endpoint.url:
      partnerIDMispLK: $PIDMLKURL:InValidMLK$
    input.auth-request:
      AuthReq.individualId: $UIN$
      AuthReq.requestTime: $TIMESTAMP$
      AuthReq.transactionID: $RANDOM:N:10$
    input.identity-encrypt-demo-data:
      identityReq.valuename: $idrepo~$input.auth-request:AuthReq.individualId$~valuefullName:langcode:TestData:primary_lang_code$
      identityReq.languagename: $idrepo~$input.auth-request:AuthReq.individualId$~languagefullName:langcode:TestData:primary_lang_code$ 
      identityReq.timestamp: $TIMESTAMP$
      #identityReq.transactionID: $input.auth-request:AuthReq.transactionID$
    output.output-1-expected-n-error-res:
      output.1.response.n.err.status: BOOLEAN:false
      output.1.response.y.responseTime: $TIMESTAMP$
      output.1.response.n.err.errorMessage: $errors:PIDMISPNotMapped:errorMessage$
      output.1.response.n.err.errorCode: $errors:PIDMISPNotMapped:errorCode$
  
  Authentication_AuthPartnerValidation_PIDMISP_NotMapped_For UIN_Neg_23:
    endpoint.url:
      partnerIDMispLK: $PIDMLKURL:MISPPID_NotMapped$
    input.auth-request:
      AuthReq.individualId: $UIN$
      AuthReq.requestTime: $TIMESTAMP$
      AuthReq.transactionID: $RANDOM:N:10$
    input.identity-encrypt-demo-data:
      identityReq.valuename: $idrepo~$input.auth-request:AuthReq.individualId$~valuefullName:langcode:TestData:primary_lang_code$
      identityReq.languagename: $idrepo~$input.auth-request:AuthReq.individualId$~languagefullName:langcode:TestData:primary_lang_code$ 
      identityReq.timestamp: $TIMESTAMP$
      #identityReq.transactionID: $input.auth-request:AuthReq.transactionID$
    output.output-1-expected-n-error-res:
      output.1.response.n.err.status: BOOLEAN:false
      output.1.response.y.responseTime: $TIMESTAMP$
      output.1.response.n.err.errorMessage: $errors:PIDMISPNotMapped:errorMessage$
      output.1.response.n.err.errorCode: $errors:PIDMISPNotMapped:errorCode$
    
  Authentication_AuthPartnerValidation_Expired Liscence Key_For UIN_Neg_24:
    endpoint.url:
      partnerIDMispLK: $PIDMLKURL:ExpiredMSLK$
    input.auth-request:
      AuthReq.individualId: $UIN$
      AuthReq.requestTime: $TIMESTAMP$
      AuthReq.transactionID: $RANDOM:N:10$
    input.identity-encrypt-demo-data:
      identityReq.valuename: $idrepo~$input.auth-request:AuthReq.individualId$~valuefullName:langcode:TestData:primary_lang_code$
      identityReq.languagename: $idrepo~$input.auth-request:AuthReq.individualId$~languagefullName:langcode:TestData:primary_lang_code$ 
      identityReq.timestamp: $TIMESTAMP$
      #identityReq.transactionID: $input.auth-request:AuthReq.transactionID$
    output.output-1-expected-n-error-res:
      output.1.response.n.err.status: BOOLEAN:false
      output.1.response.y.responseTime: $TIMESTAMP$
      output.1.response.n.err.errorMessage: $errors:ExpiredMSLK:errorMessage$
      output.1.response.n.err.errorCode: $errors:ExpiredMSLK:errorCode$
   
  Authentication_AuthPartnerValidation_Inactive Liscence Key_For UIN_Neg_25:
    endpoint.url:
      partnerIDMispLK: $PIDMLKURL:InactiveMSLK$
    input.auth-request:
      AuthReq.individualId: $UIN$
      AuthReq.requestTime: $TIMESTAMP$
      AuthReq.transactionID: $RANDOM:N:10$
    input.identity-encrypt-demo-data:
      identityReq.valuename: $idrepo~$input.auth-request:AuthReq.individualId$~valuefullName:langcode:TestData:primary_lang_code$
      identityReq.languagename: $idrepo~$input.auth-request:AuthReq.individualId$~languagefullName:langcode:TestData:primary_lang_code$ 
      identityReq.timestamp: $TIMESTAMP$
      #identityReq.transactionID: $input.auth-request:AuthReq.transactionID$
    output.output-1-expected-n-error-res:
      output.1.response.n.err.status: BOOLEAN:false
      output.1.response.y.responseTime: $TIMESTAMP$
      output.1.response.n.err.errorMessage: $errors:InactiveMSLK:errorMessage$
      output.1.response.n.err.errorCode: $errors:InactiveMSLK:errorCode$  
      
  Authentication_AuthPartnerValidation_PolicyWithoutGenderDemo_smoke_For UIN_Neg_26:
    endpoint.url:
      partnerIDMispLK: $PIDMLKURL:ValidPIDMLK_Without_Demo$
    input.auth-request:
      AuthReq.individualId: $UIN$     
      AuthReq.individualIdType: UIN
      AuthReq.requestTime: $TIMESTAMP$
      AuthReq.transactionID: $RANDOM:N:10$
    input.identity-encrypt-gender-data:
      identityReq.valuegender: $idrepo~$input.auth-request:AuthReq.individualId$~valuegender:langcode:TestData:primary_lang_code$
      identityReq.languagegender: $idrepo~$input.auth-request:AuthReq.individualId$~valuegender:langcode:TestData:primary_lang_code$
      identityReq.timestamp: $TIMESTAMP$
      #identityReq.transactionID: $input.auth-request:AuthReq.transactionID$
    output.output-1-expected-n-error-res:
      output.1.response.n.err.status: BOOLEAN:false
      output.1.response.y.responseTime:  $TIMESTAMP$
      output.1.response.n.err.errorMessage: $errors:PolicyWithoutDemo:errorMessage$
      output.1.response.n.err.errorCode: $errors:PolicyWithoutDemo:errorCode$
      
  Authentication_AuthPartnerValidation_PolicyWithoutDOBDemo_smoke_For UIN_Neg_27:
    endpoint.url:
      partnerIDMispLK: $PIDMLKURL:ValidPIDMLK_Without_Demo$
    input.auth-request:
      AuthReq.individualId: $UIN$     
      AuthReq.individualIdType: UIN
      AuthReq.requestTime: $TIMESTAMP$
      AuthReq.transactionID: $RANDOM:N:10$
    input.identity-encrypt-DOB-data:
      identityReq.valuedateOfBirth: $idrepo~$input.auth-request:AuthReq.individualId$~inputdateOfBirth$
      identityReq.timestamp: $TIMESTAMP$
      #identityReq.transactionID: $input.auth-request:AuthReq.transactionID$
    output.output-1-expected-n-error-res:
      output.1.response.n.err.status: BOOLEAN:false
      output.1.response.y.responseTime:  $TIMESTAMP$
      output.1.response.n.err.errorMessage: $errors:PolicyWithoutDemo:errorMessage$
      output.1.response.n.err.errorCode: $errors:PolicyWithoutDemo:errorCode$
      
  Authentication_AuthPartnerValidation_PolicyWithoutEmail_Demo_smoke_For UIN_Neg_28:
    endpoint.url:
      partnerIDMispLK: $PIDMLKURL:ValidPIDMLK_Without_Demo$
    input.auth-request:
      AuthReq.individualId: $UIN$     
      AuthReq.individualIdType: UIN
      AuthReq.requestTime: $TIMESTAMP$
      AuthReq.transactionID: $RANDOM:N:10$
    input.identity-encrypt-email-data:
      identityReq.valueemail: $idrepo~$input.auth-request:AuthReq.individualId$~email$
      identityReq.timestamp: $TIMESTAMP$
      #identityReq.transactionID: $input.auth-request:AuthReq.transactionID$
    output.output-1-expected-n-error-res:
      output.1.response.n.err.status: BOOLEAN:false
      output.1.response.y.responseTime:  $TIMESTAMP$
      output.1.response.n.err.errorMessage: $errors:PolicyWithoutDemo:errorMessage$
      output.1.response.n.err.errorCode: $errors:PolicyWithoutDemo:errorCode$
      
  Authentication_AuthPartnerValidation_PolicyWithoutAge_Demo_smoke_For UIN_Neg_29:
    endpoint.url:
      partnerIDMispLK: $PIDMLKURL:ValidPIDMLK_Without_Demo$
    input.auth-request:
      AuthReq.individualId: $UIN$     
      AuthReq.individualIdType: UIN
      AuthReq.requestTime: $TIMESTAMP$
      AuthReq.transactionID: $RANDOM:N:10$
    input.identity-encrypt-age-data:
      identityReq.valueage: $idrepo~$input.auth-request:AuthReq.individualId$~agedateOfBirth$
      identityReq.timestamp: $TIMESTAMP$
      #identityReq.transactionID: $input.auth-request:AuthReq.transactionID$
    output.output-1-expected-n-error-res:
      output.1.response.n.err.status: BOOLEAN:false
      output.1.response.y.responseTime:  $TIMESTAMP$
      output.1.response.n.err.errorMessage: $errors:PolicyWithoutDemo:errorMessage$
      output.1.response.n.err.errorCode: $errors:PolicyWithoutDemo:errorCode$
      
  Authentication_AuthPartnerValidation_PolicyWithoutPhone_Demo_smoke_For UIN_Neg_30:
    endpoint.url:
      partnerIDMispLK: $PIDMLKURL:ValidPIDMLK_Without_Demo$
    input.auth-request:
      AuthReq.individualId: $UIN$     
      AuthReq.individualIdType: UIN
      AuthReq.requestTime: $TIMESTAMP$
      AuthReq.transactionID: $RANDOM:N:10$
    input.identity-encrypt-phone-data:
      identityReq.valuephone: $idrepo~$input.auth-request:AuthReq.individualId$~phone$
      identityReq.timestamp: $TIMESTAMP$
      #identityReq.transactionID: $input.auth-request:AuthReq.transactionID$
    output.output-1-expected-n-error-res:
      output.1.response.n.err.status: BOOLEAN:false
      output.1.response.y.responseTime:  $TIMESTAMP$
      output.1.response.n.err.errorMessage: $errors:PolicyWithoutDemo:errorMessage$
      output.1.response.n.err.errorCode: $errors:PolicyWithoutDemo:errorCode$
    
  Authentication_AuthPartnerValidation_PolicyWithoutFinger_Bio_smoke_For UIN_Neg_31:
    endpoint.url:
      partnerIDMispLK: $PIDMLKURL:ValidPIDMLK_Without_Bio$
    input.auth-request:
      AuthReq.individualId: $UIN$     
      AuthReq.individualIdType: UIN
      AuthReq.requestTime: $TIMESTAMP$
      AuthReq.transactionID: $RANDOM:N:10$
      AuthReq.demo: BOOLEAN:false
      AuthReq.bio: BOOLEAN:true
    input.identity-encrypt-bio-data:
      identityReq.bioValue: $idrepo~$input.auth-request:AuthReq.individualId$~DECODEFILE:valuedocuments0~//BIR/BDBInfo[Type='Finger'][Subtype='Left IndexFinger']//following::BDB$
    output.output-1-expected-n-error-res:
      output.1.response.n.err.status: BOOLEAN:false
      output.1.response.y.responseTime:  $TIMESTAMP$
      output.1.response.n.err.errorMessage: $errors:PolicyWithoutBioFinger:errorMessage$
      output.1.response.n.err.errorCode: $errors:PolicyWithoutBioFinger:errorCode$
      
  Authentication_AuthPartnerValidation_No Authtype Selected_For UIN_Neg_32:
    endpoint.url:
      partnerIDMispLK: $PIDMLKURL:ValidPIDMLK_Without_Demo$
    input.auth-request:
      AuthReq.individualId: $UIN$     
      AuthReq.individualIdType: UIN
      AuthReq.requestTime: $TIMESTAMP$
      AuthReq.demo: BOOLEAN:false
      AuthReq.transactionID: $RANDOM:N:10$
    input.identity-encrypt-bio-data:
      identityReq.timestamp: $TIMESTAMP$
      identityReq.bioValue: $idrepo~$input.auth-request:AuthReq.individualId$~DECODEFILE:valuedocuments0~//BIR/BDBInfo[Type='Finger'][Subtype='Left IndexFinger']//following::BDB$
    output.output-1-expected-n-error-res:
      output.1.response.n.err.status: BOOLEAN:false
      output.1.response.y.responseTime:  $TIMESTAMP$
      output.1.response.n.err.errorMessage: $errors:NoAuthTypeSelected:errorMessage$
      output.1.response.n.err.errorCode: $errors:NoAuthTypeSelected:errorCode$
      
  Authentication_AuthPartnerValidation_PolicyWithoutIris_Bio_smoke_For UIN_Neg_33:
    endpoint.url:
      partnerIDMispLK: $PIDMLKURL:ValidPIDMLK_Without_Bio$
    input.auth-request:
      AuthReq.individualId: $UIN$     
      AuthReq.individualIdType: UIN
      AuthReq.requestTime: $TIMESTAMP$
      AuthReq.transactionID: $RANDOM:N:10$
      AuthReq.demo: BOOLEAN:false
      AuthReq.bio: BOOLEAN:true
    input.identity-encrypt-bio-data:
      identityReq.bioSubType: Right
      identityReq.bioType: Iris
      identityReq.bioValue: $idrepo~$input.auth-request:AuthReq.individualId$~DECODEFILE:individualBiometricsValue~//BIR/BDBInfo[Type='Iris'][Subtype='Right']//following::BDB$
    output.output-1-expected-n-error-res:
      output.1.response.n.err.status: BOOLEAN:false
      output.1.response.y.responseTime:  $TIMESTAMP$
      output.1.response.n.err.errorMessage: $errors:PolicyWithoutBioIris:errorMessage$
      output.1.response.n.err.errorCode: $errors:PolicyWithoutBioIris:errorCode$
      
  Authentication_AuthPartnerValidation_MSLK not Registered to PID_For UIN_Neg_34:
    endpoint.url:
      partnerIDMispLK: $PIDMLKURL:MLKNotRegToPID$
    input.auth-request:
      AuthReq.individualId: $UIN$
      AuthReq.individualIdType: UIN
      AuthReq.requestTime: $TIMESTAMP$
      AuthReq.transactionID: $RANDOM:N:10$
    input.identity-encrypt-demo-data:
      identityReq.valuename: $idrepo~$input.auth-request:AuthReq.individualId$~valuefullName:langcode:TestData:primary_lang_code$
      identityReq.languagename: $idrepo~$input.auth-request:AuthReq.individualId$~languagefullName:langcode:TestData:primary_lang_code$ 
      identityReq.timestamp: $TIMESTAMP$
      #identityReq.transactionID: $input.auth-request:AuthReq.transactionID$
    output.output-1-expected-n-error-res:
      output.1.response.n.err.status: BOOLEAN:false
      output.1.response.y.responseTime: $TIMESTAMP$
      output.1.response.n.err.errorMessage: $errors:MSLKNotRegisteredToPID:errorMessage$
      output.1.response.n.err.errorCode: $errors:MSLKNotRegisteredToPID:errorCode$
    
  Authentication_AuthPartnerValidation_smoke_For VID_Pos_35:
    endpoint.url:
      partnerIDMispLK: $PIDMLKURL:ValidPIDMLK$
    input.auth-request:
      AuthReq.individualId: $VID$     
      AuthReq.individualIdType: VID
      AuthReq.requestTime: $TIMESTAMP$
      AuthReq.transactionID: $RANDOM:N:10$
    input.identity-encrypt-demo-data:
      identityReq.valuename: $idrepo~$input.auth-request:AuthReq.individualId$~valuefullName:langcode:TestData:primary_lang_code$
      identityReq.languagename: $idrepo~$input.auth-request:AuthReq.individualId$~languagefullName:langcode:TestData:primary_lang_code$ 
      identityReq.timestamp: $TIMESTAMP$
      #identityReq.transactionID: $input.auth-request:AuthReq.transactionID$
    output.output-1-expected-y-res:
      output.1.response.y.status: BOOLEAN:true
      output.1.response.y.responseTime: $TIMESTAMP$
      output.1.response.y.transactionID: $input.auth-request:AuthReq.transactionID$
      
  AuthPartner_Invalid_VID_Neg_36:
    endpoint.url:
      partnerIDMispLK: $PIDMLKURL:ValidPIDMLK$
    input.auth-request:
      AuthReq.individualId: 1234567890
      AuthReq.individualIdType: VID
      AuthReq.requestTime: $TIMESTAMP$
      AuthReq.transactionID: $RANDOM:N:10$
    input.identity-encrypt-demo-data:
      identityReq.valuename: sarasa
      identityReq.languagename: fra
      identityReq.timestamp: $TIMESTAMP$
      #identityReq.transactionID: $input.auth-request:AuthReq.transactionID$
    output.output-1-expected-n-error-res:
      output.1.response.n.err.status: BOOLEAN:false
      output.1.response.y.responseTime: $TIMESTAMP$
      output.1.response.n.err.errorMessage: $errors:InvalidVID:errorMessage$
      output.1.response.n.err.errorCode: $errors:InvalidVID:errorCode$
     
  AuthPartner_Invalid_reqTime_For VID_Neg_37:
    endpoint.url:
      partnerIDMispLK: $PIDMLKURL:ValidPIDMLK$
    input.auth-request:
      AuthReq.individualId: $VID$     
      AuthReq.individualIdType: VID
      AuthReq.requestTime: $INVALIDTIMESTAMPZ$
      AuthReq.transactionID: $RANDOM:N:10$
    input.identity-encrypt-demo-data:
      identityReq.valuename: $idrepo~$input.auth-request:AuthReq.individualId$~valuefullName:langcode:TestData:primary_lang_code$
      identityReq.languagename: $idrepo~$input.auth-request:AuthReq.individualId$~languagefullName:langcode:TestData:primary_lang_code$ 
      identityReq.timestamp: $TIMESTAMP$
      #identityReq.transactionID: $input.auth-request:AuthReq.transactionID$
    output.output-1-expected-n-error-res:
      output.1.response.n.err.status: BOOLEAN:false
      output.1.response.y.responseTime:  $TIMESTAMPZ$
      output.1.response.n.err.errorMessage: $errors:InvalidrequestTime:errorMessage$
      output.1.response.n.err.errorCode: $errors:InvalidrequestTime:errorCode$
   
  AuthPartner_Invalid_reqTime_greaterthan24hrs_For VID_Neg_38:
    endpoint.url:
      partnerIDMispLK: $PIDMLKURL:ValidPIDMLK$
    input.auth-request:
      AuthReq.individualId: $VID$     
      AuthReq.individualIdType: VID
      AuthReq.requestTime: $TIMESTAMP$HOUR+25
      AuthReq.transactionID: $RANDOM:N:10$
    input.identity-encrypt-demo-data:
      identityReq.valuename: $idrepo~$input.auth-request:AuthReq.individualId$~valuefullName:langcode:TestData:primary_lang_code$
      identityReq.languagename: $idrepo~$input.auth-request:AuthReq.individualId$~languagefullName:langcode:TestData:primary_lang_code$ 
      identityReq.timestamp: $TIMESTAMP$
      #identityReq.transactionID: $input.auth-request:AuthReq.transactionID$
    output.output-1-expected-n-error-res:
      output.1.response.n.err.status: BOOLEAN:false
      output.1.response.y.responseTime:  $TIMESTAMP$
      output.1.response.n.err.errorMessage: $errors:RequestTimeGT24HR:errorMessage$
      output.1.response.n.err.errorCode: $errors:RequestTimeGT24HR:errorCode$
  
  AuthPartner_Invalid_reqTime_lessthan24hrs_For VID_Neg_39:
    endpoint.url:
      partnerIDMispLK: $PIDMLKURL:ValidPIDMLK$
    input.auth-request:
      AuthReq.individualId: $VID$     
      AuthReq.individualIdType: VID
      AuthReq.requestTime: $TIMESTAMP$HOUR-25
      AuthReq.transactionID: $RANDOM:N:10$
    input.identity-encrypt-demo-data:
      identityReq.valuename: $idrepo~$input.auth-request:AuthReq.individualId$~valuefullName:langcode:TestData:primary_lang_code$
      identityReq.languagename: $idrepo~$input.auth-request:AuthReq.individualId$~languagefullName:langcode:TestData:primary_lang_code$ 
      identityReq.timestamp: $TIMESTAMP$
      #identityReq.transactionID: $input.auth-request:AuthReq.transactionID$
    output.output-1-expected-n-error-res:
      output.1.response.n.err.status: BOOLEAN:false
      output.1.response.y.responseTime:  $TIMESTAMP$
      output.1.response.n.err.errorMessage: $errors:RequestTimeGT24HR:errorMessage$
      output.1.response.n.err.errorCode: $errors:RequestTimeGT24HR:errorCode$
      
  AuthPartner_Invalid_individualIdType_For VID_Neg_40:
    endpoint.url:
      partnerIDMispLK: $PIDMLKURL:ValidPIDMLK$
    input.auth-request:
      AuthReq.individualId: $VID$     
      AuthReq.individualIdType: VID
      AuthReq.requestTime: $TIMESTAMP$
      AuthReq.transactionID: $RANDOM:N:10$
      AuthReq.individualIdType: ABC
    input.identity-encrypt-demo-data:
      identityReq.valuename: $idrepo~$input.auth-request:AuthReq.individualId$~valuefullName:langcode:TestData:primary_lang_code$
      identityReq.languagename: $idrepo~$input.auth-request:AuthReq.individualId$~languagefullName:langcode:TestData:primary_lang_code$ 
      identityReq.timestamp: $TIMESTAMP$
      #identityReq.transactionID: $input.auth-request:AuthReq.transactionID$
    output.output-1-expected-n-error-res:
      output.1.response.n.err.status: BOOLEAN:false
      output.1.response.y.responseTime:  $TIMESTAMP$
      output.1.response.n.err.errorMessage: $errors:InvalidindividualIdType:errorMessage$
      output.1.response.n.err.errorCode: $errors:InvalidindividualIdType:errorCode$
      
  AuthPartner_Invalid_version_For VID_Neg_40:
    endpoint.url:
      partnerIDMispLK: $PIDMLKURL:ValidPIDMLK$
    input.auth-request:
      AuthReq.individualId: $VID$     
      AuthReq.individualIdType: VID
      AuthReq.requestTime: $TIMESTAMP$
      AuthReq.transactionID: $RANDOM:N:10$
      AuthReq.version: 0.8
    input.identity-encrypt-demo-data:
      identityReq.valuename: $idrepo~$input.auth-request:AuthReq.individualId$~valuefullName:langcode:TestData:primary_lang_code$
      identityReq.languagename: $idrepo~$input.auth-request:AuthReq.individualId$~languagefullName:langcode:TestData:primary_lang_code$ 
      identityReq.timestamp: $TIMESTAMP$
      #identityReq.transactionID: $input.auth-request:AuthReq.transactionID$
    output.output-1-expected-n-error-res:
      output.1.response.n.err.status: BOOLEAN:false
      output.1.response.y.responseTime:  $TIMESTAMP$
      output.1.response.n.err.errorMessage: $errors:Invalidversion:errorMessage$
      output.1.response.n.err.errorCode: $errors:Invalidversion:errorCode$
   
  AuthPartner_Invalid_txnID_For VID_Neg_41:
    endpoint.url:
      partnerIDMispLK: $PIDMLKURL:ValidPIDMLK$
    input.auth-request:
      AuthReq.individualId: $VID$     
      AuthReq.individualIdType: VID
      AuthReq.requestTime: $TIMESTAMP$
      AuthReq.transactionID: $RANDOM:N:12$
    input.identity-encrypt-demo-data:
      identityReq.valuename: $idrepo~$input.auth-request:AuthReq.individualId$~valuefullName:langcode:TestData:primary_lang_code$
      identityReq.languagename: $idrepo~$input.auth-request:AuthReq.individualId$~languagefullName:langcode:TestData:primary_lang_code$ 
      identityReq.timestamp: $TIMESTAMP$
      #identityReq.transactionID: $input.auth-request:AuthReq.transactionID$
    output.output-1-expected-n-error-res:
      output.1.response.n.err.status: BOOLEAN:false
      output.1.response.y.responseTime:  $TIMESTAMP$
      output.1.response.n.err.errorMessage: $IGNORE$ 
      output.1.response.n.err.errorCode:  $IGNORE$
   
  AuthPartner_Missing_VID_For VID_Neg_42:
    endpoint.url:
      partnerIDMispLK: $PIDMLKURL:ValidPIDMLK$
    input.auth-request:
      AuthReq.individualId: $REMOVE$
      AuthReq.individualIdType: VID
      AuthReq.requestTime: $TIMESTAMP$
      AuthReq.transactionID: $RANDOM:N:10$
    input.identity-encrypt-demo-data:
      identityReq.valuename: saira
      identityReq.languagename: fra
      identityReq.timestamp: $TIMESTAMP$
      #identityReq.transactionID: $input.auth-request:AuthReq.transactionID$
    output.output-1-expected-n-error-res:
      output.1.response.n.err.status: BOOLEAN:false
      output.1.response.y.responseTime:  $TIMESTAMP$
      output.1.response.n.err.errorMessage: $errors:MissingVID:errorMessage$
      output.1.response.n.err.errorCode: $errors:MissingVID:errorCode$
      
  AuthPartner_Missing_txnID_For VID_Neg_43:
    endpoint.url:
      partnerIDMispLK: $PIDMLKURL:ValidPIDMLK$
    input.auth-request:
      AuthReq.individualId: $VID$     
      AuthReq.individualIdType: VID
      AuthReq.requestTime: $TIMESTAMP$
      AuthReq.transactionID: $REMOVE$
    input.identity-encrypt-demo-data:
      identityReq.valuename: $idrepo~$input.auth-request:AuthReq.individualId$~valuefullName:langcode:TestData:primary_lang_code$
      identityReq.languagename: $idrepo~$input.auth-request:AuthReq.individualId$~languagefullName:langcode:TestData:primary_lang_code$ 
      identityReq.timestamp: $TIMESTAMP$
      #identityReq.transactionID: $input.auth-request:AuthReq.transactionID$
    output.output-1-expected-n-error-res:
      output.1.response.n.err.status: BOOLEAN:false
      output.1.response.y.responseTime:  $TIMESTAMP$
      output.1.response.n.err.errorMessage: $errors:MissingtransactionID:errorMessage$
      output.1.response.n.err.errorCode: $errors:MissingtransactionID:errorCode$
  
  AuthPartner_Missing_reqTime_For VID_Neg_44:
    endpoint.url:
      partnerIDMispLK: $PIDMLKURL:ValidPIDMLK$
    input.auth-request:
      AuthReq.individualId: $VID$     
      AuthReq.individualIdType: VID
      AuthReq.requestTime: $REMOVE$
      AuthReq.transactionID:  $RANDOM:N:10$
    input.identity-encrypt-demo-data:
      identityReq.valuename: $idrepo~$input.auth-request:AuthReq.individualId$~valuefullName:langcode:TestData:primary_lang_code$
      identityReq.languagename: $idrepo~$input.auth-request:AuthReq.individualId$~languagefullName:langcode:TestData:primary_lang_code$ 
      identityReq.timestamp: $TIMESTAMP$
      #identityReq.transactionID: $input.auth-request:AuthReq.transactionID$
    output.output-1-expected-n-error-res:
      output.1.response.n.err.status: BOOLEAN:false
      output.1.response.y.responseTime:  $TIMESTAMPZ$
      output.1.response.n.err.errorMessage: $errors:MissingrequestTime:errorMessage$
      output.1.response.n.err.errorCode: $errors:MissingrequestTime:errorCode$
  
  AuthPartner_Missing_version_For VID_Neg_45:
    endpoint.url:
      partnerIDMispLK: $PIDMLKURL:ValidPIDMLK$
    input.auth-request:
      AuthReq.individualId: $VID$     
      AuthReq.individualIdType: VID
      AuthReq.requestTime: $TIMESTAMP$
      AuthReq.transactionID:  $RANDOM:N:10$
      AuthReq.version: $REMOVE$
    input.identity-encrypt-demo-data:
      identityReq.valuename: $idrepo~$input.auth-request:AuthReq.individualId$~valuefullName:langcode:TestData:primary_lang_code$
      identityReq.languagename: $idrepo~$input.auth-request:AuthReq.individualId$~languagefullName:langcode:TestData:primary_lang_code$ 
      identityReq.timestamp: $TIMESTAMP$
      #identityReq.transactionID: $input.auth-request:AuthReq.transactionID$
    output.output-1-expected-n-error-res:
      output.1.response.n.err.status: BOOLEAN:false
      output.1.response.y.responseTime:  $TIMESTAMP$
      output.1.response.n.err.errorMessage: $errors:Missingversion:errorMessage$
      output.1.response.n.err.errorCode: $errors:Missingversion:errorCode$
      
  AuthPartner_Missing_individualIdType_For VID_Neg_46:
    endpoint.url:
      partnerIDMispLK: $PIDMLKURL:ValidPIDMLK$
    input.auth-request:
      AuthReq.individualId: $VID$     
      AuthReq.individualIdType: VID
      AuthReq.requestTime: $TIMESTAMP$
      AuthReq.transactionID: $RANDOM:N:10$
      AuthReq.individualIdType: $REMOVE$
    input.identity-encrypt-demo-data:
      identityReq.valuename: $idrepo~$input.auth-request:AuthReq.individualId$~valuefullName:langcode:TestData:primary_lang_code$
      identityReq.languagename: $idrepo~$input.auth-request:AuthReq.individualId$~languagefullName:langcode:TestData:primary_lang_code$ 
      identityReq.timestamp: $TIMESTAMP$
      #identityReq.transactionID: $input.auth-request:AuthReq.transactionID$
    output.output-1-expected-n-error-res:
      output.1.response.n.err.status: BOOLEAN:false
      output.1.response.y.responseTime:  $TIMESTAMP$
      output.1.response.n.err.errorMessage: $errors:MissingindividualIdType:errorMessage$
      output.1.response.n.err.errorCode: $errors:MissingindividualIdType:errorCode$
  
  AuthPartner_Invalid_VID which is not as per data definition_Neg_47:
    endpoint.url:
      partnerIDMispLK: $PIDMLKURL:ValidPIDMLK$
    input.auth-request:
      AuthReq.individualId: ABD1234567
      AuthReq.individualIdType: VID
      AuthReq.requestTime: $TIMESTAMP$
      AuthReq.transactionID: $RANDOM:N:10$
    input.identity-encrypt-demo-data:
      identityReq.valuename: sarasa
      identityReq.languagename: fra
      identityReq.timestamp: $TIMESTAMP$
      #identityReq.transactionID: $input.auth-request:AuthReq.transactionID$
    output.output-1-expected-n-error-res:
      output.1.response.n.err.status: BOOLEAN:false
      output.1.response.y.responseTime: $TIMESTAMP$
      output.1.response.n.err.errorMessage: $errors:InvalidVID:errorMessage$
      output.1.response.n.err.errorCode: $errors:InvalidVID:errorCode$
     
  AuthPartner_Invalid_reqTime which is not as per definition_For VID_Neg_48:
    endpoint.url:
      partnerIDMispLK: $PIDMLKURL:ValidPIDMLK$
    input.auth-request:
      AuthReq.individualId: $VID$     
      AuthReq.individualIdType: VID
      AuthReq.requestTime: $INVALIDTIMESTAMPZ$
      AuthReq.transactionID: $RANDOM:N:10$
    input.identity-encrypt-demo-data:
      identityReq.valuename: $idrepo~$input.auth-request:AuthReq.individualId$~valuefullName:langcode:TestData:primary_lang_code$
      identityReq.languagename: $idrepo~$input.auth-request:AuthReq.individualId$~languagefullName:langcode:TestData:primary_lang_code$ 
      identityReq.timestamp: $TIMESTAMP$
      #identityReq.transactionID: $input.auth-request:AuthReq.transactionID$
    output.output-1-expected-n-error-res:
      output.1.response.n.err.status: BOOLEAN:false
      output.1.response.y.responseTime:  $TIMESTAMPZ$
      output.1.response.n.err.errorMessage: $errors:InvalidrequestTime:errorMessage$
      output.1.response.n.err.errorCode: $errors:InvalidrequestTime:errorCode$
      
  AuthPartner_Invalid_individualIdType which is not as per defenition_For VID_Neg_49:
    endpoint.url:
      partnerIDMispLK: $PIDMLKURL:ValidPIDMLK$
    input.auth-request:
      AuthReq.individualId: $VID$     
      AuthReq.individualIdType: VID
      AuthReq.requestTime: $TIMESTAMP$
      AuthReq.transactionID: $RANDOM:N:10$
      AuthReq.individualIdType: 123456
    input.identity-encrypt-demo-data:
      identityReq.valuename: $idrepo~$input.auth-request:AuthReq.individualId$~valuefullName:langcode:TestData:primary_lang_code$
      identityReq.languagename: $idrepo~$input.auth-request:AuthReq.individualId$~languagefullName:langcode:TestData:primary_lang_code$ 
      identityReq.timestamp: $TIMESTAMP$
      #identityReq.transactionID: $input.auth-request:AuthReq.transactionID$
    output.output-1-expected-n-error-res:
      output.1.response.n.err.status: BOOLEAN:false
      output.1.response.y.responseTime:  $TIMESTAMP$
      output.1.response.n.err.errorMessage: $errors:InvalidindividualIdType:errorMessage$
      output.1.response.n.err.errorCode: $errors:InvalidindividualIdType:errorCode$
      
  AuthPartner_Invalid_version which is not as per defenition_For VID_Neg_50:
    endpoint.url:
      partnerIDMispLK: $PIDMLKURL:ValidPIDMLK$
    input.auth-request:
      AuthReq.individualId: $VID$     
      AuthReq.individualIdType: VID
      AuthReq.requestTime: $TIMESTAMP$
      AuthReq.transactionID: $RANDOM:N:10$
      AuthReq.version: abc
    input.identity-encrypt-demo-data:
      identityReq.valuename: $idrepo~$input.auth-request:AuthReq.individualId$~valuefullName:langcode:TestData:primary_lang_code$
      identityReq.languagename: $idrepo~$input.auth-request:AuthReq.individualId$~languagefullName:langcode:TestData:primary_lang_code$ 
      identityReq.timestamp: $TIMESTAMP$
      #identityReq.transactionID: $input.auth-request:AuthReq.transactionID$
    output.output-1-expected-n-error-res:
      output.1.response.n.err.status: BOOLEAN:false
      output.1.response.y.responseTime:  $TIMESTAMP$
      output.1.response.n.err.errorMessage: $errors:Invalidversion:errorMessage$
      output.1.response.n.err.errorCode: $errors:Invalidversion:errorCode$
   
  AuthPartner_Invalid_txnID which is not as per defenition_For VID_Neg_51:
    endpoint.url:
      partnerIDMispLK: $PIDMLKURL:ValidPIDMLK$
    input.auth-request:
      AuthReq.individualId: $VID$     
      AuthReq.individualIdType: VID
      AuthReq.requestTime: $TIMESTAMP$
      AuthReq.transactionID: abcdefg12
    input.identity-encrypt-demo-data:
      identityReq.valuename: $idrepo~$input.auth-request:AuthReq.individualId$~valuefullName:langcode:TestData:primary_lang_code$
      identityReq.languagename: $idrepo~$input.auth-request:AuthReq.individualId$~languagefullName:langcode:TestData:primary_lang_code$ 
      identityReq.timestamp: $TIMESTAMP$
      #identityReq.transactionID: $input.auth-request:AuthReq.transactionID$
    output.output-1-expected-n-error-res:
      output.1.response.n.err.status: BOOLEAN:false
      output.1.response.y.responseTime:  $TIMESTAMP$
      output.1.response.n.err.errorMessage: $IGNORE$ 
      output.1.response.n.err.errorCode:  $IGNORE$
      
  Authentication_AuthPartnerValidation_Invalid Parnter ID_For VID_Neg_54:
    endpoint.url:
      partnerIDMispLK: $PIDMLKURL:InValidPID$
    input.auth-request:
      AuthReq.individualId: $VID$     
      AuthReq.individualIdType: VID
      AuthReq.requestTime: $TIMESTAMP$
      AuthReq.transactionID: $RANDOM:N:10$
    input.identity-encrypt-demo-data:
      identityReq.valuename: $idrepo~$input.auth-request:AuthReq.individualId$~valuefullName:langcode:TestData:primary_lang_code$
      identityReq.languagename: $idrepo~$input.auth-request:AuthReq.individualId$~languagefullName:langcode:TestData:primary_lang_code$ 
      identityReq.timestamp: $TIMESTAMP$
      #identityReq.transactionID: $input.auth-request:AuthReq.transactionID$
    output.output-1-expected-n-error-res:
      output.1.response.n.err.status: BOOLEAN:false
      output.1.response.y.responseTime: $TIMESTAMP$
      output.1.response.n.err.errorMessage: $errors:PIDMISPNotMapped:errorMessage$
      output.1.response.n.err.errorCode: $errors:PIDMISPNotMapped:errorCode$
      
  Authentication_AuthPartnerValidation_Invalid MSK Liscence Key_For VID_Neg_55:
    endpoint.url:
      partnerIDMispLK: $PIDMLKURL:InValidMLK$
    input.auth-request:
      AuthReq.individualId: $VID$     
      AuthReq.individualIdType: VID
      AuthReq.requestTime: $TIMESTAMP$
      AuthReq.transactionID: $RANDOM:N:10$
    input.identity-encrypt-demo-data:
      identityReq.valuename: $idrepo~$input.auth-request:AuthReq.individualId$~valuefullName:langcode:TestData:primary_lang_code$
      identityReq.languagename: $idrepo~$input.auth-request:AuthReq.individualId$~languagefullName:langcode:TestData:primary_lang_code$ 
      identityReq.timestamp: $TIMESTAMP$
      #identityReq.transactionID: $input.auth-request:AuthReq.transactionID$
    output.output-1-expected-n-error-res:
      output.1.response.n.err.status: BOOLEAN:false
      output.1.response.y.responseTime: $TIMESTAMP$
      output.1.response.n.err.errorMessage: $errors:MSLKNotRegisteredToPID:errorMessage$
      output.1.response.n.err.errorCode: $errors:MSLKNotRegisteredToPID:errorCode$
    
  Authentication_AuthPartnerValidation_PIDMISP_NotMapped_For VID_Neg_56:
    endpoint.url:
      partnerIDMispLK: $PIDMLKURL:MISPPID_NotMapped$
    input.auth-request:
      AuthReq.individualId: $VID$
      AuthReq.individualIdType: VID
      AuthReq.requestTime: $TIMESTAMP$
      AuthReq.transactionID: $RANDOM:N:10$
    input.identity-encrypt-demo-data:
      identityReq.valuename: $idrepo~$input.auth-request:AuthReq.individualId$~valuefullName:langcode:TestData:primary_lang_code$
      identityReq.languagename: $idrepo~$input.auth-request:AuthReq.individualId$~languagefullName:langcode:TestData:primary_lang_code$ 
      identityReq.timestamp: $TIMESTAMP$
      #identityReq.transactionID: $input.auth-request:AuthReq.transactionID$
    output.output-1-expected-n-error-res:
      output.1.response.n.err.status: BOOLEAN:false
      output.1.response.y.responseTime: $TIMESTAMP$
      output.1.response.n.err.errorMessage: $errors:PIDMISPNotMapped:errorMessage$
      output.1.response.n.err.errorCode: $errors:PIDMISPNotMapped:errorCode$
    
  Authentication_AuthPartnerValidation_Expired Liscence Key_For VID_Neg_57:
    endpoint.url:
      partnerIDMispLK: $PIDMLKURL:ExpiredMSLK$
    input.auth-request:
      AuthReq.individualId: $VID$
      AuthReq.individualIdType: VID
      AuthReq.requestTime: $TIMESTAMP$
      AuthReq.transactionID: $RANDOM:N:10$
    input.identity-encrypt-demo-data:
      identityReq.valuename: $idrepo~$input.auth-request:AuthReq.individualId$~valuefullName:langcode:TestData:primary_lang_code$
      identityReq.languagename: $idrepo~$input.auth-request:AuthReq.individualId$~languagefullName:langcode:TestData:primary_lang_code$ 
      identityReq.timestamp: $TIMESTAMP$
      #identityReq.transactionID: $input.auth-request:AuthReq.transactionID$
    output.output-1-expected-n-error-res:
      output.1.response.n.err.status: BOOLEAN:false
      output.1.response.y.responseTime: $TIMESTAMP$
      output.1.response.n.err.errorMessage: $errors:ExpiredMSLK:errorMessage$
      output.1.response.n.err.errorCode: $errors:ExpiredMSLK:errorCode$
   
  Authentication_AuthPartnerValidation_Inactive Liscence Key_For VID_Neg_58:
    endpoint.url:
      partnerIDMispLK: $PIDMLKURL:InactiveMSLK$
    input.auth-request:
      AuthReq.individualId: $VID$
      AuthReq.individualIdType: VID
      AuthReq.requestTime: $TIMESTAMP$
      AuthReq.transactionID: $RANDOM:N:10$
    input.identity-encrypt-demo-data:
      identityReq.valuename: $idrepo~$input.auth-request:AuthReq.individualId$~valuefullName:langcode:TestData:primary_lang_code$
      identityReq.languagename: $idrepo~$input.auth-request:AuthReq.individualId$~languagefullName:langcode:TestData:primary_lang_code$ 
      identityReq.timestamp: $TIMESTAMP$
      #identityReq.transactionID: $input.auth-request:AuthReq.transactionID$
    output.output-1-expected-n-error-res:
      output.1.response.n.err.status: BOOLEAN:false
      output.1.response.y.responseTime: $TIMESTAMP$
      output.1.response.n.err.errorMessage: $errors:InactiveMSLK:errorMessage$
      output.1.response.n.err.errorCode: $errors:InactiveMSLK:errorCode$   
  
  Authentication_AuthPartnerValidation_PolicyWithoutDemo_For VID_Neg_59:
    endpoint.url:
      partnerIDMispLK: $PIDMLKURL:ValidPIDMLK_Without_Demo$
    input.auth-request:
      AuthReq.individualId: $VID$     
      AuthReq.individualIdType: VID
      AuthReq.requestTime: $TIMESTAMP$
      AuthReq.transactionID: $RANDOM:N:10$
    input.identity-encrypt-demo-data:
      identityReq.valuename: $idrepo~$input.auth-request:AuthReq.individualId$~valuefullName:langcode:TestData:primary_lang_code$
      identityReq.languagename: $idrepo~$input.auth-request:AuthReq.individualId$~languagefullName:langcode:TestData:primary_lang_code$ 
      identityReq.timestamp: $TIMESTAMP$
      #identityReq.transactionID: $input.auth-request:AuthReq.transactionID$
    output.output-1-expected-n-error-res:
      output.1.response.n.err.status: BOOLEAN:false
      output.1.response.y.responseTime:  $TIMESTAMP$
      output.1.response.n.err.errorMessage: $errors:PolicyWithoutDemo:errorMessage$
      output.1.response.n.err.errorCode: $errors:PolicyWithoutDemo:errorCode$
    
  Authentication_AuthPartnerValidation_PolicyWithoutGenderDemo_For VID_Neg_60:
    endpoint.url:
      partnerIDMispLK: $PIDMLKURL:ValidPIDMLK_Without_Demo$
    input.auth-request:
      AuthReq.individualId: $VID$     
      AuthReq.individualIdType: VID
      AuthReq.requestTime: $TIMESTAMP$
      AuthReq.transactionID: $RANDOM:N:10$
    input.identity-encrypt-gender-data:
      identityReq.valuegender: $idrepo~$input.auth-request:AuthReq.individualId$~valuegender$
      identityReq.languagegender: $idrepo~$input.auth-request:AuthReq.individualId$~valuegender$ 
      identityReq.timestamp: $TIMESTAMP$
      #identityReq.transactionID: $input.auth-request:AuthReq.transactionID$
    output.output-1-expected-n-error-res:
      output.1.response.n.err.status: BOOLEAN:false
      output.1.response.y.responseTime:  $TIMESTAMP$
      output.1.response.n.err.errorMessage: $errors:PolicyWithoutDemo:errorMessage$
      output.1.response.n.err.errorCode: $errors:PolicyWithoutDemo:errorCode$
      
  Authentication_AuthPartnerValidation_PolicyWithoutDOBDemo_For VID_Neg_61:
    endpoint.url:
      partnerIDMispLK: $PIDMLKURL:ValidPIDMLK_Without_Demo$
    input.auth-request:
      AuthReq.individualId: $VID$     
      AuthReq.individualIdType: VID
      AuthReq.requestTime: $TIMESTAMP$
      AuthReq.transactionID: $RANDOM:N:10$
    input.identity-encrypt-DOB-data:
      identityReq.valuedateOfBirth: $idrepo~$input.auth-request:AuthReq.individualId$~inputdateOfBirth$
      identityReq.timestamp: $TIMESTAMP$
      #identityReq.transactionID: $input.auth-request:AuthReq.transactionID$
    output.output-1-expected-n-error-res:
      output.1.response.n.err.status: BOOLEAN:false
      output.1.response.y.responseTime:  $TIMESTAMP$
      output.1.response.n.err.errorMessage: $errors:PolicyWithoutDemo:errorMessage$
      output.1.response.n.err.errorCode: $errors:PolicyWithoutDemo:errorCode$
      
  Authentication_AuthPartnerValidation_PolicyWithoutEmail_Demo_For VID_Neg_62:
    endpoint.url:
      partnerIDMispLK: $PIDMLKURL:ValidPIDMLK_Without_Demo$
    input.auth-request:
      AuthReq.individualId: $VID$     
      AuthReq.individualIdType: VID
      AuthReq.requestTime: $TIMESTAMP$
      AuthReq.transactionID: $RANDOM:N:10$
    input.identity-encrypt-email-data:
      identityReq.valueemail: $idrepo~$input.auth-request:AuthReq.individualId$~email$
      identityReq.timestamp: $TIMESTAMP$
      #identityReq.transactionID: $input.auth-request:AuthReq.transactionID$
    output.output-1-expected-n-error-res:
      output.1.response.n.err.status: BOOLEAN:false
      output.1.response.y.responseTime:  $TIMESTAMP$
      output.1.response.n.err.errorMessage: $errors:PolicyWithoutDemo:errorMessage$
      output.1.response.n.err.errorCode: $errors:PolicyWithoutDemo:errorCode$
      
  Authentication_AuthPartnerValidation_PolicyWithoutAge_Demo_For VID_Neg_63:
    endpoint.url:
      partnerIDMispLK: $PIDMLKURL:ValidPIDMLK_Without_Demo$
    input.auth-request:
      AuthReq.individualId: $VID$     
      AuthReq.individualIdType: VID
      AuthReq.requestTime: $TIMESTAMP$
      AuthReq.transactionID: $RANDOM:N:10$
    input.identity-encrypt-age-data:
      identityReq.valueage: $idrepo~$input.auth-request:AuthReq.individualId$~agedateOfBirth$
      identityReq.timestamp: $TIMESTAMP$
      #identityReq.transactionID: $input.auth-request:AuthReq.transactionID$
    output.output-1-expected-n-error-res:
      output.1.response.n.err.status: BOOLEAN:false
      output.1.response.y.responseTime:  $TIMESTAMP$
      output.1.response.n.err.errorMessage: $errors:PolicyWithoutDemo:errorMessage$
      output.1.response.n.err.errorCode: $errors:PolicyWithoutDemo:errorCode$
      
  Authentication_AuthPartnerValidation_PolicyWithoutPhone_Demo_For VID_Neg_64:
    endpoint.url:
      partnerIDMispLK: $PIDMLKURL:ValidPIDMLK_Without_Demo$
    input.auth-request:
      AuthReq.individualId: $VID$     
      AuthReq.individualIdType: VID
      AuthReq.requestTime: $TIMESTAMP$
      AuthReq.transactionID: $RANDOM:N:10$
    input.identity-encrypt-phone-data:
      identityReq.valuephone: $idrepo~$input.auth-request:AuthReq.individualId$~phone$
      identityReq.timestamp: $TIMESTAMP$
      #identityReq.transactionID: $input.auth-request:AuthReq.transactionID$
    output.output-1-expected-n-error-res:
      output.1.response.n.err.status: BOOLEAN:false
      output.1.response.y.responseTime:  $TIMESTAMP$
      output.1.response.n.err.errorMessage: $errors:PolicyWithoutDemo:errorMessage$
      output.1.response.n.err.errorCode: $errors:PolicyWithoutDemo:errorCode$
          
  Authentication_AuthPartnerValidation_PolicyWithoutFinger_Bio_For VID_Neg_65:
    endpoint.url:
      partnerIDMispLK: $PIDMLKURL:ValidPIDMLK_Without_Bio$
    input.auth-request:
      AuthReq.individualId: $VID$     
      AuthReq.individualIdType: VID
      AuthReq.requestTime: $TIMESTAMP$
      AuthReq.transactionID: $RANDOM:N:10$
      AuthReq.demo: BOOLEAN:false
      AuthReq.bio: BOOLEAN:true
    input.identity-encrypt-bio-data:
      identityReq.bioValue: $idrepo~$input.auth-request:AuthReq.individualId$~DECODEFILE:individualBiometricsValue~//BIR/BDBInfo[Type='Finger'][Subtype='Left IndexFinger']//following::BDB$
    output.output-1-expected-n-error-res:
      output.1.response.n.err.status: BOOLEAN:false
      output.1.response.y.responseTime:  $TIMESTAMP$
      output.1.response.n.err.errorMessage: $errors:PolicyWithoutBioFinger:errorMessage$
      output.1.response.n.err.errorCode: $errors:PolicyWithoutBioFinger:errorCode$
      
  Authentication_AuthPartnerValidation_No Authtype Selected_For VID_Neg_66:
    endpoint.url:
      partnerIDMispLK: $PIDMLKURL:ValidPIDMLK_Without_Demo$
    input.auth-request:
      AuthReq.individualId: $VID$     
      AuthReq.individualIdType: VID
      AuthReq.requestTime: $TIMESTAMP$
      AuthReq.demo: BOOLEAN:false
      AuthReq.transactionID: $RANDOM:N:10$
    input.identity-encrypt-bio-data:
      identityReq.timestamp: $TIMESTAMP$
      identityReq.bioValue: $idrepo~$input.auth-request:AuthReq.individualId$~DECODEFILE:individualBiometricsValue~//BIR/BDBInfo[Type='Finger'][Subtype='Left IndexFinger']//following::BDB$
    output.output-1-expected-n-error-res:
      output.1.response.n.err.status: BOOLEAN:false
      output.1.response.y.responseTime:  $TIMESTAMP$
      output.1.response.n.err.errorMessage: $errors:NoAuthTypeSelected:errorMessage$
      output.1.response.n.err.errorCode: $errors:NoAuthTypeSelected:errorCode$
      
  Authentication_AuthPartnerValidation_PolicyWithoutIris_Bio_For VID_Neg_67:
    endpoint.url:
      partnerIDMispLK: $PIDMLKURL:ValidPIDMLK_Without_Bio$
    input.auth-request:
      AuthReq.individualId: $VID$     
      AuthReq.individualIdType: VID
      AuthReq.requestTime: $TIMESTAMP$
      AuthReq.transactionID: $RANDOM:N:10$
      AuthReq.demo: BOOLEAN:false
      AuthReq.bio: BOOLEAN:true
    input.identity-encrypt-bio-data:
      identityReq.bioSubType: Right
      identityReq.bioType: Iris
      identityReq.bioValue: $idrepo~$input.auth-request:AuthReq.individualId$~DECODEFILE:individualBiometricsValue~//BIR/BDBInfo[Type='Iris'][Subtype='Right']//following::BDB$
    output.output-1-expected-n-error-res:
      output.1.response.n.err.status: BOOLEAN:false
      output.1.response.y.responseTime:  $TIMESTAMP$
      output.1.response.n.err.errorMessage: $errors:PolicyWithoutBioIris:errorMessage$
      output.1.response.n.err.errorCode: $errors:PolicyWithoutBioIris:errorCode$
    
  Authentication_AuthPartnerValidation_MSLK not Registered to PID_For VID_Neg_68:
    endpoint.url:
      partnerIDMispLK: $PIDMLKURL:MLKNotRegToPID$
    input.auth-request:
      AuthReq.individualId: $VID$
      AuthReq.individualIdType: VID
      AuthReq.requestTime: $TIMESTAMP$
      AuthReq.transactionID: $RANDOM:N:10$
    input.identity-encrypt-demo-data:
      identityReq.valuename: $idrepo~$input.auth-request:AuthReq.individualId$~valuefullName:langcode:TestData:primary_lang_code$
      identityReq.languagename: $idrepo~$input.auth-request:AuthReq.individualId$~languagefullName:langcode:TestData:primary_lang_code$ 
      identityReq.timestamp: $TIMESTAMP$
      #identityReq.transactionID: $input.auth-request:AuthReq.transactionID$
    output.output-1-expected-n-error-res:
      output.1.response.n.err.status: BOOLEAN:false
      output.1.response.y.responseTime: $TIMESTAMP$
      output.1.response.n.err.errorMessage: $errors:MSLKNotRegisteredToPID:errorMessage$
      output.1.response.n.err.errorCode: $errors:MSLKNotRegisteredToPID:errorCode$
    
  Authentication_AuthPartnerValidation_partnerID not registered_For UIN_Neg_70:
    endpoint.url:
      partnerIDMispLK: $PIDMLKURL:PIDNotRegistered$
    input.auth-request:
      AuthReq.individualId: $UIN$
      AuthReq.individualIdType: UIN
      AuthReq.requestTime: $TIMESTAMP$
      AuthReq.transactionID: $RANDOM:N:10$
    input.identity-encrypt-demo-data:
      identityReq.valuename: $idrepo~$input.auth-request:AuthReq.individualId$~valuefullName:langcode:TestData:primary_lang_code$
      identityReq.languagename: $idrepo~$input.auth-request:AuthReq.individualId$~languagefullName:langcode:TestData:primary_lang_code$ 
      identityReq.timestamp: $TIMESTAMP$
      #identityReq.transactionID: $input.auth-request:AuthReq.transactionID$
    output.output-1-expected-n-error-res:
      output.1.response.n.err.status: BOOLEAN:false
      output.1.response.y.responseTime: $TIMESTAMP$
      output.1.response.n.err.errorMessage: $errors:PartnerIDNotRegistered:errorMessage$
      output.1.response.n.err.errorCode: $errors:PartnerIDNotRegistered:errorCode$
      
  Authentication_AuthPartnerValidation_partnerID not registered_For VID_Neg_71:
    endpoint.url:
      partnerIDMispLK: $PIDMLKURL:PIDNotRegistered$
    input.auth-request:
      AuthReq.individualId: $VID$
      AuthReq.individualIdType: VID
      AuthReq.requestTime: $TIMESTAMP$
      AuthReq.transactionID: $RANDOM:N:10$
    input.identity-encrypt-demo-data:
      identityReq.valuename: $idrepo~$input.auth-request:AuthReq.individualId$~valuefullName:langcode:TestData:primary_lang_code$
      identityReq.languagename: $idrepo~$input.auth-request:AuthReq.individualId$~languagefullName:langcode:TestData:primary_lang_code$ 
      identityReq.timestamp: $TIMESTAMP$
      #identityReq.transactionID: $input.auth-request:AuthReq.transactionID$
    output.output-1-expected-n-error-res:
      output.1.response.n.err.status: BOOLEAN:false
      output.1.response.y.responseTime: $TIMESTAMP$
      output.1.response.n.err.errorMessage: $errors:PartnerIDNotRegistered:errorMessage$
      output.1.response.n.err.errorCode: $errors:PartnerIDNotRegistered:errorCode$
      
  Authentication_AuthPartnerValidation_partnerID is inactive_For UIN_Neg_72:
    endpoint.url:
      partnerIDMispLK: $PIDMLKURL:InactivePID$
    input.auth-request:
      AuthReq.individualId: $UIN$
      AuthReq.individualIdType: UIN
      AuthReq.requestTime: $TIMESTAMP$
      AuthReq.transactionID: $RANDOM:N:10$
    input.identity-encrypt-demo-data:
      identityReq.valuename: $idrepo~$input.auth-request:AuthReq.individualId$~valuefullName:langcode:TestData:primary_lang_code$
      identityReq.languagename: $idrepo~$input.auth-request:AuthReq.individualId$~languagefullName:langcode:TestData:primary_lang_code$ 
      identityReq.timestamp: $TIMESTAMP$
      #identityReq.transactionID: $input.auth-request:AuthReq.transactionID$
    output.output-1-expected-n-error-res:
      output.1.response.n.err.status: BOOLEAN:false
      output.1.response.y.responseTime: $TIMESTAMP$
      output.1.response.n.err.errorMessage: $errors:PartnerIDDeactivated:errorMessage$
      output.1.response.n.err.errorCode: $errors:PartnerIDDeactivated:errorCode$
      
  Authentication_AuthPartnerValidation_partnerID is inactive_For VID_Neg_73:
    endpoint.url:
      partnerIDMispLK: $PIDMLKURL:InactivePID$
    input.auth-request:
      AuthReq.individualId: $VID$
      AuthReq.individualIdType: VID
      AuthReq.requestTime: $TIMESTAMP$
      AuthReq.transactionID: $RANDOM:N:10$
    input.identity-encrypt-demo-data:
      identityReq.valuename: $idrepo~$input.auth-request:AuthReq.individualId$~valuefullName:langcode:TestData:primary_lang_code$
      identityReq.languagename: $idrepo~$input.auth-request:AuthReq.individualId$~languagefullName:langcode:TestData:primary_lang_code$ 
      identityReq.timestamp: $TIMESTAMP$
      #identityReq.transactionID: $input.auth-request:AuthReq.transactionID$
    output.output-1-expected-n-error-res:
      output.1.response.n.err.status: BOOLEAN:false
      output.1.response.y.responseTime: $TIMESTAMP$
      output.1.response.n.err.errorMessage: $errors:PartnerIDDeactivated:errorMessage$
      output.1.response.n.err.errorCode: $errors:PartnerIDDeactivated:errorCode$
  
  Authentication_AuthPartnerValidation_PolicyWithoutOtpAuth_For UIN_Neg_74:
    endpoint.url:
      partnerIDMispLK: $PIDMLKURL:ValidPIDMLK_Without_OTP$
    input.auth-request:
      AuthReq.individualId: 4851401954     
      AuthReq.individualIdType: UIN
      AuthReq.requestTime: $TIMESTAMP$
      AuthReq.transactionID: $RANDOM:N:10$
      AuthReq.demo: BOOLEAN:false
      AuthReq.otp: BOOLEAN:true
    input.identity-encrypt-age-data:
      identityReq.otpValue: 818215
      identityReq.timestamp: $TIMESTAMP$
      #identityReq.transactionID: $input.auth-request:AuthReq.transactionID$
    output.output-1-expected-n-error-res:
      output.1.response.n.err.status: BOOLEAN:false
      output.1.response.y.responseTime:  $TIMESTAMP$
      output.1.response.n.err.errorMessage: $errors:PolicyWithoutOTP:errorMessage$
      output.1.response.n.err.errorCode: $errors:PolicyWithoutOTP:errorCode$
      
  Authentication_AuthPartnerValidation_PolicyWithoutOtpAuth_For VID_Neg_75:
    endpoint.url:
      partnerIDMispLK: $PIDMLKURL:ValidPIDMLK_Without_OTP$
    input.auth-request:
      AuthReq.individualId: 9670426813897408     
      AuthReq.individualIdType: VID
      AuthReq.requestTime: $TIMESTAMP$
      AuthReq.transactionID: $RANDOM:N:10$
      AuthReq.demo: BOOLEAN:false
      AuthReq.otp: BOOLEAN:true
    input.identity-encrypt-age-data:
      identityReq.otpValue: 818215
      identityReq.timestamp: $TIMESTAMP$
      #identityReq.transactionID: $input.auth-request:AuthReq.transactionID$
    output.output-1-expected-n-error-res:
      output.1.response.n.err.status: BOOLEAN:false
      output.1.response.y.responseTime:  $TIMESTAMP$
      output.1.response.n.err.errorMessage: $errors:PolicyWithoutOTP:errorMessage$
=======
testdata:
  Authentication_AuthPartnerValidation_smoke_For UIN_Pos_01:
    endpoint.url:
      partnerIDMispLK: $PIDMLKURL:ValidPIDMLK$
    input.auth-request:
      AuthReq.individualId: $UIN$
      AuthReq.requestTime: $TIMESTAMP$
      AuthReq.transactionID: $RANDOM:N:10$
    input.identity-encrypt-demo-data:
      identityReq.valuename: $idrepo~$input.auth-request:AuthReq.individualId$~valuefullName:langcode:TestData:primary_lang_code$
      identityReq.languagename: $idrepo~$input.auth-request:AuthReq.individualId$~languagefullName:langcode:TestData:primary_lang_code$ 
      identityReq.timestamp: $TIMESTAMP$
      #identityReq.transactionID: $input.auth-request:AuthReq.transactionID$
    output.output-1-expected-y-res:
      output.1.response.y.status: BOOLEAN:true
      output.1.response.y.responseTime: $TIMESTAMP$
      output.1.response.y.transactionID: $input.auth-request:AuthReq.transactionID$
      output.1.response.y.staticToken: $IGNORE$
      
  AuthPartner_Invalid_UIN_Neg_02:
    endpoint.url:
      partnerIDMispLK: $PIDMLKURL:ValidPIDMLK$
    input.auth-request:
      AuthReq.individualId: 1234567890
      AuthReq.requestTime: $TIMESTAMP$
      AuthReq.transactionID: $RANDOM:N:10$
    input.identity-encrypt-demo-data:
      identityReq.valuename: sarasa
      identityReq.languagename: fra
      identityReq.timestamp: $TIMESTAMP$
      #identityReq.transactionID: $input.auth-request:AuthReq.transactionID$
    output.output-1-expected-n-error-res:
      output.1.response.n.err.status: BOOLEAN:false
      output.1.response.y.responseTime: $TIMESTAMP$
      output.1.response.n.err.errorMessage: $errors:InvalidUIN:errorMessage$
      output.1.response.n.err.errorCode: $errors:InvalidUIN:errorCode$
     
  AuthPartner_Invalid_reqTime_For UIN_Neg_03:
    endpoint.url:
      partnerIDMispLK: $PIDMLKURL:ValidPIDMLK$
    input.auth-request:
      AuthReq.individualId: $UIN$
      AuthReq.requestTime: $INVALIDTIMESTAMPZ$
      AuthReq.transactionID: $RANDOM:N:10$
    input.identity-encrypt-demo-data:
      identityReq.valuename: $idrepo~$input.auth-request:AuthReq.individualId$~valuefullName:langcode:TestData:primary_lang_code$
      identityReq.languagename: $idrepo~$input.auth-request:AuthReq.individualId$~languagefullName:langcode:TestData:primary_lang_code$
      identityReq.timestamp: $TIMESTAMP$
      #identityReq.transactionID: $input.auth-request:AuthReq.transactionID$
    output.output-1-expected-n-error-res:
      output.1.response.n.err.status: BOOLEAN:false
      output.1.response.y.responseTime:  $TIMESTAMPZ$
      output.1.response.n.err.errorMessage: $errors:InvalidrequestTime:errorMessage$
      output.1.response.n.err.errorCode: $errors:InvalidrequestTime:errorCode$
   
  AuthPartner_Invalid_reqTime_greaterthan24hrs_For UIN_Neg_04:
    endpoint.url:
      partnerIDMispLK: $PIDMLKURL:ValidPIDMLK$
    input.auth-request:
      AuthReq.individualId: $UIN$
      AuthReq.requestTime: $TIMESTAMP$HOUR+25
      AuthReq.transactionID: $RANDOM:N:10$
    input.identity-encrypt-demo-data:
      identityReq.valuename: $idrepo~$input.auth-request:AuthReq.individualId$~valuefullName:langcode:TestData:primary_lang_code$
      identityReq.languagename: $idrepo~$input.auth-request:AuthReq.individualId$~languagefullName:langcode:TestData:primary_lang_code$ 
      identityReq.timestamp: $TIMESTAMP$
      #identityReq.transactionID: $input.auth-request:AuthReq.transactionID$
    output.output-1-expected-n-error-res:
      output.1.response.n.err.status: BOOLEAN:false
      output.1.response.y.responseTime:  $TIMESTAMP$
      output.1.response.n.err.errorMessage: $errors:RequestTimeGT24HR:errorMessage$
      output.1.response.n.err.errorCode: $errors:RequestTimeGT24HR:errorCode$
  
  AuthPartner_Invalid_reqTime_lessthan24hrs_For UIN_Neg_05:
    endpoint.url:
      partnerIDMispLK: $PIDMLKURL:ValidPIDMLK$
    input.auth-request:
      AuthReq.individualId: $UIN$
      AuthReq.requestTime: $TIMESTAMP$HOUR-25
      AuthReq.transactionID: $RANDOM:N:10$
    input.identity-encrypt-demo-data:
      identityReq.valuename: $idrepo~$input.auth-request:AuthReq.individualId$~valuefullName:langcode:TestData:primary_lang_code$
      identityReq.languagename: $idrepo~$input.auth-request:AuthReq.individualId$~languagefullName:langcode:TestData:primary_lang_code$ 
      identityReq.timestamp: $TIMESTAMP$
      #identityReq.transactionID: $input.auth-request:AuthReq.transactionID$
    output.output-1-expected-n-error-res:
      output.1.response.n.err.status: BOOLEAN:false
      output.1.response.y.responseTime:  $TIMESTAMP$
      output.1.response.n.err.errorMessage: $errors:RequestTimeGT24HR:errorMessage$
      output.1.response.n.err.errorCode: $errors:RequestTimeGT24HR:errorCode$
      
  AuthPartner_Invalid_individualIdType_For UIN_Neg_06:
    endpoint.url:
      partnerIDMispLK: $PIDMLKURL:ValidPIDMLK$
    input.auth-request:
      AuthReq.individualId: $UIN$
      AuthReq.requestTime: $TIMESTAMP$
      AuthReq.transactionID: $RANDOM:N:10$
      AuthReq.individualIdType: ABC
    input.identity-encrypt-demo-data:
      identityReq.valuename: $idrepo~$input.auth-request:AuthReq.individualId$~valuefullName:langcode:TestData:primary_lang_code$
      identityReq.languagename: $idrepo~$input.auth-request:AuthReq.individualId$~languagefullName:langcode:TestData:primary_lang_code$ 
      identityReq.timestamp: $TIMESTAMP$
      #identityReq.transactionID: $input.auth-request:AuthReq.transactionID$
    output.output-1-expected-n-error-res:
      output.1.response.n.err.status: BOOLEAN:false
      output.1.response.y.responseTime:  $TIMESTAMP$
      output.1.response.n.err.errorMessage: $errors:InvalidindividualIdType:errorMessage$
      output.1.response.n.err.errorCode: $errors:InvalidindividualIdType:errorCode$
      
  AuthPartner_Invalid_version_For UIN_Neg_07:
    endpoint.url:
      partnerIDMispLK: $PIDMLKURL:ValidPIDMLK$
    input.auth-request:
      AuthReq.individualId: $UIN$
      AuthReq.requestTime: $TIMESTAMP$
      AuthReq.transactionID: $RANDOM:N:10$
      AuthReq.version: $TestData:id_version_invalid$
    input.identity-encrypt-demo-data:
      identityReq.valuename: $idrepo~$input.auth-request:AuthReq.individualId$~valuefullName:langcode:TestData:primary_lang_code$
      identityReq.languagename: $idrepo~$input.auth-request:AuthReq.individualId$~languagefullName:langcode:TestData:primary_lang_code$ 
      identityReq.timestamp: $TIMESTAMP$
      #identityReq.transactionID: $input.auth-request:AuthReq.transactionID$
    output.output-1-expected-n-error-res:
      output.1.response.n.err.status: BOOLEAN:false
      output.1.response.y.responseTime:  $TIMESTAMP$
      output.1.response.n.err.errorMessage: $errors:Invalidversion:errorMessage$
      output.1.response.n.err.errorCode: $errors:Invalidversion:errorCode$
   
  AuthPartner_Invalid_txnID_For UIN_Neg_08:
    endpoint.url:
      partnerIDMispLK: $PIDMLKURL:ValidPIDMLK$
    input.auth-request:
      AuthReq.individualId: $UIN$
      AuthReq.requestTime: $TIMESTAMP$
      AuthReq.transactionID: $RANDOM:N:12$
    input.identity-encrypt-demo-data:
      identityReq.valuename: $idrepo~$input.auth-request:AuthReq.individualId$~valuefullName:langcode:TestData:primary_lang_code$
      identityReq.languagename: $idrepo~$input.auth-request:AuthReq.individualId$~languagefullName:langcode:TestData:primary_lang_code$ 
      identityReq.timestamp: $TIMESTAMP$
      #identityReq.transactionID: $input.auth-request:AuthReq.transactionID$
    output.output-1-expected-n-error-res:
      output.1.response.n.err.status: BOOLEAN:false
      output.1.response.y.responseTime:  $TIMESTAMP$
      output.1.response.n.err.errorMessage: $IGNORE$ 
      output.1.response.n.err.errorCode:  $IGNORE$
   
  AuthPartner_Missing_UIN_For UIN_Neg_09:
    endpoint.url:
      partnerIDMispLK: $PIDMLKURL:ValidPIDMLK$
    input.auth-request:
      AuthReq.individualId: $REMOVE$
      AuthReq.requestTime: $TIMESTAMP$
      AuthReq.transactionID: $RANDOM:N:10$
    input.identity-encrypt-demo-data:
      identityReq.valuename: saira
      identityReq.languagename: fra
      identityReq.timestamp: $TIMESTAMP$
      #identityReq.transactionID: $input.auth-request:AuthReq.transactionID$
    output.output-1-expected-n-error-res:
      output.1.response.n.err.status: BOOLEAN:false
      output.1.response.y.responseTime:  $TIMESTAMP$
      output.1.response.n.err.errorMessage: $errors:MissingUIN:errorMessage$
      output.1.response.n.err.errorCode: $errors:MissingUIN:errorCode$
      
  AuthPartner_Missing_txnID_For UIN_Neg_10:
    endpoint.url:
      partnerIDMispLK: $PIDMLKURL:ValidPIDMLK$
    input.auth-request:
      AuthReq.individualId: $UIN$
      AuthReq.requestTime: $TIMESTAMP$
      AuthReq.transactionID: $REMOVE$
    input.identity-encrypt-demo-data:
      identityReq.valuename: $idrepo~$input.auth-request:AuthReq.individualId$~valuefullName:langcode:TestData:primary_lang_code$
      identityReq.languagename: $idrepo~$input.auth-request:AuthReq.individualId$~languagefullName:langcode:TestData:primary_lang_code$ 
      identityReq.timestamp: $TIMESTAMP$
      #identityReq.transactionID: $input.auth-request:AuthReq.transactionID$
    output.output-1-expected-n-error-res:
      output.1.response.n.err.status: BOOLEAN:false
      output.1.response.y.responseTime:  $TIMESTAMP$
      output.1.response.n.err.errorMessage: $errors:MissingtransactionID:errorMessage$
      output.1.response.n.err.errorCode: $errors:MissingtransactionID:errorCode$
  
  AuthPartner_Missing_reqTime_For UIN_Neg_11:
    endpoint.url:
      partnerIDMispLK: $PIDMLKURL:ValidPIDMLK$
    input.auth-request:
      AuthReq.individualId: $UIN$
      AuthReq.requestTime: $REMOVE$
      AuthReq.transactionID:  $RANDOM:N:10$
    input.identity-encrypt-demo-data:
      identityReq.valuename: $idrepo~$input.auth-request:AuthReq.individualId$~valuefullName:langcode:TestData:primary_lang_code$
      identityReq.languagename: $idrepo~$input.auth-request:AuthReq.individualId$~languagefullName:langcode:TestData:primary_lang_code$ 
      identityReq.timestamp: $TIMESTAMP$
      #identityReq.transactionID: $input.auth-request:AuthReq.transactionID$
    output.output-1-expected-n-error-res:
      output.1.response.n.err.status: BOOLEAN:false
      output.1.response.y.responseTime:  $TIMESTAMPZ$
      output.1.response.n.err.errorMessage: $errors:MissingrequestTime:errorMessage$
      output.1.response.n.err.errorCode: $errors:MissingrequestTime:errorCode$
  
  AuthPartner_Missing_version_For UIN_Neg_12:
    endpoint.url:
      partnerIDMispLK: $PIDMLKURL:ValidPIDMLK$
    input.auth-request:
      AuthReq.individualId: $UIN$
      AuthReq.requestTime: $TIMESTAMP$
      AuthReq.transactionID:  $RANDOM:N:10$
      AuthReq.version: $REMOVE$
    input.identity-encrypt-demo-data:
      identityReq.valuename: $idrepo~$input.auth-request:AuthReq.individualId$~valuefullName:langcode:TestData:primary_lang_code$
      identityReq.languagename: $idrepo~$input.auth-request:AuthReq.individualId$~languagefullName:langcode:TestData:primary_lang_code$ 
      identityReq.timestamp: $TIMESTAMP$
      #identityReq.transactionID: $input.auth-request:AuthReq.transactionID$
    output.output-1-expected-n-error-res:
      output.1.response.n.err.status: BOOLEAN:false
      output.1.response.y.responseTime:  $TIMESTAMP$
      output.1.response.n.err.errorMessage: $errors:Missingversion:errorMessage$
      output.1.response.n.err.errorCode: $errors:Missingversion:errorCode$
      
  AuthPartner_Missing_individualIdType_For UIN_Neg_13:
    endpoint.url:
      partnerIDMispLK: $PIDMLKURL:ValidPIDMLK$
    input.auth-request:
      AuthReq.individualId: $UIN$
      AuthReq.requestTime: $TIMESTAMP$
      AuthReq.transactionID: $RANDOM:N:10$
      AuthReq.individualIdType: $REMOVE$
    input.identity-encrypt-demo-data:
      identityReq.valuename: $idrepo~$input.auth-request:AuthReq.individualId$~valuefullName:langcode:TestData:primary_lang_code$
      identityReq.languagename: $idrepo~$input.auth-request:AuthReq.individualId$~languagefullName:langcode:TestData:primary_lang_code$ 
      identityReq.timestamp: $TIMESTAMP$
      #identityReq.transactionID: $input.auth-request:AuthReq.transactionID$
    output.output-1-expected-n-error-res:
      output.1.response.n.err.status: BOOLEAN:false
      output.1.response.y.responseTime:  $TIMESTAMP$
      output.1.response.n.err.errorMessage: $errors:MissingindividualIdType:errorMessage$
      output.1.response.n.err.errorCode: $errors:MissingindividualIdType:errorCode$
  
  AuthPartner_Invalid_UIN which is not as per data definition_Neg_14:
    endpoint.url:
      partnerIDMispLK: $PIDMLKURL:ValidPIDMLK$
    input.auth-request:
      AuthReq.individualId: ABD1234567
      AuthReq.requestTime: $TIMESTAMP$
      AuthReq.transactionID: $RANDOM:N:10$
    input.identity-encrypt-demo-data:
      identityReq.valuename: sarasa
      identityReq.languagename: fra
      identityReq.timestamp: $TIMESTAMP$
      #identityReq.transactionID: $input.auth-request:AuthReq.transactionID$
    output.output-1-expected-n-error-res:
      output.1.response.n.err.status: BOOLEAN:false
      output.1.response.y.responseTime: $TIMESTAMP$
      output.1.response.n.err.errorMessage: $errors:InvalidUIN:errorMessage$
      output.1.response.n.err.errorCode: $errors:InvalidUIN:errorCode$
     
  AuthPartner_Invalid_reqTime which is not as per definition_For UIN_Neg_15:
    endpoint.url:
      partnerIDMispLK: $PIDMLKURL:ValidPIDMLK$
    input.auth-request:
      AuthReq.individualId: $UIN$
      AuthReq.requestTime: $INVALIDTIMESTAMPZ$
      AuthReq.transactionID: $RANDOM:N:10$
    input.identity-encrypt-demo-data:
      identityReq.valuename: $idrepo~$input.auth-request:AuthReq.individualId$~valuefullName:langcode:TestData:primary_lang_code$
      identityReq.languagename: $idrepo~$input.auth-request:AuthReq.individualId$~languagefullName:langcode:TestData:primary_lang_code$ 
      identityReq.timestamp: $TIMESTAMP$
      #identityReq.transactionID: $input.auth-request:AuthReq.transactionID$
    output.output-1-expected-n-error-res:
      output.1.response.n.err.status: BOOLEAN:false
      output.1.response.y.responseTime:  $TIMESTAMPZ$
      output.1.response.n.err.errorMessage: $errors:InvalidrequestTime:errorMessage$
      output.1.response.n.err.errorCode: $errors:InvalidrequestTime:errorCode$
      
  AuthPartner_Invalid_individualIdType which is not as per defenition_For UIN_Neg_16:
    endpoint.url:
      partnerIDMispLK: $PIDMLKURL:ValidPIDMLK$
    input.auth-request:
      AuthReq.individualId: $UIN$
      AuthReq.requestTime: $TIMESTAMP$
      AuthReq.transactionID: $RANDOM:N:10$
      AuthReq.individualIdType: 123456
    input.identity-encrypt-demo-data:
      identityReq.valuename: $idrepo~$input.auth-request:AuthReq.individualId$~valuefullName:langcode:TestData:primary_lang_code$
      identityReq.languagename: $idrepo~$input.auth-request:AuthReq.individualId$~languagefullName:langcode:TestData:primary_lang_code$ 
      identityReq.timestamp: $TIMESTAMP$
      #identityReq.transactionID: $input.auth-request:AuthReq.transactionID$
    output.output-1-expected-n-error-res:
      output.1.response.n.err.status: BOOLEAN:false
      output.1.response.y.responseTime:  $TIMESTAMP$
      output.1.response.n.err.errorMessage: $errors:InvalidindividualIdType:errorMessage$
      output.1.response.n.err.errorCode: $errors:InvalidindividualIdType:errorCode$
      
  AuthPartner_Invalid_version which is not as per defenition_For UIN_Neg_17:
    endpoint.url:
      partnerIDMispLK: $PIDMLKURL:ValidPIDMLK$
    input.auth-request:
      AuthReq.individualId: $UIN$
      AuthReq.requestTime: $TIMESTAMP$
      AuthReq.transactionID: $RANDOM:N:10$
      AuthReq.version: abc
    input.identity-encrypt-demo-data:
      identityReq.valuename: $idrepo~$input.auth-request:AuthReq.individualId$~valuefullName:langcode:TestData:primary_lang_code$
      identityReq.languagename: $idrepo~$input.auth-request:AuthReq.individualId$~languagefullName:langcode:TestData:primary_lang_code$ 
      identityReq.timestamp: $TIMESTAMP$
      #identityReq.transactionID: $input.auth-request:AuthReq.transactionID$
    output.output-1-expected-n-error-res:
      output.1.response.n.err.status: BOOLEAN:false
      output.1.response.y.responseTime:  $TIMESTAMP$
      output.1.response.n.err.errorMessage: $errors:Invalidversion:errorMessage$
      output.1.response.n.err.errorCode: $errors:Invalidversion:errorCode$
   
  AuthPartner_Invalid_txnID which is not as per defenition_For UIN_Neg_18:
    endpoint.url:
      partnerIDMispLK: $PIDMLKURL:ValidPIDMLK$
    input.auth-request:
      AuthReq.individualId: $UIN$
      AuthReq.requestTime: $TIMESTAMP$
      AuthReq.transactionID: abcdefg12
    input.identity-encrypt-demo-data:
      identityReq.valuename: $idrepo~$input.auth-request:AuthReq.individualId$~valuefullName:langcode:TestData:primary_lang_code$
      identityReq.languagename: $idrepo~$input.auth-request:AuthReq.individualId$~languagefullName:langcode:TestData:primary_lang_code$ 
      identityReq.timestamp: $TIMESTAMP$
      #identityReq.transactionID: $input.auth-request:AuthReq.transactionID$
    output.output-1-expected-n-error-res:
      output.1.response.n.err.status: BOOLEAN:false
      output.1.response.y.responseTime:  $TIMESTAMP$
      output.1.response.n.err.errorMessage: $IGNORE$ 
      output.1.response.n.err.errorCode:  $IGNORE$
      
  Authentication_AuthPartnerValidation_Invalid Parnter ID_For UIN_Neg_21:
    endpoint.url:
      partnerIDMispLK: $PIDMLKURL:InValidPID$
    input.auth-request:
      AuthReq.individualId: $UIN$
      AuthReq.requestTime: $TIMESTAMP$
      AuthReq.transactionID: $RANDOM:N:10$
    input.identity-encrypt-demo-data:
      identityReq.valuename: $idrepo~$input.auth-request:AuthReq.individualId$~valuefullName:langcode:TestData:primary_lang_code$
      identityReq.languagename: $idrepo~$input.auth-request:AuthReq.individualId$~languagefullName:langcode:TestData:primary_lang_code$ 
      identityReq.timestamp: $TIMESTAMP$
      #identityReq.transactionID: $input.auth-request:AuthReq.transactionID$
    output.output-1-expected-n-error-res:
      output.1.response.n.err.status: BOOLEAN:false
      output.1.response.y.responseTime: $TIMESTAMP$
      output.1.response.n.err.errorMessage: $errors:PIDMISPNotMapped:errorMessage$
      output.1.response.n.err.errorCode: $errors:PIDMISPNotMapped:errorCode$
      
  Authentication_AuthPartnerValidation_Invalid MSK Liscence Key_For UIN_Neg_22:
    endpoint.url:
      partnerIDMispLK: $PIDMLKURL:InValidMLK$
    input.auth-request:
      AuthReq.individualId: $UIN$
      AuthReq.requestTime: $TIMESTAMP$
      AuthReq.transactionID: $RANDOM:N:10$
    input.identity-encrypt-demo-data:
      identityReq.valuename: $idrepo~$input.auth-request:AuthReq.individualId$~valuefullName:langcode:TestData:primary_lang_code$
      identityReq.languagename: $idrepo~$input.auth-request:AuthReq.individualId$~languagefullName:langcode:TestData:primary_lang_code$ 
      identityReq.timestamp: $TIMESTAMP$
      #identityReq.transactionID: $input.auth-request:AuthReq.transactionID$
    output.output-1-expected-n-error-res:
      output.1.response.n.err.status: BOOLEAN:false
      output.1.response.y.responseTime: $TIMESTAMP$
      output.1.response.n.err.errorMessage: $errors:MSLKNotRegisteredToPID:errorMessage$
      output.1.response.n.err.errorCode: $errors:MSLKNotRegisteredToPID:errorCode$
  
  Authentication_AuthPartnerValidation_PIDMISP_NotMapped_For UIN_Neg_23:
    endpoint.url:
      partnerIDMispLK: $PIDMLKURL:MISPPID_NotMapped$
    input.auth-request:
      AuthReq.individualId: $UIN$
      AuthReq.requestTime: $TIMESTAMP$
      AuthReq.transactionID: $RANDOM:N:10$
    input.identity-encrypt-demo-data:
      identityReq.valuename: $idrepo~$input.auth-request:AuthReq.individualId$~valuefullName:langcode:TestData:primary_lang_code$
      identityReq.languagename: $idrepo~$input.auth-request:AuthReq.individualId$~languagefullName:langcode:TestData:primary_lang_code$ 
      identityReq.timestamp: $TIMESTAMP$
      #identityReq.transactionID: $input.auth-request:AuthReq.transactionID$
    output.output-1-expected-n-error-res:
      output.1.response.n.err.status: BOOLEAN:false
      output.1.response.y.responseTime: $TIMESTAMP$
      output.1.response.n.err.errorMessage: $errors:PIDMISPNotMapped:errorMessage$
      output.1.response.n.err.errorCode: $errors:PIDMISPNotMapped:errorCode$
    
  Authentication_AuthPartnerValidation_Expired Liscence Key_For UIN_Neg_24:
    endpoint.url:
      partnerIDMispLK: $PIDMLKURL:ExpiredMSLK$
    input.auth-request:
      AuthReq.individualId: $UIN$
      AuthReq.requestTime: $TIMESTAMP$
      AuthReq.transactionID: $RANDOM:N:10$
    input.identity-encrypt-demo-data:
      identityReq.valuename: $idrepo~$input.auth-request:AuthReq.individualId$~valuefullName:langcode:TestData:primary_lang_code$
      identityReq.languagename: $idrepo~$input.auth-request:AuthReq.individualId$~languagefullName:langcode:TestData:primary_lang_code$ 
      identityReq.timestamp: $TIMESTAMP$
      #identityReq.transactionID: $input.auth-request:AuthReq.transactionID$
    output.output-1-expected-n-error-res:
      output.1.response.n.err.status: BOOLEAN:false
      output.1.response.y.responseTime: $TIMESTAMP$
      output.1.response.n.err.errorMessage: $errors:ExpiredMSLK:errorMessage$
      output.1.response.n.err.errorCode: $errors:ExpiredMSLK:errorCode$
   
  Authentication_AuthPartnerValidation_Inactive Liscence Key_For UIN_Neg_25:
    endpoint.url:
      partnerIDMispLK: $PIDMLKURL:InactiveMSLK$
    input.auth-request:
      AuthReq.individualId: $UIN$
      AuthReq.requestTime: $TIMESTAMP$
      AuthReq.transactionID: $RANDOM:N:10$
    input.identity-encrypt-demo-data:
      identityReq.valuename: $idrepo~$input.auth-request:AuthReq.individualId$~valuefullName:langcode:TestData:primary_lang_code$
      identityReq.languagename: $idrepo~$input.auth-request:AuthReq.individualId$~languagefullName:langcode:TestData:primary_lang_code$ 
      identityReq.timestamp: $TIMESTAMP$
      #identityReq.transactionID: $input.auth-request:AuthReq.transactionID$
    output.output-1-expected-n-error-res:
      output.1.response.n.err.status: BOOLEAN:false
      output.1.response.y.responseTime: $TIMESTAMP$
      output.1.response.n.err.errorMessage: $errors:InactiveMSLK:errorMessage$
      output.1.response.n.err.errorCode: $errors:InactiveMSLK:errorCode$  
      
  Authentication_AuthPartnerValidation_PolicyWithoutGenderDemo_smoke_For UIN_Neg_26:
    endpoint.url:
      partnerIDMispLK: $PIDMLKURL:ValidPIDMLK_Without_Demo$
    input.auth-request:
      AuthReq.individualId: $UIN$     
      AuthReq.individualIdType: UIN
      AuthReq.requestTime: $TIMESTAMP$
      AuthReq.transactionID: $RANDOM:N:10$
    input.identity-encrypt-gender-data:
      identityReq.valuegender: $idrepo~$input.auth-request:AuthReq.individualId$~valuegender:langcode:TestData:primary_lang_code$
      identityReq.languagegender: $idrepo~$input.auth-request:AuthReq.individualId$~valuegender:langcode:TestData:primary_lang_code$
      identityReq.timestamp: $TIMESTAMP$
      #identityReq.transactionID: $input.auth-request:AuthReq.transactionID$
    output.output-1-expected-n-error-res:
      output.1.response.n.err.status: BOOLEAN:false
      output.1.response.y.responseTime:  $TIMESTAMP$
      output.1.response.n.err.errorMessage: $errors:PolicyWithoutDemo:errorMessage$
      output.1.response.n.err.errorCode: $errors:PolicyWithoutDemo:errorCode$
      
  Authentication_AuthPartnerValidation_PolicyWithoutDOBDemo_smoke_For UIN_Neg_27:
    endpoint.url:
      partnerIDMispLK: $PIDMLKURL:ValidPIDMLK_Without_Demo$
    input.auth-request:
      AuthReq.individualId: $UIN$     
      AuthReq.individualIdType: UIN
      AuthReq.requestTime: $TIMESTAMP$
      AuthReq.transactionID: $RANDOM:N:10$
    input.identity-encrypt-DOB-data:
      identityReq.valuedateOfBirth: $idrepo~$input.auth-request:AuthReq.individualId$~inputdateOfBirth$
      identityReq.timestamp: $TIMESTAMP$
      #identityReq.transactionID: $input.auth-request:AuthReq.transactionID$
    output.output-1-expected-n-error-res:
      output.1.response.n.err.status: BOOLEAN:false
      output.1.response.y.responseTime:  $TIMESTAMP$
      output.1.response.n.err.errorMessage: $errors:PolicyWithoutDemo:errorMessage$
      output.1.response.n.err.errorCode: $errors:PolicyWithoutDemo:errorCode$
      
  Authentication_AuthPartnerValidation_PolicyWithoutEmail_Demo_smoke_For UIN_Neg_28:
    endpoint.url:
      partnerIDMispLK: $PIDMLKURL:ValidPIDMLK_Without_Demo$
    input.auth-request:
      AuthReq.individualId: $UIN$     
      AuthReq.individualIdType: UIN
      AuthReq.requestTime: $TIMESTAMP$
      AuthReq.transactionID: $RANDOM:N:10$
    input.identity-encrypt-email-data:
      identityReq.valueemail: $idrepo~$input.auth-request:AuthReq.individualId$~email$
      identityReq.timestamp: $TIMESTAMP$
      #identityReq.transactionID: $input.auth-request:AuthReq.transactionID$
    output.output-1-expected-n-error-res:
      output.1.response.n.err.status: BOOLEAN:false
      output.1.response.y.responseTime:  $TIMESTAMP$
      output.1.response.n.err.errorMessage: $errors:PolicyWithoutDemo:errorMessage$
      output.1.response.n.err.errorCode: $errors:PolicyWithoutDemo:errorCode$
      
  Authentication_AuthPartnerValidation_PolicyWithoutAge_Demo_smoke_For UIN_Neg_29:
    endpoint.url:
      partnerIDMispLK: $PIDMLKURL:ValidPIDMLK_Without_Demo$
    input.auth-request:
      AuthReq.individualId: $UIN$     
      AuthReq.individualIdType: UIN
      AuthReq.requestTime: $TIMESTAMP$
      AuthReq.transactionID: $RANDOM:N:10$
    input.identity-encrypt-age-data:
      identityReq.valueage: $idrepo~$input.auth-request:AuthReq.individualId$~agedateOfBirth$
      identityReq.timestamp: $TIMESTAMP$
      #identityReq.transactionID: $input.auth-request:AuthReq.transactionID$
    output.output-1-expected-n-error-res:
      output.1.response.n.err.status: BOOLEAN:false
      output.1.response.y.responseTime:  $TIMESTAMP$
      output.1.response.n.err.errorMessage: $errors:PolicyWithoutDemo:errorMessage$
      output.1.response.n.err.errorCode: $errors:PolicyWithoutDemo:errorCode$
      
  Authentication_AuthPartnerValidation_PolicyWithoutPhone_Demo_smoke_For UIN_Neg_30:
    endpoint.url:
      partnerIDMispLK: $PIDMLKURL:ValidPIDMLK_Without_Demo$
    input.auth-request:
      AuthReq.individualId: $UIN$     
      AuthReq.individualIdType: UIN
      AuthReq.requestTime: $TIMESTAMP$
      AuthReq.transactionID: $RANDOM:N:10$
    input.identity-encrypt-phone-data:
      identityReq.valuephone: $idrepo~$input.auth-request:AuthReq.individualId$~phone$
      identityReq.timestamp: $TIMESTAMP$
      #identityReq.transactionID: $input.auth-request:AuthReq.transactionID$
    output.output-1-expected-n-error-res:
      output.1.response.n.err.status: BOOLEAN:false
      output.1.response.y.responseTime:  $TIMESTAMP$
      output.1.response.n.err.errorMessage: $errors:PolicyWithoutDemo:errorMessage$
      output.1.response.n.err.errorCode: $errors:PolicyWithoutDemo:errorCode$
    
  Authentication_AuthPartnerValidation_PolicyWithoutFinger_Bio_smoke_For UIN_Neg_31:
    endpoint.url:
      partnerIDMispLK: $PIDMLKURL:ValidPIDMLK_Without_Bio$
    input.auth-request:
      AuthReq.individualId: $UIN$     
      AuthReq.individualIdType: UIN
      AuthReq.requestTime: $TIMESTAMP$
      AuthReq.transactionID: $RANDOM:N:10$
      AuthReq.demo: BOOLEAN:false
      AuthReq.bio: BOOLEAN:true
    input.identity-encrypt-bio-data:
      identityReq.bioValue: $idrepo~$input.auth-request:AuthReq.individualId$~DECODEFILE:valuedocuments0~//BIR/BDBInfo[Type='Finger'][Subtype='Left IndexFinger']//following::BDB$
    output.output-1-expected-n-error-res:
      output.1.response.n.err.status: BOOLEAN:false
      output.1.response.y.responseTime:  $TIMESTAMP$
      output.1.response.n.err.errorMessage: $errors:PolicyWithoutBioFinger:errorMessage$
      output.1.response.n.err.errorCode: $errors:PolicyWithoutBioFinger:errorCode$
      
  Authentication_AuthPartnerValidation_No Authtype Selected_For UIN_Neg_32:
    endpoint.url:
      partnerIDMispLK: $PIDMLKURL:ValidPIDMLK_Without_Demo$
    input.auth-request:
      AuthReq.individualId: $UIN$     
      AuthReq.individualIdType: UIN
      AuthReq.requestTime: $TIMESTAMP$
      AuthReq.demo: BOOLEAN:false
      AuthReq.transactionID: $RANDOM:N:10$
    input.identity-encrypt-bio-data:
      identityReq.timestamp: $TIMESTAMP$
      identityReq.bioValue: $idrepo~$input.auth-request:AuthReq.individualId$~DECODEFILE:valuedocuments0~//BIR/BDBInfo[Type='Finger'][Subtype='Left IndexFinger']//following::BDB$
    output.output-1-expected-n-error-res:
      output.1.response.n.err.status: BOOLEAN:false
      output.1.response.y.responseTime:  $TIMESTAMP$
      output.1.response.n.err.errorMessage: $errors:NoAuthTypeSelected:errorMessage$
      output.1.response.n.err.errorCode: $errors:NoAuthTypeSelected:errorCode$
      
  Authentication_AuthPartnerValidation_PolicyWithoutIris_Bio_smoke_For UIN_Neg_33:
    endpoint.url:
      partnerIDMispLK: $PIDMLKURL:ValidPIDMLK_Without_Bio$
    input.auth-request:
      AuthReq.individualId: $UIN$     
      AuthReq.individualIdType: UIN
      AuthReq.requestTime: $TIMESTAMP$
      AuthReq.transactionID: $RANDOM:N:10$
      AuthReq.demo: BOOLEAN:false
      AuthReq.bio: BOOLEAN:true
    input.identity-encrypt-bio-data:
      identityReq.bioSubType: Right
      identityReq.bioType: Iris
      identityReq.bioValue: $idrepo~$input.auth-request:AuthReq.individualId$~DECODEFILE:individualBiometricsValue~//BIR/BDBInfo[Type='Iris'][Subtype='Right']//following::BDB$
    output.output-1-expected-n-error-res:
      output.1.response.n.err.status: BOOLEAN:false
      output.1.response.y.responseTime:  $TIMESTAMP$
      output.1.response.n.err.errorMessage: $errors:PolicyWithoutBioIris:errorMessage$
      output.1.response.n.err.errorCode: $errors:PolicyWithoutBioIris:errorCode$
      
  Authentication_AuthPartnerValidation_MSLK not Registered to PID_For UIN_Neg_34:
    endpoint.url:
      partnerIDMispLK: $PIDMLKURL:MLKNotRegToPID$
    input.auth-request:
      AuthReq.individualId: $UIN$
      AuthReq.individualIdType: UIN
      AuthReq.requestTime: $TIMESTAMP$
      AuthReq.transactionID: $RANDOM:N:10$
    input.identity-encrypt-demo-data:
      identityReq.valuename: $idrepo~$input.auth-request:AuthReq.individualId$~valuefullName:langcode:TestData:primary_lang_code$
      identityReq.languagename: $idrepo~$input.auth-request:AuthReq.individualId$~languagefullName:langcode:TestData:primary_lang_code$ 
      identityReq.timestamp: $TIMESTAMP$
      #identityReq.transactionID: $input.auth-request:AuthReq.transactionID$
    output.output-1-expected-n-error-res:
      output.1.response.n.err.status: BOOLEAN:false
      output.1.response.y.responseTime: $TIMESTAMP$
      output.1.response.n.err.errorMessage: $errors:MSLKNotRegisteredToPID:errorMessage$
      output.1.response.n.err.errorCode: $errors:MSLKNotRegisteredToPID:errorCode$
    
  Authentication_AuthPartnerValidation_smoke_For VID_Pos_35:
    endpoint.url:
      partnerIDMispLK: $PIDMLKURL:ValidPIDMLK$
    input.auth-request:
      AuthReq.individualId: $VID$     
      AuthReq.individualIdType: VID
      AuthReq.requestTime: $TIMESTAMP$
      AuthReq.transactionID: $RANDOM:N:10$
    input.identity-encrypt-demo-data:
      identityReq.valuename: $idrepo~$input.auth-request:AuthReq.individualId$~valuefullName:langcode:TestData:primary_lang_code$
      identityReq.languagename: $idrepo~$input.auth-request:AuthReq.individualId$~languagefullName:langcode:TestData:primary_lang_code$ 
      identityReq.timestamp: $TIMESTAMP$
      #identityReq.transactionID: $input.auth-request:AuthReq.transactionID$
    output.output-1-expected-y-res:
      output.1.response.y.status: BOOLEAN:true
      output.1.response.y.responseTime: $TIMESTAMP$
      output.1.response.y.transactionID: $input.auth-request:AuthReq.transactionID$
      
  AuthPartner_Invalid_VID_Neg_36:
    endpoint.url:
      partnerIDMispLK: $PIDMLKURL:ValidPIDMLK$
    input.auth-request:
      AuthReq.individualId: 1234567890
      AuthReq.individualIdType: VID
      AuthReq.requestTime: $TIMESTAMP$
      AuthReq.transactionID: $RANDOM:N:10$
    input.identity-encrypt-demo-data:
      identityReq.valuename: sarasa
      identityReq.languagename: fra
      identityReq.timestamp: $TIMESTAMP$
      #identityReq.transactionID: $input.auth-request:AuthReq.transactionID$
    output.output-1-expected-n-error-res:
      output.1.response.n.err.status: BOOLEAN:false
      output.1.response.y.responseTime: $TIMESTAMP$
      output.1.response.n.err.errorMessage: $errors:InvalidVID:errorMessage$
      output.1.response.n.err.errorCode: $errors:InvalidVID:errorCode$
     
  AuthPartner_Invalid_reqTime_For VID_Neg_37:
    endpoint.url:
      partnerIDMispLK: $PIDMLKURL:ValidPIDMLK$
    input.auth-request:
      AuthReq.individualId: $VID$     
      AuthReq.individualIdType: VID
      AuthReq.requestTime: $INVALIDTIMESTAMPZ$
      AuthReq.transactionID: $RANDOM:N:10$
    input.identity-encrypt-demo-data:
      identityReq.valuename: $idrepo~$input.auth-request:AuthReq.individualId$~valuefullName:langcode:TestData:primary_lang_code$
      identityReq.languagename: $idrepo~$input.auth-request:AuthReq.individualId$~languagefullName:langcode:TestData:primary_lang_code$ 
      identityReq.timestamp: $TIMESTAMP$
      #identityReq.transactionID: $input.auth-request:AuthReq.transactionID$
    output.output-1-expected-n-error-res:
      output.1.response.n.err.status: BOOLEAN:false
      output.1.response.y.responseTime:  $TIMESTAMPZ$
      output.1.response.n.err.errorMessage: $errors:InvalidrequestTime:errorMessage$
      output.1.response.n.err.errorCode: $errors:InvalidrequestTime:errorCode$
   
  AuthPartner_Invalid_reqTime_greaterthan24hrs_For VID_Neg_38:
    endpoint.url:
      partnerIDMispLK: $PIDMLKURL:ValidPIDMLK$
    input.auth-request:
      AuthReq.individualId: $VID$     
      AuthReq.individualIdType: VID
      AuthReq.requestTime: $TIMESTAMP$HOUR+25
      AuthReq.transactionID: $RANDOM:N:10$
    input.identity-encrypt-demo-data:
      identityReq.valuename: $idrepo~$input.auth-request:AuthReq.individualId$~valuefullName:langcode:TestData:primary_lang_code$
      identityReq.languagename: $idrepo~$input.auth-request:AuthReq.individualId$~languagefullName:langcode:TestData:primary_lang_code$ 
      identityReq.timestamp: $TIMESTAMP$
      #identityReq.transactionID: $input.auth-request:AuthReq.transactionID$
    output.output-1-expected-n-error-res:
      output.1.response.n.err.status: BOOLEAN:false
      output.1.response.y.responseTime:  $TIMESTAMP$
      output.1.response.n.err.errorMessage: $errors:RequestTimeGT24HR:errorMessage$
      output.1.response.n.err.errorCode: $errors:RequestTimeGT24HR:errorCode$
  
  AuthPartner_Invalid_reqTime_lessthan24hrs_For VID_Neg_39:
    endpoint.url:
      partnerIDMispLK: $PIDMLKURL:ValidPIDMLK$
    input.auth-request:
      AuthReq.individualId: $VID$     
      AuthReq.individualIdType: VID
      AuthReq.requestTime: $TIMESTAMP$HOUR-25
      AuthReq.transactionID: $RANDOM:N:10$
    input.identity-encrypt-demo-data:
      identityReq.valuename: $idrepo~$input.auth-request:AuthReq.individualId$~valuefullName:langcode:TestData:primary_lang_code$
      identityReq.languagename: $idrepo~$input.auth-request:AuthReq.individualId$~languagefullName:langcode:TestData:primary_lang_code$ 
      identityReq.timestamp: $TIMESTAMP$
      #identityReq.transactionID: $input.auth-request:AuthReq.transactionID$
    output.output-1-expected-n-error-res:
      output.1.response.n.err.status: BOOLEAN:false
      output.1.response.y.responseTime:  $TIMESTAMP$
      output.1.response.n.err.errorMessage: $errors:RequestTimeGT24HR:errorMessage$
      output.1.response.n.err.errorCode: $errors:RequestTimeGT24HR:errorCode$
      
  AuthPartner_Invalid_individualIdType_For VID_Neg_40:
    endpoint.url:
      partnerIDMispLK: $PIDMLKURL:ValidPIDMLK$
    input.auth-request:
      AuthReq.individualId: $VID$     
      AuthReq.individualIdType: VID
      AuthReq.requestTime: $TIMESTAMP$
      AuthReq.transactionID: $RANDOM:N:10$
      AuthReq.individualIdType: ABC
    input.identity-encrypt-demo-data:
      identityReq.valuename: $idrepo~$input.auth-request:AuthReq.individualId$~valuefullName:langcode:TestData:primary_lang_code$
      identityReq.languagename: $idrepo~$input.auth-request:AuthReq.individualId$~languagefullName:langcode:TestData:primary_lang_code$ 
      identityReq.timestamp: $TIMESTAMP$
      #identityReq.transactionID: $input.auth-request:AuthReq.transactionID$
    output.output-1-expected-n-error-res:
      output.1.response.n.err.status: BOOLEAN:false
      output.1.response.y.responseTime:  $TIMESTAMP$
      output.1.response.n.err.errorMessage: $errors:InvalidindividualIdType:errorMessage$
      output.1.response.n.err.errorCode: $errors:InvalidindividualIdType:errorCode$
      
  AuthPartner_Invalid_version_For VID_Neg_40:
    endpoint.url:
      partnerIDMispLK: $PIDMLKURL:ValidPIDMLK$
    input.auth-request:
      AuthReq.individualId: $VID$     
      AuthReq.individualIdType: VID
      AuthReq.requestTime: $TIMESTAMP$
      AuthReq.transactionID: $RANDOM:N:10$
      AuthReq.version: 0.8
    input.identity-encrypt-demo-data:
      identityReq.valuename: $idrepo~$input.auth-request:AuthReq.individualId$~valuefullName:langcode:TestData:primary_lang_code$
      identityReq.languagename: $idrepo~$input.auth-request:AuthReq.individualId$~languagefullName:langcode:TestData:primary_lang_code$ 
      identityReq.timestamp: $TIMESTAMP$
      #identityReq.transactionID: $input.auth-request:AuthReq.transactionID$
    output.output-1-expected-n-error-res:
      output.1.response.n.err.status: BOOLEAN:false
      output.1.response.y.responseTime:  $TIMESTAMP$
      output.1.response.n.err.errorMessage: $errors:Invalidversion:errorMessage$
      output.1.response.n.err.errorCode: $errors:Invalidversion:errorCode$
   
  AuthPartner_Invalid_txnID_For VID_Neg_41:
    endpoint.url:
      partnerIDMispLK: $PIDMLKURL:ValidPIDMLK$
    input.auth-request:
      AuthReq.individualId: $VID$     
      AuthReq.individualIdType: VID
      AuthReq.requestTime: $TIMESTAMP$
      AuthReq.transactionID: $RANDOM:N:12$
    input.identity-encrypt-demo-data:
      identityReq.valuename: $idrepo~$input.auth-request:AuthReq.individualId$~valuefullName:langcode:TestData:primary_lang_code$
      identityReq.languagename: $idrepo~$input.auth-request:AuthReq.individualId$~languagefullName:langcode:TestData:primary_lang_code$ 
      identityReq.timestamp: $TIMESTAMP$
      #identityReq.transactionID: $input.auth-request:AuthReq.transactionID$
    output.output-1-expected-n-error-res:
      output.1.response.n.err.status: BOOLEAN:false
      output.1.response.y.responseTime:  $TIMESTAMP$
      output.1.response.n.err.errorMessage: $IGNORE$ 
      output.1.response.n.err.errorCode:  $IGNORE$
   
  AuthPartner_Missing_VID_For VID_Neg_42:
    endpoint.url:
      partnerIDMispLK: $PIDMLKURL:ValidPIDMLK$
    input.auth-request:
      AuthReq.individualId: $REMOVE$
      AuthReq.individualIdType: VID
      AuthReq.requestTime: $TIMESTAMP$
      AuthReq.transactionID: $RANDOM:N:10$
    input.identity-encrypt-demo-data:
      identityReq.valuename: saira
      identityReq.languagename: fra
      identityReq.timestamp: $TIMESTAMP$
      #identityReq.transactionID: $input.auth-request:AuthReq.transactionID$
    output.output-1-expected-n-error-res:
      output.1.response.n.err.status: BOOLEAN:false
      output.1.response.y.responseTime:  $TIMESTAMP$
      output.1.response.n.err.errorMessage: $errors:MissingVID:errorMessage$
      output.1.response.n.err.errorCode: $errors:MissingVID:errorCode$
      
  AuthPartner_Missing_txnID_For VID_Neg_43:
    endpoint.url:
      partnerIDMispLK: $PIDMLKURL:ValidPIDMLK$
    input.auth-request:
      AuthReq.individualId: $VID$     
      AuthReq.individualIdType: VID
      AuthReq.requestTime: $TIMESTAMP$
      AuthReq.transactionID: $REMOVE$
    input.identity-encrypt-demo-data:
      identityReq.valuename: $idrepo~$input.auth-request:AuthReq.individualId$~valuefullName:langcode:TestData:primary_lang_code$
      identityReq.languagename: $idrepo~$input.auth-request:AuthReq.individualId$~languagefullName:langcode:TestData:primary_lang_code$ 
      identityReq.timestamp: $TIMESTAMP$
      #identityReq.transactionID: $input.auth-request:AuthReq.transactionID$
    output.output-1-expected-n-error-res:
      output.1.response.n.err.status: BOOLEAN:false
      output.1.response.y.responseTime:  $TIMESTAMP$
      output.1.response.n.err.errorMessage: $errors:MissingtransactionID:errorMessage$
      output.1.response.n.err.errorCode: $errors:MissingtransactionID:errorCode$
  
  AuthPartner_Missing_reqTime_For VID_Neg_44:
    endpoint.url:
      partnerIDMispLK: $PIDMLKURL:ValidPIDMLK$
    input.auth-request:
      AuthReq.individualId: $VID$     
      AuthReq.individualIdType: VID
      AuthReq.requestTime: $REMOVE$
      AuthReq.transactionID:  $RANDOM:N:10$
    input.identity-encrypt-demo-data:
      identityReq.valuename: $idrepo~$input.auth-request:AuthReq.individualId$~valuefullName:langcode:TestData:primary_lang_code$
      identityReq.languagename: $idrepo~$input.auth-request:AuthReq.individualId$~languagefullName:langcode:TestData:primary_lang_code$ 
      identityReq.timestamp: $TIMESTAMP$
      #identityReq.transactionID: $input.auth-request:AuthReq.transactionID$
    output.output-1-expected-n-error-res:
      output.1.response.n.err.status: BOOLEAN:false
      output.1.response.y.responseTime:  $TIMESTAMPZ$
      output.1.response.n.err.errorMessage: $errors:MissingrequestTime:errorMessage$
      output.1.response.n.err.errorCode: $errors:MissingrequestTime:errorCode$
  
  AuthPartner_Missing_version_For VID_Neg_45:
    endpoint.url:
      partnerIDMispLK: $PIDMLKURL:ValidPIDMLK$
    input.auth-request:
      AuthReq.individualId: $VID$     
      AuthReq.individualIdType: VID
      AuthReq.requestTime: $TIMESTAMP$
      AuthReq.transactionID:  $RANDOM:N:10$
      AuthReq.version: $REMOVE$
    input.identity-encrypt-demo-data:
      identityReq.valuename: $idrepo~$input.auth-request:AuthReq.individualId$~valuefullName:langcode:TestData:primary_lang_code$
      identityReq.languagename: $idrepo~$input.auth-request:AuthReq.individualId$~languagefullName:langcode:TestData:primary_lang_code$ 
      identityReq.timestamp: $TIMESTAMP$
      #identityReq.transactionID: $input.auth-request:AuthReq.transactionID$
    output.output-1-expected-n-error-res:
      output.1.response.n.err.status: BOOLEAN:false
      output.1.response.y.responseTime:  $TIMESTAMP$
      output.1.response.n.err.errorMessage: $errors:Missingversion:errorMessage$
      output.1.response.n.err.errorCode: $errors:Missingversion:errorCode$
      
  AuthPartner_Missing_individualIdType_For VID_Neg_46:
    endpoint.url:
      partnerIDMispLK: $PIDMLKURL:ValidPIDMLK$
    input.auth-request:
      AuthReq.individualId: $VID$     
      AuthReq.individualIdType: VID
      AuthReq.requestTime: $TIMESTAMP$
      AuthReq.transactionID: $RANDOM:N:10$
      AuthReq.individualIdType: $REMOVE$
    input.identity-encrypt-demo-data:
      identityReq.valuename: $idrepo~$input.auth-request:AuthReq.individualId$~valuefullName:langcode:TestData:primary_lang_code$
      identityReq.languagename: $idrepo~$input.auth-request:AuthReq.individualId$~languagefullName:langcode:TestData:primary_lang_code$ 
      identityReq.timestamp: $TIMESTAMP$
      #identityReq.transactionID: $input.auth-request:AuthReq.transactionID$
    output.output-1-expected-n-error-res:
      output.1.response.n.err.status: BOOLEAN:false
      output.1.response.y.responseTime:  $TIMESTAMP$
      output.1.response.n.err.errorMessage: $errors:MissingindividualIdType:errorMessage$
      output.1.response.n.err.errorCode: $errors:MissingindividualIdType:errorCode$
  
  AuthPartner_Invalid_VID which is not as per data definition_Neg_47:
    endpoint.url:
      partnerIDMispLK: $PIDMLKURL:ValidPIDMLK$
    input.auth-request:
      AuthReq.individualId: ABD1234567
      AuthReq.individualIdType: VID
      AuthReq.requestTime: $TIMESTAMP$
      AuthReq.transactionID: $RANDOM:N:10$
    input.identity-encrypt-demo-data:
      identityReq.valuename: sarasa
      identityReq.languagename: fra
      identityReq.timestamp: $TIMESTAMP$
      #identityReq.transactionID: $input.auth-request:AuthReq.transactionID$
    output.output-1-expected-n-error-res:
      output.1.response.n.err.status: BOOLEAN:false
      output.1.response.y.responseTime: $TIMESTAMP$
      output.1.response.n.err.errorMessage: $errors:InvalidVID:errorMessage$
      output.1.response.n.err.errorCode: $errors:InvalidVID:errorCode$
     
  AuthPartner_Invalid_reqTime which is not as per definition_For VID_Neg_48:
    endpoint.url:
      partnerIDMispLK: $PIDMLKURL:ValidPIDMLK$
    input.auth-request:
      AuthReq.individualId: $VID$     
      AuthReq.individualIdType: VID
      AuthReq.requestTime: $INVALIDTIMESTAMPZ$
      AuthReq.transactionID: $RANDOM:N:10$
    input.identity-encrypt-demo-data:
      identityReq.valuename: $idrepo~$input.auth-request:AuthReq.individualId$~valuefullName:langcode:TestData:primary_lang_code$
      identityReq.languagename: $idrepo~$input.auth-request:AuthReq.individualId$~languagefullName:langcode:TestData:primary_lang_code$ 
      identityReq.timestamp: $TIMESTAMP$
      #identityReq.transactionID: $input.auth-request:AuthReq.transactionID$
    output.output-1-expected-n-error-res:
      output.1.response.n.err.status: BOOLEAN:false
      output.1.response.y.responseTime:  $TIMESTAMPZ$
      output.1.response.n.err.errorMessage: $errors:InvalidrequestTime:errorMessage$
      output.1.response.n.err.errorCode: $errors:InvalidrequestTime:errorCode$
      
  AuthPartner_Invalid_individualIdType which is not as per defenition_For VID_Neg_49:
    endpoint.url:
      partnerIDMispLK: $PIDMLKURL:ValidPIDMLK$
    input.auth-request:
      AuthReq.individualId: $VID$     
      AuthReq.individualIdType: VID
      AuthReq.requestTime: $TIMESTAMP$
      AuthReq.transactionID: $RANDOM:N:10$
      AuthReq.individualIdType: 123456
    input.identity-encrypt-demo-data:
      identityReq.valuename: $idrepo~$input.auth-request:AuthReq.individualId$~valuefullName:langcode:TestData:primary_lang_code$
      identityReq.languagename: $idrepo~$input.auth-request:AuthReq.individualId$~languagefullName:langcode:TestData:primary_lang_code$ 
      identityReq.timestamp: $TIMESTAMP$
      #identityReq.transactionID: $input.auth-request:AuthReq.transactionID$
    output.output-1-expected-n-error-res:
      output.1.response.n.err.status: BOOLEAN:false
      output.1.response.y.responseTime:  $TIMESTAMP$
      output.1.response.n.err.errorMessage: $errors:InvalidindividualIdType:errorMessage$
      output.1.response.n.err.errorCode: $errors:InvalidindividualIdType:errorCode$
      
  AuthPartner_Invalid_version which is not as per defenition_For VID_Neg_50:
    endpoint.url:
      partnerIDMispLK: $PIDMLKURL:ValidPIDMLK$
    input.auth-request:
      AuthReq.individualId: $VID$     
      AuthReq.individualIdType: VID
      AuthReq.requestTime: $TIMESTAMP$
      AuthReq.transactionID: $RANDOM:N:10$
      AuthReq.version: abc
    input.identity-encrypt-demo-data:
      identityReq.valuename: $idrepo~$input.auth-request:AuthReq.individualId$~valuefullName:langcode:TestData:primary_lang_code$
      identityReq.languagename: $idrepo~$input.auth-request:AuthReq.individualId$~languagefullName:langcode:TestData:primary_lang_code$ 
      identityReq.timestamp: $TIMESTAMP$
      #identityReq.transactionID: $input.auth-request:AuthReq.transactionID$
    output.output-1-expected-n-error-res:
      output.1.response.n.err.status: BOOLEAN:false
      output.1.response.y.responseTime:  $TIMESTAMP$
      output.1.response.n.err.errorMessage: $errors:Invalidversion:errorMessage$
      output.1.response.n.err.errorCode: $errors:Invalidversion:errorCode$
   
  AuthPartner_Invalid_txnID which is not as per defenition_For VID_Neg_51:
    endpoint.url:
      partnerIDMispLK: $PIDMLKURL:ValidPIDMLK$
    input.auth-request:
      AuthReq.individualId: $VID$     
      AuthReq.individualIdType: VID
      AuthReq.requestTime: $TIMESTAMP$
      AuthReq.transactionID: abcdefg12
    input.identity-encrypt-demo-data:
      identityReq.valuename: $idrepo~$input.auth-request:AuthReq.individualId$~valuefullName:langcode:TestData:primary_lang_code$
      identityReq.languagename: $idrepo~$input.auth-request:AuthReq.individualId$~languagefullName:langcode:TestData:primary_lang_code$ 
      identityReq.timestamp: $TIMESTAMP$
      #identityReq.transactionID: $input.auth-request:AuthReq.transactionID$
    output.output-1-expected-n-error-res:
      output.1.response.n.err.status: BOOLEAN:false
      output.1.response.y.responseTime:  $TIMESTAMP$
      output.1.response.n.err.errorMessage: $IGNORE$ 
      output.1.response.n.err.errorCode:  $IGNORE$
      
  Authentication_AuthPartnerValidation_Invalid Parnter ID_For VID_Neg_54:
    endpoint.url:
      partnerIDMispLK: $PIDMLKURL:InValidPID$
    input.auth-request:
      AuthReq.individualId: $VID$     
      AuthReq.individualIdType: VID
      AuthReq.requestTime: $TIMESTAMP$
      AuthReq.transactionID: $RANDOM:N:10$
    input.identity-encrypt-demo-data:
      identityReq.valuename: $idrepo~$input.auth-request:AuthReq.individualId$~valuefullName:langcode:TestData:primary_lang_code$
      identityReq.languagename: $idrepo~$input.auth-request:AuthReq.individualId$~languagefullName:langcode:TestData:primary_lang_code$ 
      identityReq.timestamp: $TIMESTAMP$
      #identityReq.transactionID: $input.auth-request:AuthReq.transactionID$
    output.output-1-expected-n-error-res:
      output.1.response.n.err.status: BOOLEAN:false
      output.1.response.y.responseTime: $TIMESTAMP$
      output.1.response.n.err.errorMessage: $errors:PIDMISPNotMapped:errorMessage$
      output.1.response.n.err.errorCode: $errors:PIDMISPNotMapped:errorCode$
      
  Authentication_AuthPartnerValidation_Invalid MSK Liscence Key_For VID_Neg_55:
    endpoint.url:
      partnerIDMispLK: $PIDMLKURL:InValidMLK$
    input.auth-request:
      AuthReq.individualId: $VID$     
      AuthReq.individualIdType: VID
      AuthReq.requestTime: $TIMESTAMP$
      AuthReq.transactionID: $RANDOM:N:10$
    input.identity-encrypt-demo-data:
      identityReq.valuename: $idrepo~$input.auth-request:AuthReq.individualId$~valuefullName:langcode:TestData:primary_lang_code$
      identityReq.languagename: $idrepo~$input.auth-request:AuthReq.individualId$~languagefullName:langcode:TestData:primary_lang_code$ 
      identityReq.timestamp: $TIMESTAMP$
      #identityReq.transactionID: $input.auth-request:AuthReq.transactionID$
    output.output-1-expected-n-error-res:
      output.1.response.n.err.status: BOOLEAN:false
      output.1.response.y.responseTime: $TIMESTAMP$
      output.1.response.n.err.errorMessage: $errors:MSLKNotRegisteredToPID:errorMessage$
      output.1.response.n.err.errorCode: $errors:MSLKNotRegisteredToPID:errorCode$
    
  Authentication_AuthPartnerValidation_PIDMISP_NotMapped_For VID_Neg_56:
    endpoint.url:
      partnerIDMispLK: $PIDMLKURL:MISPPID_NotMapped$
    input.auth-request:
      AuthReq.individualId: $VID$
      AuthReq.individualIdType: VID
      AuthReq.requestTime: $TIMESTAMP$
      AuthReq.transactionID: $RANDOM:N:10$
    input.identity-encrypt-demo-data:
      identityReq.valuename: $idrepo~$input.auth-request:AuthReq.individualId$~valuefullName:langcode:TestData:primary_lang_code$
      identityReq.languagename: $idrepo~$input.auth-request:AuthReq.individualId$~languagefullName:langcode:TestData:primary_lang_code$ 
      identityReq.timestamp: $TIMESTAMP$
      #identityReq.transactionID: $input.auth-request:AuthReq.transactionID$
    output.output-1-expected-n-error-res:
      output.1.response.n.err.status: BOOLEAN:false
      output.1.response.y.responseTime: $TIMESTAMP$
      output.1.response.n.err.errorMessage: $errors:PIDMISPNotMapped:errorMessage$
      output.1.response.n.err.errorCode: $errors:PIDMISPNotMapped:errorCode$
    
  Authentication_AuthPartnerValidation_Expired Liscence Key_For VID_Neg_57:
    endpoint.url:
      partnerIDMispLK: $PIDMLKURL:ExpiredMSLK$
    input.auth-request:
      AuthReq.individualId: $VID$
      AuthReq.individualIdType: VID
      AuthReq.requestTime: $TIMESTAMP$
      AuthReq.transactionID: $RANDOM:N:10$
    input.identity-encrypt-demo-data:
      identityReq.valuename: $idrepo~$input.auth-request:AuthReq.individualId$~valuefullName:langcode:TestData:primary_lang_code$
      identityReq.languagename: $idrepo~$input.auth-request:AuthReq.individualId$~languagefullName:langcode:TestData:primary_lang_code$ 
      identityReq.timestamp: $TIMESTAMP$
      #identityReq.transactionID: $input.auth-request:AuthReq.transactionID$
    output.output-1-expected-n-error-res:
      output.1.response.n.err.status: BOOLEAN:false
      output.1.response.y.responseTime: $TIMESTAMP$
      output.1.response.n.err.errorMessage: $errors:ExpiredMSLK:errorMessage$
      output.1.response.n.err.errorCode: $errors:ExpiredMSLK:errorCode$
   
  Authentication_AuthPartnerValidation_Inactive Liscence Key_For VID_Neg_58:
    endpoint.url:
      partnerIDMispLK: $PIDMLKURL:InactiveMSLK$
    input.auth-request:
      AuthReq.individualId: $VID$
      AuthReq.individualIdType: VID
      AuthReq.requestTime: $TIMESTAMP$
      AuthReq.transactionID: $RANDOM:N:10$
    input.identity-encrypt-demo-data:
      identityReq.valuename: $idrepo~$input.auth-request:AuthReq.individualId$~valuefullName:langcode:TestData:primary_lang_code$
      identityReq.languagename: $idrepo~$input.auth-request:AuthReq.individualId$~languagefullName:langcode:TestData:primary_lang_code$ 
      identityReq.timestamp: $TIMESTAMP$
      #identityReq.transactionID: $input.auth-request:AuthReq.transactionID$
    output.output-1-expected-n-error-res:
      output.1.response.n.err.status: BOOLEAN:false
      output.1.response.y.responseTime: $TIMESTAMP$
      output.1.response.n.err.errorMessage: $errors:InactiveMSLK:errorMessage$
      output.1.response.n.err.errorCode: $errors:InactiveMSLK:errorCode$   
  
  Authentication_AuthPartnerValidation_PolicyWithoutDemo_For VID_Neg_59:
    endpoint.url:
      partnerIDMispLK: $PIDMLKURL:ValidPIDMLK_Without_Demo$
    input.auth-request:
      AuthReq.individualId: $VID$     
      AuthReq.individualIdType: VID
      AuthReq.requestTime: $TIMESTAMP$
      AuthReq.transactionID: $RANDOM:N:10$
    input.identity-encrypt-demo-data:
      identityReq.valuename: $idrepo~$input.auth-request:AuthReq.individualId$~valuefullName:langcode:TestData:primary_lang_code$
      identityReq.languagename: $idrepo~$input.auth-request:AuthReq.individualId$~languagefullName:langcode:TestData:primary_lang_code$ 
      identityReq.timestamp: $TIMESTAMP$
      #identityReq.transactionID: $input.auth-request:AuthReq.transactionID$
    output.output-1-expected-n-error-res:
      output.1.response.n.err.status: BOOLEAN:false
      output.1.response.y.responseTime:  $TIMESTAMP$
      output.1.response.n.err.errorMessage: $errors:PolicyWithoutDemo:errorMessage$
      output.1.response.n.err.errorCode: $errors:PolicyWithoutDemo:errorCode$
    
  Authentication_AuthPartnerValidation_PolicyWithoutGenderDemo_For VID_Neg_60:
    endpoint.url:
      partnerIDMispLK: $PIDMLKURL:ValidPIDMLK_Without_Demo$
    input.auth-request:
      AuthReq.individualId: $VID$     
      AuthReq.individualIdType: VID
      AuthReq.requestTime: $TIMESTAMP$
      AuthReq.transactionID: $RANDOM:N:10$
    input.identity-encrypt-gender-data:
      identityReq.valuegender: $idrepo~$input.auth-request:AuthReq.individualId$~valuegender$
      identityReq.languagegender: $idrepo~$input.auth-request:AuthReq.individualId$~valuegender$ 
      identityReq.timestamp: $TIMESTAMP$
      #identityReq.transactionID: $input.auth-request:AuthReq.transactionID$
    output.output-1-expected-n-error-res:
      output.1.response.n.err.status: BOOLEAN:false
      output.1.response.y.responseTime:  $TIMESTAMP$
      output.1.response.n.err.errorMessage: $errors:PolicyWithoutDemo:errorMessage$
      output.1.response.n.err.errorCode: $errors:PolicyWithoutDemo:errorCode$
      
  Authentication_AuthPartnerValidation_PolicyWithoutDOBDemo_For VID_Neg_61:
    endpoint.url:
      partnerIDMispLK: $PIDMLKURL:ValidPIDMLK_Without_Demo$
    input.auth-request:
      AuthReq.individualId: $VID$     
      AuthReq.individualIdType: VID
      AuthReq.requestTime: $TIMESTAMP$
      AuthReq.transactionID: $RANDOM:N:10$
    input.identity-encrypt-DOB-data:
      identityReq.valuedateOfBirth: $idrepo~$input.auth-request:AuthReq.individualId$~inputdateOfBirth$
      identityReq.timestamp: $TIMESTAMP$
      #identityReq.transactionID: $input.auth-request:AuthReq.transactionID$
    output.output-1-expected-n-error-res:
      output.1.response.n.err.status: BOOLEAN:false
      output.1.response.y.responseTime:  $TIMESTAMP$
      output.1.response.n.err.errorMessage: $errors:PolicyWithoutDemo:errorMessage$
      output.1.response.n.err.errorCode: $errors:PolicyWithoutDemo:errorCode$
      
  Authentication_AuthPartnerValidation_PolicyWithoutEmail_Demo_For VID_Neg_62:
    endpoint.url:
      partnerIDMispLK: $PIDMLKURL:ValidPIDMLK_Without_Demo$
    input.auth-request:
      AuthReq.individualId: $VID$     
      AuthReq.individualIdType: VID
      AuthReq.requestTime: $TIMESTAMP$
      AuthReq.transactionID: $RANDOM:N:10$
    input.identity-encrypt-email-data:
      identityReq.valueemail: $idrepo~$input.auth-request:AuthReq.individualId$~email$
      identityReq.timestamp: $TIMESTAMP$
      #identityReq.transactionID: $input.auth-request:AuthReq.transactionID$
    output.output-1-expected-n-error-res:
      output.1.response.n.err.status: BOOLEAN:false
      output.1.response.y.responseTime:  $TIMESTAMP$
      output.1.response.n.err.errorMessage: $errors:PolicyWithoutDemo:errorMessage$
      output.1.response.n.err.errorCode: $errors:PolicyWithoutDemo:errorCode$
      
  Authentication_AuthPartnerValidation_PolicyWithoutAge_Demo_For VID_Neg_63:
    endpoint.url:
      partnerIDMispLK: $PIDMLKURL:ValidPIDMLK_Without_Demo$
    input.auth-request:
      AuthReq.individualId: $VID$     
      AuthReq.individualIdType: VID
      AuthReq.requestTime: $TIMESTAMP$
      AuthReq.transactionID: $RANDOM:N:10$
    input.identity-encrypt-age-data:
      identityReq.valueage: $idrepo~$input.auth-request:AuthReq.individualId$~agedateOfBirth$
      identityReq.timestamp: $TIMESTAMP$
      #identityReq.transactionID: $input.auth-request:AuthReq.transactionID$
    output.output-1-expected-n-error-res:
      output.1.response.n.err.status: BOOLEAN:false
      output.1.response.y.responseTime:  $TIMESTAMP$
      output.1.response.n.err.errorMessage: $errors:PolicyWithoutDemo:errorMessage$
      output.1.response.n.err.errorCode: $errors:PolicyWithoutDemo:errorCode$
      
  Authentication_AuthPartnerValidation_PolicyWithoutPhone_Demo_For VID_Neg_64:
    endpoint.url:
      partnerIDMispLK: $PIDMLKURL:ValidPIDMLK_Without_Demo$
    input.auth-request:
      AuthReq.individualId: $VID$     
      AuthReq.individualIdType: VID
      AuthReq.requestTime: $TIMESTAMP$
      AuthReq.transactionID: $RANDOM:N:10$
    input.identity-encrypt-phone-data:
      identityReq.valuephone: $idrepo~$input.auth-request:AuthReq.individualId$~phone$
      identityReq.timestamp: $TIMESTAMP$
      #identityReq.transactionID: $input.auth-request:AuthReq.transactionID$
    output.output-1-expected-n-error-res:
      output.1.response.n.err.status: BOOLEAN:false
      output.1.response.y.responseTime:  $TIMESTAMP$
      output.1.response.n.err.errorMessage: $errors:PolicyWithoutDemo:errorMessage$
      output.1.response.n.err.errorCode: $errors:PolicyWithoutDemo:errorCode$
          
  Authentication_AuthPartnerValidation_PolicyWithoutFinger_Bio_For VID_Neg_65:
    endpoint.url:
      partnerIDMispLK: $PIDMLKURL:ValidPIDMLK_Without_Bio$
    input.auth-request:
      AuthReq.individualId: $VID$     
      AuthReq.individualIdType: VID
      AuthReq.requestTime: $TIMESTAMP$
      AuthReq.transactionID: $RANDOM:N:10$
      AuthReq.demo: BOOLEAN:false
      AuthReq.bio: BOOLEAN:true
    input.identity-encrypt-bio-data:
      identityReq.bioValue: $idrepo~$input.auth-request:AuthReq.individualId$~DECODEFILE:individualBiometricsValue~//BIR/BDBInfo[Type='Finger'][Subtype='Left IndexFinger']//following::BDB$
    output.output-1-expected-n-error-res:
      output.1.response.n.err.status: BOOLEAN:false
      output.1.response.y.responseTime:  $TIMESTAMP$
      output.1.response.n.err.errorMessage: $errors:PolicyWithoutBioFinger:errorMessage$
      output.1.response.n.err.errorCode: $errors:PolicyWithoutBioFinger:errorCode$
      
  Authentication_AuthPartnerValidation_No Authtype Selected_For VID_Neg_66:
    endpoint.url:
      partnerIDMispLK: $PIDMLKURL:ValidPIDMLK_Without_Demo$
    input.auth-request:
      AuthReq.individualId: $VID$     
      AuthReq.individualIdType: VID
      AuthReq.requestTime: $TIMESTAMP$
      AuthReq.demo: BOOLEAN:false
      AuthReq.transactionID: $RANDOM:N:10$
    input.identity-encrypt-bio-data:
      identityReq.timestamp: $TIMESTAMP$
      identityReq.bioValue: $idrepo~$input.auth-request:AuthReq.individualId$~DECODEFILE:individualBiometricsValue~//BIR/BDBInfo[Type='Finger'][Subtype='Left IndexFinger']//following::BDB$
    output.output-1-expected-n-error-res:
      output.1.response.n.err.status: BOOLEAN:false
      output.1.response.y.responseTime:  $TIMESTAMP$
      output.1.response.n.err.errorMessage: $errors:NoAuthTypeSelected:errorMessage$
      output.1.response.n.err.errorCode: $errors:NoAuthTypeSelected:errorCode$
      
  Authentication_AuthPartnerValidation_PolicyWithoutIris_Bio_For VID_Neg_67:
    endpoint.url:
      partnerIDMispLK: $PIDMLKURL:ValidPIDMLK_Without_Bio$
    input.auth-request:
      AuthReq.individualId: $VID$     
      AuthReq.individualIdType: VID
      AuthReq.requestTime: $TIMESTAMP$
      AuthReq.transactionID: $RANDOM:N:10$
      AuthReq.demo: BOOLEAN:false
      AuthReq.bio: BOOLEAN:true
    input.identity-encrypt-bio-data:
      identityReq.bioSubType: Right
      identityReq.bioType: Iris
      identityReq.bioValue: $idrepo~$input.auth-request:AuthReq.individualId$~DECODEFILE:individualBiometricsValue~//BIR/BDBInfo[Type='Iris'][Subtype='Right']//following::BDB$
    output.output-1-expected-n-error-res:
      output.1.response.n.err.status: BOOLEAN:false
      output.1.response.y.responseTime:  $TIMESTAMP$
      output.1.response.n.err.errorMessage: $errors:PolicyWithoutBioIris:errorMessage$
      output.1.response.n.err.errorCode: $errors:PolicyWithoutBioIris:errorCode$
    
  Authentication_AuthPartnerValidation_MSLK not Registered to PID_For VID_Neg_68:
    endpoint.url:
      partnerIDMispLK: $PIDMLKURL:MLKNotRegToPID$
    input.auth-request:
      AuthReq.individualId: $VID$
      AuthReq.individualIdType: VID
      AuthReq.requestTime: $TIMESTAMP$
      AuthReq.transactionID: $RANDOM:N:10$
    input.identity-encrypt-demo-data:
      identityReq.valuename: $idrepo~$input.auth-request:AuthReq.individualId$~valuefullName:langcode:TestData:primary_lang_code$
      identityReq.languagename: $idrepo~$input.auth-request:AuthReq.individualId$~languagefullName:langcode:TestData:primary_lang_code$ 
      identityReq.timestamp: $TIMESTAMP$
      #identityReq.transactionID: $input.auth-request:AuthReq.transactionID$
    output.output-1-expected-n-error-res:
      output.1.response.n.err.status: BOOLEAN:false
      output.1.response.y.responseTime: $TIMESTAMP$
      output.1.response.n.err.errorMessage: $errors:MSLKNotRegisteredToPID:errorMessage$
      output.1.response.n.err.errorCode: $errors:MSLKNotRegisteredToPID:errorCode$
    
  Authentication_AuthPartnerValidation_partnerID not registered_For UIN_Neg_70:
    endpoint.url:
      partnerIDMispLK: $PIDMLKURL:PIDNotRegistered$
    input.auth-request:
      AuthReq.individualId: $UIN$
      AuthReq.individualIdType: UIN
      AuthReq.requestTime: $TIMESTAMP$
      AuthReq.transactionID: $RANDOM:N:10$
    input.identity-encrypt-demo-data:
      identityReq.valuename: $idrepo~$input.auth-request:AuthReq.individualId$~valuefullName:langcode:TestData:primary_lang_code$
      identityReq.languagename: $idrepo~$input.auth-request:AuthReq.individualId$~languagefullName:langcode:TestData:primary_lang_code$ 
      identityReq.timestamp: $TIMESTAMP$
      #identityReq.transactionID: $input.auth-request:AuthReq.transactionID$
    output.output-1-expected-n-error-res:
      output.1.response.n.err.status: BOOLEAN:false
      output.1.response.y.responseTime: $TIMESTAMP$
      output.1.response.n.err.errorMessage: $errors:PartnerIDNotRegistered:errorMessage$
      output.1.response.n.err.errorCode: $errors:PartnerIDNotRegistered:errorCode$
      
  Authentication_AuthPartnerValidation_partnerID not registered_For VID_Neg_71:
    endpoint.url:
      partnerIDMispLK: $PIDMLKURL:PIDNotRegistered$
    input.auth-request:
      AuthReq.individualId: $VID$
      AuthReq.individualIdType: VID
      AuthReq.requestTime: $TIMESTAMP$
      AuthReq.transactionID: $RANDOM:N:10$
    input.identity-encrypt-demo-data:
      identityReq.valuename: $idrepo~$input.auth-request:AuthReq.individualId$~valuefullName:langcode:TestData:primary_lang_code$
      identityReq.languagename: $idrepo~$input.auth-request:AuthReq.individualId$~languagefullName:langcode:TestData:primary_lang_code$ 
      identityReq.timestamp: $TIMESTAMP$
      #identityReq.transactionID: $input.auth-request:AuthReq.transactionID$
    output.output-1-expected-n-error-res:
      output.1.response.n.err.status: BOOLEAN:false
      output.1.response.y.responseTime: $TIMESTAMP$
      output.1.response.n.err.errorMessage: $errors:PartnerIDNotRegistered:errorMessage$
      output.1.response.n.err.errorCode: $errors:PartnerIDNotRegistered:errorCode$
      
  Authentication_AuthPartnerValidation_partnerID is inactive_For UIN_Neg_72:
    endpoint.url:
      partnerIDMispLK: $PIDMLKURL:InactivePID$
    input.auth-request:
      AuthReq.individualId: $UIN$
      AuthReq.individualIdType: UIN
      AuthReq.requestTime: $TIMESTAMP$
      AuthReq.transactionID: $RANDOM:N:10$
    input.identity-encrypt-demo-data:
      identityReq.valuename: $idrepo~$input.auth-request:AuthReq.individualId$~valuefullName:langcode:TestData:primary_lang_code$
      identityReq.languagename: $idrepo~$input.auth-request:AuthReq.individualId$~languagefullName:langcode:TestData:primary_lang_code$ 
      identityReq.timestamp: $TIMESTAMP$
      #identityReq.transactionID: $input.auth-request:AuthReq.transactionID$
    output.output-1-expected-n-error-res:
      output.1.response.n.err.status: BOOLEAN:false
      output.1.response.y.responseTime: $TIMESTAMP$
      output.1.response.n.err.errorMessage: $errors:PartnerIDDeactivated:errorMessage$
      output.1.response.n.err.errorCode: $errors:PartnerIDDeactivated:errorCode$
      
  Authentication_AuthPartnerValidation_partnerID is inactive_For VID_Neg_73:
    endpoint.url:
      partnerIDMispLK: $PIDMLKURL:InactivePID$
    input.auth-request:
      AuthReq.individualId: $VID$
      AuthReq.individualIdType: VID
      AuthReq.requestTime: $TIMESTAMP$
      AuthReq.transactionID: $RANDOM:N:10$
    input.identity-encrypt-demo-data:
      identityReq.valuename: $idrepo~$input.auth-request:AuthReq.individualId$~valuefullName:langcode:TestData:primary_lang_code$
      identityReq.languagename: $idrepo~$input.auth-request:AuthReq.individualId$~languagefullName:langcode:TestData:primary_lang_code$ 
      identityReq.timestamp: $TIMESTAMP$
      #identityReq.transactionID: $input.auth-request:AuthReq.transactionID$
    output.output-1-expected-n-error-res:
      output.1.response.n.err.status: BOOLEAN:false
      output.1.response.y.responseTime: $TIMESTAMP$
      output.1.response.n.err.errorMessage: $errors:PartnerIDDeactivated:errorMessage$
      output.1.response.n.err.errorCode: $errors:PartnerIDDeactivated:errorCode$
  
  Authentication_AuthPartnerValidation_PolicyWithoutOtpAuth_For UIN_Neg_74:
    endpoint.url:
      partnerIDMispLK: $PIDMLKURL:ValidPIDMLK_Without_OTP$
    input.auth-request:
      AuthReq.individualId: 4851401954     
      AuthReq.individualIdType: UIN
      AuthReq.requestTime: $TIMESTAMP$
      AuthReq.transactionID: $RANDOM:N:10$
      AuthReq.demo: BOOLEAN:false
      AuthReq.otp: BOOLEAN:true
    input.identity-encrypt-age-data:
      identityReq.otpValue: 818215
      identityReq.timestamp: $TIMESTAMP$
      #identityReq.transactionID: $input.auth-request:AuthReq.transactionID$
    output.output-1-expected-n-error-res:
      output.1.response.n.err.status: BOOLEAN:false
      output.1.response.y.responseTime:  $TIMESTAMP$
      output.1.response.n.err.errorMessage: $errors:PolicyWithoutOTP:errorMessage$
      output.1.response.n.err.errorCode: $errors:PolicyWithoutOTP:errorCode$
      
  Authentication_AuthPartnerValidation_PolicyWithoutOtpAuth_For VID_Neg_75:
    endpoint.url:
      partnerIDMispLK: $PIDMLKURL:ValidPIDMLK_Without_OTP$
    input.auth-request:
      AuthReq.individualId: 9670426813897408     
      AuthReq.individualIdType: VID
      AuthReq.requestTime: $TIMESTAMP$
      AuthReq.transactionID: $RANDOM:N:10$
      AuthReq.demo: BOOLEAN:false
      AuthReq.otp: BOOLEAN:true
    input.identity-encrypt-age-data:
      identityReq.otpValue: 818215
      identityReq.timestamp: $TIMESTAMP$
      #identityReq.transactionID: $input.auth-request:AuthReq.transactionID$
    output.output-1-expected-n-error-res:
      output.1.response.n.err.status: BOOLEAN:false
      output.1.response.y.responseTime:  $TIMESTAMP$
      output.1.response.n.err.errorMessage: $errors:PolicyWithoutOTP:errorMessage$
>>>>>>> 38feb498
      output.1.response.n.err.errorCode: $errors:PolicyWithoutOTP:errorCode$<|MERGE_RESOLUTION|>--- conflicted
+++ resolved
@@ -1,4 +1,3 @@
-<<<<<<< HEAD
 testdata:
   Authentication_AuthPartnerValidation_smoke_For UIN_Pos_01:
     endpoint.url:
@@ -345,26 +344,26 @@
     output.output-1-expected-n-error-res:
       output.1.response.n.err.status: BOOLEAN:false
       output.1.response.y.responseTime: $TIMESTAMP$
+      output.1.response.n.err.errorMessage: $errors:PIDMISPNotMapped:errorMessage$
+      output.1.response.n.err.errorCode: $errors:PIDMISPNotMapped:errorCode$
+      
+  Authentication_AuthPartnerValidation_Invalid MSK Liscence Key_For UIN_Neg_22:
+    endpoint.url:
+      partnerIDMispLK: $PIDMLKURL:InValidMLK$
+    input.auth-request:
+      AuthReq.individualId: $UIN$
+      AuthReq.requestTime: $TIMESTAMP$
+      AuthReq.transactionID: $RANDOM:N:10$
+    input.identity-encrypt-demo-data:
+      identityReq.valuename: $idrepo~$input.auth-request:AuthReq.individualId$~valuefullName:langcode:TestData:primary_lang_code$
+      identityReq.languagename: $idrepo~$input.auth-request:AuthReq.individualId$~languagefullName:langcode:TestData:primary_lang_code$ 
+      identityReq.timestamp: $TIMESTAMP$
+      #identityReq.transactionID: $input.auth-request:AuthReq.transactionID$
+    output.output-1-expected-n-error-res:
+      output.1.response.n.err.status: BOOLEAN:false
+      output.1.response.y.responseTime: $TIMESTAMP$
       output.1.response.n.err.errorMessage: $errors:MSLKNotRegisteredToPID:errorMessage$
       output.1.response.n.err.errorCode: $errors:MSLKNotRegisteredToPID:errorCode$
-      
-  Authentication_AuthPartnerValidation_Invalid MSK Liscence Key_For UIN_Neg_22:
-    endpoint.url:
-      partnerIDMispLK: $PIDMLKURL:InValidMLK$
-    input.auth-request:
-      AuthReq.individualId: $UIN$
-      AuthReq.requestTime: $TIMESTAMP$
-      AuthReq.transactionID: $RANDOM:N:10$
-    input.identity-encrypt-demo-data:
-      identityReq.valuename: $idrepo~$input.auth-request:AuthReq.individualId$~valuefullName:langcode:TestData:primary_lang_code$
-      identityReq.languagename: $idrepo~$input.auth-request:AuthReq.individualId$~languagefullName:langcode:TestData:primary_lang_code$ 
-      identityReq.timestamp: $TIMESTAMP$
-      #identityReq.transactionID: $input.auth-request:AuthReq.transactionID$
-    output.output-1-expected-n-error-res:
-      output.1.response.n.err.status: BOOLEAN:false
-      output.1.response.y.responseTime: $TIMESTAMP$
-      output.1.response.n.err.errorMessage: $errors:PIDMISPNotMapped:errorMessage$
-      output.1.response.n.err.errorCode: $errors:PIDMISPNotMapped:errorCode$
   
   Authentication_AuthPartnerValidation_PIDMISP_NotMapped_For UIN_Neg_23:
     endpoint.url:
@@ -1327,1334 +1326,4 @@
       output.1.response.n.err.status: BOOLEAN:false
       output.1.response.y.responseTime:  $TIMESTAMP$
       output.1.response.n.err.errorMessage: $errors:PolicyWithoutOTP:errorMessage$
-=======
-testdata:
-  Authentication_AuthPartnerValidation_smoke_For UIN_Pos_01:
-    endpoint.url:
-      partnerIDMispLK: $PIDMLKURL:ValidPIDMLK$
-    input.auth-request:
-      AuthReq.individualId: $UIN$
-      AuthReq.requestTime: $TIMESTAMP$
-      AuthReq.transactionID: $RANDOM:N:10$
-    input.identity-encrypt-demo-data:
-      identityReq.valuename: $idrepo~$input.auth-request:AuthReq.individualId$~valuefullName:langcode:TestData:primary_lang_code$
-      identityReq.languagename: $idrepo~$input.auth-request:AuthReq.individualId$~languagefullName:langcode:TestData:primary_lang_code$ 
-      identityReq.timestamp: $TIMESTAMP$
-      #identityReq.transactionID: $input.auth-request:AuthReq.transactionID$
-    output.output-1-expected-y-res:
-      output.1.response.y.status: BOOLEAN:true
-      output.1.response.y.responseTime: $TIMESTAMP$
-      output.1.response.y.transactionID: $input.auth-request:AuthReq.transactionID$
-      output.1.response.y.staticToken: $IGNORE$
-      
-  AuthPartner_Invalid_UIN_Neg_02:
-    endpoint.url:
-      partnerIDMispLK: $PIDMLKURL:ValidPIDMLK$
-    input.auth-request:
-      AuthReq.individualId: 1234567890
-      AuthReq.requestTime: $TIMESTAMP$
-      AuthReq.transactionID: $RANDOM:N:10$
-    input.identity-encrypt-demo-data:
-      identityReq.valuename: sarasa
-      identityReq.languagename: fra
-      identityReq.timestamp: $TIMESTAMP$
-      #identityReq.transactionID: $input.auth-request:AuthReq.transactionID$
-    output.output-1-expected-n-error-res:
-      output.1.response.n.err.status: BOOLEAN:false
-      output.1.response.y.responseTime: $TIMESTAMP$
-      output.1.response.n.err.errorMessage: $errors:InvalidUIN:errorMessage$
-      output.1.response.n.err.errorCode: $errors:InvalidUIN:errorCode$
-     
-  AuthPartner_Invalid_reqTime_For UIN_Neg_03:
-    endpoint.url:
-      partnerIDMispLK: $PIDMLKURL:ValidPIDMLK$
-    input.auth-request:
-      AuthReq.individualId: $UIN$
-      AuthReq.requestTime: $INVALIDTIMESTAMPZ$
-      AuthReq.transactionID: $RANDOM:N:10$
-    input.identity-encrypt-demo-data:
-      identityReq.valuename: $idrepo~$input.auth-request:AuthReq.individualId$~valuefullName:langcode:TestData:primary_lang_code$
-      identityReq.languagename: $idrepo~$input.auth-request:AuthReq.individualId$~languagefullName:langcode:TestData:primary_lang_code$
-      identityReq.timestamp: $TIMESTAMP$
-      #identityReq.transactionID: $input.auth-request:AuthReq.transactionID$
-    output.output-1-expected-n-error-res:
-      output.1.response.n.err.status: BOOLEAN:false
-      output.1.response.y.responseTime:  $TIMESTAMPZ$
-      output.1.response.n.err.errorMessage: $errors:InvalidrequestTime:errorMessage$
-      output.1.response.n.err.errorCode: $errors:InvalidrequestTime:errorCode$
-   
-  AuthPartner_Invalid_reqTime_greaterthan24hrs_For UIN_Neg_04:
-    endpoint.url:
-      partnerIDMispLK: $PIDMLKURL:ValidPIDMLK$
-    input.auth-request:
-      AuthReq.individualId: $UIN$
-      AuthReq.requestTime: $TIMESTAMP$HOUR+25
-      AuthReq.transactionID: $RANDOM:N:10$
-    input.identity-encrypt-demo-data:
-      identityReq.valuename: $idrepo~$input.auth-request:AuthReq.individualId$~valuefullName:langcode:TestData:primary_lang_code$
-      identityReq.languagename: $idrepo~$input.auth-request:AuthReq.individualId$~languagefullName:langcode:TestData:primary_lang_code$ 
-      identityReq.timestamp: $TIMESTAMP$
-      #identityReq.transactionID: $input.auth-request:AuthReq.transactionID$
-    output.output-1-expected-n-error-res:
-      output.1.response.n.err.status: BOOLEAN:false
-      output.1.response.y.responseTime:  $TIMESTAMP$
-      output.1.response.n.err.errorMessage: $errors:RequestTimeGT24HR:errorMessage$
-      output.1.response.n.err.errorCode: $errors:RequestTimeGT24HR:errorCode$
-  
-  AuthPartner_Invalid_reqTime_lessthan24hrs_For UIN_Neg_05:
-    endpoint.url:
-      partnerIDMispLK: $PIDMLKURL:ValidPIDMLK$
-    input.auth-request:
-      AuthReq.individualId: $UIN$
-      AuthReq.requestTime: $TIMESTAMP$HOUR-25
-      AuthReq.transactionID: $RANDOM:N:10$
-    input.identity-encrypt-demo-data:
-      identityReq.valuename: $idrepo~$input.auth-request:AuthReq.individualId$~valuefullName:langcode:TestData:primary_lang_code$
-      identityReq.languagename: $idrepo~$input.auth-request:AuthReq.individualId$~languagefullName:langcode:TestData:primary_lang_code$ 
-      identityReq.timestamp: $TIMESTAMP$
-      #identityReq.transactionID: $input.auth-request:AuthReq.transactionID$
-    output.output-1-expected-n-error-res:
-      output.1.response.n.err.status: BOOLEAN:false
-      output.1.response.y.responseTime:  $TIMESTAMP$
-      output.1.response.n.err.errorMessage: $errors:RequestTimeGT24HR:errorMessage$
-      output.1.response.n.err.errorCode: $errors:RequestTimeGT24HR:errorCode$
-      
-  AuthPartner_Invalid_individualIdType_For UIN_Neg_06:
-    endpoint.url:
-      partnerIDMispLK: $PIDMLKURL:ValidPIDMLK$
-    input.auth-request:
-      AuthReq.individualId: $UIN$
-      AuthReq.requestTime: $TIMESTAMP$
-      AuthReq.transactionID: $RANDOM:N:10$
-      AuthReq.individualIdType: ABC
-    input.identity-encrypt-demo-data:
-      identityReq.valuename: $idrepo~$input.auth-request:AuthReq.individualId$~valuefullName:langcode:TestData:primary_lang_code$
-      identityReq.languagename: $idrepo~$input.auth-request:AuthReq.individualId$~languagefullName:langcode:TestData:primary_lang_code$ 
-      identityReq.timestamp: $TIMESTAMP$
-      #identityReq.transactionID: $input.auth-request:AuthReq.transactionID$
-    output.output-1-expected-n-error-res:
-      output.1.response.n.err.status: BOOLEAN:false
-      output.1.response.y.responseTime:  $TIMESTAMP$
-      output.1.response.n.err.errorMessage: $errors:InvalidindividualIdType:errorMessage$
-      output.1.response.n.err.errorCode: $errors:InvalidindividualIdType:errorCode$
-      
-  AuthPartner_Invalid_version_For UIN_Neg_07:
-    endpoint.url:
-      partnerIDMispLK: $PIDMLKURL:ValidPIDMLK$
-    input.auth-request:
-      AuthReq.individualId: $UIN$
-      AuthReq.requestTime: $TIMESTAMP$
-      AuthReq.transactionID: $RANDOM:N:10$
-      AuthReq.version: $TestData:id_version_invalid$
-    input.identity-encrypt-demo-data:
-      identityReq.valuename: $idrepo~$input.auth-request:AuthReq.individualId$~valuefullName:langcode:TestData:primary_lang_code$
-      identityReq.languagename: $idrepo~$input.auth-request:AuthReq.individualId$~languagefullName:langcode:TestData:primary_lang_code$ 
-      identityReq.timestamp: $TIMESTAMP$
-      #identityReq.transactionID: $input.auth-request:AuthReq.transactionID$
-    output.output-1-expected-n-error-res:
-      output.1.response.n.err.status: BOOLEAN:false
-      output.1.response.y.responseTime:  $TIMESTAMP$
-      output.1.response.n.err.errorMessage: $errors:Invalidversion:errorMessage$
-      output.1.response.n.err.errorCode: $errors:Invalidversion:errorCode$
-   
-  AuthPartner_Invalid_txnID_For UIN_Neg_08:
-    endpoint.url:
-      partnerIDMispLK: $PIDMLKURL:ValidPIDMLK$
-    input.auth-request:
-      AuthReq.individualId: $UIN$
-      AuthReq.requestTime: $TIMESTAMP$
-      AuthReq.transactionID: $RANDOM:N:12$
-    input.identity-encrypt-demo-data:
-      identityReq.valuename: $idrepo~$input.auth-request:AuthReq.individualId$~valuefullName:langcode:TestData:primary_lang_code$
-      identityReq.languagename: $idrepo~$input.auth-request:AuthReq.individualId$~languagefullName:langcode:TestData:primary_lang_code$ 
-      identityReq.timestamp: $TIMESTAMP$
-      #identityReq.transactionID: $input.auth-request:AuthReq.transactionID$
-    output.output-1-expected-n-error-res:
-      output.1.response.n.err.status: BOOLEAN:false
-      output.1.response.y.responseTime:  $TIMESTAMP$
-      output.1.response.n.err.errorMessage: $IGNORE$ 
-      output.1.response.n.err.errorCode:  $IGNORE$
-   
-  AuthPartner_Missing_UIN_For UIN_Neg_09:
-    endpoint.url:
-      partnerIDMispLK: $PIDMLKURL:ValidPIDMLK$
-    input.auth-request:
-      AuthReq.individualId: $REMOVE$
-      AuthReq.requestTime: $TIMESTAMP$
-      AuthReq.transactionID: $RANDOM:N:10$
-    input.identity-encrypt-demo-data:
-      identityReq.valuename: saira
-      identityReq.languagename: fra
-      identityReq.timestamp: $TIMESTAMP$
-      #identityReq.transactionID: $input.auth-request:AuthReq.transactionID$
-    output.output-1-expected-n-error-res:
-      output.1.response.n.err.status: BOOLEAN:false
-      output.1.response.y.responseTime:  $TIMESTAMP$
-      output.1.response.n.err.errorMessage: $errors:MissingUIN:errorMessage$
-      output.1.response.n.err.errorCode: $errors:MissingUIN:errorCode$
-      
-  AuthPartner_Missing_txnID_For UIN_Neg_10:
-    endpoint.url:
-      partnerIDMispLK: $PIDMLKURL:ValidPIDMLK$
-    input.auth-request:
-      AuthReq.individualId: $UIN$
-      AuthReq.requestTime: $TIMESTAMP$
-      AuthReq.transactionID: $REMOVE$
-    input.identity-encrypt-demo-data:
-      identityReq.valuename: $idrepo~$input.auth-request:AuthReq.individualId$~valuefullName:langcode:TestData:primary_lang_code$
-      identityReq.languagename: $idrepo~$input.auth-request:AuthReq.individualId$~languagefullName:langcode:TestData:primary_lang_code$ 
-      identityReq.timestamp: $TIMESTAMP$
-      #identityReq.transactionID: $input.auth-request:AuthReq.transactionID$
-    output.output-1-expected-n-error-res:
-      output.1.response.n.err.status: BOOLEAN:false
-      output.1.response.y.responseTime:  $TIMESTAMP$
-      output.1.response.n.err.errorMessage: $errors:MissingtransactionID:errorMessage$
-      output.1.response.n.err.errorCode: $errors:MissingtransactionID:errorCode$
-  
-  AuthPartner_Missing_reqTime_For UIN_Neg_11:
-    endpoint.url:
-      partnerIDMispLK: $PIDMLKURL:ValidPIDMLK$
-    input.auth-request:
-      AuthReq.individualId: $UIN$
-      AuthReq.requestTime: $REMOVE$
-      AuthReq.transactionID:  $RANDOM:N:10$
-    input.identity-encrypt-demo-data:
-      identityReq.valuename: $idrepo~$input.auth-request:AuthReq.individualId$~valuefullName:langcode:TestData:primary_lang_code$
-      identityReq.languagename: $idrepo~$input.auth-request:AuthReq.individualId$~languagefullName:langcode:TestData:primary_lang_code$ 
-      identityReq.timestamp: $TIMESTAMP$
-      #identityReq.transactionID: $input.auth-request:AuthReq.transactionID$
-    output.output-1-expected-n-error-res:
-      output.1.response.n.err.status: BOOLEAN:false
-      output.1.response.y.responseTime:  $TIMESTAMPZ$
-      output.1.response.n.err.errorMessage: $errors:MissingrequestTime:errorMessage$
-      output.1.response.n.err.errorCode: $errors:MissingrequestTime:errorCode$
-  
-  AuthPartner_Missing_version_For UIN_Neg_12:
-    endpoint.url:
-      partnerIDMispLK: $PIDMLKURL:ValidPIDMLK$
-    input.auth-request:
-      AuthReq.individualId: $UIN$
-      AuthReq.requestTime: $TIMESTAMP$
-      AuthReq.transactionID:  $RANDOM:N:10$
-      AuthReq.version: $REMOVE$
-    input.identity-encrypt-demo-data:
-      identityReq.valuename: $idrepo~$input.auth-request:AuthReq.individualId$~valuefullName:langcode:TestData:primary_lang_code$
-      identityReq.languagename: $idrepo~$input.auth-request:AuthReq.individualId$~languagefullName:langcode:TestData:primary_lang_code$ 
-      identityReq.timestamp: $TIMESTAMP$
-      #identityReq.transactionID: $input.auth-request:AuthReq.transactionID$
-    output.output-1-expected-n-error-res:
-      output.1.response.n.err.status: BOOLEAN:false
-      output.1.response.y.responseTime:  $TIMESTAMP$
-      output.1.response.n.err.errorMessage: $errors:Missingversion:errorMessage$
-      output.1.response.n.err.errorCode: $errors:Missingversion:errorCode$
-      
-  AuthPartner_Missing_individualIdType_For UIN_Neg_13:
-    endpoint.url:
-      partnerIDMispLK: $PIDMLKURL:ValidPIDMLK$
-    input.auth-request:
-      AuthReq.individualId: $UIN$
-      AuthReq.requestTime: $TIMESTAMP$
-      AuthReq.transactionID: $RANDOM:N:10$
-      AuthReq.individualIdType: $REMOVE$
-    input.identity-encrypt-demo-data:
-      identityReq.valuename: $idrepo~$input.auth-request:AuthReq.individualId$~valuefullName:langcode:TestData:primary_lang_code$
-      identityReq.languagename: $idrepo~$input.auth-request:AuthReq.individualId$~languagefullName:langcode:TestData:primary_lang_code$ 
-      identityReq.timestamp: $TIMESTAMP$
-      #identityReq.transactionID: $input.auth-request:AuthReq.transactionID$
-    output.output-1-expected-n-error-res:
-      output.1.response.n.err.status: BOOLEAN:false
-      output.1.response.y.responseTime:  $TIMESTAMP$
-      output.1.response.n.err.errorMessage: $errors:MissingindividualIdType:errorMessage$
-      output.1.response.n.err.errorCode: $errors:MissingindividualIdType:errorCode$
-  
-  AuthPartner_Invalid_UIN which is not as per data definition_Neg_14:
-    endpoint.url:
-      partnerIDMispLK: $PIDMLKURL:ValidPIDMLK$
-    input.auth-request:
-      AuthReq.individualId: ABD1234567
-      AuthReq.requestTime: $TIMESTAMP$
-      AuthReq.transactionID: $RANDOM:N:10$
-    input.identity-encrypt-demo-data:
-      identityReq.valuename: sarasa
-      identityReq.languagename: fra
-      identityReq.timestamp: $TIMESTAMP$
-      #identityReq.transactionID: $input.auth-request:AuthReq.transactionID$
-    output.output-1-expected-n-error-res:
-      output.1.response.n.err.status: BOOLEAN:false
-      output.1.response.y.responseTime: $TIMESTAMP$
-      output.1.response.n.err.errorMessage: $errors:InvalidUIN:errorMessage$
-      output.1.response.n.err.errorCode: $errors:InvalidUIN:errorCode$
-     
-  AuthPartner_Invalid_reqTime which is not as per definition_For UIN_Neg_15:
-    endpoint.url:
-      partnerIDMispLK: $PIDMLKURL:ValidPIDMLK$
-    input.auth-request:
-      AuthReq.individualId: $UIN$
-      AuthReq.requestTime: $INVALIDTIMESTAMPZ$
-      AuthReq.transactionID: $RANDOM:N:10$
-    input.identity-encrypt-demo-data:
-      identityReq.valuename: $idrepo~$input.auth-request:AuthReq.individualId$~valuefullName:langcode:TestData:primary_lang_code$
-      identityReq.languagename: $idrepo~$input.auth-request:AuthReq.individualId$~languagefullName:langcode:TestData:primary_lang_code$ 
-      identityReq.timestamp: $TIMESTAMP$
-      #identityReq.transactionID: $input.auth-request:AuthReq.transactionID$
-    output.output-1-expected-n-error-res:
-      output.1.response.n.err.status: BOOLEAN:false
-      output.1.response.y.responseTime:  $TIMESTAMPZ$
-      output.1.response.n.err.errorMessage: $errors:InvalidrequestTime:errorMessage$
-      output.1.response.n.err.errorCode: $errors:InvalidrequestTime:errorCode$
-      
-  AuthPartner_Invalid_individualIdType which is not as per defenition_For UIN_Neg_16:
-    endpoint.url:
-      partnerIDMispLK: $PIDMLKURL:ValidPIDMLK$
-    input.auth-request:
-      AuthReq.individualId: $UIN$
-      AuthReq.requestTime: $TIMESTAMP$
-      AuthReq.transactionID: $RANDOM:N:10$
-      AuthReq.individualIdType: 123456
-    input.identity-encrypt-demo-data:
-      identityReq.valuename: $idrepo~$input.auth-request:AuthReq.individualId$~valuefullName:langcode:TestData:primary_lang_code$
-      identityReq.languagename: $idrepo~$input.auth-request:AuthReq.individualId$~languagefullName:langcode:TestData:primary_lang_code$ 
-      identityReq.timestamp: $TIMESTAMP$
-      #identityReq.transactionID: $input.auth-request:AuthReq.transactionID$
-    output.output-1-expected-n-error-res:
-      output.1.response.n.err.status: BOOLEAN:false
-      output.1.response.y.responseTime:  $TIMESTAMP$
-      output.1.response.n.err.errorMessage: $errors:InvalidindividualIdType:errorMessage$
-      output.1.response.n.err.errorCode: $errors:InvalidindividualIdType:errorCode$
-      
-  AuthPartner_Invalid_version which is not as per defenition_For UIN_Neg_17:
-    endpoint.url:
-      partnerIDMispLK: $PIDMLKURL:ValidPIDMLK$
-    input.auth-request:
-      AuthReq.individualId: $UIN$
-      AuthReq.requestTime: $TIMESTAMP$
-      AuthReq.transactionID: $RANDOM:N:10$
-      AuthReq.version: abc
-    input.identity-encrypt-demo-data:
-      identityReq.valuename: $idrepo~$input.auth-request:AuthReq.individualId$~valuefullName:langcode:TestData:primary_lang_code$
-      identityReq.languagename: $idrepo~$input.auth-request:AuthReq.individualId$~languagefullName:langcode:TestData:primary_lang_code$ 
-      identityReq.timestamp: $TIMESTAMP$
-      #identityReq.transactionID: $input.auth-request:AuthReq.transactionID$
-    output.output-1-expected-n-error-res:
-      output.1.response.n.err.status: BOOLEAN:false
-      output.1.response.y.responseTime:  $TIMESTAMP$
-      output.1.response.n.err.errorMessage: $errors:Invalidversion:errorMessage$
-      output.1.response.n.err.errorCode: $errors:Invalidversion:errorCode$
-   
-  AuthPartner_Invalid_txnID which is not as per defenition_For UIN_Neg_18:
-    endpoint.url:
-      partnerIDMispLK: $PIDMLKURL:ValidPIDMLK$
-    input.auth-request:
-      AuthReq.individualId: $UIN$
-      AuthReq.requestTime: $TIMESTAMP$
-      AuthReq.transactionID: abcdefg12
-    input.identity-encrypt-demo-data:
-      identityReq.valuename: $idrepo~$input.auth-request:AuthReq.individualId$~valuefullName:langcode:TestData:primary_lang_code$
-      identityReq.languagename: $idrepo~$input.auth-request:AuthReq.individualId$~languagefullName:langcode:TestData:primary_lang_code$ 
-      identityReq.timestamp: $TIMESTAMP$
-      #identityReq.transactionID: $input.auth-request:AuthReq.transactionID$
-    output.output-1-expected-n-error-res:
-      output.1.response.n.err.status: BOOLEAN:false
-      output.1.response.y.responseTime:  $TIMESTAMP$
-      output.1.response.n.err.errorMessage: $IGNORE$ 
-      output.1.response.n.err.errorCode:  $IGNORE$
-      
-  Authentication_AuthPartnerValidation_Invalid Parnter ID_For UIN_Neg_21:
-    endpoint.url:
-      partnerIDMispLK: $PIDMLKURL:InValidPID$
-    input.auth-request:
-      AuthReq.individualId: $UIN$
-      AuthReq.requestTime: $TIMESTAMP$
-      AuthReq.transactionID: $RANDOM:N:10$
-    input.identity-encrypt-demo-data:
-      identityReq.valuename: $idrepo~$input.auth-request:AuthReq.individualId$~valuefullName:langcode:TestData:primary_lang_code$
-      identityReq.languagename: $idrepo~$input.auth-request:AuthReq.individualId$~languagefullName:langcode:TestData:primary_lang_code$ 
-      identityReq.timestamp: $TIMESTAMP$
-      #identityReq.transactionID: $input.auth-request:AuthReq.transactionID$
-    output.output-1-expected-n-error-res:
-      output.1.response.n.err.status: BOOLEAN:false
-      output.1.response.y.responseTime: $TIMESTAMP$
-      output.1.response.n.err.errorMessage: $errors:PIDMISPNotMapped:errorMessage$
-      output.1.response.n.err.errorCode: $errors:PIDMISPNotMapped:errorCode$
-      
-  Authentication_AuthPartnerValidation_Invalid MSK Liscence Key_For UIN_Neg_22:
-    endpoint.url:
-      partnerIDMispLK: $PIDMLKURL:InValidMLK$
-    input.auth-request:
-      AuthReq.individualId: $UIN$
-      AuthReq.requestTime: $TIMESTAMP$
-      AuthReq.transactionID: $RANDOM:N:10$
-    input.identity-encrypt-demo-data:
-      identityReq.valuename: $idrepo~$input.auth-request:AuthReq.individualId$~valuefullName:langcode:TestData:primary_lang_code$
-      identityReq.languagename: $idrepo~$input.auth-request:AuthReq.individualId$~languagefullName:langcode:TestData:primary_lang_code$ 
-      identityReq.timestamp: $TIMESTAMP$
-      #identityReq.transactionID: $input.auth-request:AuthReq.transactionID$
-    output.output-1-expected-n-error-res:
-      output.1.response.n.err.status: BOOLEAN:false
-      output.1.response.y.responseTime: $TIMESTAMP$
-      output.1.response.n.err.errorMessage: $errors:MSLKNotRegisteredToPID:errorMessage$
-      output.1.response.n.err.errorCode: $errors:MSLKNotRegisteredToPID:errorCode$
-  
-  Authentication_AuthPartnerValidation_PIDMISP_NotMapped_For UIN_Neg_23:
-    endpoint.url:
-      partnerIDMispLK: $PIDMLKURL:MISPPID_NotMapped$
-    input.auth-request:
-      AuthReq.individualId: $UIN$
-      AuthReq.requestTime: $TIMESTAMP$
-      AuthReq.transactionID: $RANDOM:N:10$
-    input.identity-encrypt-demo-data:
-      identityReq.valuename: $idrepo~$input.auth-request:AuthReq.individualId$~valuefullName:langcode:TestData:primary_lang_code$
-      identityReq.languagename: $idrepo~$input.auth-request:AuthReq.individualId$~languagefullName:langcode:TestData:primary_lang_code$ 
-      identityReq.timestamp: $TIMESTAMP$
-      #identityReq.transactionID: $input.auth-request:AuthReq.transactionID$
-    output.output-1-expected-n-error-res:
-      output.1.response.n.err.status: BOOLEAN:false
-      output.1.response.y.responseTime: $TIMESTAMP$
-      output.1.response.n.err.errorMessage: $errors:PIDMISPNotMapped:errorMessage$
-      output.1.response.n.err.errorCode: $errors:PIDMISPNotMapped:errorCode$
-    
-  Authentication_AuthPartnerValidation_Expired Liscence Key_For UIN_Neg_24:
-    endpoint.url:
-      partnerIDMispLK: $PIDMLKURL:ExpiredMSLK$
-    input.auth-request:
-      AuthReq.individualId: $UIN$
-      AuthReq.requestTime: $TIMESTAMP$
-      AuthReq.transactionID: $RANDOM:N:10$
-    input.identity-encrypt-demo-data:
-      identityReq.valuename: $idrepo~$input.auth-request:AuthReq.individualId$~valuefullName:langcode:TestData:primary_lang_code$
-      identityReq.languagename: $idrepo~$input.auth-request:AuthReq.individualId$~languagefullName:langcode:TestData:primary_lang_code$ 
-      identityReq.timestamp: $TIMESTAMP$
-      #identityReq.transactionID: $input.auth-request:AuthReq.transactionID$
-    output.output-1-expected-n-error-res:
-      output.1.response.n.err.status: BOOLEAN:false
-      output.1.response.y.responseTime: $TIMESTAMP$
-      output.1.response.n.err.errorMessage: $errors:ExpiredMSLK:errorMessage$
-      output.1.response.n.err.errorCode: $errors:ExpiredMSLK:errorCode$
-   
-  Authentication_AuthPartnerValidation_Inactive Liscence Key_For UIN_Neg_25:
-    endpoint.url:
-      partnerIDMispLK: $PIDMLKURL:InactiveMSLK$
-    input.auth-request:
-      AuthReq.individualId: $UIN$
-      AuthReq.requestTime: $TIMESTAMP$
-      AuthReq.transactionID: $RANDOM:N:10$
-    input.identity-encrypt-demo-data:
-      identityReq.valuename: $idrepo~$input.auth-request:AuthReq.individualId$~valuefullName:langcode:TestData:primary_lang_code$
-      identityReq.languagename: $idrepo~$input.auth-request:AuthReq.individualId$~languagefullName:langcode:TestData:primary_lang_code$ 
-      identityReq.timestamp: $TIMESTAMP$
-      #identityReq.transactionID: $input.auth-request:AuthReq.transactionID$
-    output.output-1-expected-n-error-res:
-      output.1.response.n.err.status: BOOLEAN:false
-      output.1.response.y.responseTime: $TIMESTAMP$
-      output.1.response.n.err.errorMessage: $errors:InactiveMSLK:errorMessage$
-      output.1.response.n.err.errorCode: $errors:InactiveMSLK:errorCode$  
-      
-  Authentication_AuthPartnerValidation_PolicyWithoutGenderDemo_smoke_For UIN_Neg_26:
-    endpoint.url:
-      partnerIDMispLK: $PIDMLKURL:ValidPIDMLK_Without_Demo$
-    input.auth-request:
-      AuthReq.individualId: $UIN$     
-      AuthReq.individualIdType: UIN
-      AuthReq.requestTime: $TIMESTAMP$
-      AuthReq.transactionID: $RANDOM:N:10$
-    input.identity-encrypt-gender-data:
-      identityReq.valuegender: $idrepo~$input.auth-request:AuthReq.individualId$~valuegender:langcode:TestData:primary_lang_code$
-      identityReq.languagegender: $idrepo~$input.auth-request:AuthReq.individualId$~valuegender:langcode:TestData:primary_lang_code$
-      identityReq.timestamp: $TIMESTAMP$
-      #identityReq.transactionID: $input.auth-request:AuthReq.transactionID$
-    output.output-1-expected-n-error-res:
-      output.1.response.n.err.status: BOOLEAN:false
-      output.1.response.y.responseTime:  $TIMESTAMP$
-      output.1.response.n.err.errorMessage: $errors:PolicyWithoutDemo:errorMessage$
-      output.1.response.n.err.errorCode: $errors:PolicyWithoutDemo:errorCode$
-      
-  Authentication_AuthPartnerValidation_PolicyWithoutDOBDemo_smoke_For UIN_Neg_27:
-    endpoint.url:
-      partnerIDMispLK: $PIDMLKURL:ValidPIDMLK_Without_Demo$
-    input.auth-request:
-      AuthReq.individualId: $UIN$     
-      AuthReq.individualIdType: UIN
-      AuthReq.requestTime: $TIMESTAMP$
-      AuthReq.transactionID: $RANDOM:N:10$
-    input.identity-encrypt-DOB-data:
-      identityReq.valuedateOfBirth: $idrepo~$input.auth-request:AuthReq.individualId$~inputdateOfBirth$
-      identityReq.timestamp: $TIMESTAMP$
-      #identityReq.transactionID: $input.auth-request:AuthReq.transactionID$
-    output.output-1-expected-n-error-res:
-      output.1.response.n.err.status: BOOLEAN:false
-      output.1.response.y.responseTime:  $TIMESTAMP$
-      output.1.response.n.err.errorMessage: $errors:PolicyWithoutDemo:errorMessage$
-      output.1.response.n.err.errorCode: $errors:PolicyWithoutDemo:errorCode$
-      
-  Authentication_AuthPartnerValidation_PolicyWithoutEmail_Demo_smoke_For UIN_Neg_28:
-    endpoint.url:
-      partnerIDMispLK: $PIDMLKURL:ValidPIDMLK_Without_Demo$
-    input.auth-request:
-      AuthReq.individualId: $UIN$     
-      AuthReq.individualIdType: UIN
-      AuthReq.requestTime: $TIMESTAMP$
-      AuthReq.transactionID: $RANDOM:N:10$
-    input.identity-encrypt-email-data:
-      identityReq.valueemail: $idrepo~$input.auth-request:AuthReq.individualId$~email$
-      identityReq.timestamp: $TIMESTAMP$
-      #identityReq.transactionID: $input.auth-request:AuthReq.transactionID$
-    output.output-1-expected-n-error-res:
-      output.1.response.n.err.status: BOOLEAN:false
-      output.1.response.y.responseTime:  $TIMESTAMP$
-      output.1.response.n.err.errorMessage: $errors:PolicyWithoutDemo:errorMessage$
-      output.1.response.n.err.errorCode: $errors:PolicyWithoutDemo:errorCode$
-      
-  Authentication_AuthPartnerValidation_PolicyWithoutAge_Demo_smoke_For UIN_Neg_29:
-    endpoint.url:
-      partnerIDMispLK: $PIDMLKURL:ValidPIDMLK_Without_Demo$
-    input.auth-request:
-      AuthReq.individualId: $UIN$     
-      AuthReq.individualIdType: UIN
-      AuthReq.requestTime: $TIMESTAMP$
-      AuthReq.transactionID: $RANDOM:N:10$
-    input.identity-encrypt-age-data:
-      identityReq.valueage: $idrepo~$input.auth-request:AuthReq.individualId$~agedateOfBirth$
-      identityReq.timestamp: $TIMESTAMP$
-      #identityReq.transactionID: $input.auth-request:AuthReq.transactionID$
-    output.output-1-expected-n-error-res:
-      output.1.response.n.err.status: BOOLEAN:false
-      output.1.response.y.responseTime:  $TIMESTAMP$
-      output.1.response.n.err.errorMessage: $errors:PolicyWithoutDemo:errorMessage$
-      output.1.response.n.err.errorCode: $errors:PolicyWithoutDemo:errorCode$
-      
-  Authentication_AuthPartnerValidation_PolicyWithoutPhone_Demo_smoke_For UIN_Neg_30:
-    endpoint.url:
-      partnerIDMispLK: $PIDMLKURL:ValidPIDMLK_Without_Demo$
-    input.auth-request:
-      AuthReq.individualId: $UIN$     
-      AuthReq.individualIdType: UIN
-      AuthReq.requestTime: $TIMESTAMP$
-      AuthReq.transactionID: $RANDOM:N:10$
-    input.identity-encrypt-phone-data:
-      identityReq.valuephone: $idrepo~$input.auth-request:AuthReq.individualId$~phone$
-      identityReq.timestamp: $TIMESTAMP$
-      #identityReq.transactionID: $input.auth-request:AuthReq.transactionID$
-    output.output-1-expected-n-error-res:
-      output.1.response.n.err.status: BOOLEAN:false
-      output.1.response.y.responseTime:  $TIMESTAMP$
-      output.1.response.n.err.errorMessage: $errors:PolicyWithoutDemo:errorMessage$
-      output.1.response.n.err.errorCode: $errors:PolicyWithoutDemo:errorCode$
-    
-  Authentication_AuthPartnerValidation_PolicyWithoutFinger_Bio_smoke_For UIN_Neg_31:
-    endpoint.url:
-      partnerIDMispLK: $PIDMLKURL:ValidPIDMLK_Without_Bio$
-    input.auth-request:
-      AuthReq.individualId: $UIN$     
-      AuthReq.individualIdType: UIN
-      AuthReq.requestTime: $TIMESTAMP$
-      AuthReq.transactionID: $RANDOM:N:10$
-      AuthReq.demo: BOOLEAN:false
-      AuthReq.bio: BOOLEAN:true
-    input.identity-encrypt-bio-data:
-      identityReq.bioValue: $idrepo~$input.auth-request:AuthReq.individualId$~DECODEFILE:valuedocuments0~//BIR/BDBInfo[Type='Finger'][Subtype='Left IndexFinger']//following::BDB$
-    output.output-1-expected-n-error-res:
-      output.1.response.n.err.status: BOOLEAN:false
-      output.1.response.y.responseTime:  $TIMESTAMP$
-      output.1.response.n.err.errorMessage: $errors:PolicyWithoutBioFinger:errorMessage$
-      output.1.response.n.err.errorCode: $errors:PolicyWithoutBioFinger:errorCode$
-      
-  Authentication_AuthPartnerValidation_No Authtype Selected_For UIN_Neg_32:
-    endpoint.url:
-      partnerIDMispLK: $PIDMLKURL:ValidPIDMLK_Without_Demo$
-    input.auth-request:
-      AuthReq.individualId: $UIN$     
-      AuthReq.individualIdType: UIN
-      AuthReq.requestTime: $TIMESTAMP$
-      AuthReq.demo: BOOLEAN:false
-      AuthReq.transactionID: $RANDOM:N:10$
-    input.identity-encrypt-bio-data:
-      identityReq.timestamp: $TIMESTAMP$
-      identityReq.bioValue: $idrepo~$input.auth-request:AuthReq.individualId$~DECODEFILE:valuedocuments0~//BIR/BDBInfo[Type='Finger'][Subtype='Left IndexFinger']//following::BDB$
-    output.output-1-expected-n-error-res:
-      output.1.response.n.err.status: BOOLEAN:false
-      output.1.response.y.responseTime:  $TIMESTAMP$
-      output.1.response.n.err.errorMessage: $errors:NoAuthTypeSelected:errorMessage$
-      output.1.response.n.err.errorCode: $errors:NoAuthTypeSelected:errorCode$
-      
-  Authentication_AuthPartnerValidation_PolicyWithoutIris_Bio_smoke_For UIN_Neg_33:
-    endpoint.url:
-      partnerIDMispLK: $PIDMLKURL:ValidPIDMLK_Without_Bio$
-    input.auth-request:
-      AuthReq.individualId: $UIN$     
-      AuthReq.individualIdType: UIN
-      AuthReq.requestTime: $TIMESTAMP$
-      AuthReq.transactionID: $RANDOM:N:10$
-      AuthReq.demo: BOOLEAN:false
-      AuthReq.bio: BOOLEAN:true
-    input.identity-encrypt-bio-data:
-      identityReq.bioSubType: Right
-      identityReq.bioType: Iris
-      identityReq.bioValue: $idrepo~$input.auth-request:AuthReq.individualId$~DECODEFILE:individualBiometricsValue~//BIR/BDBInfo[Type='Iris'][Subtype='Right']//following::BDB$
-    output.output-1-expected-n-error-res:
-      output.1.response.n.err.status: BOOLEAN:false
-      output.1.response.y.responseTime:  $TIMESTAMP$
-      output.1.response.n.err.errorMessage: $errors:PolicyWithoutBioIris:errorMessage$
-      output.1.response.n.err.errorCode: $errors:PolicyWithoutBioIris:errorCode$
-      
-  Authentication_AuthPartnerValidation_MSLK not Registered to PID_For UIN_Neg_34:
-    endpoint.url:
-      partnerIDMispLK: $PIDMLKURL:MLKNotRegToPID$
-    input.auth-request:
-      AuthReq.individualId: $UIN$
-      AuthReq.individualIdType: UIN
-      AuthReq.requestTime: $TIMESTAMP$
-      AuthReq.transactionID: $RANDOM:N:10$
-    input.identity-encrypt-demo-data:
-      identityReq.valuename: $idrepo~$input.auth-request:AuthReq.individualId$~valuefullName:langcode:TestData:primary_lang_code$
-      identityReq.languagename: $idrepo~$input.auth-request:AuthReq.individualId$~languagefullName:langcode:TestData:primary_lang_code$ 
-      identityReq.timestamp: $TIMESTAMP$
-      #identityReq.transactionID: $input.auth-request:AuthReq.transactionID$
-    output.output-1-expected-n-error-res:
-      output.1.response.n.err.status: BOOLEAN:false
-      output.1.response.y.responseTime: $TIMESTAMP$
-      output.1.response.n.err.errorMessage: $errors:MSLKNotRegisteredToPID:errorMessage$
-      output.1.response.n.err.errorCode: $errors:MSLKNotRegisteredToPID:errorCode$
-    
-  Authentication_AuthPartnerValidation_smoke_For VID_Pos_35:
-    endpoint.url:
-      partnerIDMispLK: $PIDMLKURL:ValidPIDMLK$
-    input.auth-request:
-      AuthReq.individualId: $VID$     
-      AuthReq.individualIdType: VID
-      AuthReq.requestTime: $TIMESTAMP$
-      AuthReq.transactionID: $RANDOM:N:10$
-    input.identity-encrypt-demo-data:
-      identityReq.valuename: $idrepo~$input.auth-request:AuthReq.individualId$~valuefullName:langcode:TestData:primary_lang_code$
-      identityReq.languagename: $idrepo~$input.auth-request:AuthReq.individualId$~languagefullName:langcode:TestData:primary_lang_code$ 
-      identityReq.timestamp: $TIMESTAMP$
-      #identityReq.transactionID: $input.auth-request:AuthReq.transactionID$
-    output.output-1-expected-y-res:
-      output.1.response.y.status: BOOLEAN:true
-      output.1.response.y.responseTime: $TIMESTAMP$
-      output.1.response.y.transactionID: $input.auth-request:AuthReq.transactionID$
-      
-  AuthPartner_Invalid_VID_Neg_36:
-    endpoint.url:
-      partnerIDMispLK: $PIDMLKURL:ValidPIDMLK$
-    input.auth-request:
-      AuthReq.individualId: 1234567890
-      AuthReq.individualIdType: VID
-      AuthReq.requestTime: $TIMESTAMP$
-      AuthReq.transactionID: $RANDOM:N:10$
-    input.identity-encrypt-demo-data:
-      identityReq.valuename: sarasa
-      identityReq.languagename: fra
-      identityReq.timestamp: $TIMESTAMP$
-      #identityReq.transactionID: $input.auth-request:AuthReq.transactionID$
-    output.output-1-expected-n-error-res:
-      output.1.response.n.err.status: BOOLEAN:false
-      output.1.response.y.responseTime: $TIMESTAMP$
-      output.1.response.n.err.errorMessage: $errors:InvalidVID:errorMessage$
-      output.1.response.n.err.errorCode: $errors:InvalidVID:errorCode$
-     
-  AuthPartner_Invalid_reqTime_For VID_Neg_37:
-    endpoint.url:
-      partnerIDMispLK: $PIDMLKURL:ValidPIDMLK$
-    input.auth-request:
-      AuthReq.individualId: $VID$     
-      AuthReq.individualIdType: VID
-      AuthReq.requestTime: $INVALIDTIMESTAMPZ$
-      AuthReq.transactionID: $RANDOM:N:10$
-    input.identity-encrypt-demo-data:
-      identityReq.valuename: $idrepo~$input.auth-request:AuthReq.individualId$~valuefullName:langcode:TestData:primary_lang_code$
-      identityReq.languagename: $idrepo~$input.auth-request:AuthReq.individualId$~languagefullName:langcode:TestData:primary_lang_code$ 
-      identityReq.timestamp: $TIMESTAMP$
-      #identityReq.transactionID: $input.auth-request:AuthReq.transactionID$
-    output.output-1-expected-n-error-res:
-      output.1.response.n.err.status: BOOLEAN:false
-      output.1.response.y.responseTime:  $TIMESTAMPZ$
-      output.1.response.n.err.errorMessage: $errors:InvalidrequestTime:errorMessage$
-      output.1.response.n.err.errorCode: $errors:InvalidrequestTime:errorCode$
-   
-  AuthPartner_Invalid_reqTime_greaterthan24hrs_For VID_Neg_38:
-    endpoint.url:
-      partnerIDMispLK: $PIDMLKURL:ValidPIDMLK$
-    input.auth-request:
-      AuthReq.individualId: $VID$     
-      AuthReq.individualIdType: VID
-      AuthReq.requestTime: $TIMESTAMP$HOUR+25
-      AuthReq.transactionID: $RANDOM:N:10$
-    input.identity-encrypt-demo-data:
-      identityReq.valuename: $idrepo~$input.auth-request:AuthReq.individualId$~valuefullName:langcode:TestData:primary_lang_code$
-      identityReq.languagename: $idrepo~$input.auth-request:AuthReq.individualId$~languagefullName:langcode:TestData:primary_lang_code$ 
-      identityReq.timestamp: $TIMESTAMP$
-      #identityReq.transactionID: $input.auth-request:AuthReq.transactionID$
-    output.output-1-expected-n-error-res:
-      output.1.response.n.err.status: BOOLEAN:false
-      output.1.response.y.responseTime:  $TIMESTAMP$
-      output.1.response.n.err.errorMessage: $errors:RequestTimeGT24HR:errorMessage$
-      output.1.response.n.err.errorCode: $errors:RequestTimeGT24HR:errorCode$
-  
-  AuthPartner_Invalid_reqTime_lessthan24hrs_For VID_Neg_39:
-    endpoint.url:
-      partnerIDMispLK: $PIDMLKURL:ValidPIDMLK$
-    input.auth-request:
-      AuthReq.individualId: $VID$     
-      AuthReq.individualIdType: VID
-      AuthReq.requestTime: $TIMESTAMP$HOUR-25
-      AuthReq.transactionID: $RANDOM:N:10$
-    input.identity-encrypt-demo-data:
-      identityReq.valuename: $idrepo~$input.auth-request:AuthReq.individualId$~valuefullName:langcode:TestData:primary_lang_code$
-      identityReq.languagename: $idrepo~$input.auth-request:AuthReq.individualId$~languagefullName:langcode:TestData:primary_lang_code$ 
-      identityReq.timestamp: $TIMESTAMP$
-      #identityReq.transactionID: $input.auth-request:AuthReq.transactionID$
-    output.output-1-expected-n-error-res:
-      output.1.response.n.err.status: BOOLEAN:false
-      output.1.response.y.responseTime:  $TIMESTAMP$
-      output.1.response.n.err.errorMessage: $errors:RequestTimeGT24HR:errorMessage$
-      output.1.response.n.err.errorCode: $errors:RequestTimeGT24HR:errorCode$
-      
-  AuthPartner_Invalid_individualIdType_For VID_Neg_40:
-    endpoint.url:
-      partnerIDMispLK: $PIDMLKURL:ValidPIDMLK$
-    input.auth-request:
-      AuthReq.individualId: $VID$     
-      AuthReq.individualIdType: VID
-      AuthReq.requestTime: $TIMESTAMP$
-      AuthReq.transactionID: $RANDOM:N:10$
-      AuthReq.individualIdType: ABC
-    input.identity-encrypt-demo-data:
-      identityReq.valuename: $idrepo~$input.auth-request:AuthReq.individualId$~valuefullName:langcode:TestData:primary_lang_code$
-      identityReq.languagename: $idrepo~$input.auth-request:AuthReq.individualId$~languagefullName:langcode:TestData:primary_lang_code$ 
-      identityReq.timestamp: $TIMESTAMP$
-      #identityReq.transactionID: $input.auth-request:AuthReq.transactionID$
-    output.output-1-expected-n-error-res:
-      output.1.response.n.err.status: BOOLEAN:false
-      output.1.response.y.responseTime:  $TIMESTAMP$
-      output.1.response.n.err.errorMessage: $errors:InvalidindividualIdType:errorMessage$
-      output.1.response.n.err.errorCode: $errors:InvalidindividualIdType:errorCode$
-      
-  AuthPartner_Invalid_version_For VID_Neg_40:
-    endpoint.url:
-      partnerIDMispLK: $PIDMLKURL:ValidPIDMLK$
-    input.auth-request:
-      AuthReq.individualId: $VID$     
-      AuthReq.individualIdType: VID
-      AuthReq.requestTime: $TIMESTAMP$
-      AuthReq.transactionID: $RANDOM:N:10$
-      AuthReq.version: 0.8
-    input.identity-encrypt-demo-data:
-      identityReq.valuename: $idrepo~$input.auth-request:AuthReq.individualId$~valuefullName:langcode:TestData:primary_lang_code$
-      identityReq.languagename: $idrepo~$input.auth-request:AuthReq.individualId$~languagefullName:langcode:TestData:primary_lang_code$ 
-      identityReq.timestamp: $TIMESTAMP$
-      #identityReq.transactionID: $input.auth-request:AuthReq.transactionID$
-    output.output-1-expected-n-error-res:
-      output.1.response.n.err.status: BOOLEAN:false
-      output.1.response.y.responseTime:  $TIMESTAMP$
-      output.1.response.n.err.errorMessage: $errors:Invalidversion:errorMessage$
-      output.1.response.n.err.errorCode: $errors:Invalidversion:errorCode$
-   
-  AuthPartner_Invalid_txnID_For VID_Neg_41:
-    endpoint.url:
-      partnerIDMispLK: $PIDMLKURL:ValidPIDMLK$
-    input.auth-request:
-      AuthReq.individualId: $VID$     
-      AuthReq.individualIdType: VID
-      AuthReq.requestTime: $TIMESTAMP$
-      AuthReq.transactionID: $RANDOM:N:12$
-    input.identity-encrypt-demo-data:
-      identityReq.valuename: $idrepo~$input.auth-request:AuthReq.individualId$~valuefullName:langcode:TestData:primary_lang_code$
-      identityReq.languagename: $idrepo~$input.auth-request:AuthReq.individualId$~languagefullName:langcode:TestData:primary_lang_code$ 
-      identityReq.timestamp: $TIMESTAMP$
-      #identityReq.transactionID: $input.auth-request:AuthReq.transactionID$
-    output.output-1-expected-n-error-res:
-      output.1.response.n.err.status: BOOLEAN:false
-      output.1.response.y.responseTime:  $TIMESTAMP$
-      output.1.response.n.err.errorMessage: $IGNORE$ 
-      output.1.response.n.err.errorCode:  $IGNORE$
-   
-  AuthPartner_Missing_VID_For VID_Neg_42:
-    endpoint.url:
-      partnerIDMispLK: $PIDMLKURL:ValidPIDMLK$
-    input.auth-request:
-      AuthReq.individualId: $REMOVE$
-      AuthReq.individualIdType: VID
-      AuthReq.requestTime: $TIMESTAMP$
-      AuthReq.transactionID: $RANDOM:N:10$
-    input.identity-encrypt-demo-data:
-      identityReq.valuename: saira
-      identityReq.languagename: fra
-      identityReq.timestamp: $TIMESTAMP$
-      #identityReq.transactionID: $input.auth-request:AuthReq.transactionID$
-    output.output-1-expected-n-error-res:
-      output.1.response.n.err.status: BOOLEAN:false
-      output.1.response.y.responseTime:  $TIMESTAMP$
-      output.1.response.n.err.errorMessage: $errors:MissingVID:errorMessage$
-      output.1.response.n.err.errorCode: $errors:MissingVID:errorCode$
-      
-  AuthPartner_Missing_txnID_For VID_Neg_43:
-    endpoint.url:
-      partnerIDMispLK: $PIDMLKURL:ValidPIDMLK$
-    input.auth-request:
-      AuthReq.individualId: $VID$     
-      AuthReq.individualIdType: VID
-      AuthReq.requestTime: $TIMESTAMP$
-      AuthReq.transactionID: $REMOVE$
-    input.identity-encrypt-demo-data:
-      identityReq.valuename: $idrepo~$input.auth-request:AuthReq.individualId$~valuefullName:langcode:TestData:primary_lang_code$
-      identityReq.languagename: $idrepo~$input.auth-request:AuthReq.individualId$~languagefullName:langcode:TestData:primary_lang_code$ 
-      identityReq.timestamp: $TIMESTAMP$
-      #identityReq.transactionID: $input.auth-request:AuthReq.transactionID$
-    output.output-1-expected-n-error-res:
-      output.1.response.n.err.status: BOOLEAN:false
-      output.1.response.y.responseTime:  $TIMESTAMP$
-      output.1.response.n.err.errorMessage: $errors:MissingtransactionID:errorMessage$
-      output.1.response.n.err.errorCode: $errors:MissingtransactionID:errorCode$
-  
-  AuthPartner_Missing_reqTime_For VID_Neg_44:
-    endpoint.url:
-      partnerIDMispLK: $PIDMLKURL:ValidPIDMLK$
-    input.auth-request:
-      AuthReq.individualId: $VID$     
-      AuthReq.individualIdType: VID
-      AuthReq.requestTime: $REMOVE$
-      AuthReq.transactionID:  $RANDOM:N:10$
-    input.identity-encrypt-demo-data:
-      identityReq.valuename: $idrepo~$input.auth-request:AuthReq.individualId$~valuefullName:langcode:TestData:primary_lang_code$
-      identityReq.languagename: $idrepo~$input.auth-request:AuthReq.individualId$~languagefullName:langcode:TestData:primary_lang_code$ 
-      identityReq.timestamp: $TIMESTAMP$
-      #identityReq.transactionID: $input.auth-request:AuthReq.transactionID$
-    output.output-1-expected-n-error-res:
-      output.1.response.n.err.status: BOOLEAN:false
-      output.1.response.y.responseTime:  $TIMESTAMPZ$
-      output.1.response.n.err.errorMessage: $errors:MissingrequestTime:errorMessage$
-      output.1.response.n.err.errorCode: $errors:MissingrequestTime:errorCode$
-  
-  AuthPartner_Missing_version_For VID_Neg_45:
-    endpoint.url:
-      partnerIDMispLK: $PIDMLKURL:ValidPIDMLK$
-    input.auth-request:
-      AuthReq.individualId: $VID$     
-      AuthReq.individualIdType: VID
-      AuthReq.requestTime: $TIMESTAMP$
-      AuthReq.transactionID:  $RANDOM:N:10$
-      AuthReq.version: $REMOVE$
-    input.identity-encrypt-demo-data:
-      identityReq.valuename: $idrepo~$input.auth-request:AuthReq.individualId$~valuefullName:langcode:TestData:primary_lang_code$
-      identityReq.languagename: $idrepo~$input.auth-request:AuthReq.individualId$~languagefullName:langcode:TestData:primary_lang_code$ 
-      identityReq.timestamp: $TIMESTAMP$
-      #identityReq.transactionID: $input.auth-request:AuthReq.transactionID$
-    output.output-1-expected-n-error-res:
-      output.1.response.n.err.status: BOOLEAN:false
-      output.1.response.y.responseTime:  $TIMESTAMP$
-      output.1.response.n.err.errorMessage: $errors:Missingversion:errorMessage$
-      output.1.response.n.err.errorCode: $errors:Missingversion:errorCode$
-      
-  AuthPartner_Missing_individualIdType_For VID_Neg_46:
-    endpoint.url:
-      partnerIDMispLK: $PIDMLKURL:ValidPIDMLK$
-    input.auth-request:
-      AuthReq.individualId: $VID$     
-      AuthReq.individualIdType: VID
-      AuthReq.requestTime: $TIMESTAMP$
-      AuthReq.transactionID: $RANDOM:N:10$
-      AuthReq.individualIdType: $REMOVE$
-    input.identity-encrypt-demo-data:
-      identityReq.valuename: $idrepo~$input.auth-request:AuthReq.individualId$~valuefullName:langcode:TestData:primary_lang_code$
-      identityReq.languagename: $idrepo~$input.auth-request:AuthReq.individualId$~languagefullName:langcode:TestData:primary_lang_code$ 
-      identityReq.timestamp: $TIMESTAMP$
-      #identityReq.transactionID: $input.auth-request:AuthReq.transactionID$
-    output.output-1-expected-n-error-res:
-      output.1.response.n.err.status: BOOLEAN:false
-      output.1.response.y.responseTime:  $TIMESTAMP$
-      output.1.response.n.err.errorMessage: $errors:MissingindividualIdType:errorMessage$
-      output.1.response.n.err.errorCode: $errors:MissingindividualIdType:errorCode$
-  
-  AuthPartner_Invalid_VID which is not as per data definition_Neg_47:
-    endpoint.url:
-      partnerIDMispLK: $PIDMLKURL:ValidPIDMLK$
-    input.auth-request:
-      AuthReq.individualId: ABD1234567
-      AuthReq.individualIdType: VID
-      AuthReq.requestTime: $TIMESTAMP$
-      AuthReq.transactionID: $RANDOM:N:10$
-    input.identity-encrypt-demo-data:
-      identityReq.valuename: sarasa
-      identityReq.languagename: fra
-      identityReq.timestamp: $TIMESTAMP$
-      #identityReq.transactionID: $input.auth-request:AuthReq.transactionID$
-    output.output-1-expected-n-error-res:
-      output.1.response.n.err.status: BOOLEAN:false
-      output.1.response.y.responseTime: $TIMESTAMP$
-      output.1.response.n.err.errorMessage: $errors:InvalidVID:errorMessage$
-      output.1.response.n.err.errorCode: $errors:InvalidVID:errorCode$
-     
-  AuthPartner_Invalid_reqTime which is not as per definition_For VID_Neg_48:
-    endpoint.url:
-      partnerIDMispLK: $PIDMLKURL:ValidPIDMLK$
-    input.auth-request:
-      AuthReq.individualId: $VID$     
-      AuthReq.individualIdType: VID
-      AuthReq.requestTime: $INVALIDTIMESTAMPZ$
-      AuthReq.transactionID: $RANDOM:N:10$
-    input.identity-encrypt-demo-data:
-      identityReq.valuename: $idrepo~$input.auth-request:AuthReq.individualId$~valuefullName:langcode:TestData:primary_lang_code$
-      identityReq.languagename: $idrepo~$input.auth-request:AuthReq.individualId$~languagefullName:langcode:TestData:primary_lang_code$ 
-      identityReq.timestamp: $TIMESTAMP$
-      #identityReq.transactionID: $input.auth-request:AuthReq.transactionID$
-    output.output-1-expected-n-error-res:
-      output.1.response.n.err.status: BOOLEAN:false
-      output.1.response.y.responseTime:  $TIMESTAMPZ$
-      output.1.response.n.err.errorMessage: $errors:InvalidrequestTime:errorMessage$
-      output.1.response.n.err.errorCode: $errors:InvalidrequestTime:errorCode$
-      
-  AuthPartner_Invalid_individualIdType which is not as per defenition_For VID_Neg_49:
-    endpoint.url:
-      partnerIDMispLK: $PIDMLKURL:ValidPIDMLK$
-    input.auth-request:
-      AuthReq.individualId: $VID$     
-      AuthReq.individualIdType: VID
-      AuthReq.requestTime: $TIMESTAMP$
-      AuthReq.transactionID: $RANDOM:N:10$
-      AuthReq.individualIdType: 123456
-    input.identity-encrypt-demo-data:
-      identityReq.valuename: $idrepo~$input.auth-request:AuthReq.individualId$~valuefullName:langcode:TestData:primary_lang_code$
-      identityReq.languagename: $idrepo~$input.auth-request:AuthReq.individualId$~languagefullName:langcode:TestData:primary_lang_code$ 
-      identityReq.timestamp: $TIMESTAMP$
-      #identityReq.transactionID: $input.auth-request:AuthReq.transactionID$
-    output.output-1-expected-n-error-res:
-      output.1.response.n.err.status: BOOLEAN:false
-      output.1.response.y.responseTime:  $TIMESTAMP$
-      output.1.response.n.err.errorMessage: $errors:InvalidindividualIdType:errorMessage$
-      output.1.response.n.err.errorCode: $errors:InvalidindividualIdType:errorCode$
-      
-  AuthPartner_Invalid_version which is not as per defenition_For VID_Neg_50:
-    endpoint.url:
-      partnerIDMispLK: $PIDMLKURL:ValidPIDMLK$
-    input.auth-request:
-      AuthReq.individualId: $VID$     
-      AuthReq.individualIdType: VID
-      AuthReq.requestTime: $TIMESTAMP$
-      AuthReq.transactionID: $RANDOM:N:10$
-      AuthReq.version: abc
-    input.identity-encrypt-demo-data:
-      identityReq.valuename: $idrepo~$input.auth-request:AuthReq.individualId$~valuefullName:langcode:TestData:primary_lang_code$
-      identityReq.languagename: $idrepo~$input.auth-request:AuthReq.individualId$~languagefullName:langcode:TestData:primary_lang_code$ 
-      identityReq.timestamp: $TIMESTAMP$
-      #identityReq.transactionID: $input.auth-request:AuthReq.transactionID$
-    output.output-1-expected-n-error-res:
-      output.1.response.n.err.status: BOOLEAN:false
-      output.1.response.y.responseTime:  $TIMESTAMP$
-      output.1.response.n.err.errorMessage: $errors:Invalidversion:errorMessage$
-      output.1.response.n.err.errorCode: $errors:Invalidversion:errorCode$
-   
-  AuthPartner_Invalid_txnID which is not as per defenition_For VID_Neg_51:
-    endpoint.url:
-      partnerIDMispLK: $PIDMLKURL:ValidPIDMLK$
-    input.auth-request:
-      AuthReq.individualId: $VID$     
-      AuthReq.individualIdType: VID
-      AuthReq.requestTime: $TIMESTAMP$
-      AuthReq.transactionID: abcdefg12
-    input.identity-encrypt-demo-data:
-      identityReq.valuename: $idrepo~$input.auth-request:AuthReq.individualId$~valuefullName:langcode:TestData:primary_lang_code$
-      identityReq.languagename: $idrepo~$input.auth-request:AuthReq.individualId$~languagefullName:langcode:TestData:primary_lang_code$ 
-      identityReq.timestamp: $TIMESTAMP$
-      #identityReq.transactionID: $input.auth-request:AuthReq.transactionID$
-    output.output-1-expected-n-error-res:
-      output.1.response.n.err.status: BOOLEAN:false
-      output.1.response.y.responseTime:  $TIMESTAMP$
-      output.1.response.n.err.errorMessage: $IGNORE$ 
-      output.1.response.n.err.errorCode:  $IGNORE$
-      
-  Authentication_AuthPartnerValidation_Invalid Parnter ID_For VID_Neg_54:
-    endpoint.url:
-      partnerIDMispLK: $PIDMLKURL:InValidPID$
-    input.auth-request:
-      AuthReq.individualId: $VID$     
-      AuthReq.individualIdType: VID
-      AuthReq.requestTime: $TIMESTAMP$
-      AuthReq.transactionID: $RANDOM:N:10$
-    input.identity-encrypt-demo-data:
-      identityReq.valuename: $idrepo~$input.auth-request:AuthReq.individualId$~valuefullName:langcode:TestData:primary_lang_code$
-      identityReq.languagename: $idrepo~$input.auth-request:AuthReq.individualId$~languagefullName:langcode:TestData:primary_lang_code$ 
-      identityReq.timestamp: $TIMESTAMP$
-      #identityReq.transactionID: $input.auth-request:AuthReq.transactionID$
-    output.output-1-expected-n-error-res:
-      output.1.response.n.err.status: BOOLEAN:false
-      output.1.response.y.responseTime: $TIMESTAMP$
-      output.1.response.n.err.errorMessage: $errors:PIDMISPNotMapped:errorMessage$
-      output.1.response.n.err.errorCode: $errors:PIDMISPNotMapped:errorCode$
-      
-  Authentication_AuthPartnerValidation_Invalid MSK Liscence Key_For VID_Neg_55:
-    endpoint.url:
-      partnerIDMispLK: $PIDMLKURL:InValidMLK$
-    input.auth-request:
-      AuthReq.individualId: $VID$     
-      AuthReq.individualIdType: VID
-      AuthReq.requestTime: $TIMESTAMP$
-      AuthReq.transactionID: $RANDOM:N:10$
-    input.identity-encrypt-demo-data:
-      identityReq.valuename: $idrepo~$input.auth-request:AuthReq.individualId$~valuefullName:langcode:TestData:primary_lang_code$
-      identityReq.languagename: $idrepo~$input.auth-request:AuthReq.individualId$~languagefullName:langcode:TestData:primary_lang_code$ 
-      identityReq.timestamp: $TIMESTAMP$
-      #identityReq.transactionID: $input.auth-request:AuthReq.transactionID$
-    output.output-1-expected-n-error-res:
-      output.1.response.n.err.status: BOOLEAN:false
-      output.1.response.y.responseTime: $TIMESTAMP$
-      output.1.response.n.err.errorMessage: $errors:MSLKNotRegisteredToPID:errorMessage$
-      output.1.response.n.err.errorCode: $errors:MSLKNotRegisteredToPID:errorCode$
-    
-  Authentication_AuthPartnerValidation_PIDMISP_NotMapped_For VID_Neg_56:
-    endpoint.url:
-      partnerIDMispLK: $PIDMLKURL:MISPPID_NotMapped$
-    input.auth-request:
-      AuthReq.individualId: $VID$
-      AuthReq.individualIdType: VID
-      AuthReq.requestTime: $TIMESTAMP$
-      AuthReq.transactionID: $RANDOM:N:10$
-    input.identity-encrypt-demo-data:
-      identityReq.valuename: $idrepo~$input.auth-request:AuthReq.individualId$~valuefullName:langcode:TestData:primary_lang_code$
-      identityReq.languagename: $idrepo~$input.auth-request:AuthReq.individualId$~languagefullName:langcode:TestData:primary_lang_code$ 
-      identityReq.timestamp: $TIMESTAMP$
-      #identityReq.transactionID: $input.auth-request:AuthReq.transactionID$
-    output.output-1-expected-n-error-res:
-      output.1.response.n.err.status: BOOLEAN:false
-      output.1.response.y.responseTime: $TIMESTAMP$
-      output.1.response.n.err.errorMessage: $errors:PIDMISPNotMapped:errorMessage$
-      output.1.response.n.err.errorCode: $errors:PIDMISPNotMapped:errorCode$
-    
-  Authentication_AuthPartnerValidation_Expired Liscence Key_For VID_Neg_57:
-    endpoint.url:
-      partnerIDMispLK: $PIDMLKURL:ExpiredMSLK$
-    input.auth-request:
-      AuthReq.individualId: $VID$
-      AuthReq.individualIdType: VID
-      AuthReq.requestTime: $TIMESTAMP$
-      AuthReq.transactionID: $RANDOM:N:10$
-    input.identity-encrypt-demo-data:
-      identityReq.valuename: $idrepo~$input.auth-request:AuthReq.individualId$~valuefullName:langcode:TestData:primary_lang_code$
-      identityReq.languagename: $idrepo~$input.auth-request:AuthReq.individualId$~languagefullName:langcode:TestData:primary_lang_code$ 
-      identityReq.timestamp: $TIMESTAMP$
-      #identityReq.transactionID: $input.auth-request:AuthReq.transactionID$
-    output.output-1-expected-n-error-res:
-      output.1.response.n.err.status: BOOLEAN:false
-      output.1.response.y.responseTime: $TIMESTAMP$
-      output.1.response.n.err.errorMessage: $errors:ExpiredMSLK:errorMessage$
-      output.1.response.n.err.errorCode: $errors:ExpiredMSLK:errorCode$
-   
-  Authentication_AuthPartnerValidation_Inactive Liscence Key_For VID_Neg_58:
-    endpoint.url:
-      partnerIDMispLK: $PIDMLKURL:InactiveMSLK$
-    input.auth-request:
-      AuthReq.individualId: $VID$
-      AuthReq.individualIdType: VID
-      AuthReq.requestTime: $TIMESTAMP$
-      AuthReq.transactionID: $RANDOM:N:10$
-    input.identity-encrypt-demo-data:
-      identityReq.valuename: $idrepo~$input.auth-request:AuthReq.individualId$~valuefullName:langcode:TestData:primary_lang_code$
-      identityReq.languagename: $idrepo~$input.auth-request:AuthReq.individualId$~languagefullName:langcode:TestData:primary_lang_code$ 
-      identityReq.timestamp: $TIMESTAMP$
-      #identityReq.transactionID: $input.auth-request:AuthReq.transactionID$
-    output.output-1-expected-n-error-res:
-      output.1.response.n.err.status: BOOLEAN:false
-      output.1.response.y.responseTime: $TIMESTAMP$
-      output.1.response.n.err.errorMessage: $errors:InactiveMSLK:errorMessage$
-      output.1.response.n.err.errorCode: $errors:InactiveMSLK:errorCode$   
-  
-  Authentication_AuthPartnerValidation_PolicyWithoutDemo_For VID_Neg_59:
-    endpoint.url:
-      partnerIDMispLK: $PIDMLKURL:ValidPIDMLK_Without_Demo$
-    input.auth-request:
-      AuthReq.individualId: $VID$     
-      AuthReq.individualIdType: VID
-      AuthReq.requestTime: $TIMESTAMP$
-      AuthReq.transactionID: $RANDOM:N:10$
-    input.identity-encrypt-demo-data:
-      identityReq.valuename: $idrepo~$input.auth-request:AuthReq.individualId$~valuefullName:langcode:TestData:primary_lang_code$
-      identityReq.languagename: $idrepo~$input.auth-request:AuthReq.individualId$~languagefullName:langcode:TestData:primary_lang_code$ 
-      identityReq.timestamp: $TIMESTAMP$
-      #identityReq.transactionID: $input.auth-request:AuthReq.transactionID$
-    output.output-1-expected-n-error-res:
-      output.1.response.n.err.status: BOOLEAN:false
-      output.1.response.y.responseTime:  $TIMESTAMP$
-      output.1.response.n.err.errorMessage: $errors:PolicyWithoutDemo:errorMessage$
-      output.1.response.n.err.errorCode: $errors:PolicyWithoutDemo:errorCode$
-    
-  Authentication_AuthPartnerValidation_PolicyWithoutGenderDemo_For VID_Neg_60:
-    endpoint.url:
-      partnerIDMispLK: $PIDMLKURL:ValidPIDMLK_Without_Demo$
-    input.auth-request:
-      AuthReq.individualId: $VID$     
-      AuthReq.individualIdType: VID
-      AuthReq.requestTime: $TIMESTAMP$
-      AuthReq.transactionID: $RANDOM:N:10$
-    input.identity-encrypt-gender-data:
-      identityReq.valuegender: $idrepo~$input.auth-request:AuthReq.individualId$~valuegender$
-      identityReq.languagegender: $idrepo~$input.auth-request:AuthReq.individualId$~valuegender$ 
-      identityReq.timestamp: $TIMESTAMP$
-      #identityReq.transactionID: $input.auth-request:AuthReq.transactionID$
-    output.output-1-expected-n-error-res:
-      output.1.response.n.err.status: BOOLEAN:false
-      output.1.response.y.responseTime:  $TIMESTAMP$
-      output.1.response.n.err.errorMessage: $errors:PolicyWithoutDemo:errorMessage$
-      output.1.response.n.err.errorCode: $errors:PolicyWithoutDemo:errorCode$
-      
-  Authentication_AuthPartnerValidation_PolicyWithoutDOBDemo_For VID_Neg_61:
-    endpoint.url:
-      partnerIDMispLK: $PIDMLKURL:ValidPIDMLK_Without_Demo$
-    input.auth-request:
-      AuthReq.individualId: $VID$     
-      AuthReq.individualIdType: VID
-      AuthReq.requestTime: $TIMESTAMP$
-      AuthReq.transactionID: $RANDOM:N:10$
-    input.identity-encrypt-DOB-data:
-      identityReq.valuedateOfBirth: $idrepo~$input.auth-request:AuthReq.individualId$~inputdateOfBirth$
-      identityReq.timestamp: $TIMESTAMP$
-      #identityReq.transactionID: $input.auth-request:AuthReq.transactionID$
-    output.output-1-expected-n-error-res:
-      output.1.response.n.err.status: BOOLEAN:false
-      output.1.response.y.responseTime:  $TIMESTAMP$
-      output.1.response.n.err.errorMessage: $errors:PolicyWithoutDemo:errorMessage$
-      output.1.response.n.err.errorCode: $errors:PolicyWithoutDemo:errorCode$
-      
-  Authentication_AuthPartnerValidation_PolicyWithoutEmail_Demo_For VID_Neg_62:
-    endpoint.url:
-      partnerIDMispLK: $PIDMLKURL:ValidPIDMLK_Without_Demo$
-    input.auth-request:
-      AuthReq.individualId: $VID$     
-      AuthReq.individualIdType: VID
-      AuthReq.requestTime: $TIMESTAMP$
-      AuthReq.transactionID: $RANDOM:N:10$
-    input.identity-encrypt-email-data:
-      identityReq.valueemail: $idrepo~$input.auth-request:AuthReq.individualId$~email$
-      identityReq.timestamp: $TIMESTAMP$
-      #identityReq.transactionID: $input.auth-request:AuthReq.transactionID$
-    output.output-1-expected-n-error-res:
-      output.1.response.n.err.status: BOOLEAN:false
-      output.1.response.y.responseTime:  $TIMESTAMP$
-      output.1.response.n.err.errorMessage: $errors:PolicyWithoutDemo:errorMessage$
-      output.1.response.n.err.errorCode: $errors:PolicyWithoutDemo:errorCode$
-      
-  Authentication_AuthPartnerValidation_PolicyWithoutAge_Demo_For VID_Neg_63:
-    endpoint.url:
-      partnerIDMispLK: $PIDMLKURL:ValidPIDMLK_Without_Demo$
-    input.auth-request:
-      AuthReq.individualId: $VID$     
-      AuthReq.individualIdType: VID
-      AuthReq.requestTime: $TIMESTAMP$
-      AuthReq.transactionID: $RANDOM:N:10$
-    input.identity-encrypt-age-data:
-      identityReq.valueage: $idrepo~$input.auth-request:AuthReq.individualId$~agedateOfBirth$
-      identityReq.timestamp: $TIMESTAMP$
-      #identityReq.transactionID: $input.auth-request:AuthReq.transactionID$
-    output.output-1-expected-n-error-res:
-      output.1.response.n.err.status: BOOLEAN:false
-      output.1.response.y.responseTime:  $TIMESTAMP$
-      output.1.response.n.err.errorMessage: $errors:PolicyWithoutDemo:errorMessage$
-      output.1.response.n.err.errorCode: $errors:PolicyWithoutDemo:errorCode$
-      
-  Authentication_AuthPartnerValidation_PolicyWithoutPhone_Demo_For VID_Neg_64:
-    endpoint.url:
-      partnerIDMispLK: $PIDMLKURL:ValidPIDMLK_Without_Demo$
-    input.auth-request:
-      AuthReq.individualId: $VID$     
-      AuthReq.individualIdType: VID
-      AuthReq.requestTime: $TIMESTAMP$
-      AuthReq.transactionID: $RANDOM:N:10$
-    input.identity-encrypt-phone-data:
-      identityReq.valuephone: $idrepo~$input.auth-request:AuthReq.individualId$~phone$
-      identityReq.timestamp: $TIMESTAMP$
-      #identityReq.transactionID: $input.auth-request:AuthReq.transactionID$
-    output.output-1-expected-n-error-res:
-      output.1.response.n.err.status: BOOLEAN:false
-      output.1.response.y.responseTime:  $TIMESTAMP$
-      output.1.response.n.err.errorMessage: $errors:PolicyWithoutDemo:errorMessage$
-      output.1.response.n.err.errorCode: $errors:PolicyWithoutDemo:errorCode$
-          
-  Authentication_AuthPartnerValidation_PolicyWithoutFinger_Bio_For VID_Neg_65:
-    endpoint.url:
-      partnerIDMispLK: $PIDMLKURL:ValidPIDMLK_Without_Bio$
-    input.auth-request:
-      AuthReq.individualId: $VID$     
-      AuthReq.individualIdType: VID
-      AuthReq.requestTime: $TIMESTAMP$
-      AuthReq.transactionID: $RANDOM:N:10$
-      AuthReq.demo: BOOLEAN:false
-      AuthReq.bio: BOOLEAN:true
-    input.identity-encrypt-bio-data:
-      identityReq.bioValue: $idrepo~$input.auth-request:AuthReq.individualId$~DECODEFILE:individualBiometricsValue~//BIR/BDBInfo[Type='Finger'][Subtype='Left IndexFinger']//following::BDB$
-    output.output-1-expected-n-error-res:
-      output.1.response.n.err.status: BOOLEAN:false
-      output.1.response.y.responseTime:  $TIMESTAMP$
-      output.1.response.n.err.errorMessage: $errors:PolicyWithoutBioFinger:errorMessage$
-      output.1.response.n.err.errorCode: $errors:PolicyWithoutBioFinger:errorCode$
-      
-  Authentication_AuthPartnerValidation_No Authtype Selected_For VID_Neg_66:
-    endpoint.url:
-      partnerIDMispLK: $PIDMLKURL:ValidPIDMLK_Without_Demo$
-    input.auth-request:
-      AuthReq.individualId: $VID$     
-      AuthReq.individualIdType: VID
-      AuthReq.requestTime: $TIMESTAMP$
-      AuthReq.demo: BOOLEAN:false
-      AuthReq.transactionID: $RANDOM:N:10$
-    input.identity-encrypt-bio-data:
-      identityReq.timestamp: $TIMESTAMP$
-      identityReq.bioValue: $idrepo~$input.auth-request:AuthReq.individualId$~DECODEFILE:individualBiometricsValue~//BIR/BDBInfo[Type='Finger'][Subtype='Left IndexFinger']//following::BDB$
-    output.output-1-expected-n-error-res:
-      output.1.response.n.err.status: BOOLEAN:false
-      output.1.response.y.responseTime:  $TIMESTAMP$
-      output.1.response.n.err.errorMessage: $errors:NoAuthTypeSelected:errorMessage$
-      output.1.response.n.err.errorCode: $errors:NoAuthTypeSelected:errorCode$
-      
-  Authentication_AuthPartnerValidation_PolicyWithoutIris_Bio_For VID_Neg_67:
-    endpoint.url:
-      partnerIDMispLK: $PIDMLKURL:ValidPIDMLK_Without_Bio$
-    input.auth-request:
-      AuthReq.individualId: $VID$     
-      AuthReq.individualIdType: VID
-      AuthReq.requestTime: $TIMESTAMP$
-      AuthReq.transactionID: $RANDOM:N:10$
-      AuthReq.demo: BOOLEAN:false
-      AuthReq.bio: BOOLEAN:true
-    input.identity-encrypt-bio-data:
-      identityReq.bioSubType: Right
-      identityReq.bioType: Iris
-      identityReq.bioValue: $idrepo~$input.auth-request:AuthReq.individualId$~DECODEFILE:individualBiometricsValue~//BIR/BDBInfo[Type='Iris'][Subtype='Right']//following::BDB$
-    output.output-1-expected-n-error-res:
-      output.1.response.n.err.status: BOOLEAN:false
-      output.1.response.y.responseTime:  $TIMESTAMP$
-      output.1.response.n.err.errorMessage: $errors:PolicyWithoutBioIris:errorMessage$
-      output.1.response.n.err.errorCode: $errors:PolicyWithoutBioIris:errorCode$
-    
-  Authentication_AuthPartnerValidation_MSLK not Registered to PID_For VID_Neg_68:
-    endpoint.url:
-      partnerIDMispLK: $PIDMLKURL:MLKNotRegToPID$
-    input.auth-request:
-      AuthReq.individualId: $VID$
-      AuthReq.individualIdType: VID
-      AuthReq.requestTime: $TIMESTAMP$
-      AuthReq.transactionID: $RANDOM:N:10$
-    input.identity-encrypt-demo-data:
-      identityReq.valuename: $idrepo~$input.auth-request:AuthReq.individualId$~valuefullName:langcode:TestData:primary_lang_code$
-      identityReq.languagename: $idrepo~$input.auth-request:AuthReq.individualId$~languagefullName:langcode:TestData:primary_lang_code$ 
-      identityReq.timestamp: $TIMESTAMP$
-      #identityReq.transactionID: $input.auth-request:AuthReq.transactionID$
-    output.output-1-expected-n-error-res:
-      output.1.response.n.err.status: BOOLEAN:false
-      output.1.response.y.responseTime: $TIMESTAMP$
-      output.1.response.n.err.errorMessage: $errors:MSLKNotRegisteredToPID:errorMessage$
-      output.1.response.n.err.errorCode: $errors:MSLKNotRegisteredToPID:errorCode$
-    
-  Authentication_AuthPartnerValidation_partnerID not registered_For UIN_Neg_70:
-    endpoint.url:
-      partnerIDMispLK: $PIDMLKURL:PIDNotRegistered$
-    input.auth-request:
-      AuthReq.individualId: $UIN$
-      AuthReq.individualIdType: UIN
-      AuthReq.requestTime: $TIMESTAMP$
-      AuthReq.transactionID: $RANDOM:N:10$
-    input.identity-encrypt-demo-data:
-      identityReq.valuename: $idrepo~$input.auth-request:AuthReq.individualId$~valuefullName:langcode:TestData:primary_lang_code$
-      identityReq.languagename: $idrepo~$input.auth-request:AuthReq.individualId$~languagefullName:langcode:TestData:primary_lang_code$ 
-      identityReq.timestamp: $TIMESTAMP$
-      #identityReq.transactionID: $input.auth-request:AuthReq.transactionID$
-    output.output-1-expected-n-error-res:
-      output.1.response.n.err.status: BOOLEAN:false
-      output.1.response.y.responseTime: $TIMESTAMP$
-      output.1.response.n.err.errorMessage: $errors:PartnerIDNotRegistered:errorMessage$
-      output.1.response.n.err.errorCode: $errors:PartnerIDNotRegistered:errorCode$
-      
-  Authentication_AuthPartnerValidation_partnerID not registered_For VID_Neg_71:
-    endpoint.url:
-      partnerIDMispLK: $PIDMLKURL:PIDNotRegistered$
-    input.auth-request:
-      AuthReq.individualId: $VID$
-      AuthReq.individualIdType: VID
-      AuthReq.requestTime: $TIMESTAMP$
-      AuthReq.transactionID: $RANDOM:N:10$
-    input.identity-encrypt-demo-data:
-      identityReq.valuename: $idrepo~$input.auth-request:AuthReq.individualId$~valuefullName:langcode:TestData:primary_lang_code$
-      identityReq.languagename: $idrepo~$input.auth-request:AuthReq.individualId$~languagefullName:langcode:TestData:primary_lang_code$ 
-      identityReq.timestamp: $TIMESTAMP$
-      #identityReq.transactionID: $input.auth-request:AuthReq.transactionID$
-    output.output-1-expected-n-error-res:
-      output.1.response.n.err.status: BOOLEAN:false
-      output.1.response.y.responseTime: $TIMESTAMP$
-      output.1.response.n.err.errorMessage: $errors:PartnerIDNotRegistered:errorMessage$
-      output.1.response.n.err.errorCode: $errors:PartnerIDNotRegistered:errorCode$
-      
-  Authentication_AuthPartnerValidation_partnerID is inactive_For UIN_Neg_72:
-    endpoint.url:
-      partnerIDMispLK: $PIDMLKURL:InactivePID$
-    input.auth-request:
-      AuthReq.individualId: $UIN$
-      AuthReq.individualIdType: UIN
-      AuthReq.requestTime: $TIMESTAMP$
-      AuthReq.transactionID: $RANDOM:N:10$
-    input.identity-encrypt-demo-data:
-      identityReq.valuename: $idrepo~$input.auth-request:AuthReq.individualId$~valuefullName:langcode:TestData:primary_lang_code$
-      identityReq.languagename: $idrepo~$input.auth-request:AuthReq.individualId$~languagefullName:langcode:TestData:primary_lang_code$ 
-      identityReq.timestamp: $TIMESTAMP$
-      #identityReq.transactionID: $input.auth-request:AuthReq.transactionID$
-    output.output-1-expected-n-error-res:
-      output.1.response.n.err.status: BOOLEAN:false
-      output.1.response.y.responseTime: $TIMESTAMP$
-      output.1.response.n.err.errorMessage: $errors:PartnerIDDeactivated:errorMessage$
-      output.1.response.n.err.errorCode: $errors:PartnerIDDeactivated:errorCode$
-      
-  Authentication_AuthPartnerValidation_partnerID is inactive_For VID_Neg_73:
-    endpoint.url:
-      partnerIDMispLK: $PIDMLKURL:InactivePID$
-    input.auth-request:
-      AuthReq.individualId: $VID$
-      AuthReq.individualIdType: VID
-      AuthReq.requestTime: $TIMESTAMP$
-      AuthReq.transactionID: $RANDOM:N:10$
-    input.identity-encrypt-demo-data:
-      identityReq.valuename: $idrepo~$input.auth-request:AuthReq.individualId$~valuefullName:langcode:TestData:primary_lang_code$
-      identityReq.languagename: $idrepo~$input.auth-request:AuthReq.individualId$~languagefullName:langcode:TestData:primary_lang_code$ 
-      identityReq.timestamp: $TIMESTAMP$
-      #identityReq.transactionID: $input.auth-request:AuthReq.transactionID$
-    output.output-1-expected-n-error-res:
-      output.1.response.n.err.status: BOOLEAN:false
-      output.1.response.y.responseTime: $TIMESTAMP$
-      output.1.response.n.err.errorMessage: $errors:PartnerIDDeactivated:errorMessage$
-      output.1.response.n.err.errorCode: $errors:PartnerIDDeactivated:errorCode$
-  
-  Authentication_AuthPartnerValidation_PolicyWithoutOtpAuth_For UIN_Neg_74:
-    endpoint.url:
-      partnerIDMispLK: $PIDMLKURL:ValidPIDMLK_Without_OTP$
-    input.auth-request:
-      AuthReq.individualId: 4851401954     
-      AuthReq.individualIdType: UIN
-      AuthReq.requestTime: $TIMESTAMP$
-      AuthReq.transactionID: $RANDOM:N:10$
-      AuthReq.demo: BOOLEAN:false
-      AuthReq.otp: BOOLEAN:true
-    input.identity-encrypt-age-data:
-      identityReq.otpValue: 818215
-      identityReq.timestamp: $TIMESTAMP$
-      #identityReq.transactionID: $input.auth-request:AuthReq.transactionID$
-    output.output-1-expected-n-error-res:
-      output.1.response.n.err.status: BOOLEAN:false
-      output.1.response.y.responseTime:  $TIMESTAMP$
-      output.1.response.n.err.errorMessage: $errors:PolicyWithoutOTP:errorMessage$
-      output.1.response.n.err.errorCode: $errors:PolicyWithoutOTP:errorCode$
-      
-  Authentication_AuthPartnerValidation_PolicyWithoutOtpAuth_For VID_Neg_75:
-    endpoint.url:
-      partnerIDMispLK: $PIDMLKURL:ValidPIDMLK_Without_OTP$
-    input.auth-request:
-      AuthReq.individualId: 9670426813897408     
-      AuthReq.individualIdType: VID
-      AuthReq.requestTime: $TIMESTAMP$
-      AuthReq.transactionID: $RANDOM:N:10$
-      AuthReq.demo: BOOLEAN:false
-      AuthReq.otp: BOOLEAN:true
-    input.identity-encrypt-age-data:
-      identityReq.otpValue: 818215
-      identityReq.timestamp: $TIMESTAMP$
-      #identityReq.transactionID: $input.auth-request:AuthReq.transactionID$
-    output.output-1-expected-n-error-res:
-      output.1.response.n.err.status: BOOLEAN:false
-      output.1.response.y.responseTime:  $TIMESTAMP$
-      output.1.response.n.err.errorMessage: $errors:PolicyWithoutOTP:errorMessage$
->>>>>>> 38feb498
       output.1.response.n.err.errorCode: $errors:PolicyWithoutOTP:errorCode$