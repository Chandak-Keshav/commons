{
<<<<<<< HEAD
  "id": null,
  "version": null,
  "responsetime": "2019-04-16T13:07:00.044Z",
  "metadata": null,
  "response": null,
  "errors": [
    {
      "errorCode": "KER-MSD-006",
      "message": "Biometric Type not found"
    }
  ]
=======
    "id": null,
    "version": null,
    "responsetime": "2019-04-17T11:09:04.745Z",
    "metadata": null,
    "response": null,
    "errors": [
        {
            "errorCode": "KER-MSD-006",
            "errorMessage": "Biometric Type not found"
        }
    ]
>>>>>>> 5a5b2500
}<|MERGE_RESOLUTION|>--- conflicted
+++ resolved
@@ -1,18 +1,5 @@
 {
-<<<<<<< HEAD
-  "id": null,
-  "version": null,
-  "responsetime": "2019-04-16T13:07:00.044Z",
-  "metadata": null,
-  "response": null,
-  "errors": [
-    {
-      "errorCode": "KER-MSD-006",
-      "message": "Biometric Type not found"
-    }
-  ]
-=======
-    "id": null,
+   "id": null,
     "version": null,
     "responsetime": "2019-04-17T11:09:04.745Z",
     "metadata": null,
@@ -23,5 +10,4 @@
             "errorMessage": "Biometric Type not found"
         }
     ]
->>>>>>> 5a5b2500
 }