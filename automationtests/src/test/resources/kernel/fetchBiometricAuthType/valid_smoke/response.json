--- conflicted
+++ resolved
@@ -1,11 +1,7 @@
 {
   "id": null,
   "version": null,
-<<<<<<< HEAD
-  "responsetime": "2019-04-16T13:06:37.546Z",
-=======
   "responsetime": "2019-04-17T11:24:52.502Z",
->>>>>>> 5a5b2500
   "metadata": null,
   "response": {
     "biometrictypes": [
