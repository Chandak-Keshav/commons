package io.mosip.registration.controller.reg;

import static io.mosip.registration.constants.RegistrationConstants.APPLICATION_NAME;

import java.awt.image.BufferedImage;
import java.io.ByteArrayInputStream;
import java.io.ByteArrayOutputStream;
import java.io.IOException;
import java.time.LocalDate;
import java.time.Period;
import java.time.ZoneId;
import java.util.ArrayList;
import java.util.Date;
import java.util.LinkedList;
import java.util.List;
import java.util.ResourceBundle;
import java.util.concurrent.TimeUnit;

import javax.imageio.ImageIO;

import org.springframework.beans.factory.annotation.Autowired;
import org.springframework.beans.factory.annotation.Value;
import org.springframework.stereotype.Controller;

import io.mosip.kernel.core.idvalidator.exception.InvalidIDException;
import io.mosip.kernel.core.idvalidator.spi.UinValidator;
import io.mosip.kernel.core.logger.spi.Logger;
import io.mosip.kernel.core.util.DateUtils;
import io.mosip.kernel.core.util.StringUtils;
import io.mosip.registration.builder.Builder;
import io.mosip.registration.config.AppConfig;
import io.mosip.registration.constants.AuditEvent;
import io.mosip.registration.constants.Components;
import io.mosip.registration.constants.IntroducerType;
import io.mosip.registration.constants.ProcessNames;
import io.mosip.registration.constants.RegistrationConstants;
import io.mosip.registration.constants.RegistrationUIConstants;
import io.mosip.registration.context.ApplicationContext;
import io.mosip.registration.context.SessionContext;
import io.mosip.registration.controller.BaseController;
import io.mosip.registration.controller.FXUtils;
import io.mosip.registration.controller.VirtualKeyboard;
import io.mosip.registration.controller.auth.AuthenticationController;
import io.mosip.registration.controller.device.WebCameraController;
import io.mosip.registration.dto.ErrorResponseDTO;
import io.mosip.registration.dto.OSIDataDTO;
import io.mosip.registration.dto.RegistrationDTO;
import io.mosip.registration.dto.RegistrationMetaDataDTO;
import io.mosip.registration.dto.ResponseDTO;
import io.mosip.registration.dto.SelectionListDTO;
import io.mosip.registration.dto.SuccessResponseDTO;
import io.mosip.registration.dto.biometric.BiometricDTO;
import io.mosip.registration.dto.biometric.BiometricInfoDTO;
import io.mosip.registration.dto.demographic.AddressDTO;
import io.mosip.registration.dto.demographic.ApplicantDocumentDTO;
import io.mosip.registration.dto.demographic.ArrayPropertiesDTO;
import io.mosip.registration.dto.demographic.DemographicDTO;
import io.mosip.registration.dto.demographic.DemographicInfoDTO;
import io.mosip.registration.dto.demographic.Identity;
import io.mosip.registration.dto.demographic.LocationDTO;
import io.mosip.registration.dto.demographic.SimplePropertiesDTO;
import io.mosip.registration.dto.demographic.ValuesDTO;
import io.mosip.registration.exception.RegBaseCheckedException;
import io.mosip.registration.service.sync.PreRegistrationDataSyncService;
import io.mosip.registration.util.dataprovider.DataProvider;
import io.mosip.registration.util.kernal.RIDGenerator;
import javafx.beans.property.SimpleBooleanProperty;
import javafx.beans.value.ChangeListener;
import javafx.beans.value.ObservableValue;
import javafx.collections.ObservableList;
import javafx.embed.swing.SwingFXUtils;
import javafx.fxml.FXML;
import javafx.fxml.FXMLLoader;
import javafx.scene.Node;
import javafx.scene.Parent;
import javafx.scene.Scene;
import javafx.scene.control.Accordion;
import javafx.scene.control.Button;
import javafx.scene.control.ComboBox;
import javafx.scene.control.DatePicker;
import javafx.scene.control.Label;
import javafx.scene.control.ScrollPane;
import javafx.scene.control.TextArea;
import javafx.scene.control.TextField;
import javafx.scene.control.TitledPane;
import javafx.scene.image.Image;
import javafx.scene.image.ImageView;
import javafx.scene.input.MouseEvent;
import javafx.scene.layout.AnchorPane;
import javafx.scene.layout.StackPane;
import javafx.scene.layout.VBox;
import javafx.scene.text.Text;
import javafx.stage.Screen;
import javafx.stage.Stage;

/**
 * Class for Registration Page Controller
 * 
 * @author Taleev.Aalam
 * @since 1.0.0
 *
 */

@Controller
public class RegistrationController extends BaseController {

	/**
	 * Instance of {@link Logger}
	 */
	private static final Logger LOGGER = AppConfig.getLogger(RegistrationController.class);

	@Autowired
	private DocumentScanController documentScanController;

	@Autowired
	private AuthenticationController authenticationController;
	@FXML
	private TextField preRegistrationId;

	@FXML
	private TextField fullName;

	@FXML
	private TextField fullNameLocalLanguage;

	@FXML
	private Label fullNameLocalLanguageLabel;

	@FXML
	private DatePicker ageDatePicker;

	private DatePicker autoAgeDatePicker = new DatePicker();

	@FXML
	private TextField ageField;

	@FXML
	private Label bioExceptionToggleLabel1;

	@FXML
	private Label bioExceptionToggleLabel2;

	@FXML
	private Label toggleLabel1;

	@FXML
	private Label toggleLabel2;

	@FXML
	private AnchorPane childSpecificFields;

	@FXML
	private ScrollPane demoScrollPane;

	private SimpleBooleanProperty switchedOn;

	private SimpleBooleanProperty switchedOnForBiometricException;

	@FXML
	private ComboBox<String> gender;

	@FXML
	private TextField addressLine1;

	@FXML
	private TextField addressLine1LocalLanguage;

	@FXML
	private Label addressLine1LocalLanguagelabel;

	@FXML
	private TextField addressLine2;

	@FXML
	private TextField addressLine2LocalLanguage;

	@FXML
	private Label addressLine2LocalLanguagelabel;

	@FXML
	private TextField addressLine3;

	@FXML
	private TextField addressLine3LocalLanguage;

	@FXML
	private Label addressLine3LocalLanguagelabel;

	@FXML
	private TextField emailId;

	@FXML
	private TextField mobileNo;

	@FXML
	private ComboBox<String> region;

	@FXML
	private ComboBox<String> city;

	@FXML
	private ComboBox<String> province;

	@FXML
	private TextField postalCode;

	@FXML
	private ComboBox<String> localAdminAuthority;

	@FXML
	private TextField cniOrPinNumber;

	@FXML
	private TextField parentName;

	@FXML
	private TextField uinId;

	@FXML
	private TitledPane demoGraphicTitlePane;

	@FXML
	private TitledPane biometricTitlePane;

	@FXML
	private Accordion accord;

	@FXML
	private AnchorPane demoGraphicPane1;

	@FXML
	private ImageView headerImage;

	@FXML
	private Button nextBtn;

	@FXML
	private Button pane2NextBtn;

	@FXML
	private VBox demoGraphicVBox;

	@FXML
	private AnchorPane demoGraphicPane2;

	@FXML
	private AnchorPane anchorPaneRegistration;

	@FXML
	private Label copyAddressLabel;

	@FXML
	private ImageView copyAddressImage;

	private boolean isChild;

	private Node keyboardNode;

	@Value("${capture_photo_using_device}")
	public String capturePhotoUsingDevice;

	@FXML
	private AnchorPane biometricsPane;
	@FXML
	protected ImageView applicantImage;
	@FXML
	protected ImageView exceptionImage;
	@FXML
	protected Button captureImage;
	@FXML
	protected Button captureExceptionImage;
	@FXML
	protected Button saveBiometricDetailsBtn;
	@FXML
	protected Button biometricPrevBtn;
	@FXML
	protected Button pane2PrevBtn;
	@FXML
	protected Button autoFillBtn;
	@FXML
	protected Button fetchBtn;

	@FXML
	private AnchorPane fingerPrintCapturePane;
	@FXML
	private AnchorPane irisCapture;

	private BufferedImage applicantBufferedImage;
	private BufferedImage exceptionBufferedImage;

	private boolean applicantImageCaptured;
	private boolean exceptionImageCaptured;

	private boolean toggleBiometricException;

	private Image defaultImage;

	@FXML
	private TitledPane authenticationTitlePane;

	@Autowired
	private PreRegistrationDataSyncService preRegistrationDataSyncService;

	@Autowired
	private WebCameraController webCameraController;

	private boolean dobSelectionFromCalendar = true;

	@Autowired
<<<<<<< HEAD
	private IdValidator<String> pridValidatorImpl;
	@Autowired
	private Validations validation;
	@FXML
	private Text paneLabel;
	@FXML
	private AnchorPane dateAnchorPane;
	@FXML
	private AnchorPane addressAnchorPane;
	@FXML
	private Label preRegistrationLabel;
	@FXML
	private Label fullNameLabel;
	@FXML
	private Label genderLabel;
	@FXML
	private Label mobileNoLabel;
	@FXML
	private Label emailIdLabel;
	@FXML
	private Label cnieLabel;

	FXUtils fxUtils;
=======
	private UinValidator<String> pridValidatorImpl;
>>>>>>> 1a566cdc

	@FXML
	private void initialize() {
		LOGGER.debug(RegistrationConstants.REGISTRATION_CONTROLLER, APPLICATION_NAME,
				RegistrationConstants.APPLICATION_ID, "Entering the LOGIN_CONTROLLER");
		try {
			demoScrollPane.setPrefHeight(Screen.getPrimary().getVisualBounds().getHeight());

			auditFactory.audit(AuditEvent.GET_REGISTRATION_CONTROLLER, Components.REGISTRATION_CONTROLLER,
					"initializing the registration controller",
					SessionContext.getInstance().getUserContext().getUserId(),
					RegistrationConstants.ONBOARD_DEVICES_REF_ID_TYPE);

			// Create RegistrationDTO Object
			if (getRegistrationDtoContent() == null) {
				createRegistrationDTOObject("New");
			}

			if (capturePhotoUsingDevice.equals("Y") && !isEditPage()) {
				defaultImage = applicantImage.getImage();
				applicantImageCaptured = false;
				exceptionImageCaptured = false;
				exceptionBufferedImage = null;
			}

			demoGraphicTitlePane.expandedProperty().addListener(
					(ObservableValue<? extends Boolean> observable, Boolean oldValue, Boolean newValue) -> {
						if (newValue) {
							headerImage.setImage(new Image(RegistrationConstants.DEMOGRAPHIC_DETAILS_LOGO));
						}
					});
			biometricTitlePane.expandedProperty().addListener(
					(ObservableValue<? extends Boolean> observable, Boolean oldValue, Boolean newValue) -> {
						if (newValue) {
							headerImage.setImage(new Image(RegistrationConstants.APPLICANT_BIOMETRICS_LOGO));
						}
					});
			authenticationTitlePane.expandedProperty().addListener(
					(ObservableValue<? extends Boolean> observable, Boolean oldValue, Boolean newValue) -> {
						if (newValue) {
							headerImage.setImage(new Image(RegistrationConstants.OPERATOR_AUTHENTICATION_LOGO));
						}
					});
			fxUtils = FXUtils.getInstance();
			SessionContext.getInstance().getMapObject().put(RegistrationConstants.IS_CONSOLIDATED,
					RegistrationConstants.INDIVIDUAL_VALIDATION);
			switchedOn = new SimpleBooleanProperty(false);
			switchedOnForBiometricException = new SimpleBooleanProperty(false);
			isChild = true;
			ageDatePicker.setDisable(false);
			toggleFunction();
			toggleFunctionForBiometricException();
			ageFieldValidations();
			ageValidationInDatePicker();
			listenerOnFields();
			loadLocalLanguageFields();
			loadKeyboard();
			ageField.setDisable(true);
			accord.setExpandedPane(demoGraphicTitlePane);
			fxUtils.dateFormatter(ageDatePicker);
			fxUtils.disableFutureDays(ageDatePicker);
			region.getItems().addAll(RegistrationConstants.CITY_LIST);
			city.getItems().addAll(RegistrationConstants.CITY_LIST);
			province.getItems().addAll(RegistrationConstants.CITY_LIST);
			localAdminAuthority.getItems().addAll(RegistrationConstants.CITY_LIST);

			if (isEditPage() && getRegistrationDtoContent() != null) {
				prepareEditPageContent();
			}
			uinUpdate();

		} catch (IOException | RuntimeException exception) {
			LOGGER.error("REGISTRATION - CONTROLLER", APPLICATION_NAME, RegistrationConstants.APPLICATION_ID,
					exception.getMessage());
			generateAlert(RegistrationConstants.ALERT_ERROR, RegistrationUIConstants.UNABLE_LOAD_REG_PAGE);
		}
	}

	private void uinUpdate() {
		if (getRegistrationDtoContent().getSelectionListDTO() != null) {

			ObservableList<Node> nodes = demoGraphicPane1.getChildren();

			for (Node node : nodes) {
				node.setDisable(true);
			}
			paneLabel.setText("/ UIN Update");
			fetchBtn.setVisible(false);
			headerImage.setVisible(false);
			nextBtn.setDisable(false);
			preRegistrationLabel.setText("UIN");

			preRegistrationId.setText(getRegistrationDtoContent().getSelectionListDTO().getUinId());

			childSpecificFields.setVisible(getRegistrationDtoContent().getSelectionListDTO().isChild());

			fullName.setDisable(false);
			fullNameLocalLanguage.setDisable(false);
			fullNameLabel.setDisable(false);

			dateAnchorPane.setDisable(!getRegistrationDtoContent().getSelectionListDTO().isAge());

			gender.setDisable(!getRegistrationDtoContent().getSelectionListDTO().isGender());
			genderLabel.setDisable(!getRegistrationDtoContent().getSelectionListDTO().isGender());

			addressAnchorPane.setDisable(!getRegistrationDtoContent().getSelectionListDTO().isAddress());

			mobileNo.setDisable(!getRegistrationDtoContent().getSelectionListDTO().isContactDetails());
			mobileNoLabel.setDisable(!getRegistrationDtoContent().getSelectionListDTO().isContactDetails());

			emailId.setDisable(!getRegistrationDtoContent().getSelectionListDTO().isContactDetails());
			emailIdLabel.setDisable(!getRegistrationDtoContent().getSelectionListDTO().isContactDetails());

			cniOrPinNumber.setDisable(!getRegistrationDtoContent().getSelectionListDTO().isCnieNumber());
			cnieLabel.setDisable(!getRegistrationDtoContent().getSelectionListDTO().isCnieNumber());

			parentName.setDisable(!getRegistrationDtoContent().getSelectionListDTO().isChild());
			uinId.setDisable(!getRegistrationDtoContent().getSelectionListDTO().isChild());
			if (getRegistrationDtoContent().getSelectionListDTO().isChild()) {
				documentScanController.documentScan.setLayoutY(134.00);
			} else {
				documentScanController.documentScan.setLayoutY(25.00);
			}

		}
	}

	public void init(SelectionListDTO selectionListDTO) {
		createRegistrationDTOObject("Update");
		getRegistrationDtoContent().setSelectionListDTO(selectionListDTO);
	}

	/**
	 * Loading the virtual keyboard
	 */
	private void loadKeyboard() {
		try {
			VirtualKeyboard vk = VirtualKeyboard.getInstance();
			keyboardNode = vk.view();
			demoGraphicPane1.getChildren().add(keyboardNode);
			keyboardNode.setVisible(false);
			vk.changeControlOfKeyboard(fullNameLocalLanguage);
			vk.changeControlOfKeyboard(addressLine1LocalLanguage);
			vk.changeControlOfKeyboard(addressLine2LocalLanguage);
			vk.changeControlOfKeyboard(addressLine3LocalLanguage);
		} catch (NullPointerException exception) {
			LOGGER.error("REGISTRATION - CONTROLLER", APPLICATION_NAME, RegistrationConstants.APPLICATION_ID,
					exception.getMessage());
		}
	}

	/**
	 * This method is to prepopulate all the values for edit operation
	 */
	private void prepareEditPageContent() {
		try {
			LOGGER.debug(RegistrationConstants.REGISTRATION_CONTROLLER, APPLICATION_NAME,
					RegistrationConstants.APPLICATION_ID, "Preparing the Edit page content");

			DemographicInfoDTO demo = getRegistrationDtoContent().getDemographicDTO().getDemographicInfoDTO();

			populateFieldValue(fullName, fullNameLocalLanguage, demo.getIdentity().getFullName().getValues());
			populateFieldValue(gender, null, demo.getIdentity().getGender().getValues());
			populateFieldValue(addressLine1, addressLine1LocalLanguage,
					demo.getIdentity().getAddressLine1().getValues());
			populateFieldValue(addressLine2, addressLine2LocalLanguage,
					demo.getIdentity().getAddressLine2().getValues());
			populateFieldValue(addressLine3, addressLine3LocalLanguage,
					demo.getIdentity().getAddressLine3().getValues());
			populateFieldValue(region, null, demo.getIdentity().getRegion().getValues());
			populateFieldValue(province, null, demo.getIdentity().getProvince().getValues());
			populateFieldValue(city, null, demo.getIdentity().getCity().getValues());
			populateFieldValue(gender, null, demo.getIdentity().getGender().getValues());
			postalCode.setText(demo.getIdentity().getPostalCode());
			mobileNo.setText(demo.getIdentity().getPhone().getValue());
			emailId.setText(demo.getIdentity().getEmail().getValue());
			cniOrPinNumber.setText(demo.getIdentity().getCnieNumber());

			populateFieldValue(localAdminAuthority, null,
					demo.getIdentity().getLocalAdministrativeAuthority().getValues());

			if (demo.getIdentity().getParentOrGuardianRIDOrUIN() != null
					&& !demo.getIdentity().getParentOrGuardianRIDOrUIN().isEmpty()) {
				populateFieldValue(parentName, null, demo.getIdentity().getParentOrGuardianName().getValues());
				uinId.setText(demo.getIdentity().getParentOrGuardianRIDOrUIN());
			}

			if (demo.getIdentity().getDateOfBirth().getValue() != null && getAgeDatePickerContent() != null
					&& dobSelectionFromCalendar) {
				ageDatePicker.setValue(getAgeDatePickerContent().getValue());
			} else {
				switchedOn.set(true);
				ageDatePicker.setDisable(true);
				ageField.setDisable(false);
				ageField.setText(demo.getIdentity().getAge());
				if (isEditPage())
					autoAgeDatePicker.setValue(getAgeDatePickerContent().getValue());
			}

			preRegistrationId.setText(getRegistrationDtoContent().getPreRegistrationId());

			// for applicant biometrics
			if (getRegistrationDtoContent().getDemographicDTO().getApplicantDocumentDTO() != null) {
				if (getRegistrationDtoContent().getDemographicDTO().getApplicantDocumentDTO().getPhoto() != null) {
					byte[] photoInBytes = getRegistrationDtoContent().getDemographicDTO().getApplicantDocumentDTO()
							.getPhoto();
					if (photoInBytes != null) {
						ByteArrayInputStream byteArrayInputStream = new ByteArrayInputStream(photoInBytes);
						applicantImage.setImage(new Image(byteArrayInputStream));
					}
				}
				if (getRegistrationDtoContent().getDemographicDTO().getApplicantDocumentDTO()
						.getExceptionPhoto() != null) {
					byte[] exceptionPhotoInBytes = getRegistrationDtoContent().getDemographicDTO()
							.getApplicantDocumentDTO().getExceptionPhoto();
					if (exceptionPhotoInBytes != null) {
						ByteArrayInputStream inputStream = new ByteArrayInputStream(exceptionPhotoInBytes);
						exceptionImage.setImage(new Image(inputStream));
					}
				}
			}

			documentScanController.prepareEditPageContent();
			SessionContext.getInstance().getMapObject().put(RegistrationConstants.REGISTRATION_ISEDIT, false);
			ageFieldValidations();
			ageValidationInDatePicker();

		} catch (RuntimeException runtimeException) {
			LOGGER.error(RegistrationConstants.REGISTRATION_CONTROLLER, APPLICATION_NAME,
					RegistrationConstants.APPLICATION_ID, runtimeException.getMessage());
		}

	}

	private void populateFieldValue(Node nodeForPlatformLang, Node nodeForLocalLang, List<ValuesDTO> fieldValues) {
		String platformLanguageCode = AppConfig.getApplicationProperty("application_language");
		String localLanguageCode = AppConfig.getApplicationProperty("local_language");
		String valueInPlatformLang = "";
		String valueinLocalLang = "";

		for (ValuesDTO fieldValue : fieldValues) {
			if (fieldValue.getLanguage().equals(platformLanguageCode)) {
				valueInPlatformLang = fieldValue.getValue();
			} else if (nodeForLocalLang != null && fieldValue.getLanguage().equals(localLanguageCode)) {
				valueinLocalLang = fieldValue.getValue();
			}
		}

		if (nodeForPlatformLang instanceof TextField) {
			((TextField) nodeForPlatformLang).setText(valueInPlatformLang);

			if (nodeForLocalLang != null) {
				((TextField) nodeForLocalLang).setText(valueinLocalLang);
			}
		} else if (nodeForPlatformLang instanceof ComboBox) {
			((ComboBox) nodeForPlatformLang).setValue(valueInPlatformLang);

			if (nodeForLocalLang != null) {
				((ComboBox) nodeForLocalLang).setValue(valueinLocalLang);
			}
		}
	}

	@FXML
	private void fetchPreRegistration() {
		String preRegId = preRegistrationId.getText();

		if (StringUtils.isEmpty(preRegId)) {
			generateAlert(RegistrationConstants.ALERT_ERROR, RegistrationUIConstants.PRE_REG_ID_EMPTY);
			return;
		} else {
			try {
				pridValidatorImpl.validateId(preRegId);
			} catch (InvalidIDException invalidIDException) {
				generateAlert(RegistrationConstants.ALERT_ERROR, invalidIDException.getErrorText());
				return;
			}
		}
		ResponseDTO responseDTO = preRegistrationDataSyncService.getPreRegistration(preRegId);

		SuccessResponseDTO successResponseDTO = responseDTO.getSuccessResponseDTO();
		List<ErrorResponseDTO> errorResponseDTOList = responseDTO.getErrorResponseDTOs();

		if (successResponseDTO != null && successResponseDTO.getOtherAttributes() != null
				&& successResponseDTO.getOtherAttributes().containsKey("registrationDto")) {
			SessionContext.getInstance().getMapObject().put(RegistrationConstants.REGISTRATION_DATA,
					successResponseDTO.getOtherAttributes().get("registrationDto"));
			prepareEditPageContent();

		} else if (errorResponseDTOList != null && !errorResponseDTOList.isEmpty()) {
			generateAlert(RegistrationConstants.ALERT_ERROR, errorResponseDTOList.get(0).getMessage());
		}
	}

	/**
	 * 
	 * Loading the address detail from previous entry
	 * 
	 */
	@FXML
	private void loadAddressFromPreviousEntry() {
		try {
			LOGGER.debug(RegistrationConstants.REGISTRATION_CONTROLLER, APPLICATION_NAME,
					RegistrationConstants.APPLICATION_ID, "Loading address from previous entry");
			if (SessionContext.getInstance().getMapObject().get(RegistrationConstants.ADDRESS_KEY) == null) {
				generateAlert(RegistrationConstants.ALERT_ERROR,
						"Address could not be loaded as there is no previous entry");
				LOGGER.debug(RegistrationConstants.REGISTRATION_CONTROLLER, RegistrationConstants.APPLICATION_NAME,
						RegistrationConstants.APPLICATION_ID,
						"Address could not be loaded as there is no previous entry");

			} else {
				LocationDTO locationDto = ((AddressDTO) SessionContext.getInstance().getMapObject()
						.get(RegistrationConstants.ADDRESS_KEY)).getLocationDTO();
				region.setValue(locationDto.getRegion());
				city.setValue(locationDto.getCity());
				province.setValue(locationDto.getProvince());
				postalCode.setText(locationDto.getPostalCode());
				LOGGER.debug(RegistrationConstants.REGISTRATION_CONTROLLER, RegistrationConstants.APPLICATION_NAME,
						RegistrationConstants.APPLICATION_ID, "Loaded address from previous entry");
			}
		} catch (RuntimeException runtimeException) {
			LOGGER.error("REGISTRATION - LOADING ADDRESS FROM PREVIOUS ENTRY FAILED ", APPLICATION_NAME,
					RegistrationConstants.APPLICATION_ID, runtimeException.getMessage());
		}
	}

	/**
	 * 
	 * Loading the second demographic pane
	 * 
	 */
	@FXML
	private void gotoSecondDemographicPane() {
		try {
			LOGGER.debug(RegistrationConstants.REGISTRATION_CONTROLLER, APPLICATION_NAME,
					RegistrationConstants.APPLICATION_ID, "Loading the second demographic pane");

			if (validateDemographicPane(demoGraphicPane1)) {
				demoGraphicTitlePane.setContent(null);
				demoGraphicTitlePane.setExpanded(false);
				demoGraphicTitlePane.setContent(demoGraphicPane2);
				demoGraphicTitlePane.setExpanded(true);
				anchorPaneRegistration.setMaxHeight(700);
			}
		} catch (RuntimeException runtimeException) {
			LOGGER.error("REGISTRATION - COULD NOT GO TO SECOND DEMOGRAPHIC PANE", APPLICATION_NAME,
					RegistrationConstants.APPLICATION_ID, runtimeException.getMessage());
		}
	}

	/**
	 * 
	 * Setting the focus to specific fields when keyboard loads
	 * 
	 */
	@FXML
	private void setFocusonLocalField(MouseEvent event) {
		try {
			keyboardNode.setLayoutX(300.00);
			Node node = (Node) event.getSource();

			if (node.getId().equals("addressLine1")) {
				addressLine1LocalLanguage.requestFocus();
				keyboardNode.setLayoutY(270.00);
			}

			if (node.getId().equals("addressLine2")) {
				addressLine2LocalLanguage.requestFocus();
				keyboardNode.setLayoutY(320.00);
			}

			if (node.getId().equals("addressLine3")) {
				addressLine3LocalLanguage.requestFocus();
				keyboardNode.setLayoutY(375.00);
			}

			if (node.getId().equals("fullName")) {
				fullNameLocalLanguage.requestFocus();
				keyboardNode.setLayoutY(120.00);
			}
			keyboardNode.setVisible(!keyboardNode.isVisible());

		} catch (RuntimeException runtimeException) {
			LOGGER.error("REGISTRATION - SETTING FOCUS ON LOCAL FIELED FAILED", APPLICATION_NAME,
					RegistrationConstants.APPLICATION_ID, runtimeException.getMessage());
		}
	}

	/**
	 * 
	 * Saving the detail into concerned DTO'S
	 * 
	 */
	@FXML
	private void saveDetail() {
		LOGGER.debug(RegistrationConstants.REGISTRATION_CONTROLLER, RegistrationConstants.APPLICATION_NAME,
				RegistrationConstants.APPLICATION_ID, "Saving the fields to DTO");
		try {
			auditFactory.audit(AuditEvent.SAVE_DETAIL_TO_DTO, Components.REGISTRATION_CONTROLLER,
					"Saving the details to respected DTO", SessionContext.getInstance().getUserContext().getUserId(),
					RegistrationConstants.ONBOARD_DEVICES_REF_ID_TYPE);

			RegistrationDTO registrationDTO = getRegistrationDtoContent();
			DemographicInfoDTO demographicInfoDTO;

			OSIDataDTO osiDataDTO = registrationDTO.getOsiDataDTO();
			RegistrationMetaDataDTO registrationMetaDataDTO = registrationDTO.getRegistrationMetaDataDTO();

			if (validateDemographicPane(demoGraphicPane2)) {

				demographicInfoDTO = buildDemographicInfo();

				dobSelectionFromCalendar = ageDatePicker.getValue() != null;

				if (isChild) {

					osiDataDTO.setIntroducerType(IntroducerType.PARENT.getCode());

					registrationMetaDataDTO.setApplicationType("Child");
				} else {
					registrationMetaDataDTO.setApplicationType("Adult");
				}

				osiDataDTO.setOperatorID(SessionContext.getInstance().getUserContext().getUserId());

				registrationDTO.setPreRegistrationId(preRegistrationId.getText());
				registrationDTO.getDemographicDTO().setDemographicInfoDTO(demographicInfoDTO);

				LOGGER.debug(RegistrationConstants.REGISTRATION_CONTROLLER, APPLICATION_NAME,
						RegistrationConstants.APPLICATION_ID, "Saved the demographic fields to DTO");

				if (ageDatePicker.getValue() != null) {
					SessionContext.getInstance().getMapObject().put("ageDatePickerContent", ageDatePicker);
				} else {
					SessionContext.getInstance().getMapObject().put("ageDatePickerContent", autoAgeDatePicker);
				}
				biometricTitlePane.setExpanded(true);
				
					toggleFingerprintCaptureVisibility(registrationDTO.getSelectionListDTO().isBiometricFingerprint());
					toggleIrisCaptureVisibility(registrationDTO.getSelectionListDTO().isBiometricIris());
					//togglePhotoCaptureVisibility(true);

			}
		} catch (RuntimeException runtimeException) {
			LOGGER.error("REGISTRATION - SAVING THE DETAILS FAILED ", APPLICATION_NAME,
					RegistrationConstants.APPLICATION_ID, runtimeException.getMessage());
		}
	}

	@SuppressWarnings("unchecked")
	private DemographicInfoDTO buildDemographicInfo() {

		String platformLanguageCode = AppConfig.getApplicationProperty("application_language");
		String localLanguageCode = AppConfig.getApplicationProperty("local_language");
		Identity demographicIdentity = getRegistrationDtoContent().getDemographicDTO().getDemographicInfoDTO()
				.getIdentity();

		return Builder.build(DemographicInfoDTO.class).with(demographicDTO -> demographicDTO.setIdentity(Builder
				.build(Identity.class)
				.with(identity -> identity.setFullName(fullName.isDisabled() ? null : (ArrayPropertiesDTO) Builder.build(ArrayPropertiesDTO.class)
						.with(name -> name.setLabel("First Name"))
						.with(name -> name.setValues(Builder.build(LinkedList.class)
								.with(values -> values.add(Builder.build(ValuesDTO.class)
										.with(value -> value.setLanguage(platformLanguageCode))
										.with(value -> value.setValue(fullName.getText())).get()))
								.with(values -> values.add(Builder.build(ValuesDTO.class)
										.with(value -> value.setLanguage(localLanguageCode))
										.with(value -> value.setValue(fullNameLocalLanguage.getText())).get()))
								.get()))
						.get()))
				.with(identity -> identity.setDateOfBirth(dateAnchorPane.isDisabled() ? null : Builder.build(SimplePropertiesDTO.class).with(value -> value.setLabel("Date Of Birth"))
								.with(value -> value.setValue(DateUtils.formatDate(
										Date.from((ageDatePicker.getValue() == null ? autoAgeDatePicker : ageDatePicker)
												.getValue().atStartOfDay().atZone(ZoneId.systemDefault()).toInstant()),
										"yyyy/MM/dd")))
								.get()))

				.with(identity -> identity.setAge(ageField.isDisabled() ? null : ageField.getText()))
				.with(identity -> identity.setGender((ArrayPropertiesDTO) Builder.build(ArrayPropertiesDTO.class)
						.with(genderValue -> genderValue.setLabel("Gender"))
						.with(genderValue -> genderValue.setValues(Builder.build(LinkedList.class)
								.with(values -> values.add(Builder.build(ValuesDTO.class)
										.with(value -> value.setLanguage(platformLanguageCode))
										.with(value -> value.setValue(gender.getValue())).get()))
								.with(values -> values.add(Builder.build(ValuesDTO.class)
										.with(value -> value.setLanguage(localLanguageCode))
										.with(value -> value.setValue(gender.getValue())).get()))
								.get()))
						.get()))
				.with(identity -> identity.setAddressLine1(addressLine1.isDisabled() ? null :(ArrayPropertiesDTO) Builder.build(ArrayPropertiesDTO.class)
						.with(addressValue -> addressValue.setLabel("Address Line 1"))
						.with(addressValue -> addressValue.setValues(Builder.build(LinkedList.class)
								.with(values -> values.add(Builder.build(ValuesDTO.class)
										.with(value -> value.setLanguage(platformLanguageCode))
										.with(value -> value.setValue(addressLine1.getText())).get()))
								.with(values -> values.add(Builder.build(ValuesDTO.class)
										.with(value -> value.setLanguage(localLanguageCode))

										.with(value -> value.setValue(addressLine1LocalLanguage.getText())).get()))
								.get()))
						.get()))
				.with(identity -> identity.setAddressLine2(addressLine2.isDisabled() ? null :(ArrayPropertiesDTO) Builder.build(ArrayPropertiesDTO.class)
						.with(addressValue -> addressValue.setLabel("Address Line 2"))
						.with(addressValue -> addressValue.setValues(Builder.build(LinkedList.class)
								.with(values -> values.add(Builder.build(ValuesDTO.class)
										.with(value -> value.setLanguage(platformLanguageCode))
										.with(value -> value.setValue(addressLine2.getText())).get()))
								.with(values -> values.add(Builder.build(ValuesDTO.class)
										.with(value -> value.setLanguage(localLanguageCode))

										.with(value -> value.setValue(addressLine2LocalLanguage.getText())).get()))
								.get()))
						.get()))
				.with(identity -> identity.setAddressLine3(addressLine3.isDisabled() ? null :(ArrayPropertiesDTO) Builder.build(ArrayPropertiesDTO.class)
						.with(addressValue -> addressValue.setLabel("Address Line 3"))
						.with(addressValue -> addressValue.setValues(Builder.build(LinkedList.class)
								.with(values -> values.add(Builder.build(ValuesDTO.class)
										.with(value -> value.setLanguage(platformLanguageCode))
										.with(value -> value.setValue(addressLine3.getText())).get()))
								.with(values -> values.add(Builder.build(ValuesDTO.class)
										.with(value -> value.setLanguage(localLanguageCode))

										.with(value -> value.setValue(addressLine3LocalLanguage.getText())).get()))
								.get()))
						.get()))
				.with(identity -> identity.setRegion(region.isDisabled() ? null :(ArrayPropertiesDTO) Builder.build(ArrayPropertiesDTO.class)
						.with(regionValue -> regionValue.setLabel("Region"))
						.with(regionValue -> regionValue.setValues(Builder.build(LinkedList.class)
								.with(values -> values.add(Builder.build(ValuesDTO.class)
										.with(value -> value.setLanguage(platformLanguageCode))
										.with(value -> value.setValue(region.getValue())).get()))
								.with(values -> values.add(Builder.build(ValuesDTO.class)
										.with(value -> value.setLanguage(localLanguageCode))
										.with(value -> value.setValue(region.getValue())).get()))
								.get()))
						.get()))
				.with(identity -> identity.setProvince(province.isDisabled() ? null :(ArrayPropertiesDTO) Builder.build(ArrayPropertiesDTO.class)
						.with(provinceValue -> provinceValue.setLabel("Province"))
						.with(provinceValue -> provinceValue.setValues(Builder.build(LinkedList.class)
								.with(values -> values.add(Builder.build(ValuesDTO.class)
										.with(value -> value.setLanguage(platformLanguageCode))
										.with(value -> value.setValue(province.getValue())).get()))
								.with(values -> values.add(Builder.build(ValuesDTO.class)
										.with(value -> value.setLanguage(localLanguageCode))
										.with(value -> value.setValue(province.getValue())).get()))
								.get()))
						.get()))
				.with(identity -> identity.setCity(city.isDisabled() ? null :(ArrayPropertiesDTO) Builder.build(ArrayPropertiesDTO.class)
						.with(cityValue -> cityValue.setLabel("City"))
						.with(cityValue -> cityValue.setValues(Builder.build(LinkedList.class)
								.with(values -> values.add(Builder.build(ValuesDTO.class)
										.with(value -> value.setLanguage(platformLanguageCode))
										.with(value -> value.setValue(city.getValue())).get()))
								.with(values -> values.add(Builder.build(ValuesDTO.class)
										.with(value -> value.setLanguage(localLanguageCode))
										.with(value -> value.setValue(city.getValue())).get()))
								.get()))
						.get()))
				.with(identity -> identity.setPostalCode(postalCode.isDisabled() ? null : postalCode.getText()))

				.with(identity -> identity
						.setPhone(mobileNo.isDisabled() ? null :Builder.build(SimplePropertiesDTO.class).with(value -> value.setLabel("Land Line"))
								.with(value -> value.setValue(mobileNo.getText())).get()))
				.with(identity -> identity.setEmail(emailId.isDisabled() ? null :
						Builder.build(SimplePropertiesDTO.class).with(value -> value.setLabel("Business Email"))
								.with(value -> value.setValue(emailId.getText())).get()))
				.with(identity -> identity.setCnieNumber(cniOrPinNumber.isDisabled() ? null :cniOrPinNumber.getText()))
				.with(identity -> identity.setLocalAdministrativeAuthority(localAdminAuthority.isDisabled() ? null :(ArrayPropertiesDTO) Builder
						.build(ArrayPropertiesDTO.class)
						.with(localAdminAuthValue -> localAdminAuthValue.setLabel("Local Administrative Authority"))
						.with(localAdminAuthValue -> localAdminAuthValue.setValues(Builder.build(LinkedList.class)
								.with(values -> values.add(Builder.build(ValuesDTO.class)
										.with(value -> value.setLanguage(platformLanguageCode))
										.with(value -> value.setValue(localAdminAuthority.getValue())).get()))
								.with(values -> values.add(Builder.build(ValuesDTO.class)
										.with(value -> value.setLanguage(localLanguageCode))
										.with(value -> value.setValue(localAdminAuthority.getValue())).get()))
								.get()))
						.get()))
				.with(identity -> identity.setParentOrGuardianName(parentName.isDisabled() ? null :(ArrayPropertiesDTO) Builder
						.build(ArrayPropertiesDTO.class).with(parentValue -> parentValue.setLabel("Parent/Guardian"))
						.with(parentValue -> parentValue.setValues(Builder.build(LinkedList.class)
								.with(values -> values.add(Builder.build(ValuesDTO.class)
										.with(value -> value.setLanguage(platformLanguageCode))
										.with(value -> value.setValue(parentName.getText())).get()))
								.with(values -> values.add(Builder.build(ValuesDTO.class)
										.with(value -> value.setLanguage(localLanguageCode))
										.with(value -> value.setValue(parentName.getText())).get()))
								.get()))
						.get()))
				.with(identity -> identity.setParentOrGuardianRIDOrUIN(uinId.isDisabled() ? null :uinId.getText()))
				.with(identity -> identity.setProofOfIdentity(demographicIdentity.getProofOfIdentity()))
				.with(identity -> identity.setProofOfAddress(demographicIdentity.getProofOfAddress()))
				.with(identity -> identity.setProofOfRelationship(demographicIdentity.getProofOfRelationship()))
				.with(identity -> identity.setDateOfBirthProof(demographicIdentity.getDateOfBirthProof())).get()))
				.get();
	}

	@FXML
	private void goToPreviousPane() {
		try {
			toggleIrisCaptureVisibility(true);
			togglePhotoCaptureVisibility(false);
		} catch (RuntimeException runtimeException) {
			LOGGER.error("REGISTRATION - COULD NOT GO TO DEMOGRAPHIC TITLE PANE ", APPLICATION_NAME,
					RegistrationConstants.APPLICATION_ID, runtimeException.getMessage());
		}
	}

	/**
	 * 
	 * To open camera to capture Applicant Image
	 * 
	 */
	@FXML
	private void openCamForApplicantPhoto() {
		if (webCameraController.webCameraPane == null
				|| !(webCameraController.webCameraPane.getScene().getWindow().isShowing())) {
			openWebCamWindow(RegistrationConstants.APPLICANT_IMAGE);
		}
	}

	/**
	 * 
	 * To open camera to capture Exception Image
	 * 
	 */
	@FXML
	private void openCamForExceptionPhoto() {
		if (webCameraController.webCameraPane == null
				|| !(webCameraController.webCameraPane.getScene().getWindow().isShowing())) {
			openWebCamWindow(RegistrationConstants.EXCEPTION_IMAGE);
		}
	}

	/**
	 * 
	 * To open camera for the type of image that is to be captured
	 * 
	 * @param imageType type of image that is to be captured
	 */
	private void openWebCamWindow(String imageType) {
		LOGGER.debug(RegistrationConstants.REGISTRATION_CONTROLLER, RegistrationConstants.APPLICATION_NAME,
				RegistrationConstants.APPLICATION_ID, "Opening WebCamera to capture photograph");
		try {
			Stage primaryStage = new Stage();
			FXMLLoader loader = BaseController.loadChild(getClass().getResource(RegistrationConstants.WEB_CAMERA_PAGE));
			Parent webCamRoot = loader.load();

			WebCameraController cameraController = loader.getController();
			cameraController.init(this, imageType);

			primaryStage.setTitle(RegistrationConstants.WEB_CAMERA_PAGE_TITLE);
			Scene scene = new Scene(webCamRoot);
			primaryStage.setScene(scene);
			primaryStage.show();
		} catch (IOException ioException) {
			LOGGER.error(RegistrationConstants.REGISTRATION_CONTROLLER, APPLICATION_NAME,
					RegistrationConstants.APPLICATION_ID, ioException.getMessage());
		}
	}

	@Override
	public void saveApplicantPhoto(BufferedImage capturedImage, String photoType) {
		LOGGER.debug(RegistrationConstants.REGISTRATION_CONTROLLER, RegistrationConstants.APPLICATION_NAME,
				RegistrationConstants.APPLICATION_ID, "Opening WebCamera to capture photograph");

		if (photoType.equals(RegistrationConstants.APPLICANT_IMAGE)) {
			Image capture = SwingFXUtils.toFXImage(capturedImage, null);
			applicantImage.setImage(capture);
			applicantBufferedImage = capturedImage;
			applicantImageCaptured = true;
		} else if (photoType.equals(RegistrationConstants.EXCEPTION_IMAGE)) {
			Image capture = SwingFXUtils.toFXImage(capturedImage, null);
			exceptionImage.setImage(capture);
			exceptionBufferedImage = capturedImage;
			exceptionImageCaptured = true;
		}
	}

	@Override
	public void clearPhoto(String photoType) {
		LOGGER.debug(RegistrationConstants.REGISTRATION_CONTROLLER, RegistrationConstants.APPLICATION_NAME,
				RegistrationConstants.APPLICATION_ID, "clearing the image that is captured");

		if (photoType.equals(RegistrationConstants.APPLICANT_IMAGE) && applicantBufferedImage != null) {
			applicantImage.setImage(defaultImage);
			applicantBufferedImage = null;
			applicantImageCaptured = false;
		} else if (photoType.equals(RegistrationConstants.EXCEPTION_IMAGE) && exceptionBufferedImage != null) {
			exceptionImage.setImage(defaultImage);
			exceptionBufferedImage = null;
			exceptionImageCaptured = false;
		}
	}

	@FXML
	private void saveBiometricDetails() {
		LOGGER.debug(RegistrationConstants.REGISTRATION_CONTROLLER, RegistrationConstants.APPLICATION_NAME,
				RegistrationConstants.APPLICATION_ID, "saving the details of applicant biometrics");
		boolean isValid = true;
		isValid = validateDemographicPane(demoGraphicPane1);
		if (isValid) {
			isValid = validateDemographicPane(demoGraphicPane2);
		}
		if (!isValid) {
			demoGraphicTitlePane.setExpanded(true);
			toggleIrisCaptureVisibility(true);
		}
		if (isValid) {

			if (capturePhotoUsingDevice.equals("Y")) {
				if (validateApplicantImage()) {
					try {
						ByteArrayOutputStream byteArrayOutputStream = new ByteArrayOutputStream();
						ImageIO.write(applicantBufferedImage, RegistrationConstants.WEB_CAMERA_IMAGE_TYPE,
								byteArrayOutputStream);
						byte[] photoInBytes = byteArrayOutputStream.toByteArray();
						ApplicantDocumentDTO applicantDocumentDTO = getRegistrationDtoContent().getDemographicDTO()
								.getApplicantDocumentDTO();
						applicantDocumentDTO.setPhoto(photoInBytes);
						applicantDocumentDTO.setPhotographName(RegistrationConstants.APPLICANT_PHOTOGRAPH_NAME);
						byteArrayOutputStream.close();
						if (exceptionBufferedImage != null) {
							ByteArrayOutputStream outputStream = new ByteArrayOutputStream();
							ImageIO.write(exceptionBufferedImage, RegistrationConstants.WEB_CAMERA_IMAGE_TYPE,
									outputStream);
							byte[] exceptionPhotoInBytes = outputStream.toByteArray();
							applicantDocumentDTO.setExceptionPhoto(exceptionPhotoInBytes);
							applicantDocumentDTO.setExceptionPhotoName(RegistrationConstants.EXCEPTION_PHOTOGRAPH_NAME);
							applicantDocumentDTO.setHasExceptionPhoto(true);
							outputStream.close();
						} else {
							applicantDocumentDTO.setHasExceptionPhoto(false);
						}

						LOGGER.debug(RegistrationConstants.REGISTRATION_CONTROLLER,
								RegistrationConstants.APPLICATION_NAME, RegistrationConstants.APPLICATION_ID,
								"showing demographic preview");

						setPreviewContent();
						loadScreen(RegistrationConstants.DEMOGRAPHIC_PREVIEW);
					} catch (IOException ioException) {
						LOGGER.error(RegistrationConstants.REGISTRATION_CONTROLLER, APPLICATION_NAME,
								RegistrationConstants.APPLICATION_ID, ioException.getMessage());
					}
				}

			} else {
				try {
					DataProvider.setApplicantDocumentDTO(
							getRegistrationDtoContent().getDemographicDTO().getApplicantDocumentDTO(),
							toggleBiometricException);
					setPreviewContent();
					loadScreen(RegistrationConstants.DEMOGRAPHIC_PREVIEW);
				} catch (IOException ioException) {
					LOGGER.error(RegistrationConstants.REGISTRATION_CONTROLLER, APPLICATION_NAME,
							RegistrationConstants.APPLICATION_ID, ioException.getMessage());
				} catch (RegBaseCheckedException regBaseCheckedException) {
					LOGGER.error(RegistrationConstants.REGISTRATION_CONTROLLER, APPLICATION_NAME,
							RegistrationConstants.APPLICATION_ID, regBaseCheckedException.getMessage());
				}
			}
		}

	}

	private void setPreviewContent() {
		saveBiometricDetailsBtn.setVisible(false);
		biometricPrevBtn.setVisible(false);
		nextBtn.setVisible(false);
		pane2NextBtn.setVisible(false);
		pane2PrevBtn.setVisible(false);
		autoFillBtn.setVisible(false);
		fetchBtn.setVisible(false);
		documentScanController.setPreviewContent();
		SessionContext.getInstance().getMapObject().put("demoGraphicPane1Content", demoGraphicPane1);
		SessionContext.getInstance().getMapObject().put("demoGraphicPane2Content", demoGraphicPane2);
	}

	private boolean validateApplicantImage() {
		LOGGER.debug(RegistrationConstants.REGISTRATION_CONTROLLER, RegistrationConstants.APPLICATION_NAME,
				RegistrationConstants.APPLICATION_ID, "validating applicant biometrics");

		boolean imageCaptured = false;
		if (applicantImageCaptured) {
			if (toggleBiometricException) {
				if (exceptionImageCaptured) {
					if (getRegistrationDtoContent() != null
							&& getRegistrationDtoContent().getDemographicDTO() != null) {
						imageCaptured = true;
					} else {
						generateAlert(RegistrationConstants.ALERT_ERROR,
								RegistrationUIConstants.DEMOGRAPHIC_DETAILS_ERROR_CONTEXT);
					}
				} else {
					generateAlert(RegistrationConstants.ALERT_ERROR, RegistrationUIConstants.APPLICANT_IMAGE_ERROR);
				}
			} else {
				if (getRegistrationDtoContent() != null && getRegistrationDtoContent().getDemographicDTO() != null) {
					imageCaptured = true;
				} else {
					generateAlert(RegistrationConstants.ALERT_ERROR,
							RegistrationUIConstants.DEMOGRAPHIC_DETAILS_ERROR_CONTEXT);
				}
			}
		} else {
			generateAlert(RegistrationConstants.ALERT_ERROR, RegistrationUIConstants.APPLICANT_IMAGE_ERROR);
		}
		return imageCaptured;
	}

	/**
	 * Validating the age field for the child/Infant check.
	 */
	public void ageValidationInDatePicker() {
		try {
			LOGGER.debug(RegistrationConstants.REGISTRATION_CONTROLLER, RegistrationConstants.APPLICATION_NAME,
					RegistrationConstants.APPLICATION_ID, "Validating the age given by DatePiker");

			if (ageDatePicker.getValue() != null) {
				LocalDate selectedDate = ageDatePicker.getValue();
				Date date = Date.from(selectedDate.atStartOfDay(ZoneId.systemDefault()).toInstant());
				long ageInMilliSeconds = new Date().getTime() - date.getTime();
				long ageInDays = TimeUnit.MILLISECONDS.toDays(ageInMilliSeconds);
				int age = (int) ageInDays / 365;
				if (age < Integer.parseInt(AppConfig.getApplicationProperty("age_limit_for_child"))) {
					childSpecificFields.setVisible(true);
					isChild = true;
					// documentFields.setLayoutY(134.00);
				} else {
					isChild = false;
					childSpecificFields.setVisible(false);
					// documentFields.setLayoutY(25.00);
				}
				// to populate age based on date of birth
				ageField.setText("" + (Period.between(ageDatePicker.getValue(), LocalDate.now()).getYears()));
			}
			LOGGER.debug(RegistrationConstants.REGISTRATION_CONTROLLER, RegistrationConstants.APPLICATION_NAME,
					RegistrationConstants.APPLICATION_ID, "Validated the age given by DatePiker");
		} catch (RuntimeException runtimeException) {
			LOGGER.error("REGISTRATION - VALIDATION OF AGE FOR DATEPICKER FAILED ", APPLICATION_NAME,
					RegistrationConstants.APPLICATION_ID, runtimeException.getMessage());
		}
	}

	/**
	 * Listening on the fields for any operation
	 */
	private void listenerOnFields() {
		try {
			LOGGER.debug(RegistrationConstants.REGISTRATION_CONTROLLER, APPLICATION_NAME,
					RegistrationConstants.APPLICATION_ID, "Populating the local language fields");
			fxUtils.validateOnType(fullName, validation, fullNameLocalLanguage);
			fxUtils.validateOnType(addressLine1, validation, addressLine1LocalLanguage);
			fxUtils.validateOnType(addressLine2, validation, addressLine2LocalLanguage);
			fxUtils.validateOnType(addressLine3, validation, addressLine3LocalLanguage);
			fxUtils.validateOnType(mobileNo, validation);
			fxUtils.validateOnType(postalCode, validation);
			fxUtils.validateOnType(emailId, validation);
			fxUtils.validateOnType(cniOrPinNumber, validation);
			fxUtils.validateOnType(fullNameLocalLanguage, validation);
			copyAddressImage.setOnMouseEntered((e) -> {
				copyAddressLabel.setVisible(true);
			});
			copyAddressImage.setOnMouseExited((e) -> {
				copyAddressLabel.setVisible(false);
			});

		} catch (RuntimeException runtimeException) {
			LOGGER.error("REGISTRATION - Listner method failed ", APPLICATION_NAME,
					RegistrationConstants.APPLICATION_ID, runtimeException.getMessage());
		}
	}

	/**
	 * To restrict the user not to enter any values other than integer values.
	 */
	private void ageFieldValidations() {
		try {
			LOGGER.debug(RegistrationConstants.REGISTRATION_CONTROLLER, APPLICATION_NAME,
					RegistrationConstants.APPLICATION_ID, "Validating the age given by age field");
			ageField.textProperty().addListener((obsValue, oldValue, newValue) -> {
				if (!validation.validateTextField(ageField, ageField.getId() + "_ontype",
						RegistrationConstants.INDIVIDUAL_VALIDATION)) {
					ageField.setText(oldValue);
				}
				int age = 0;
				if (newValue.matches("\\d{1,3}")) {
					if (Integer.parseInt(ageField.getText()) > Integer
							.parseInt(AppConfig.getApplicationProperty("max_age"))) {
						ageField.setText(oldValue);
						generateAlert(RegistrationConstants.ALERT_ERROR, RegistrationUIConstants.MAX_AGE_WARNING + " "
								+ AppConfig.getApplicationProperty("max_age"));
					} else {
						age = Integer.parseInt(ageField.getText());
						LocalDate currentYear = LocalDate.of(LocalDate.now().getYear(), 1, 1);
						LocalDate dob = currentYear.minusYears(age);
						autoAgeDatePicker.setValue(dob);
						if (age < Integer.parseInt(AppConfig.getApplicationProperty("age_limit_for_child"))) {
							childSpecificFields.setVisible(true);
							isChild = true;
							documentScanController.documentScan.setLayoutY(134.00);
							parentName.setDisable(false);
							uinId.setDisable(false);
						} else {
							isChild = false;
							childSpecificFields.setVisible(false);
							documentScanController.documentScan.setLayoutY(25.00);
							parentName.setDisable(true);
							uinId.setDisable(true);
						}
					}
				}

			});
			LOGGER.debug(RegistrationConstants.REGISTRATION_CONTROLLER, APPLICATION_NAME,
					RegistrationConstants.APPLICATION_ID, "Validating the age given by age field");
		} catch (RuntimeException runtimeException) {
			LOGGER.error("REGISTRATION - AGE FIELD VALIDATION FAILED ", APPLICATION_NAME,
					RegistrationConstants.APPLICATION_ID, runtimeException.getMessage());
		}
	}

	/**
	 * Toggle functionality between age field and date picker.
	 */
	private void toggleFunction() {
		try {
			LOGGER.debug(RegistrationConstants.REGISTRATION_CONTROLLER, RegistrationConstants.APPLICATION_NAME,
					RegistrationConstants.APPLICATION_ID,
					"Entering into toggle function for toggle label 1 and toggle level 2");

			toggleLabel1.setId("toggleLabel1");
			toggleLabel2.setId("toggleLabel2");
			switchedOn.addListener(new ChangeListener<Boolean>() {
				@Override
				public void changed(ObservableValue<? extends Boolean> ov, Boolean oldValue, Boolean newValue) {
					if (newValue) {
						toggleLabel1.setId("toggleLabel2");
						toggleLabel2.setId("toggleLabel1");
						ageField.clear();
						ageDatePicker.setValue(null);
						parentName.clear();
						uinId.clear();
						childSpecificFields.setVisible(false);
						ageDatePicker.setDisable(true);
						ageField.setDisable(false);

					} else {
						toggleLabel1.setId("toggleLabel1");
						toggleLabel2.setId("toggleLabel2");
						ageField.clear();
						ageDatePicker.setValue(null);
						parentName.clear();
						uinId.clear();
						childSpecificFields.setVisible(false);
						ageDatePicker.setDisable(false);
						ageField.setDisable(true);

					}
				}
			});

			toggleLabel1.setOnMouseClicked((event) -> {
				switchedOn.set(!switchedOn.get());
			});
			toggleLabel2.setOnMouseClicked((event) -> {
				switchedOn.set(!switchedOn.get());
			});
			LOGGER.debug(RegistrationConstants.REGISTRATION_CONTROLLER, RegistrationConstants.APPLICATION_NAME,
					RegistrationConstants.APPLICATION_ID,
					"Exiting the toggle function for toggle label 1 and toggle level 2");
		} catch (RuntimeException runtimeException) {
			LOGGER.error("REGISTRATION - TOGGLING OF DOB AND AGE FAILED ", APPLICATION_NAME,
					RegistrationConstants.APPLICATION_ID, runtimeException.getMessage());
		}
	}

	/**
	 * 
	 * Validates the fields of demographic pane1
	 * 
	 */
	private boolean validateDemographicPane(AnchorPane paneToValidate) {
		LOGGER.debug(RegistrationConstants.REGISTRATION_CONTROLLER, RegistrationConstants.APPLICATION_NAME,
				RegistrationConstants.APPLICATION_ID, "Validating the fields in demographic pane");

		boolean gotoNext = true;
		List<String> excludedIds = new ArrayList<String>();
		excludedIds.add("preRegistrationId");
		excludedIds.add("region");
		excludedIds.add("city");
		excludedIds.add("province");
		excludedIds.add("localAdminAuthority");
		excludedIds.add("virtualKeyboard");
		validation.setChild(isChild);
		validation.setValidationMessage();
		gotoNext = validation.validate(paneToValidate, excludedIds, gotoNext);
		displayValidationMessage(validation.getValidationMessage().toString());

		LOGGER.debug(RegistrationConstants.REGISTRATION_CONTROLLER, RegistrationConstants.APPLICATION_NAME,
				RegistrationConstants.APPLICATION_ID, "Validated the fields");
		return gotoNext;
	}

	/**
	 * 
	 * Loading the the labels of local language fields
	 * 
	 */
	private void loadLocalLanguageFields() throws IOException {
		try {
			LOGGER.debug(RegistrationConstants.REGISTRATION_CONTROLLER, RegistrationConstants.APPLICATION_NAME,
					RegistrationConstants.APPLICATION_ID, "Loading label fields of local language");
			ResourceBundle localProperties = applicationContext.getLocalLanguageProperty();
			fullNameLocalLanguageLabel.setText(localProperties.getString("full_name"));
			addressLine1LocalLanguagelabel.setText(localProperties.getString("address_line1"));
			addressLine2LocalLanguagelabel.setText(localProperties.getString("address_line2"));
			addressLine3LocalLanguagelabel.setText(localProperties.getString("address_line3"));
			String userlangTitle = demoGraphicTitlePane.getText();
			demoGraphicTitlePane.expandedProperty().addListener(new ChangeListener<Boolean>() {

				@Override
				public void changed(ObservableValue<? extends Boolean> observable, Boolean oldValue, Boolean newValue) {

					if (oldValue) {
						demoGraphicTitlePane.setText(userlangTitle);
					}

					if (newValue) {
						demoGraphicTitlePane.setText("    " + userlangTitle
								+ "                                                              " + ApplicationContext
										.getInstance().getLocalLanguageProperty().getString("titleDemographicPane"));

					}
				}
			});
		} catch (RuntimeException exception) {
			LOGGER.error("REGISTRATION - LOADING LOCAL LANGUAGE FIELDS FAILED ", APPLICATION_NAME,
					RegistrationConstants.APPLICATION_ID, exception.getMessage());
		}
	}

	public RegistrationDTO getRegistrationDtoContent() {
		return (RegistrationDTO) SessionContext.getInstance().getMapObject()
				.get(RegistrationConstants.REGISTRATION_DATA);
	}

	private DatePicker getAgeDatePickerContent() {
		return (DatePicker) SessionContext.getInstance().getMapObject()
				.get(RegistrationConstants.REGISTRATION_AGE_DATA);
	}

	private Boolean isEditPage() {
		if (SessionContext.getInstance().getMapObject().get(RegistrationConstants.REGISTRATION_ISEDIT) != null)
			return (Boolean) SessionContext.getInstance().getMapObject().get(RegistrationConstants.REGISTRATION_ISEDIT);
		return false;
	}

	public void clickMe() {
		SessionContext.getInstance().getMapObject().put(RegistrationConstants.IS_CONSOLIDATED,
				RegistrationConstants.CONSOLIDATED_VALIDATION);
		validation.setValidationMessage();
		fullName.setText("Taleev Aalam");
		int age = 45;
		switchedOn.set(true);
		ageField.setText("" + age);
		gender.setValue("MALE");
		addressLine1.setText("Mind Tree Ltd");
		addressLine2.setText("RamanuJan It park");
		addressLine3.setText("Taramani");
		region.setValue("Taramani");
		city.setValue("Chennai");
		province.setValue("Tamilnadu");
		postalCode.setText("60011");
		localAdminAuthority.setValue("MindTree");
		mobileNo.setText("866769383");
		emailId.setText("taleev.aalam@mindtree.com");
		cniOrPinNumber.setText("012345678901234567890123456789");
		parentName.setText("Mokhtar");
		uinId.setText("93939939");
		displayValidationMessage(validation.getValidationMessage().toString());
		SessionContext.getInstance().getMapObject().put(RegistrationConstants.IS_CONSOLIDATED,
				RegistrationConstants.INDIVIDUAL_VALIDATION);
	}

	/**
	 * Display the validation failure messages
	 */
	private void displayValidationMessage(String validationMessage) {
		LOGGER.debug(RegistrationConstants.REGISTRATION_CONTROLLER, RegistrationConstants.APPLICATION_NAME,
				RegistrationConstants.APPLICATION_ID, "Showing the validatoin message");
		if (validationMessage.length() > 0) {
			TextArea view = new TextArea(validationMessage);
			view.setEditable(false);
			Scene scene = new Scene(new StackPane(view), 300, 200);
			Stage primaryStage = new Stage();
			primaryStage.setTitle("Invalid input");
			primaryStage.setScene(scene);
			primaryStage.sizeToScene();
			primaryStage.show();

			LOGGER.debug(RegistrationConstants.REGISTRATION_CONTROLLER, RegistrationConstants.APPLICATION_NAME,
					RegistrationConstants.APPLICATION_ID, "Validatoin message shown successfully");
		}
	}

	@FXML
	private void gotoFirstDemographicPane() {
		demoGraphicTitlePane.setContent(null);
		demoGraphicTitlePane.setExpanded(false);
		demoGraphicTitlePane.setContent(demoGraphicPane1);
		demoGraphicTitlePane.setExpanded(true);
		anchorPaneRegistration.setMaxHeight(900);
	}

	/**
	 * Toggle functionality for biometric exception
	 */
	private void toggleFunctionForBiometricException() {
		try {
			LOGGER.debug(RegistrationConstants.REGISTRATION_CONTROLLER, RegistrationConstants.APPLICATION_NAME,
					RegistrationConstants.APPLICATION_ID, "Entering into toggle function for Biometric exception");

			if (SessionContext.getInstance().getUserContext().getUserMap()
					.get(RegistrationConstants.TOGGLE_BIO_METRIC_EXCEPTION) == null) {
				toggleBiometricException = false;
				SessionContext.getInstance().getUserContext().getUserMap()
						.put(RegistrationConstants.TOGGLE_BIO_METRIC_EXCEPTION, toggleBiometricException);

			} else {
				toggleBiometricException = (boolean) SessionContext.getInstance().getUserContext().getUserMap()
						.get(RegistrationConstants.TOGGLE_BIO_METRIC_EXCEPTION);
			}

			if (toggleBiometricException) {
				bioExceptionToggleLabel1.setId("toggleLabel2");
				bioExceptionToggleLabel2.setId("toggleLabel1");
			} else {
				bioExceptionToggleLabel1.setId("toggleLabel1");
				bioExceptionToggleLabel2.setId("toggleLabel2");
			}

			switchedOnForBiometricException.addListener(new ChangeListener<Boolean>() {
				@Override
				public void changed(ObservableValue<? extends Boolean> ov, Boolean oldValue, Boolean newValue) {
					if (newValue) {
						bioExceptionToggleLabel1.setId("toggleLabel2");
						bioExceptionToggleLabel2.setId("toggleLabel1");
						toggleBiometricException = true;
						captureExceptionImage.setDisable(false);
					} else {
						bioExceptionToggleLabel1.setId("toggleLabel1");
						bioExceptionToggleLabel2.setId("toggleLabel2");
						toggleBiometricException = false;
						captureExceptionImage.setDisable(true);
					}
					SessionContext.getInstance().getUserContext().getUserMap()
							.put(RegistrationConstants.TOGGLE_BIO_METRIC_EXCEPTION, toggleBiometricException);
				}
			});
			bioExceptionToggleLabel1.setOnMouseClicked((event) -> {
				switchedOnForBiometricException.set(!switchedOnForBiometricException.get());
			});
			bioExceptionToggleLabel2.setOnMouseClicked((event) -> {
				switchedOnForBiometricException.set(!switchedOnForBiometricException.get());
			});
			LOGGER.debug(RegistrationConstants.REGISTRATION_CONTROLLER, RegistrationConstants.APPLICATION_NAME,
					RegistrationConstants.APPLICATION_ID, "Exiting the toggle function for Biometric exception");
		} catch (RuntimeException runtimeException) {
			LOGGER.error("REGISTRATION - TOGGLING FOR BIOMETRIC EXCEPTION SWITCH FAILED ", APPLICATION_NAME,
					RegistrationConstants.APPLICATION_ID, runtimeException.getMessage());
		}
	}

	public AnchorPane getBiometricsPane() {
		return biometricsPane;
	}

	public void setBiometricsPane(AnchorPane biometricsPane) {
		this.biometricsPane = biometricsPane;
	}

	/**
	 * @return the demoGraphicTitlePane
	 */
	public TitledPane getDemoGraphicTitlePane() {
		return demoGraphicTitlePane;
	}

	/**
	 * @param demoGraphicTitlePane the demoGraphicTitlePane to set
	 */
	public void setDemoGraphicTitlePane(TitledPane demoGraphicTitlePane) {
		this.demoGraphicTitlePane = demoGraphicTitlePane;
	}

	// Operator Authentication
	public void goToAuthenticationPage() {
		try {
			SessionContext.getInstance().getMapObject().put(RegistrationConstants.REGISTRATION_ISEDIT, true);
			loadScreen(RegistrationConstants.CREATE_PACKET_PAGE);
			authenticationController.initData(ProcessNames.PACKET.getType());
			/*if (toggleBiometricException) {
				authenticationController.initData(ProcessNames.EXCEPTION.getType());
			} */
			accord.setExpandedPane(authenticationTitlePane);
			headerImage.setImage(new Image(RegistrationConstants.OPERATOR_AUTHENTICATION_LOGO));

			biometricTitlePane.setDisable(true);
			demoGraphicTitlePane.setDisable(true);
			authenticationTitlePane.setDisable(false);
		} catch (IOException ioException) {
			LOGGER.error("REGISTRATION - REGSITRATION_OPERATOR_AUTHENTICATION_PAGE_LOADING_FAILED", APPLICATION_NAME,
					RegistrationConstants.APPLICATION_ID, ioException.getMessage());
		}
	}

	/**
	 * This method toggles the visible property of the PhotoCapture Pane.
	 * 
	 * @param visibility the value of the visible property to be set
	 */
	public void togglePhotoCaptureVisibility(boolean visibility) {
		if (visibility) {
			if (capturePhotoUsingDevice.equals("Y")) {
				getBiometricsPane().setVisible(true);
			} else if (capturePhotoUsingDevice.equals("N")) {
				saveBiometricDetails();
				getBiometricsPane().setVisible(false);
			}
		} else {
			getBiometricsPane().setVisible(visibility);
		}
	}

	protected void createRegistrationDTOObject(String registrationCategory) {
		RegistrationDTO registrationDTO = new RegistrationDTO();

		// Set the RID
		registrationDTO.setRegistrationId(RIDGenerator.nextRID());

		// Create objects for Biometric DTOS
		BiometricDTO biometricDTO = new BiometricDTO();
		biometricDTO.setApplicantBiometricDTO(createBiometricInfoDTO());
		biometricDTO.setIntroducerBiometricDTO(createBiometricInfoDTO());
		biometricDTO.setOperatorBiometricDTO(createBiometricInfoDTO());
		biometricDTO.setSupervisorBiometricDTO(createBiometricInfoDTO());
		registrationDTO.setBiometricDTO(biometricDTO);

		// Create object for Demographic DTOS
		DemographicDTO demographicDTO = new DemographicDTO();
		ApplicantDocumentDTO applicantDocumentDTO = new ApplicantDocumentDTO();

		demographicDTO.setApplicantDocumentDTO(applicantDocumentDTO);
		DemographicInfoDTO demographicInfoDTO = new DemographicInfoDTO();
		Identity identity = new Identity();
		demographicInfoDTO.setIdentity(identity);
		demographicDTO.setDemographicInfoDTO(demographicInfoDTO);

		registrationDTO.setDemographicDTO(demographicDTO);

		// Create object for OSIData DTO
		registrationDTO.setOsiDataDTO(new OSIDataDTO());

		// Create object for RegistrationMetaData DTO
		RegistrationMetaDataDTO registrationMetaDataDTO = new RegistrationMetaDataDTO();
		registrationMetaDataDTO.setRegistrationCategory(registrationCategory);
		registrationDTO.setRegistrationMetaDataDTO(registrationMetaDataDTO);

		// Put the RegistrationDTO object to SessionContext Map
		SessionContext.getInstance().getMapObject().put(RegistrationConstants.REGISTRATION_DATA, registrationDTO);
	}

	private BiometricInfoDTO createBiometricInfoDTO() {
		BiometricInfoDTO biometricInfoDTO = new BiometricInfoDTO();
		biometricInfoDTO.setFingerPrintBiometricExceptionDTO(new ArrayList<>());
		biometricInfoDTO.setFingerprintDetailsDTO(new ArrayList<>());
		biometricInfoDTO.setIrisBiometricExceptionDTO(new ArrayList<>());
		biometricInfoDTO.setIrisDetailsDTO(new ArrayList<>());
		return biometricInfoDTO;
	}

	/**
	 * This method toggles the visible property of the IrisCapture Pane.
	 * 
	 * @param visibility the value of the visible property to be set
	 */
	public void toggleIrisCaptureVisibility(boolean visibility) {
		this.irisCapture.setVisible(visibility);
	}

	/**
	 * This method toggles the visible property of the FingerprintCapture Pane.
	 * 
	 * @param visibility the value of the visible property to be set
	 */
	public void toggleFingerprintCaptureVisibility(boolean visibility) {
		this.fingerPrintCapturePane.setVisible(visibility);
	}
}
<|MERGE_RESOLUTION|>--- conflicted
+++ resolved
@@ -1,1639 +1,1637 @@
-package io.mosip.registration.controller.reg;
-
-import static io.mosip.registration.constants.RegistrationConstants.APPLICATION_NAME;
-
-import java.awt.image.BufferedImage;
-import java.io.ByteArrayInputStream;
-import java.io.ByteArrayOutputStream;
-import java.io.IOException;
-import java.time.LocalDate;
-import java.time.Period;
-import java.time.ZoneId;
-import java.util.ArrayList;
-import java.util.Date;
-import java.util.LinkedList;
-import java.util.List;
-import java.util.ResourceBundle;
-import java.util.concurrent.TimeUnit;
-
-import javax.imageio.ImageIO;
-
-import org.springframework.beans.factory.annotation.Autowired;
-import org.springframework.beans.factory.annotation.Value;
-import org.springframework.stereotype.Controller;
-
-import io.mosip.kernel.core.idvalidator.exception.InvalidIDException;
-import io.mosip.kernel.core.idvalidator.spi.UinValidator;
-import io.mosip.kernel.core.logger.spi.Logger;
-import io.mosip.kernel.core.util.DateUtils;
-import io.mosip.kernel.core.util.StringUtils;
-import io.mosip.registration.builder.Builder;
-import io.mosip.registration.config.AppConfig;
-import io.mosip.registration.constants.AuditEvent;
-import io.mosip.registration.constants.Components;
-import io.mosip.registration.constants.IntroducerType;
-import io.mosip.registration.constants.ProcessNames;
-import io.mosip.registration.constants.RegistrationConstants;
-import io.mosip.registration.constants.RegistrationUIConstants;
-import io.mosip.registration.context.ApplicationContext;
-import io.mosip.registration.context.SessionContext;
-import io.mosip.registration.controller.BaseController;
-import io.mosip.registration.controller.FXUtils;
-import io.mosip.registration.controller.VirtualKeyboard;
-import io.mosip.registration.controller.auth.AuthenticationController;
-import io.mosip.registration.controller.device.WebCameraController;
-import io.mosip.registration.dto.ErrorResponseDTO;
-import io.mosip.registration.dto.OSIDataDTO;
-import io.mosip.registration.dto.RegistrationDTO;
-import io.mosip.registration.dto.RegistrationMetaDataDTO;
-import io.mosip.registration.dto.ResponseDTO;
-import io.mosip.registration.dto.SelectionListDTO;
-import io.mosip.registration.dto.SuccessResponseDTO;
-import io.mosip.registration.dto.biometric.BiometricDTO;
-import io.mosip.registration.dto.biometric.BiometricInfoDTO;
-import io.mosip.registration.dto.demographic.AddressDTO;
-import io.mosip.registration.dto.demographic.ApplicantDocumentDTO;
-import io.mosip.registration.dto.demographic.ArrayPropertiesDTO;
-import io.mosip.registration.dto.demographic.DemographicDTO;
-import io.mosip.registration.dto.demographic.DemographicInfoDTO;
-import io.mosip.registration.dto.demographic.Identity;
-import io.mosip.registration.dto.demographic.LocationDTO;
-import io.mosip.registration.dto.demographic.SimplePropertiesDTO;
-import io.mosip.registration.dto.demographic.ValuesDTO;
-import io.mosip.registration.exception.RegBaseCheckedException;
-import io.mosip.registration.service.sync.PreRegistrationDataSyncService;
-import io.mosip.registration.util.dataprovider.DataProvider;
-import io.mosip.registration.util.kernal.RIDGenerator;
-import javafx.beans.property.SimpleBooleanProperty;
-import javafx.beans.value.ChangeListener;
-import javafx.beans.value.ObservableValue;
-import javafx.collections.ObservableList;
-import javafx.embed.swing.SwingFXUtils;
-import javafx.fxml.FXML;
-import javafx.fxml.FXMLLoader;
-import javafx.scene.Node;
-import javafx.scene.Parent;
-import javafx.scene.Scene;
-import javafx.scene.control.Accordion;
-import javafx.scene.control.Button;
-import javafx.scene.control.ComboBox;
-import javafx.scene.control.DatePicker;
-import javafx.scene.control.Label;
-import javafx.scene.control.ScrollPane;
-import javafx.scene.control.TextArea;
-import javafx.scene.control.TextField;
-import javafx.scene.control.TitledPane;
-import javafx.scene.image.Image;
-import javafx.scene.image.ImageView;
-import javafx.scene.input.MouseEvent;
-import javafx.scene.layout.AnchorPane;
-import javafx.scene.layout.StackPane;
-import javafx.scene.layout.VBox;
-import javafx.scene.text.Text;
-import javafx.stage.Screen;
-import javafx.stage.Stage;
-
-/**
- * Class for Registration Page Controller
- * 
- * @author Taleev.Aalam
- * @since 1.0.0
- *
- */
-
-@Controller
-public class RegistrationController extends BaseController {
-
-	/**
-	 * Instance of {@link Logger}
-	 */
-	private static final Logger LOGGER = AppConfig.getLogger(RegistrationController.class);
-
-	@Autowired
-	private DocumentScanController documentScanController;
-
-	@Autowired
-	private AuthenticationController authenticationController;
-	@FXML
-	private TextField preRegistrationId;
-
-	@FXML
-	private TextField fullName;
-
-	@FXML
-	private TextField fullNameLocalLanguage;
-
-	@FXML
-	private Label fullNameLocalLanguageLabel;
-
-	@FXML
-	private DatePicker ageDatePicker;
-
-	private DatePicker autoAgeDatePicker = new DatePicker();
-
-	@FXML
-	private TextField ageField;
-
-	@FXML
-	private Label bioExceptionToggleLabel1;
-
-	@FXML
-	private Label bioExceptionToggleLabel2;
-
-	@FXML
-	private Label toggleLabel1;
-
-	@FXML
-	private Label toggleLabel2;
-
-	@FXML
-	private AnchorPane childSpecificFields;
-
-	@FXML
-	private ScrollPane demoScrollPane;
-
-	private SimpleBooleanProperty switchedOn;
-
-	private SimpleBooleanProperty switchedOnForBiometricException;
-
-	@FXML
-	private ComboBox<String> gender;
-
-	@FXML
-	private TextField addressLine1;
-
-	@FXML
-	private TextField addressLine1LocalLanguage;
-
-	@FXML
-	private Label addressLine1LocalLanguagelabel;
-
-	@FXML
-	private TextField addressLine2;
-
-	@FXML
-	private TextField addressLine2LocalLanguage;
-
-	@FXML
-	private Label addressLine2LocalLanguagelabel;
-
-	@FXML
-	private TextField addressLine3;
-
-	@FXML
-	private TextField addressLine3LocalLanguage;
-
-	@FXML
-	private Label addressLine3LocalLanguagelabel;
-
-	@FXML
-	private TextField emailId;
-
-	@FXML
-	private TextField mobileNo;
-
-	@FXML
-	private ComboBox<String> region;
-
-	@FXML
-	private ComboBox<String> city;
-
-	@FXML
-	private ComboBox<String> province;
-
-	@FXML
-	private TextField postalCode;
-
-	@FXML
-	private ComboBox<String> localAdminAuthority;
-
-	@FXML
-	private TextField cniOrPinNumber;
-
-	@FXML
-	private TextField parentName;
-
-	@FXML
-	private TextField uinId;
-
-	@FXML
-	private TitledPane demoGraphicTitlePane;
-
-	@FXML
-	private TitledPane biometricTitlePane;
-
-	@FXML
-	private Accordion accord;
-
-	@FXML
-	private AnchorPane demoGraphicPane1;
-
-	@FXML
-	private ImageView headerImage;
-
-	@FXML
-	private Button nextBtn;
-
-	@FXML
-	private Button pane2NextBtn;
-
-	@FXML
-	private VBox demoGraphicVBox;
-
-	@FXML
-	private AnchorPane demoGraphicPane2;
-
-	@FXML
-	private AnchorPane anchorPaneRegistration;
-
-	@FXML
-	private Label copyAddressLabel;
-
-	@FXML
-	private ImageView copyAddressImage;
-
-	private boolean isChild;
-
-	private Node keyboardNode;
-
-	@Value("${capture_photo_using_device}")
-	public String capturePhotoUsingDevice;
-
-	@FXML
-	private AnchorPane biometricsPane;
-	@FXML
-	protected ImageView applicantImage;
-	@FXML
-	protected ImageView exceptionImage;
-	@FXML
-	protected Button captureImage;
-	@FXML
-	protected Button captureExceptionImage;
-	@FXML
-	protected Button saveBiometricDetailsBtn;
-	@FXML
-	protected Button biometricPrevBtn;
-	@FXML
-	protected Button pane2PrevBtn;
-	@FXML
-	protected Button autoFillBtn;
-	@FXML
-	protected Button fetchBtn;
-
-	@FXML
-	private AnchorPane fingerPrintCapturePane;
-	@FXML
-	private AnchorPane irisCapture;
-
-	private BufferedImage applicantBufferedImage;
-	private BufferedImage exceptionBufferedImage;
-
-	private boolean applicantImageCaptured;
-	private boolean exceptionImageCaptured;
-
-	private boolean toggleBiometricException;
-
-	private Image defaultImage;
-
-	@FXML
-	private TitledPane authenticationTitlePane;
-
-	@Autowired
-	private PreRegistrationDataSyncService preRegistrationDataSyncService;
-
-	@Autowired
-	private WebCameraController webCameraController;
-
-	private boolean dobSelectionFromCalendar = true;
-
-	@Autowired
-<<<<<<< HEAD
-	private IdValidator<String> pridValidatorImpl;
-	@Autowired
-	private Validations validation;
-	@FXML
-	private Text paneLabel;
-	@FXML
-	private AnchorPane dateAnchorPane;
-	@FXML
-	private AnchorPane addressAnchorPane;
-	@FXML
-	private Label preRegistrationLabel;
-	@FXML
-	private Label fullNameLabel;
-	@FXML
-	private Label genderLabel;
-	@FXML
-	private Label mobileNoLabel;
-	@FXML
-	private Label emailIdLabel;
-	@FXML
-	private Label cnieLabel;
-
-	FXUtils fxUtils;
-=======
-	private UinValidator<String> pridValidatorImpl;
->>>>>>> 1a566cdc
-
-	@FXML
-	private void initialize() {
-		LOGGER.debug(RegistrationConstants.REGISTRATION_CONTROLLER, APPLICATION_NAME,
-				RegistrationConstants.APPLICATION_ID, "Entering the LOGIN_CONTROLLER");
-		try {
-			demoScrollPane.setPrefHeight(Screen.getPrimary().getVisualBounds().getHeight());
-
-			auditFactory.audit(AuditEvent.GET_REGISTRATION_CONTROLLER, Components.REGISTRATION_CONTROLLER,
-					"initializing the registration controller",
-					SessionContext.getInstance().getUserContext().getUserId(),
-					RegistrationConstants.ONBOARD_DEVICES_REF_ID_TYPE);
-
-			// Create RegistrationDTO Object
-			if (getRegistrationDtoContent() == null) {
-				createRegistrationDTOObject("New");
-			}
-
-			if (capturePhotoUsingDevice.equals("Y") && !isEditPage()) {
-				defaultImage = applicantImage.getImage();
-				applicantImageCaptured = false;
-				exceptionImageCaptured = false;
-				exceptionBufferedImage = null;
-			}
-
-			demoGraphicTitlePane.expandedProperty().addListener(
-					(ObservableValue<? extends Boolean> observable, Boolean oldValue, Boolean newValue) -> {
-						if (newValue) {
-							headerImage.setImage(new Image(RegistrationConstants.DEMOGRAPHIC_DETAILS_LOGO));
-						}
-					});
-			biometricTitlePane.expandedProperty().addListener(
-					(ObservableValue<? extends Boolean> observable, Boolean oldValue, Boolean newValue) -> {
-						if (newValue) {
-							headerImage.setImage(new Image(RegistrationConstants.APPLICANT_BIOMETRICS_LOGO));
-						}
-					});
-			authenticationTitlePane.expandedProperty().addListener(
-					(ObservableValue<? extends Boolean> observable, Boolean oldValue, Boolean newValue) -> {
-						if (newValue) {
-							headerImage.setImage(new Image(RegistrationConstants.OPERATOR_AUTHENTICATION_LOGO));
-						}
-					});
-			fxUtils = FXUtils.getInstance();
-			SessionContext.getInstance().getMapObject().put(RegistrationConstants.IS_CONSOLIDATED,
-					RegistrationConstants.INDIVIDUAL_VALIDATION);
-			switchedOn = new SimpleBooleanProperty(false);
-			switchedOnForBiometricException = new SimpleBooleanProperty(false);
-			isChild = true;
-			ageDatePicker.setDisable(false);
-			toggleFunction();
-			toggleFunctionForBiometricException();
-			ageFieldValidations();
-			ageValidationInDatePicker();
-			listenerOnFields();
-			loadLocalLanguageFields();
-			loadKeyboard();
-			ageField.setDisable(true);
-			accord.setExpandedPane(demoGraphicTitlePane);
-			fxUtils.dateFormatter(ageDatePicker);
-			fxUtils.disableFutureDays(ageDatePicker);
-			region.getItems().addAll(RegistrationConstants.CITY_LIST);
-			city.getItems().addAll(RegistrationConstants.CITY_LIST);
-			province.getItems().addAll(RegistrationConstants.CITY_LIST);
-			localAdminAuthority.getItems().addAll(RegistrationConstants.CITY_LIST);
-
-			if (isEditPage() && getRegistrationDtoContent() != null) {
-				prepareEditPageContent();
-			}
-			uinUpdate();
-
-		} catch (IOException | RuntimeException exception) {
-			LOGGER.error("REGISTRATION - CONTROLLER", APPLICATION_NAME, RegistrationConstants.APPLICATION_ID,
-					exception.getMessage());
-			generateAlert(RegistrationConstants.ALERT_ERROR, RegistrationUIConstants.UNABLE_LOAD_REG_PAGE);
-		}
-	}
-
-	private void uinUpdate() {
-		if (getRegistrationDtoContent().getSelectionListDTO() != null) {
-
-			ObservableList<Node> nodes = demoGraphicPane1.getChildren();
-
-			for (Node node : nodes) {
-				node.setDisable(true);
-			}
-			paneLabel.setText("/ UIN Update");
-			fetchBtn.setVisible(false);
-			headerImage.setVisible(false);
-			nextBtn.setDisable(false);
-			preRegistrationLabel.setText("UIN");
-
-			preRegistrationId.setText(getRegistrationDtoContent().getSelectionListDTO().getUinId());
-
-			childSpecificFields.setVisible(getRegistrationDtoContent().getSelectionListDTO().isChild());
-
-			fullName.setDisable(false);
-			fullNameLocalLanguage.setDisable(false);
-			fullNameLabel.setDisable(false);
-
-			dateAnchorPane.setDisable(!getRegistrationDtoContent().getSelectionListDTO().isAge());
-
-			gender.setDisable(!getRegistrationDtoContent().getSelectionListDTO().isGender());
-			genderLabel.setDisable(!getRegistrationDtoContent().getSelectionListDTO().isGender());
-
-			addressAnchorPane.setDisable(!getRegistrationDtoContent().getSelectionListDTO().isAddress());
-
-			mobileNo.setDisable(!getRegistrationDtoContent().getSelectionListDTO().isContactDetails());
-			mobileNoLabel.setDisable(!getRegistrationDtoContent().getSelectionListDTO().isContactDetails());
-
-			emailId.setDisable(!getRegistrationDtoContent().getSelectionListDTO().isContactDetails());
-			emailIdLabel.setDisable(!getRegistrationDtoContent().getSelectionListDTO().isContactDetails());
-
-			cniOrPinNumber.setDisable(!getRegistrationDtoContent().getSelectionListDTO().isCnieNumber());
-			cnieLabel.setDisable(!getRegistrationDtoContent().getSelectionListDTO().isCnieNumber());
-
-			parentName.setDisable(!getRegistrationDtoContent().getSelectionListDTO().isChild());
-			uinId.setDisable(!getRegistrationDtoContent().getSelectionListDTO().isChild());
-			if (getRegistrationDtoContent().getSelectionListDTO().isChild()) {
-				documentScanController.documentScan.setLayoutY(134.00);
-			} else {
-				documentScanController.documentScan.setLayoutY(25.00);
-			}
-
-		}
-	}
-
-	public void init(SelectionListDTO selectionListDTO) {
-		createRegistrationDTOObject("Update");
-		getRegistrationDtoContent().setSelectionListDTO(selectionListDTO);
-	}
-
-	/**
-	 * Loading the virtual keyboard
-	 */
-	private void loadKeyboard() {
-		try {
-			VirtualKeyboard vk = VirtualKeyboard.getInstance();
-			keyboardNode = vk.view();
-			demoGraphicPane1.getChildren().add(keyboardNode);
-			keyboardNode.setVisible(false);
-			vk.changeControlOfKeyboard(fullNameLocalLanguage);
-			vk.changeControlOfKeyboard(addressLine1LocalLanguage);
-			vk.changeControlOfKeyboard(addressLine2LocalLanguage);
-			vk.changeControlOfKeyboard(addressLine3LocalLanguage);
-		} catch (NullPointerException exception) {
-			LOGGER.error("REGISTRATION - CONTROLLER", APPLICATION_NAME, RegistrationConstants.APPLICATION_ID,
-					exception.getMessage());
-		}
-	}
-
-	/**
-	 * This method is to prepopulate all the values for edit operation
-	 */
-	private void prepareEditPageContent() {
-		try {
-			LOGGER.debug(RegistrationConstants.REGISTRATION_CONTROLLER, APPLICATION_NAME,
-					RegistrationConstants.APPLICATION_ID, "Preparing the Edit page content");
-
-			DemographicInfoDTO demo = getRegistrationDtoContent().getDemographicDTO().getDemographicInfoDTO();
-
-			populateFieldValue(fullName, fullNameLocalLanguage, demo.getIdentity().getFullName().getValues());
-			populateFieldValue(gender, null, demo.getIdentity().getGender().getValues());
-			populateFieldValue(addressLine1, addressLine1LocalLanguage,
-					demo.getIdentity().getAddressLine1().getValues());
-			populateFieldValue(addressLine2, addressLine2LocalLanguage,
-					demo.getIdentity().getAddressLine2().getValues());
-			populateFieldValue(addressLine3, addressLine3LocalLanguage,
-					demo.getIdentity().getAddressLine3().getValues());
-			populateFieldValue(region, null, demo.getIdentity().getRegion().getValues());
-			populateFieldValue(province, null, demo.getIdentity().getProvince().getValues());
-			populateFieldValue(city, null, demo.getIdentity().getCity().getValues());
-			populateFieldValue(gender, null, demo.getIdentity().getGender().getValues());
-			postalCode.setText(demo.getIdentity().getPostalCode());
-			mobileNo.setText(demo.getIdentity().getPhone().getValue());
-			emailId.setText(demo.getIdentity().getEmail().getValue());
-			cniOrPinNumber.setText(demo.getIdentity().getCnieNumber());
-
-			populateFieldValue(localAdminAuthority, null,
-					demo.getIdentity().getLocalAdministrativeAuthority().getValues());
-
-			if (demo.getIdentity().getParentOrGuardianRIDOrUIN() != null
-					&& !demo.getIdentity().getParentOrGuardianRIDOrUIN().isEmpty()) {
-				populateFieldValue(parentName, null, demo.getIdentity().getParentOrGuardianName().getValues());
-				uinId.setText(demo.getIdentity().getParentOrGuardianRIDOrUIN());
-			}
-
-			if (demo.getIdentity().getDateOfBirth().getValue() != null && getAgeDatePickerContent() != null
-					&& dobSelectionFromCalendar) {
-				ageDatePicker.setValue(getAgeDatePickerContent().getValue());
-			} else {
-				switchedOn.set(true);
-				ageDatePicker.setDisable(true);
-				ageField.setDisable(false);
-				ageField.setText(demo.getIdentity().getAge());
-				if (isEditPage())
-					autoAgeDatePicker.setValue(getAgeDatePickerContent().getValue());
-			}
-
-			preRegistrationId.setText(getRegistrationDtoContent().getPreRegistrationId());
-
-			// for applicant biometrics
-			if (getRegistrationDtoContent().getDemographicDTO().getApplicantDocumentDTO() != null) {
-				if (getRegistrationDtoContent().getDemographicDTO().getApplicantDocumentDTO().getPhoto() != null) {
-					byte[] photoInBytes = getRegistrationDtoContent().getDemographicDTO().getApplicantDocumentDTO()
-							.getPhoto();
-					if (photoInBytes != null) {
-						ByteArrayInputStream byteArrayInputStream = new ByteArrayInputStream(photoInBytes);
-						applicantImage.setImage(new Image(byteArrayInputStream));
-					}
-				}
-				if (getRegistrationDtoContent().getDemographicDTO().getApplicantDocumentDTO()
-						.getExceptionPhoto() != null) {
-					byte[] exceptionPhotoInBytes = getRegistrationDtoContent().getDemographicDTO()
-							.getApplicantDocumentDTO().getExceptionPhoto();
-					if (exceptionPhotoInBytes != null) {
-						ByteArrayInputStream inputStream = new ByteArrayInputStream(exceptionPhotoInBytes);
-						exceptionImage.setImage(new Image(inputStream));
-					}
-				}
-			}
-
-			documentScanController.prepareEditPageContent();
-			SessionContext.getInstance().getMapObject().put(RegistrationConstants.REGISTRATION_ISEDIT, false);
-			ageFieldValidations();
-			ageValidationInDatePicker();
-
-		} catch (RuntimeException runtimeException) {
-			LOGGER.error(RegistrationConstants.REGISTRATION_CONTROLLER, APPLICATION_NAME,
-					RegistrationConstants.APPLICATION_ID, runtimeException.getMessage());
-		}
-
-	}
-
-	private void populateFieldValue(Node nodeForPlatformLang, Node nodeForLocalLang, List<ValuesDTO> fieldValues) {
-		String platformLanguageCode = AppConfig.getApplicationProperty("application_language");
-		String localLanguageCode = AppConfig.getApplicationProperty("local_language");
-		String valueInPlatformLang = "";
-		String valueinLocalLang = "";
-
-		for (ValuesDTO fieldValue : fieldValues) {
-			if (fieldValue.getLanguage().equals(platformLanguageCode)) {
-				valueInPlatformLang = fieldValue.getValue();
-			} else if (nodeForLocalLang != null && fieldValue.getLanguage().equals(localLanguageCode)) {
-				valueinLocalLang = fieldValue.getValue();
-			}
-		}
-
-		if (nodeForPlatformLang instanceof TextField) {
-			((TextField) nodeForPlatformLang).setText(valueInPlatformLang);
-
-			if (nodeForLocalLang != null) {
-				((TextField) nodeForLocalLang).setText(valueinLocalLang);
-			}
-		} else if (nodeForPlatformLang instanceof ComboBox) {
-			((ComboBox) nodeForPlatformLang).setValue(valueInPlatformLang);
-
-			if (nodeForLocalLang != null) {
-				((ComboBox) nodeForLocalLang).setValue(valueinLocalLang);
-			}
-		}
-	}
-
-	@FXML
-	private void fetchPreRegistration() {
-		String preRegId = preRegistrationId.getText();
-
-		if (StringUtils.isEmpty(preRegId)) {
-			generateAlert(RegistrationConstants.ALERT_ERROR, RegistrationUIConstants.PRE_REG_ID_EMPTY);
-			return;
-		} else {
-			try {
-				pridValidatorImpl.validateId(preRegId);
-			} catch (InvalidIDException invalidIDException) {
-				generateAlert(RegistrationConstants.ALERT_ERROR, invalidIDException.getErrorText());
-				return;
-			}
-		}
-		ResponseDTO responseDTO = preRegistrationDataSyncService.getPreRegistration(preRegId);
-
-		SuccessResponseDTO successResponseDTO = responseDTO.getSuccessResponseDTO();
-		List<ErrorResponseDTO> errorResponseDTOList = responseDTO.getErrorResponseDTOs();
-
-		if (successResponseDTO != null && successResponseDTO.getOtherAttributes() != null
-				&& successResponseDTO.getOtherAttributes().containsKey("registrationDto")) {
-			SessionContext.getInstance().getMapObject().put(RegistrationConstants.REGISTRATION_DATA,
-					successResponseDTO.getOtherAttributes().get("registrationDto"));
-			prepareEditPageContent();
-
-		} else if (errorResponseDTOList != null && !errorResponseDTOList.isEmpty()) {
-			generateAlert(RegistrationConstants.ALERT_ERROR, errorResponseDTOList.get(0).getMessage());
-		}
-	}
-
-	/**
-	 * 
-	 * Loading the address detail from previous entry
-	 * 
-	 */
-	@FXML
-	private void loadAddressFromPreviousEntry() {
-		try {
-			LOGGER.debug(RegistrationConstants.REGISTRATION_CONTROLLER, APPLICATION_NAME,
-					RegistrationConstants.APPLICATION_ID, "Loading address from previous entry");
-			if (SessionContext.getInstance().getMapObject().get(RegistrationConstants.ADDRESS_KEY) == null) {
-				generateAlert(RegistrationConstants.ALERT_ERROR,
-						"Address could not be loaded as there is no previous entry");
-				LOGGER.debug(RegistrationConstants.REGISTRATION_CONTROLLER, RegistrationConstants.APPLICATION_NAME,
-						RegistrationConstants.APPLICATION_ID,
-						"Address could not be loaded as there is no previous entry");
-
-			} else {
-				LocationDTO locationDto = ((AddressDTO) SessionContext.getInstance().getMapObject()
-						.get(RegistrationConstants.ADDRESS_KEY)).getLocationDTO();
-				region.setValue(locationDto.getRegion());
-				city.setValue(locationDto.getCity());
-				province.setValue(locationDto.getProvince());
-				postalCode.setText(locationDto.getPostalCode());
-				LOGGER.debug(RegistrationConstants.REGISTRATION_CONTROLLER, RegistrationConstants.APPLICATION_NAME,
-						RegistrationConstants.APPLICATION_ID, "Loaded address from previous entry");
-			}
-		} catch (RuntimeException runtimeException) {
-			LOGGER.error("REGISTRATION - LOADING ADDRESS FROM PREVIOUS ENTRY FAILED ", APPLICATION_NAME,
-					RegistrationConstants.APPLICATION_ID, runtimeException.getMessage());
-		}
-	}
-
-	/**
-	 * 
-	 * Loading the second demographic pane
-	 * 
-	 */
-	@FXML
-	private void gotoSecondDemographicPane() {
-		try {
-			LOGGER.debug(RegistrationConstants.REGISTRATION_CONTROLLER, APPLICATION_NAME,
-					RegistrationConstants.APPLICATION_ID, "Loading the second demographic pane");
-
-			if (validateDemographicPane(demoGraphicPane1)) {
-				demoGraphicTitlePane.setContent(null);
-				demoGraphicTitlePane.setExpanded(false);
-				demoGraphicTitlePane.setContent(demoGraphicPane2);
-				demoGraphicTitlePane.setExpanded(true);
-				anchorPaneRegistration.setMaxHeight(700);
-			}
-		} catch (RuntimeException runtimeException) {
-			LOGGER.error("REGISTRATION - COULD NOT GO TO SECOND DEMOGRAPHIC PANE", APPLICATION_NAME,
-					RegistrationConstants.APPLICATION_ID, runtimeException.getMessage());
-		}
-	}
-
-	/**
-	 * 
-	 * Setting the focus to specific fields when keyboard loads
-	 * 
-	 */
-	@FXML
-	private void setFocusonLocalField(MouseEvent event) {
-		try {
-			keyboardNode.setLayoutX(300.00);
-			Node node = (Node) event.getSource();
-
-			if (node.getId().equals("addressLine1")) {
-				addressLine1LocalLanguage.requestFocus();
-				keyboardNode.setLayoutY(270.00);
-			}
-
-			if (node.getId().equals("addressLine2")) {
-				addressLine2LocalLanguage.requestFocus();
-				keyboardNode.setLayoutY(320.00);
-			}
-
-			if (node.getId().equals("addressLine3")) {
-				addressLine3LocalLanguage.requestFocus();
-				keyboardNode.setLayoutY(375.00);
-			}
-
-			if (node.getId().equals("fullName")) {
-				fullNameLocalLanguage.requestFocus();
-				keyboardNode.setLayoutY(120.00);
-			}
-			keyboardNode.setVisible(!keyboardNode.isVisible());
-
-		} catch (RuntimeException runtimeException) {
-			LOGGER.error("REGISTRATION - SETTING FOCUS ON LOCAL FIELED FAILED", APPLICATION_NAME,
-					RegistrationConstants.APPLICATION_ID, runtimeException.getMessage());
-		}
-	}
-
-	/**
-	 * 
-	 * Saving the detail into concerned DTO'S
-	 * 
-	 */
-	@FXML
-	private void saveDetail() {
-		LOGGER.debug(RegistrationConstants.REGISTRATION_CONTROLLER, RegistrationConstants.APPLICATION_NAME,
-				RegistrationConstants.APPLICATION_ID, "Saving the fields to DTO");
-		try {
-			auditFactory.audit(AuditEvent.SAVE_DETAIL_TO_DTO, Components.REGISTRATION_CONTROLLER,
-					"Saving the details to respected DTO", SessionContext.getInstance().getUserContext().getUserId(),
-					RegistrationConstants.ONBOARD_DEVICES_REF_ID_TYPE);
-
-			RegistrationDTO registrationDTO = getRegistrationDtoContent();
-			DemographicInfoDTO demographicInfoDTO;
-
-			OSIDataDTO osiDataDTO = registrationDTO.getOsiDataDTO();
-			RegistrationMetaDataDTO registrationMetaDataDTO = registrationDTO.getRegistrationMetaDataDTO();
-
-			if (validateDemographicPane(demoGraphicPane2)) {
-
-				demographicInfoDTO = buildDemographicInfo();
-
-				dobSelectionFromCalendar = ageDatePicker.getValue() != null;
-
-				if (isChild) {
-
-					osiDataDTO.setIntroducerType(IntroducerType.PARENT.getCode());
-
-					registrationMetaDataDTO.setApplicationType("Child");
-				} else {
-					registrationMetaDataDTO.setApplicationType("Adult");
-				}
-
-				osiDataDTO.setOperatorID(SessionContext.getInstance().getUserContext().getUserId());
-
-				registrationDTO.setPreRegistrationId(preRegistrationId.getText());
-				registrationDTO.getDemographicDTO().setDemographicInfoDTO(demographicInfoDTO);
-
-				LOGGER.debug(RegistrationConstants.REGISTRATION_CONTROLLER, APPLICATION_NAME,
-						RegistrationConstants.APPLICATION_ID, "Saved the demographic fields to DTO");
-
-				if (ageDatePicker.getValue() != null) {
-					SessionContext.getInstance().getMapObject().put("ageDatePickerContent", ageDatePicker);
-				} else {
-					SessionContext.getInstance().getMapObject().put("ageDatePickerContent", autoAgeDatePicker);
-				}
-				biometricTitlePane.setExpanded(true);
-				
-					toggleFingerprintCaptureVisibility(registrationDTO.getSelectionListDTO().isBiometricFingerprint());
-					toggleIrisCaptureVisibility(registrationDTO.getSelectionListDTO().isBiometricIris());
-					//togglePhotoCaptureVisibility(true);
-
-			}
-		} catch (RuntimeException runtimeException) {
-			LOGGER.error("REGISTRATION - SAVING THE DETAILS FAILED ", APPLICATION_NAME,
-					RegistrationConstants.APPLICATION_ID, runtimeException.getMessage());
-		}
-	}
-
-	@SuppressWarnings("unchecked")
-	private DemographicInfoDTO buildDemographicInfo() {
-
-		String platformLanguageCode = AppConfig.getApplicationProperty("application_language");
-		String localLanguageCode = AppConfig.getApplicationProperty("local_language");
-		Identity demographicIdentity = getRegistrationDtoContent().getDemographicDTO().getDemographicInfoDTO()
-				.getIdentity();
-
-		return Builder.build(DemographicInfoDTO.class).with(demographicDTO -> demographicDTO.setIdentity(Builder
-				.build(Identity.class)
-				.with(identity -> identity.setFullName(fullName.isDisabled() ? null : (ArrayPropertiesDTO) Builder.build(ArrayPropertiesDTO.class)
-						.with(name -> name.setLabel("First Name"))
-						.with(name -> name.setValues(Builder.build(LinkedList.class)
-								.with(values -> values.add(Builder.build(ValuesDTO.class)
-										.with(value -> value.setLanguage(platformLanguageCode))
-										.with(value -> value.setValue(fullName.getText())).get()))
-								.with(values -> values.add(Builder.build(ValuesDTO.class)
-										.with(value -> value.setLanguage(localLanguageCode))
-										.with(value -> value.setValue(fullNameLocalLanguage.getText())).get()))
-								.get()))
-						.get()))
-				.with(identity -> identity.setDateOfBirth(dateAnchorPane.isDisabled() ? null : Builder.build(SimplePropertiesDTO.class).with(value -> value.setLabel("Date Of Birth"))
-								.with(value -> value.setValue(DateUtils.formatDate(
-										Date.from((ageDatePicker.getValue() == null ? autoAgeDatePicker : ageDatePicker)
-												.getValue().atStartOfDay().atZone(ZoneId.systemDefault()).toInstant()),
-										"yyyy/MM/dd")))
-								.get()))
-
-				.with(identity -> identity.setAge(ageField.isDisabled() ? null : ageField.getText()))
-				.with(identity -> identity.setGender((ArrayPropertiesDTO) Builder.build(ArrayPropertiesDTO.class)
-						.with(genderValue -> genderValue.setLabel("Gender"))
-						.with(genderValue -> genderValue.setValues(Builder.build(LinkedList.class)
-								.with(values -> values.add(Builder.build(ValuesDTO.class)
-										.with(value -> value.setLanguage(platformLanguageCode))
-										.with(value -> value.setValue(gender.getValue())).get()))
-								.with(values -> values.add(Builder.build(ValuesDTO.class)
-										.with(value -> value.setLanguage(localLanguageCode))
-										.with(value -> value.setValue(gender.getValue())).get()))
-								.get()))
-						.get()))
-				.with(identity -> identity.setAddressLine1(addressLine1.isDisabled() ? null :(ArrayPropertiesDTO) Builder.build(ArrayPropertiesDTO.class)
-						.with(addressValue -> addressValue.setLabel("Address Line 1"))
-						.with(addressValue -> addressValue.setValues(Builder.build(LinkedList.class)
-								.with(values -> values.add(Builder.build(ValuesDTO.class)
-										.with(value -> value.setLanguage(platformLanguageCode))
-										.with(value -> value.setValue(addressLine1.getText())).get()))
-								.with(values -> values.add(Builder.build(ValuesDTO.class)
-										.with(value -> value.setLanguage(localLanguageCode))
-
-										.with(value -> value.setValue(addressLine1LocalLanguage.getText())).get()))
-								.get()))
-						.get()))
-				.with(identity -> identity.setAddressLine2(addressLine2.isDisabled() ? null :(ArrayPropertiesDTO) Builder.build(ArrayPropertiesDTO.class)
-						.with(addressValue -> addressValue.setLabel("Address Line 2"))
-						.with(addressValue -> addressValue.setValues(Builder.build(LinkedList.class)
-								.with(values -> values.add(Builder.build(ValuesDTO.class)
-										.with(value -> value.setLanguage(platformLanguageCode))
-										.with(value -> value.setValue(addressLine2.getText())).get()))
-								.with(values -> values.add(Builder.build(ValuesDTO.class)
-										.with(value -> value.setLanguage(localLanguageCode))
-
-										.with(value -> value.setValue(addressLine2LocalLanguage.getText())).get()))
-								.get()))
-						.get()))
-				.with(identity -> identity.setAddressLine3(addressLine3.isDisabled() ? null :(ArrayPropertiesDTO) Builder.build(ArrayPropertiesDTO.class)
-						.with(addressValue -> addressValue.setLabel("Address Line 3"))
-						.with(addressValue -> addressValue.setValues(Builder.build(LinkedList.class)
-								.with(values -> values.add(Builder.build(ValuesDTO.class)
-										.with(value -> value.setLanguage(platformLanguageCode))
-										.with(value -> value.setValue(addressLine3.getText())).get()))
-								.with(values -> values.add(Builder.build(ValuesDTO.class)
-										.with(value -> value.setLanguage(localLanguageCode))
-
-										.with(value -> value.setValue(addressLine3LocalLanguage.getText())).get()))
-								.get()))
-						.get()))
-				.with(identity -> identity.setRegion(region.isDisabled() ? null :(ArrayPropertiesDTO) Builder.build(ArrayPropertiesDTO.class)
-						.with(regionValue -> regionValue.setLabel("Region"))
-						.with(regionValue -> regionValue.setValues(Builder.build(LinkedList.class)
-								.with(values -> values.add(Builder.build(ValuesDTO.class)
-										.with(value -> value.setLanguage(platformLanguageCode))
-										.with(value -> value.setValue(region.getValue())).get()))
-								.with(values -> values.add(Builder.build(ValuesDTO.class)
-										.with(value -> value.setLanguage(localLanguageCode))
-										.with(value -> value.setValue(region.getValue())).get()))
-								.get()))
-						.get()))
-				.with(identity -> identity.setProvince(province.isDisabled() ? null :(ArrayPropertiesDTO) Builder.build(ArrayPropertiesDTO.class)
-						.with(provinceValue -> provinceValue.setLabel("Province"))
-						.with(provinceValue -> provinceValue.setValues(Builder.build(LinkedList.class)
-								.with(values -> values.add(Builder.build(ValuesDTO.class)
-										.with(value -> value.setLanguage(platformLanguageCode))
-										.with(value -> value.setValue(province.getValue())).get()))
-								.with(values -> values.add(Builder.build(ValuesDTO.class)
-										.with(value -> value.setLanguage(localLanguageCode))
-										.with(value -> value.setValue(province.getValue())).get()))
-								.get()))
-						.get()))
-				.with(identity -> identity.setCity(city.isDisabled() ? null :(ArrayPropertiesDTO) Builder.build(ArrayPropertiesDTO.class)
-						.with(cityValue -> cityValue.setLabel("City"))
-						.with(cityValue -> cityValue.setValues(Builder.build(LinkedList.class)
-								.with(values -> values.add(Builder.build(ValuesDTO.class)
-										.with(value -> value.setLanguage(platformLanguageCode))
-										.with(value -> value.setValue(city.getValue())).get()))
-								.with(values -> values.add(Builder.build(ValuesDTO.class)
-										.with(value -> value.setLanguage(localLanguageCode))
-										.with(value -> value.setValue(city.getValue())).get()))
-								.get()))
-						.get()))
-				.with(identity -> identity.setPostalCode(postalCode.isDisabled() ? null : postalCode.getText()))
-
-				.with(identity -> identity
-						.setPhone(mobileNo.isDisabled() ? null :Builder.build(SimplePropertiesDTO.class).with(value -> value.setLabel("Land Line"))
-								.with(value -> value.setValue(mobileNo.getText())).get()))
-				.with(identity -> identity.setEmail(emailId.isDisabled() ? null :
-						Builder.build(SimplePropertiesDTO.class).with(value -> value.setLabel("Business Email"))
-								.with(value -> value.setValue(emailId.getText())).get()))
-				.with(identity -> identity.setCnieNumber(cniOrPinNumber.isDisabled() ? null :cniOrPinNumber.getText()))
-				.with(identity -> identity.setLocalAdministrativeAuthority(localAdminAuthority.isDisabled() ? null :(ArrayPropertiesDTO) Builder
-						.build(ArrayPropertiesDTO.class)
-						.with(localAdminAuthValue -> localAdminAuthValue.setLabel("Local Administrative Authority"))
-						.with(localAdminAuthValue -> localAdminAuthValue.setValues(Builder.build(LinkedList.class)
-								.with(values -> values.add(Builder.build(ValuesDTO.class)
-										.with(value -> value.setLanguage(platformLanguageCode))
-										.with(value -> value.setValue(localAdminAuthority.getValue())).get()))
-								.with(values -> values.add(Builder.build(ValuesDTO.class)
-										.with(value -> value.setLanguage(localLanguageCode))
-										.with(value -> value.setValue(localAdminAuthority.getValue())).get()))
-								.get()))
-						.get()))
-				.with(identity -> identity.setParentOrGuardianName(parentName.isDisabled() ? null :(ArrayPropertiesDTO) Builder
-						.build(ArrayPropertiesDTO.class).with(parentValue -> parentValue.setLabel("Parent/Guardian"))
-						.with(parentValue -> parentValue.setValues(Builder.build(LinkedList.class)
-								.with(values -> values.add(Builder.build(ValuesDTO.class)
-										.with(value -> value.setLanguage(platformLanguageCode))
-										.with(value -> value.setValue(parentName.getText())).get()))
-								.with(values -> values.add(Builder.build(ValuesDTO.class)
-										.with(value -> value.setLanguage(localLanguageCode))
-										.with(value -> value.setValue(parentName.getText())).get()))
-								.get()))
-						.get()))
-				.with(identity -> identity.setParentOrGuardianRIDOrUIN(uinId.isDisabled() ? null :uinId.getText()))
-				.with(identity -> identity.setProofOfIdentity(demographicIdentity.getProofOfIdentity()))
-				.with(identity -> identity.setProofOfAddress(demographicIdentity.getProofOfAddress()))
-				.with(identity -> identity.setProofOfRelationship(demographicIdentity.getProofOfRelationship()))
-				.with(identity -> identity.setDateOfBirthProof(demographicIdentity.getDateOfBirthProof())).get()))
-				.get();
-	}
-
-	@FXML
-	private void goToPreviousPane() {
-		try {
-			toggleIrisCaptureVisibility(true);
-			togglePhotoCaptureVisibility(false);
-		} catch (RuntimeException runtimeException) {
-			LOGGER.error("REGISTRATION - COULD NOT GO TO DEMOGRAPHIC TITLE PANE ", APPLICATION_NAME,
-					RegistrationConstants.APPLICATION_ID, runtimeException.getMessage());
-		}
-	}
-
-	/**
-	 * 
-	 * To open camera to capture Applicant Image
-	 * 
-	 */
-	@FXML
-	private void openCamForApplicantPhoto() {
-		if (webCameraController.webCameraPane == null
-				|| !(webCameraController.webCameraPane.getScene().getWindow().isShowing())) {
-			openWebCamWindow(RegistrationConstants.APPLICANT_IMAGE);
-		}
-	}
-
-	/**
-	 * 
-	 * To open camera to capture Exception Image
-	 * 
-	 */
-	@FXML
-	private void openCamForExceptionPhoto() {
-		if (webCameraController.webCameraPane == null
-				|| !(webCameraController.webCameraPane.getScene().getWindow().isShowing())) {
-			openWebCamWindow(RegistrationConstants.EXCEPTION_IMAGE);
-		}
-	}
-
-	/**
-	 * 
-	 * To open camera for the type of image that is to be captured
-	 * 
-	 * @param imageType type of image that is to be captured
-	 */
-	private void openWebCamWindow(String imageType) {
-		LOGGER.debug(RegistrationConstants.REGISTRATION_CONTROLLER, RegistrationConstants.APPLICATION_NAME,
-				RegistrationConstants.APPLICATION_ID, "Opening WebCamera to capture photograph");
-		try {
-			Stage primaryStage = new Stage();
-			FXMLLoader loader = BaseController.loadChild(getClass().getResource(RegistrationConstants.WEB_CAMERA_PAGE));
-			Parent webCamRoot = loader.load();
-
-			WebCameraController cameraController = loader.getController();
-			cameraController.init(this, imageType);
-
-			primaryStage.setTitle(RegistrationConstants.WEB_CAMERA_PAGE_TITLE);
-			Scene scene = new Scene(webCamRoot);
-			primaryStage.setScene(scene);
-			primaryStage.show();
-		} catch (IOException ioException) {
-			LOGGER.error(RegistrationConstants.REGISTRATION_CONTROLLER, APPLICATION_NAME,
-					RegistrationConstants.APPLICATION_ID, ioException.getMessage());
-		}
-	}
-
-	@Override
-	public void saveApplicantPhoto(BufferedImage capturedImage, String photoType) {
-		LOGGER.debug(RegistrationConstants.REGISTRATION_CONTROLLER, RegistrationConstants.APPLICATION_NAME,
-				RegistrationConstants.APPLICATION_ID, "Opening WebCamera to capture photograph");
-
-		if (photoType.equals(RegistrationConstants.APPLICANT_IMAGE)) {
-			Image capture = SwingFXUtils.toFXImage(capturedImage, null);
-			applicantImage.setImage(capture);
-			applicantBufferedImage = capturedImage;
-			applicantImageCaptured = true;
-		} else if (photoType.equals(RegistrationConstants.EXCEPTION_IMAGE)) {
-			Image capture = SwingFXUtils.toFXImage(capturedImage, null);
-			exceptionImage.setImage(capture);
-			exceptionBufferedImage = capturedImage;
-			exceptionImageCaptured = true;
-		}
-	}
-
-	@Override
-	public void clearPhoto(String photoType) {
-		LOGGER.debug(RegistrationConstants.REGISTRATION_CONTROLLER, RegistrationConstants.APPLICATION_NAME,
-				RegistrationConstants.APPLICATION_ID, "clearing the image that is captured");
-
-		if (photoType.equals(RegistrationConstants.APPLICANT_IMAGE) && applicantBufferedImage != null) {
-			applicantImage.setImage(defaultImage);
-			applicantBufferedImage = null;
-			applicantImageCaptured = false;
-		} else if (photoType.equals(RegistrationConstants.EXCEPTION_IMAGE) && exceptionBufferedImage != null) {
-			exceptionImage.setImage(defaultImage);
-			exceptionBufferedImage = null;
-			exceptionImageCaptured = false;
-		}
-	}
-
-	@FXML
-	private void saveBiometricDetails() {
-		LOGGER.debug(RegistrationConstants.REGISTRATION_CONTROLLER, RegistrationConstants.APPLICATION_NAME,
-				RegistrationConstants.APPLICATION_ID, "saving the details of applicant biometrics");
-		boolean isValid = true;
-		isValid = validateDemographicPane(demoGraphicPane1);
-		if (isValid) {
-			isValid = validateDemographicPane(demoGraphicPane2);
-		}
-		if (!isValid) {
-			demoGraphicTitlePane.setExpanded(true);
-			toggleIrisCaptureVisibility(true);
-		}
-		if (isValid) {
-
-			if (capturePhotoUsingDevice.equals("Y")) {
-				if (validateApplicantImage()) {
-					try {
-						ByteArrayOutputStream byteArrayOutputStream = new ByteArrayOutputStream();
-						ImageIO.write(applicantBufferedImage, RegistrationConstants.WEB_CAMERA_IMAGE_TYPE,
-								byteArrayOutputStream);
-						byte[] photoInBytes = byteArrayOutputStream.toByteArray();
-						ApplicantDocumentDTO applicantDocumentDTO = getRegistrationDtoContent().getDemographicDTO()
-								.getApplicantDocumentDTO();
-						applicantDocumentDTO.setPhoto(photoInBytes);
-						applicantDocumentDTO.setPhotographName(RegistrationConstants.APPLICANT_PHOTOGRAPH_NAME);
-						byteArrayOutputStream.close();
-						if (exceptionBufferedImage != null) {
-							ByteArrayOutputStream outputStream = new ByteArrayOutputStream();
-							ImageIO.write(exceptionBufferedImage, RegistrationConstants.WEB_CAMERA_IMAGE_TYPE,
-									outputStream);
-							byte[] exceptionPhotoInBytes = outputStream.toByteArray();
-							applicantDocumentDTO.setExceptionPhoto(exceptionPhotoInBytes);
-							applicantDocumentDTO.setExceptionPhotoName(RegistrationConstants.EXCEPTION_PHOTOGRAPH_NAME);
-							applicantDocumentDTO.setHasExceptionPhoto(true);
-							outputStream.close();
-						} else {
-							applicantDocumentDTO.setHasExceptionPhoto(false);
-						}
-
-						LOGGER.debug(RegistrationConstants.REGISTRATION_CONTROLLER,
-								RegistrationConstants.APPLICATION_NAME, RegistrationConstants.APPLICATION_ID,
-								"showing demographic preview");
-
-						setPreviewContent();
-						loadScreen(RegistrationConstants.DEMOGRAPHIC_PREVIEW);
-					} catch (IOException ioException) {
-						LOGGER.error(RegistrationConstants.REGISTRATION_CONTROLLER, APPLICATION_NAME,
-								RegistrationConstants.APPLICATION_ID, ioException.getMessage());
-					}
-				}
-
-			} else {
-				try {
-					DataProvider.setApplicantDocumentDTO(
-							getRegistrationDtoContent().getDemographicDTO().getApplicantDocumentDTO(),
-							toggleBiometricException);
-					setPreviewContent();
-					loadScreen(RegistrationConstants.DEMOGRAPHIC_PREVIEW);
-				} catch (IOException ioException) {
-					LOGGER.error(RegistrationConstants.REGISTRATION_CONTROLLER, APPLICATION_NAME,
-							RegistrationConstants.APPLICATION_ID, ioException.getMessage());
-				} catch (RegBaseCheckedException regBaseCheckedException) {
-					LOGGER.error(RegistrationConstants.REGISTRATION_CONTROLLER, APPLICATION_NAME,
-							RegistrationConstants.APPLICATION_ID, regBaseCheckedException.getMessage());
-				}
-			}
-		}
-
-	}
-
-	private void setPreviewContent() {
-		saveBiometricDetailsBtn.setVisible(false);
-		biometricPrevBtn.setVisible(false);
-		nextBtn.setVisible(false);
-		pane2NextBtn.setVisible(false);
-		pane2PrevBtn.setVisible(false);
-		autoFillBtn.setVisible(false);
-		fetchBtn.setVisible(false);
-		documentScanController.setPreviewContent();
-		SessionContext.getInstance().getMapObject().put("demoGraphicPane1Content", demoGraphicPane1);
-		SessionContext.getInstance().getMapObject().put("demoGraphicPane2Content", demoGraphicPane2);
-	}
-
-	private boolean validateApplicantImage() {
-		LOGGER.debug(RegistrationConstants.REGISTRATION_CONTROLLER, RegistrationConstants.APPLICATION_NAME,
-				RegistrationConstants.APPLICATION_ID, "validating applicant biometrics");
-
-		boolean imageCaptured = false;
-		if (applicantImageCaptured) {
-			if (toggleBiometricException) {
-				if (exceptionImageCaptured) {
-					if (getRegistrationDtoContent() != null
-							&& getRegistrationDtoContent().getDemographicDTO() != null) {
-						imageCaptured = true;
-					} else {
-						generateAlert(RegistrationConstants.ALERT_ERROR,
-								RegistrationUIConstants.DEMOGRAPHIC_DETAILS_ERROR_CONTEXT);
-					}
-				} else {
-					generateAlert(RegistrationConstants.ALERT_ERROR, RegistrationUIConstants.APPLICANT_IMAGE_ERROR);
-				}
-			} else {
-				if (getRegistrationDtoContent() != null && getRegistrationDtoContent().getDemographicDTO() != null) {
-					imageCaptured = true;
-				} else {
-					generateAlert(RegistrationConstants.ALERT_ERROR,
-							RegistrationUIConstants.DEMOGRAPHIC_DETAILS_ERROR_CONTEXT);
-				}
-			}
-		} else {
-			generateAlert(RegistrationConstants.ALERT_ERROR, RegistrationUIConstants.APPLICANT_IMAGE_ERROR);
-		}
-		return imageCaptured;
-	}
-
-	/**
-	 * Validating the age field for the child/Infant check.
-	 */
-	public void ageValidationInDatePicker() {
-		try {
-			LOGGER.debug(RegistrationConstants.REGISTRATION_CONTROLLER, RegistrationConstants.APPLICATION_NAME,
-					RegistrationConstants.APPLICATION_ID, "Validating the age given by DatePiker");
-
-			if (ageDatePicker.getValue() != null) {
-				LocalDate selectedDate = ageDatePicker.getValue();
-				Date date = Date.from(selectedDate.atStartOfDay(ZoneId.systemDefault()).toInstant());
-				long ageInMilliSeconds = new Date().getTime() - date.getTime();
-				long ageInDays = TimeUnit.MILLISECONDS.toDays(ageInMilliSeconds);
-				int age = (int) ageInDays / 365;
-				if (age < Integer.parseInt(AppConfig.getApplicationProperty("age_limit_for_child"))) {
-					childSpecificFields.setVisible(true);
-					isChild = true;
-					// documentFields.setLayoutY(134.00);
-				} else {
-					isChild = false;
-					childSpecificFields.setVisible(false);
-					// documentFields.setLayoutY(25.00);
-				}
-				// to populate age based on date of birth
-				ageField.setText("" + (Period.between(ageDatePicker.getValue(), LocalDate.now()).getYears()));
-			}
-			LOGGER.debug(RegistrationConstants.REGISTRATION_CONTROLLER, RegistrationConstants.APPLICATION_NAME,
-					RegistrationConstants.APPLICATION_ID, "Validated the age given by DatePiker");
-		} catch (RuntimeException runtimeException) {
-			LOGGER.error("REGISTRATION - VALIDATION OF AGE FOR DATEPICKER FAILED ", APPLICATION_NAME,
-					RegistrationConstants.APPLICATION_ID, runtimeException.getMessage());
-		}
-	}
-
-	/**
-	 * Listening on the fields for any operation
-	 */
-	private void listenerOnFields() {
-		try {
-			LOGGER.debug(RegistrationConstants.REGISTRATION_CONTROLLER, APPLICATION_NAME,
-					RegistrationConstants.APPLICATION_ID, "Populating the local language fields");
-			fxUtils.validateOnType(fullName, validation, fullNameLocalLanguage);
-			fxUtils.validateOnType(addressLine1, validation, addressLine1LocalLanguage);
-			fxUtils.validateOnType(addressLine2, validation, addressLine2LocalLanguage);
-			fxUtils.validateOnType(addressLine3, validation, addressLine3LocalLanguage);
-			fxUtils.validateOnType(mobileNo, validation);
-			fxUtils.validateOnType(postalCode, validation);
-			fxUtils.validateOnType(emailId, validation);
-			fxUtils.validateOnType(cniOrPinNumber, validation);
-			fxUtils.validateOnType(fullNameLocalLanguage, validation);
-			copyAddressImage.setOnMouseEntered((e) -> {
-				copyAddressLabel.setVisible(true);
-			});
-			copyAddressImage.setOnMouseExited((e) -> {
-				copyAddressLabel.setVisible(false);
-			});
-
-		} catch (RuntimeException runtimeException) {
-			LOGGER.error("REGISTRATION - Listner method failed ", APPLICATION_NAME,
-					RegistrationConstants.APPLICATION_ID, runtimeException.getMessage());
-		}
-	}
-
-	/**
-	 * To restrict the user not to enter any values other than integer values.
-	 */
-	private void ageFieldValidations() {
-		try {
-			LOGGER.debug(RegistrationConstants.REGISTRATION_CONTROLLER, APPLICATION_NAME,
-					RegistrationConstants.APPLICATION_ID, "Validating the age given by age field");
-			ageField.textProperty().addListener((obsValue, oldValue, newValue) -> {
-				if (!validation.validateTextField(ageField, ageField.getId() + "_ontype",
-						RegistrationConstants.INDIVIDUAL_VALIDATION)) {
-					ageField.setText(oldValue);
-				}
-				int age = 0;
-				if (newValue.matches("\\d{1,3}")) {
-					if (Integer.parseInt(ageField.getText()) > Integer
-							.parseInt(AppConfig.getApplicationProperty("max_age"))) {
-						ageField.setText(oldValue);
-						generateAlert(RegistrationConstants.ALERT_ERROR, RegistrationUIConstants.MAX_AGE_WARNING + " "
-								+ AppConfig.getApplicationProperty("max_age"));
-					} else {
-						age = Integer.parseInt(ageField.getText());
-						LocalDate currentYear = LocalDate.of(LocalDate.now().getYear(), 1, 1);
-						LocalDate dob = currentYear.minusYears(age);
-						autoAgeDatePicker.setValue(dob);
-						if (age < Integer.parseInt(AppConfig.getApplicationProperty("age_limit_for_child"))) {
-							childSpecificFields.setVisible(true);
-							isChild = true;
-							documentScanController.documentScan.setLayoutY(134.00);
-							parentName.setDisable(false);
-							uinId.setDisable(false);
-						} else {
-							isChild = false;
-							childSpecificFields.setVisible(false);
-							documentScanController.documentScan.setLayoutY(25.00);
-							parentName.setDisable(true);
-							uinId.setDisable(true);
-						}
-					}
-				}
-
-			});
-			LOGGER.debug(RegistrationConstants.REGISTRATION_CONTROLLER, APPLICATION_NAME,
-					RegistrationConstants.APPLICATION_ID, "Validating the age given by age field");
-		} catch (RuntimeException runtimeException) {
-			LOGGER.error("REGISTRATION - AGE FIELD VALIDATION FAILED ", APPLICATION_NAME,
-					RegistrationConstants.APPLICATION_ID, runtimeException.getMessage());
-		}
-	}
-
-	/**
-	 * Toggle functionality between age field and date picker.
-	 */
-	private void toggleFunction() {
-		try {
-			LOGGER.debug(RegistrationConstants.REGISTRATION_CONTROLLER, RegistrationConstants.APPLICATION_NAME,
-					RegistrationConstants.APPLICATION_ID,
-					"Entering into toggle function for toggle label 1 and toggle level 2");
-
-			toggleLabel1.setId("toggleLabel1");
-			toggleLabel2.setId("toggleLabel2");
-			switchedOn.addListener(new ChangeListener<Boolean>() {
-				@Override
-				public void changed(ObservableValue<? extends Boolean> ov, Boolean oldValue, Boolean newValue) {
-					if (newValue) {
-						toggleLabel1.setId("toggleLabel2");
-						toggleLabel2.setId("toggleLabel1");
-						ageField.clear();
-						ageDatePicker.setValue(null);
-						parentName.clear();
-						uinId.clear();
-						childSpecificFields.setVisible(false);
-						ageDatePicker.setDisable(true);
-						ageField.setDisable(false);
-
-					} else {
-						toggleLabel1.setId("toggleLabel1");
-						toggleLabel2.setId("toggleLabel2");
-						ageField.clear();
-						ageDatePicker.setValue(null);
-						parentName.clear();
-						uinId.clear();
-						childSpecificFields.setVisible(false);
-						ageDatePicker.setDisable(false);
-						ageField.setDisable(true);
-
-					}
-				}
-			});
-
-			toggleLabel1.setOnMouseClicked((event) -> {
-				switchedOn.set(!switchedOn.get());
-			});
-			toggleLabel2.setOnMouseClicked((event) -> {
-				switchedOn.set(!switchedOn.get());
-			});
-			LOGGER.debug(RegistrationConstants.REGISTRATION_CONTROLLER, RegistrationConstants.APPLICATION_NAME,
-					RegistrationConstants.APPLICATION_ID,
-					"Exiting the toggle function for toggle label 1 and toggle level 2");
-		} catch (RuntimeException runtimeException) {
-			LOGGER.error("REGISTRATION - TOGGLING OF DOB AND AGE FAILED ", APPLICATION_NAME,
-					RegistrationConstants.APPLICATION_ID, runtimeException.getMessage());
-		}
-	}
-
-	/**
-	 * 
-	 * Validates the fields of demographic pane1
-	 * 
-	 */
-	private boolean validateDemographicPane(AnchorPane paneToValidate) {
-		LOGGER.debug(RegistrationConstants.REGISTRATION_CONTROLLER, RegistrationConstants.APPLICATION_NAME,
-				RegistrationConstants.APPLICATION_ID, "Validating the fields in demographic pane");
-
-		boolean gotoNext = true;
-		List<String> excludedIds = new ArrayList<String>();
-		excludedIds.add("preRegistrationId");
-		excludedIds.add("region");
-		excludedIds.add("city");
-		excludedIds.add("province");
-		excludedIds.add("localAdminAuthority");
-		excludedIds.add("virtualKeyboard");
-		validation.setChild(isChild);
-		validation.setValidationMessage();
-		gotoNext = validation.validate(paneToValidate, excludedIds, gotoNext);
-		displayValidationMessage(validation.getValidationMessage().toString());
-
-		LOGGER.debug(RegistrationConstants.REGISTRATION_CONTROLLER, RegistrationConstants.APPLICATION_NAME,
-				RegistrationConstants.APPLICATION_ID, "Validated the fields");
-		return gotoNext;
-	}
-
-	/**
-	 * 
-	 * Loading the the labels of local language fields
-	 * 
-	 */
-	private void loadLocalLanguageFields() throws IOException {
-		try {
-			LOGGER.debug(RegistrationConstants.REGISTRATION_CONTROLLER, RegistrationConstants.APPLICATION_NAME,
-					RegistrationConstants.APPLICATION_ID, "Loading label fields of local language");
-			ResourceBundle localProperties = applicationContext.getLocalLanguageProperty();
-			fullNameLocalLanguageLabel.setText(localProperties.getString("full_name"));
-			addressLine1LocalLanguagelabel.setText(localProperties.getString("address_line1"));
-			addressLine2LocalLanguagelabel.setText(localProperties.getString("address_line2"));
-			addressLine3LocalLanguagelabel.setText(localProperties.getString("address_line3"));
-			String userlangTitle = demoGraphicTitlePane.getText();
-			demoGraphicTitlePane.expandedProperty().addListener(new ChangeListener<Boolean>() {
-
-				@Override
-				public void changed(ObservableValue<? extends Boolean> observable, Boolean oldValue, Boolean newValue) {
-
-					if (oldValue) {
-						demoGraphicTitlePane.setText(userlangTitle);
-					}
-
-					if (newValue) {
-						demoGraphicTitlePane.setText("    " + userlangTitle
-								+ "                                                              " + ApplicationContext
-										.getInstance().getLocalLanguageProperty().getString("titleDemographicPane"));
-
-					}
-				}
-			});
-		} catch (RuntimeException exception) {
-			LOGGER.error("REGISTRATION - LOADING LOCAL LANGUAGE FIELDS FAILED ", APPLICATION_NAME,
-					RegistrationConstants.APPLICATION_ID, exception.getMessage());
-		}
-	}
-
-	public RegistrationDTO getRegistrationDtoContent() {
-		return (RegistrationDTO) SessionContext.getInstance().getMapObject()
-				.get(RegistrationConstants.REGISTRATION_DATA);
-	}
-
-	private DatePicker getAgeDatePickerContent() {
-		return (DatePicker) SessionContext.getInstance().getMapObject()
-				.get(RegistrationConstants.REGISTRATION_AGE_DATA);
-	}
-
-	private Boolean isEditPage() {
-		if (SessionContext.getInstance().getMapObject().get(RegistrationConstants.REGISTRATION_ISEDIT) != null)
-			return (Boolean) SessionContext.getInstance().getMapObject().get(RegistrationConstants.REGISTRATION_ISEDIT);
-		return false;
-	}
-
-	public void clickMe() {
-		SessionContext.getInstance().getMapObject().put(RegistrationConstants.IS_CONSOLIDATED,
-				RegistrationConstants.CONSOLIDATED_VALIDATION);
-		validation.setValidationMessage();
-		fullName.setText("Taleev Aalam");
-		int age = 45;
-		switchedOn.set(true);
-		ageField.setText("" + age);
-		gender.setValue("MALE");
-		addressLine1.setText("Mind Tree Ltd");
-		addressLine2.setText("RamanuJan It park");
-		addressLine3.setText("Taramani");
-		region.setValue("Taramani");
-		city.setValue("Chennai");
-		province.setValue("Tamilnadu");
-		postalCode.setText("60011");
-		localAdminAuthority.setValue("MindTree");
-		mobileNo.setText("866769383");
-		emailId.setText("taleev.aalam@mindtree.com");
-		cniOrPinNumber.setText("012345678901234567890123456789");
-		parentName.setText("Mokhtar");
-		uinId.setText("93939939");
-		displayValidationMessage(validation.getValidationMessage().toString());
-		SessionContext.getInstance().getMapObject().put(RegistrationConstants.IS_CONSOLIDATED,
-				RegistrationConstants.INDIVIDUAL_VALIDATION);
-	}
-
-	/**
-	 * Display the validation failure messages
-	 */
-	private void displayValidationMessage(String validationMessage) {
-		LOGGER.debug(RegistrationConstants.REGISTRATION_CONTROLLER, RegistrationConstants.APPLICATION_NAME,
-				RegistrationConstants.APPLICATION_ID, "Showing the validatoin message");
-		if (validationMessage.length() > 0) {
-			TextArea view = new TextArea(validationMessage);
-			view.setEditable(false);
-			Scene scene = new Scene(new StackPane(view), 300, 200);
-			Stage primaryStage = new Stage();
-			primaryStage.setTitle("Invalid input");
-			primaryStage.setScene(scene);
-			primaryStage.sizeToScene();
-			primaryStage.show();
-
-			LOGGER.debug(RegistrationConstants.REGISTRATION_CONTROLLER, RegistrationConstants.APPLICATION_NAME,
-					RegistrationConstants.APPLICATION_ID, "Validatoin message shown successfully");
-		}
-	}
-
-	@FXML
-	private void gotoFirstDemographicPane() {
-		demoGraphicTitlePane.setContent(null);
-		demoGraphicTitlePane.setExpanded(false);
-		demoGraphicTitlePane.setContent(demoGraphicPane1);
-		demoGraphicTitlePane.setExpanded(true);
-		anchorPaneRegistration.setMaxHeight(900);
-	}
-
-	/**
-	 * Toggle functionality for biometric exception
-	 */
-	private void toggleFunctionForBiometricException() {
-		try {
-			LOGGER.debug(RegistrationConstants.REGISTRATION_CONTROLLER, RegistrationConstants.APPLICATION_NAME,
-					RegistrationConstants.APPLICATION_ID, "Entering into toggle function for Biometric exception");
-
-			if (SessionContext.getInstance().getUserContext().getUserMap()
-					.get(RegistrationConstants.TOGGLE_BIO_METRIC_EXCEPTION) == null) {
-				toggleBiometricException = false;
-				SessionContext.getInstance().getUserContext().getUserMap()
-						.put(RegistrationConstants.TOGGLE_BIO_METRIC_EXCEPTION, toggleBiometricException);
-
-			} else {
-				toggleBiometricException = (boolean) SessionContext.getInstance().getUserContext().getUserMap()
-						.get(RegistrationConstants.TOGGLE_BIO_METRIC_EXCEPTION);
-			}
-
-			if (toggleBiometricException) {
-				bioExceptionToggleLabel1.setId("toggleLabel2");
-				bioExceptionToggleLabel2.setId("toggleLabel1");
-			} else {
-				bioExceptionToggleLabel1.setId("toggleLabel1");
-				bioExceptionToggleLabel2.setId("toggleLabel2");
-			}
-
-			switchedOnForBiometricException.addListener(new ChangeListener<Boolean>() {
-				@Override
-				public void changed(ObservableValue<? extends Boolean> ov, Boolean oldValue, Boolean newValue) {
-					if (newValue) {
-						bioExceptionToggleLabel1.setId("toggleLabel2");
-						bioExceptionToggleLabel2.setId("toggleLabel1");
-						toggleBiometricException = true;
-						captureExceptionImage.setDisable(false);
-					} else {
-						bioExceptionToggleLabel1.setId("toggleLabel1");
-						bioExceptionToggleLabel2.setId("toggleLabel2");
-						toggleBiometricException = false;
-						captureExceptionImage.setDisable(true);
-					}
-					SessionContext.getInstance().getUserContext().getUserMap()
-							.put(RegistrationConstants.TOGGLE_BIO_METRIC_EXCEPTION, toggleBiometricException);
-				}
-			});
-			bioExceptionToggleLabel1.setOnMouseClicked((event) -> {
-				switchedOnForBiometricException.set(!switchedOnForBiometricException.get());
-			});
-			bioExceptionToggleLabel2.setOnMouseClicked((event) -> {
-				switchedOnForBiometricException.set(!switchedOnForBiometricException.get());
-			});
-			LOGGER.debug(RegistrationConstants.REGISTRATION_CONTROLLER, RegistrationConstants.APPLICATION_NAME,
-					RegistrationConstants.APPLICATION_ID, "Exiting the toggle function for Biometric exception");
-		} catch (RuntimeException runtimeException) {
-			LOGGER.error("REGISTRATION - TOGGLING FOR BIOMETRIC EXCEPTION SWITCH FAILED ", APPLICATION_NAME,
-					RegistrationConstants.APPLICATION_ID, runtimeException.getMessage());
-		}
-	}
-
-	public AnchorPane getBiometricsPane() {
-		return biometricsPane;
-	}
-
-	public void setBiometricsPane(AnchorPane biometricsPane) {
-		this.biometricsPane = biometricsPane;
-	}
-
-	/**
-	 * @return the demoGraphicTitlePane
-	 */
-	public TitledPane getDemoGraphicTitlePane() {
-		return demoGraphicTitlePane;
-	}
-
-	/**
-	 * @param demoGraphicTitlePane the demoGraphicTitlePane to set
-	 */
-	public void setDemoGraphicTitlePane(TitledPane demoGraphicTitlePane) {
-		this.demoGraphicTitlePane = demoGraphicTitlePane;
-	}
-
-	// Operator Authentication
-	public void goToAuthenticationPage() {
-		try {
-			SessionContext.getInstance().getMapObject().put(RegistrationConstants.REGISTRATION_ISEDIT, true);
-			loadScreen(RegistrationConstants.CREATE_PACKET_PAGE);
-			authenticationController.initData(ProcessNames.PACKET.getType());
-			/*if (toggleBiometricException) {
-				authenticationController.initData(ProcessNames.EXCEPTION.getType());
-			} */
-			accord.setExpandedPane(authenticationTitlePane);
-			headerImage.setImage(new Image(RegistrationConstants.OPERATOR_AUTHENTICATION_LOGO));
-
-			biometricTitlePane.setDisable(true);
-			demoGraphicTitlePane.setDisable(true);
-			authenticationTitlePane.setDisable(false);
-		} catch (IOException ioException) {
-			LOGGER.error("REGISTRATION - REGSITRATION_OPERATOR_AUTHENTICATION_PAGE_LOADING_FAILED", APPLICATION_NAME,
-					RegistrationConstants.APPLICATION_ID, ioException.getMessage());
-		}
-	}
-
-	/**
-	 * This method toggles the visible property of the PhotoCapture Pane.
-	 * 
-	 * @param visibility the value of the visible property to be set
-	 */
-	public void togglePhotoCaptureVisibility(boolean visibility) {
-		if (visibility) {
-			if (capturePhotoUsingDevice.equals("Y")) {
-				getBiometricsPane().setVisible(true);
-			} else if (capturePhotoUsingDevice.equals("N")) {
-				saveBiometricDetails();
-				getBiometricsPane().setVisible(false);
-			}
-		} else {
-			getBiometricsPane().setVisible(visibility);
-		}
-	}
-
-	protected void createRegistrationDTOObject(String registrationCategory) {
-		RegistrationDTO registrationDTO = new RegistrationDTO();
-
-		// Set the RID
-		registrationDTO.setRegistrationId(RIDGenerator.nextRID());
-
-		// Create objects for Biometric DTOS
-		BiometricDTO biometricDTO = new BiometricDTO();
-		biometricDTO.setApplicantBiometricDTO(createBiometricInfoDTO());
-		biometricDTO.setIntroducerBiometricDTO(createBiometricInfoDTO());
-		biometricDTO.setOperatorBiometricDTO(createBiometricInfoDTO());
-		biometricDTO.setSupervisorBiometricDTO(createBiometricInfoDTO());
-		registrationDTO.setBiometricDTO(biometricDTO);
-
-		// Create object for Demographic DTOS
-		DemographicDTO demographicDTO = new DemographicDTO();
-		ApplicantDocumentDTO applicantDocumentDTO = new ApplicantDocumentDTO();
-
-		demographicDTO.setApplicantDocumentDTO(applicantDocumentDTO);
-		DemographicInfoDTO demographicInfoDTO = new DemographicInfoDTO();
-		Identity identity = new Identity();
-		demographicInfoDTO.setIdentity(identity);
-		demographicDTO.setDemographicInfoDTO(demographicInfoDTO);
-
-		registrationDTO.setDemographicDTO(demographicDTO);
-
-		// Create object for OSIData DTO
-		registrationDTO.setOsiDataDTO(new OSIDataDTO());
-
-		// Create object for RegistrationMetaData DTO
-		RegistrationMetaDataDTO registrationMetaDataDTO = new RegistrationMetaDataDTO();
-		registrationMetaDataDTO.setRegistrationCategory(registrationCategory);
-		registrationDTO.setRegistrationMetaDataDTO(registrationMetaDataDTO);
-
-		// Put the RegistrationDTO object to SessionContext Map
-		SessionContext.getInstance().getMapObject().put(RegistrationConstants.REGISTRATION_DATA, registrationDTO);
-	}
-
-	private BiometricInfoDTO createBiometricInfoDTO() {
-		BiometricInfoDTO biometricInfoDTO = new BiometricInfoDTO();
-		biometricInfoDTO.setFingerPrintBiometricExceptionDTO(new ArrayList<>());
-		biometricInfoDTO.setFingerprintDetailsDTO(new ArrayList<>());
-		biometricInfoDTO.setIrisBiometricExceptionDTO(new ArrayList<>());
-		biometricInfoDTO.setIrisDetailsDTO(new ArrayList<>());
-		return biometricInfoDTO;
-	}
-
-	/**
-	 * This method toggles the visible property of the IrisCapture Pane.
-	 * 
-	 * @param visibility the value of the visible property to be set
-	 */
-	public void toggleIrisCaptureVisibility(boolean visibility) {
-		this.irisCapture.setVisible(visibility);
-	}
-
-	/**
-	 * This method toggles the visible property of the FingerprintCapture Pane.
-	 * 
-	 * @param visibility the value of the visible property to be set
-	 */
-	public void toggleFingerprintCaptureVisibility(boolean visibility) {
-		this.fingerPrintCapturePane.setVisible(visibility);
-	}
-}
+package io.mosip.registration.controller.reg;
+
+import static io.mosip.registration.constants.RegistrationConstants.APPLICATION_NAME;
+
+import java.awt.image.BufferedImage;
+import java.io.ByteArrayInputStream;
+import java.io.ByteArrayOutputStream;
+import java.io.IOException;
+import java.time.LocalDate;
+import java.time.Period;
+import java.time.ZoneId;
+import java.util.ArrayList;
+import java.util.Date;
+import java.util.LinkedList;
+import java.util.List;
+import java.util.ResourceBundle;
+import java.util.concurrent.TimeUnit;
+
+import javax.imageio.ImageIO;
+
+import org.springframework.beans.factory.annotation.Autowired;
+import org.springframework.beans.factory.annotation.Value;
+import org.springframework.stereotype.Controller;
+
+import io.mosip.kernel.core.idvalidator.exception.InvalidIDException;
+import io.mosip.kernel.core.idvalidator.spi.UinValidator;
+import io.mosip.kernel.core.logger.spi.Logger;
+import io.mosip.kernel.core.util.DateUtils;
+import io.mosip.kernel.core.util.StringUtils;
+import io.mosip.registration.builder.Builder;
+import io.mosip.registration.config.AppConfig;
+import io.mosip.registration.constants.AuditEvent;
+import io.mosip.registration.constants.Components;
+import io.mosip.registration.constants.IntroducerType;
+import io.mosip.registration.constants.ProcessNames;
+import io.mosip.registration.constants.RegistrationConstants;
+import io.mosip.registration.constants.RegistrationUIConstants;
+import io.mosip.registration.context.ApplicationContext;
+import io.mosip.registration.context.SessionContext;
+import io.mosip.registration.controller.BaseController;
+import io.mosip.registration.controller.FXUtils;
+import io.mosip.registration.controller.VirtualKeyboard;
+import io.mosip.registration.controller.auth.AuthenticationController;
+import io.mosip.registration.controller.device.WebCameraController;
+import io.mosip.registration.dto.ErrorResponseDTO;
+import io.mosip.registration.dto.OSIDataDTO;
+import io.mosip.registration.dto.RegistrationDTO;
+import io.mosip.registration.dto.RegistrationMetaDataDTO;
+import io.mosip.registration.dto.ResponseDTO;
+import io.mosip.registration.dto.SelectionListDTO;
+import io.mosip.registration.dto.SuccessResponseDTO;
+import io.mosip.registration.dto.biometric.BiometricDTO;
+import io.mosip.registration.dto.biometric.BiometricInfoDTO;
+import io.mosip.registration.dto.demographic.AddressDTO;
+import io.mosip.registration.dto.demographic.ApplicantDocumentDTO;
+import io.mosip.registration.dto.demographic.ArrayPropertiesDTO;
+import io.mosip.registration.dto.demographic.DemographicDTO;
+import io.mosip.registration.dto.demographic.DemographicInfoDTO;
+import io.mosip.registration.dto.demographic.Identity;
+import io.mosip.registration.dto.demographic.LocationDTO;
+import io.mosip.registration.dto.demographic.SimplePropertiesDTO;
+import io.mosip.registration.dto.demographic.ValuesDTO;
+import io.mosip.registration.exception.RegBaseCheckedException;
+import io.mosip.registration.service.sync.PreRegistrationDataSyncService;
+import io.mosip.registration.util.dataprovider.DataProvider;
+import io.mosip.registration.util.kernal.RIDGenerator;
+import javafx.beans.property.SimpleBooleanProperty;
+import javafx.beans.value.ChangeListener;
+import javafx.beans.value.ObservableValue;
+import javafx.collections.ObservableList;
+import javafx.embed.swing.SwingFXUtils;
+import javafx.fxml.FXML;
+import javafx.fxml.FXMLLoader;
+import javafx.scene.Node;
+import javafx.scene.Parent;
+import javafx.scene.Scene;
+import javafx.scene.control.Accordion;
+import javafx.scene.control.Button;
+import javafx.scene.control.ComboBox;
+import javafx.scene.control.DatePicker;
+import javafx.scene.control.Label;
+import javafx.scene.control.ScrollPane;
+import javafx.scene.control.TextArea;
+import javafx.scene.control.TextField;
+import javafx.scene.control.TitledPane;
+import javafx.scene.image.Image;
+import javafx.scene.image.ImageView;
+import javafx.scene.input.MouseEvent;
+import javafx.scene.layout.AnchorPane;
+import javafx.scene.layout.StackPane;
+import javafx.scene.layout.VBox;
+import javafx.scene.text.Text;
+import javafx.stage.Screen;
+import javafx.stage.Stage;
+
+/**
+ * Class for Registration Page Controller
+ * 
+ * @author Taleev.Aalam
+ * @since 1.0.0
+ *
+ */
+
+@Controller
+public class RegistrationController extends BaseController {
+
+	/**
+	 * Instance of {@link Logger}
+	 */
+	private static final Logger LOGGER = AppConfig.getLogger(RegistrationController.class);
+
+	@Autowired
+	private DocumentScanController documentScanController;
+
+	@Autowired
+	private AuthenticationController authenticationController;
+	@FXML
+	private TextField preRegistrationId;
+
+	@FXML
+	private TextField fullName;
+
+	@FXML
+	private TextField fullNameLocalLanguage;
+
+	@FXML
+	private Label fullNameLocalLanguageLabel;
+
+	@FXML
+	private DatePicker ageDatePicker;
+
+	private DatePicker autoAgeDatePicker = new DatePicker();
+
+	@FXML
+	private TextField ageField;
+
+	@FXML
+	private Label bioExceptionToggleLabel1;
+
+	@FXML
+	private Label bioExceptionToggleLabel2;
+
+	@FXML
+	private Label toggleLabel1;
+
+	@FXML
+	private Label toggleLabel2;
+
+	@FXML
+	private AnchorPane childSpecificFields;
+
+	@FXML
+	private ScrollPane demoScrollPane;
+
+	private SimpleBooleanProperty switchedOn;
+
+	private SimpleBooleanProperty switchedOnForBiometricException;
+
+	@FXML
+	private ComboBox<String> gender;
+
+	@FXML
+	private TextField addressLine1;
+
+	@FXML
+	private TextField addressLine1LocalLanguage;
+
+	@FXML
+	private Label addressLine1LocalLanguagelabel;
+
+	@FXML
+	private TextField addressLine2;
+
+	@FXML
+	private TextField addressLine2LocalLanguage;
+
+	@FXML
+	private Label addressLine2LocalLanguagelabel;
+
+	@FXML
+	private TextField addressLine3;
+
+	@FXML
+	private TextField addressLine3LocalLanguage;
+
+	@FXML
+	private Label addressLine3LocalLanguagelabel;
+
+	@FXML
+	private TextField emailId;
+
+	@FXML
+	private TextField mobileNo;
+
+	@FXML
+	private ComboBox<String> region;
+
+	@FXML
+	private ComboBox<String> city;
+
+	@FXML
+	private ComboBox<String> province;
+
+	@FXML
+	private TextField postalCode;
+
+	@FXML
+	private ComboBox<String> localAdminAuthority;
+
+	@FXML
+	private TextField cniOrPinNumber;
+
+	@FXML
+	private TextField parentName;
+
+	@FXML
+	private TextField uinId;
+
+	@FXML
+	private TitledPane demoGraphicTitlePane;
+
+	@FXML
+	private TitledPane biometricTitlePane;
+
+	@FXML
+	private Accordion accord;
+
+	@FXML
+	private AnchorPane demoGraphicPane1;
+
+	@FXML
+	private ImageView headerImage;
+
+	@FXML
+	private Button nextBtn;
+
+	@FXML
+	private Button pane2NextBtn;
+
+	@FXML
+	private VBox demoGraphicVBox;
+
+	@FXML
+	private AnchorPane demoGraphicPane2;
+
+	@FXML
+	private AnchorPane anchorPaneRegistration;
+
+	@FXML
+	private Label copyAddressLabel;
+
+	@FXML
+	private ImageView copyAddressImage;
+
+	private boolean isChild;
+
+	private Node keyboardNode;
+
+	@Value("${capture_photo_using_device}")
+	public String capturePhotoUsingDevice;
+
+	@FXML
+	private AnchorPane biometricsPane;
+	@FXML
+	protected ImageView applicantImage;
+	@FXML
+	protected ImageView exceptionImage;
+	@FXML
+	protected Button captureImage;
+	@FXML
+	protected Button captureExceptionImage;
+	@FXML
+	protected Button saveBiometricDetailsBtn;
+	@FXML
+	protected Button biometricPrevBtn;
+	@FXML
+	protected Button pane2PrevBtn;
+	@FXML
+	protected Button autoFillBtn;
+	@FXML
+	protected Button fetchBtn;
+
+	@FXML
+	private AnchorPane fingerPrintCapturePane;
+	@FXML
+	private AnchorPane irisCapture;
+
+	private BufferedImage applicantBufferedImage;
+	private BufferedImage exceptionBufferedImage;
+
+	private boolean applicantImageCaptured;
+	private boolean exceptionImageCaptured;
+
+	private boolean toggleBiometricException;
+
+	private Image defaultImage;
+
+	@FXML
+	private TitledPane authenticationTitlePane;
+
+	@Autowired
+	private PreRegistrationDataSyncService preRegistrationDataSyncService;
+
+	@Autowired
+	private WebCameraController webCameraController;
+
+	private boolean dobSelectionFromCalendar = true;
+
+	@Autowired
+
+	private IdValidator<String> pridValidatorImpl;
+	@Autowired
+	private Validations validation;
+	@FXML
+	private Text paneLabel;
+	@FXML
+	private AnchorPane dateAnchorPane;
+	@FXML
+	private AnchorPane addressAnchorPane;
+	@FXML
+	private Label preRegistrationLabel;
+	@FXML
+	private Label fullNameLabel;
+	@FXML
+	private Label genderLabel;
+	@FXML
+	private Label mobileNoLabel;
+	@FXML
+	private Label emailIdLabel;
+	@FXML
+	private Label cnieLabel;
+
+	FXUtils fxUtils;
+
+
+	@FXML
+	private void initialize() {
+		LOGGER.debug(RegistrationConstants.REGISTRATION_CONTROLLER, APPLICATION_NAME,
+				RegistrationConstants.APPLICATION_ID, "Entering the LOGIN_CONTROLLER");
+		try {
+			demoScrollPane.setPrefHeight(Screen.getPrimary().getVisualBounds().getHeight());
+
+			auditFactory.audit(AuditEvent.GET_REGISTRATION_CONTROLLER, Components.REGISTRATION_CONTROLLER,
+					"initializing the registration controller",
+					SessionContext.getInstance().getUserContext().getUserId(),
+					RegistrationConstants.ONBOARD_DEVICES_REF_ID_TYPE);
+
+			// Create RegistrationDTO Object
+			if (getRegistrationDtoContent() == null) {
+				createRegistrationDTOObject("New");
+			}
+
+			if (capturePhotoUsingDevice.equals("Y") && !isEditPage()) {
+				defaultImage = applicantImage.getImage();
+				applicantImageCaptured = false;
+				exceptionImageCaptured = false;
+				exceptionBufferedImage = null;
+			}
+
+			demoGraphicTitlePane.expandedProperty().addListener(
+					(ObservableValue<? extends Boolean> observable, Boolean oldValue, Boolean newValue) -> {
+						if (newValue) {
+							headerImage.setImage(new Image(RegistrationConstants.DEMOGRAPHIC_DETAILS_LOGO));
+						}
+					});
+			biometricTitlePane.expandedProperty().addListener(
+					(ObservableValue<? extends Boolean> observable, Boolean oldValue, Boolean newValue) -> {
+						if (newValue) {
+							headerImage.setImage(new Image(RegistrationConstants.APPLICANT_BIOMETRICS_LOGO));
+						}
+					});
+			authenticationTitlePane.expandedProperty().addListener(
+					(ObservableValue<? extends Boolean> observable, Boolean oldValue, Boolean newValue) -> {
+						if (newValue) {
+							headerImage.setImage(new Image(RegistrationConstants.OPERATOR_AUTHENTICATION_LOGO));
+						}
+					});
+			fxUtils = FXUtils.getInstance();
+			SessionContext.getInstance().getMapObject().put(RegistrationConstants.IS_CONSOLIDATED,
+					RegistrationConstants.INDIVIDUAL_VALIDATION);
+			switchedOn = new SimpleBooleanProperty(false);
+			switchedOnForBiometricException = new SimpleBooleanProperty(false);
+			isChild = true;
+			ageDatePicker.setDisable(false);
+			toggleFunction();
+			toggleFunctionForBiometricException();
+			ageFieldValidations();
+			ageValidationInDatePicker();
+			listenerOnFields();
+			loadLocalLanguageFields();
+			loadKeyboard();
+			ageField.setDisable(true);
+			accord.setExpandedPane(demoGraphicTitlePane);
+			fxUtils.dateFormatter(ageDatePicker);
+			fxUtils.disableFutureDays(ageDatePicker);
+			region.getItems().addAll(RegistrationConstants.CITY_LIST);
+			city.getItems().addAll(RegistrationConstants.CITY_LIST);
+			province.getItems().addAll(RegistrationConstants.CITY_LIST);
+			localAdminAuthority.getItems().addAll(RegistrationConstants.CITY_LIST);
+
+			if (isEditPage() && getRegistrationDtoContent() != null) {
+				prepareEditPageContent();
+			}
+			uinUpdate();
+
+		} catch (IOException | RuntimeException exception) {
+			LOGGER.error("REGISTRATION - CONTROLLER", APPLICATION_NAME, RegistrationConstants.APPLICATION_ID,
+					exception.getMessage());
+			generateAlert(RegistrationConstants.ALERT_ERROR, RegistrationUIConstants.UNABLE_LOAD_REG_PAGE);
+		}
+	}
+
+	private void uinUpdate() {
+		if (getRegistrationDtoContent().getSelectionListDTO() != null) {
+
+			ObservableList<Node> nodes = demoGraphicPane1.getChildren();
+
+			for (Node node : nodes) {
+				node.setDisable(true);
+			}
+			paneLabel.setText("/ UIN Update");
+			fetchBtn.setVisible(false);
+			headerImage.setVisible(false);
+			nextBtn.setDisable(false);
+			preRegistrationLabel.setText("UIN");
+
+			preRegistrationId.setText(getRegistrationDtoContent().getSelectionListDTO().getUinId());
+
+			childSpecificFields.setVisible(getRegistrationDtoContent().getSelectionListDTO().isChild());
+
+			fullName.setDisable(false);
+			fullNameLocalLanguage.setDisable(false);
+			fullNameLabel.setDisable(false);
+
+			dateAnchorPane.setDisable(!getRegistrationDtoContent().getSelectionListDTO().isAge());
+
+			gender.setDisable(!getRegistrationDtoContent().getSelectionListDTO().isGender());
+			genderLabel.setDisable(!getRegistrationDtoContent().getSelectionListDTO().isGender());
+
+			addressAnchorPane.setDisable(!getRegistrationDtoContent().getSelectionListDTO().isAddress());
+
+			mobileNo.setDisable(!getRegistrationDtoContent().getSelectionListDTO().isContactDetails());
+			mobileNoLabel.setDisable(!getRegistrationDtoContent().getSelectionListDTO().isContactDetails());
+
+			emailId.setDisable(!getRegistrationDtoContent().getSelectionListDTO().isContactDetails());
+			emailIdLabel.setDisable(!getRegistrationDtoContent().getSelectionListDTO().isContactDetails());
+
+			cniOrPinNumber.setDisable(!getRegistrationDtoContent().getSelectionListDTO().isCnieNumber());
+			cnieLabel.setDisable(!getRegistrationDtoContent().getSelectionListDTO().isCnieNumber());
+
+			parentName.setDisable(!getRegistrationDtoContent().getSelectionListDTO().isChild());
+			uinId.setDisable(!getRegistrationDtoContent().getSelectionListDTO().isChild());
+			if (getRegistrationDtoContent().getSelectionListDTO().isChild()) {
+				documentScanController.documentScan.setLayoutY(134.00);
+			} else {
+				documentScanController.documentScan.setLayoutY(25.00);
+			}
+
+		}
+	}
+
+	public void init(SelectionListDTO selectionListDTO) {
+		createRegistrationDTOObject("Update");
+		getRegistrationDtoContent().setSelectionListDTO(selectionListDTO);
+	}
+
+	/**
+	 * Loading the virtual keyboard
+	 */
+	private void loadKeyboard() {
+		try {
+			VirtualKeyboard vk = VirtualKeyboard.getInstance();
+			keyboardNode = vk.view();
+			demoGraphicPane1.getChildren().add(keyboardNode);
+			keyboardNode.setVisible(false);
+			vk.changeControlOfKeyboard(fullNameLocalLanguage);
+			vk.changeControlOfKeyboard(addressLine1LocalLanguage);
+			vk.changeControlOfKeyboard(addressLine2LocalLanguage);
+			vk.changeControlOfKeyboard(addressLine3LocalLanguage);
+		} catch (NullPointerException exception) {
+			LOGGER.error("REGISTRATION - CONTROLLER", APPLICATION_NAME, RegistrationConstants.APPLICATION_ID,
+					exception.getMessage());
+		}
+	}
+
+	/**
+	 * This method is to prepopulate all the values for edit operation
+	 */
+	private void prepareEditPageContent() {
+		try {
+			LOGGER.debug(RegistrationConstants.REGISTRATION_CONTROLLER, APPLICATION_NAME,
+					RegistrationConstants.APPLICATION_ID, "Preparing the Edit page content");
+
+			DemographicInfoDTO demo = getRegistrationDtoContent().getDemographicDTO().getDemographicInfoDTO();
+
+			populateFieldValue(fullName, fullNameLocalLanguage, demo.getIdentity().getFullName().getValues());
+			populateFieldValue(gender, null, demo.getIdentity().getGender().getValues());
+			populateFieldValue(addressLine1, addressLine1LocalLanguage,
+					demo.getIdentity().getAddressLine1().getValues());
+			populateFieldValue(addressLine2, addressLine2LocalLanguage,
+					demo.getIdentity().getAddressLine2().getValues());
+			populateFieldValue(addressLine3, addressLine3LocalLanguage,
+					demo.getIdentity().getAddressLine3().getValues());
+			populateFieldValue(region, null, demo.getIdentity().getRegion().getValues());
+			populateFieldValue(province, null, demo.getIdentity().getProvince().getValues());
+			populateFieldValue(city, null, demo.getIdentity().getCity().getValues());
+			populateFieldValue(gender, null, demo.getIdentity().getGender().getValues());
+			postalCode.setText(demo.getIdentity().getPostalCode());
+			mobileNo.setText(demo.getIdentity().getPhone().getValue());
+			emailId.setText(demo.getIdentity().getEmail().getValue());
+			cniOrPinNumber.setText(demo.getIdentity().getCnieNumber());
+
+			populateFieldValue(localAdminAuthority, null,
+					demo.getIdentity().getLocalAdministrativeAuthority().getValues());
+
+			if (demo.getIdentity().getParentOrGuardianRIDOrUIN() != null
+					&& !demo.getIdentity().getParentOrGuardianRIDOrUIN().isEmpty()) {
+				populateFieldValue(parentName, null, demo.getIdentity().getParentOrGuardianName().getValues());
+				uinId.setText(demo.getIdentity().getParentOrGuardianRIDOrUIN());
+			}
+
+			if (demo.getIdentity().getDateOfBirth().getValue() != null && getAgeDatePickerContent() != null
+					&& dobSelectionFromCalendar) {
+				ageDatePicker.setValue(getAgeDatePickerContent().getValue());
+			} else {
+				switchedOn.set(true);
+				ageDatePicker.setDisable(true);
+				ageField.setDisable(false);
+				ageField.setText(demo.getIdentity().getAge());
+				if (isEditPage())
+					autoAgeDatePicker.setValue(getAgeDatePickerContent().getValue());
+			}
+
+			preRegistrationId.setText(getRegistrationDtoContent().getPreRegistrationId());
+
+			// for applicant biometrics
+			if (getRegistrationDtoContent().getDemographicDTO().getApplicantDocumentDTO() != null) {
+				if (getRegistrationDtoContent().getDemographicDTO().getApplicantDocumentDTO().getPhoto() != null) {
+					byte[] photoInBytes = getRegistrationDtoContent().getDemographicDTO().getApplicantDocumentDTO()
+							.getPhoto();
+					if (photoInBytes != null) {
+						ByteArrayInputStream byteArrayInputStream = new ByteArrayInputStream(photoInBytes);
+						applicantImage.setImage(new Image(byteArrayInputStream));
+					}
+				}
+				if (getRegistrationDtoContent().getDemographicDTO().getApplicantDocumentDTO()
+						.getExceptionPhoto() != null) {
+					byte[] exceptionPhotoInBytes = getRegistrationDtoContent().getDemographicDTO()
+							.getApplicantDocumentDTO().getExceptionPhoto();
+					if (exceptionPhotoInBytes != null) {
+						ByteArrayInputStream inputStream = new ByteArrayInputStream(exceptionPhotoInBytes);
+						exceptionImage.setImage(new Image(inputStream));
+					}
+				}
+			}
+
+			documentScanController.prepareEditPageContent();
+			SessionContext.getInstance().getMapObject().put(RegistrationConstants.REGISTRATION_ISEDIT, false);
+			ageFieldValidations();
+			ageValidationInDatePicker();
+
+		} catch (RuntimeException runtimeException) {
+			LOGGER.error(RegistrationConstants.REGISTRATION_CONTROLLER, APPLICATION_NAME,
+					RegistrationConstants.APPLICATION_ID, runtimeException.getMessage());
+		}
+
+	}
+
+	private void populateFieldValue(Node nodeForPlatformLang, Node nodeForLocalLang, List<ValuesDTO> fieldValues) {
+		String platformLanguageCode = AppConfig.getApplicationProperty("application_language");
+		String localLanguageCode = AppConfig.getApplicationProperty("local_language");
+		String valueInPlatformLang = "";
+		String valueinLocalLang = "";
+
+		for (ValuesDTO fieldValue : fieldValues) {
+			if (fieldValue.getLanguage().equals(platformLanguageCode)) {
+				valueInPlatformLang = fieldValue.getValue();
+			} else if (nodeForLocalLang != null && fieldValue.getLanguage().equals(localLanguageCode)) {
+				valueinLocalLang = fieldValue.getValue();
+			}
+		}
+
+		if (nodeForPlatformLang instanceof TextField) {
+			((TextField) nodeForPlatformLang).setText(valueInPlatformLang);
+
+			if (nodeForLocalLang != null) {
+				((TextField) nodeForLocalLang).setText(valueinLocalLang);
+			}
+		} else if (nodeForPlatformLang instanceof ComboBox) {
+			((ComboBox) nodeForPlatformLang).setValue(valueInPlatformLang);
+
+			if (nodeForLocalLang != null) {
+				((ComboBox) nodeForLocalLang).setValue(valueinLocalLang);
+			}
+		}
+	}
+
+	@FXML
+	private void fetchPreRegistration() {
+		String preRegId = preRegistrationId.getText();
+
+		if (StringUtils.isEmpty(preRegId)) {
+			generateAlert(RegistrationConstants.ALERT_ERROR, RegistrationUIConstants.PRE_REG_ID_EMPTY);
+			return;
+		} else {
+			try {
+				pridValidatorImpl.validateId(preRegId);
+			} catch (InvalidIDException invalidIDException) {
+				generateAlert(RegistrationConstants.ALERT_ERROR, invalidIDException.getErrorText());
+				return;
+			}
+		}
+		ResponseDTO responseDTO = preRegistrationDataSyncService.getPreRegistration(preRegId);
+
+		SuccessResponseDTO successResponseDTO = responseDTO.getSuccessResponseDTO();
+		List<ErrorResponseDTO> errorResponseDTOList = responseDTO.getErrorResponseDTOs();
+
+		if (successResponseDTO != null && successResponseDTO.getOtherAttributes() != null
+				&& successResponseDTO.getOtherAttributes().containsKey("registrationDto")) {
+			SessionContext.getInstance().getMapObject().put(RegistrationConstants.REGISTRATION_DATA,
+					successResponseDTO.getOtherAttributes().get("registrationDto"));
+			prepareEditPageContent();
+
+		} else if (errorResponseDTOList != null && !errorResponseDTOList.isEmpty()) {
+			generateAlert(RegistrationConstants.ALERT_ERROR, errorResponseDTOList.get(0).getMessage());
+		}
+	}
+
+	/**
+	 * 
+	 * Loading the address detail from previous entry
+	 * 
+	 */
+	@FXML
+	private void loadAddressFromPreviousEntry() {
+		try {
+			LOGGER.debug(RegistrationConstants.REGISTRATION_CONTROLLER, APPLICATION_NAME,
+					RegistrationConstants.APPLICATION_ID, "Loading address from previous entry");
+			if (SessionContext.getInstance().getMapObject().get(RegistrationConstants.ADDRESS_KEY) == null) {
+				generateAlert(RegistrationConstants.ALERT_ERROR,
+						"Address could not be loaded as there is no previous entry");
+				LOGGER.debug(RegistrationConstants.REGISTRATION_CONTROLLER, RegistrationConstants.APPLICATION_NAME,
+						RegistrationConstants.APPLICATION_ID,
+						"Address could not be loaded as there is no previous entry");
+
+			} else {
+				LocationDTO locationDto = ((AddressDTO) SessionContext.getInstance().getMapObject()
+						.get(RegistrationConstants.ADDRESS_KEY)).getLocationDTO();
+				region.setValue(locationDto.getRegion());
+				city.setValue(locationDto.getCity());
+				province.setValue(locationDto.getProvince());
+				postalCode.setText(locationDto.getPostalCode());
+				LOGGER.debug(RegistrationConstants.REGISTRATION_CONTROLLER, RegistrationConstants.APPLICATION_NAME,
+						RegistrationConstants.APPLICATION_ID, "Loaded address from previous entry");
+			}
+		} catch (RuntimeException runtimeException) {
+			LOGGER.error("REGISTRATION - LOADING ADDRESS FROM PREVIOUS ENTRY FAILED ", APPLICATION_NAME,
+					RegistrationConstants.APPLICATION_ID, runtimeException.getMessage());
+		}
+	}
+
+	/**
+	 * 
+	 * Loading the second demographic pane
+	 * 
+	 */
+	@FXML
+	private void gotoSecondDemographicPane() {
+		try {
+			LOGGER.debug(RegistrationConstants.REGISTRATION_CONTROLLER, APPLICATION_NAME,
+					RegistrationConstants.APPLICATION_ID, "Loading the second demographic pane");
+
+			if (validateDemographicPane(demoGraphicPane1)) {
+				demoGraphicTitlePane.setContent(null);
+				demoGraphicTitlePane.setExpanded(false);
+				demoGraphicTitlePane.setContent(demoGraphicPane2);
+				demoGraphicTitlePane.setExpanded(true);
+				anchorPaneRegistration.setMaxHeight(700);
+			}
+		} catch (RuntimeException runtimeException) {
+			LOGGER.error("REGISTRATION - COULD NOT GO TO SECOND DEMOGRAPHIC PANE", APPLICATION_NAME,
+					RegistrationConstants.APPLICATION_ID, runtimeException.getMessage());
+		}
+	}
+
+	/**
+	 * 
+	 * Setting the focus to specific fields when keyboard loads
+	 * 
+	 */
+	@FXML
+	private void setFocusonLocalField(MouseEvent event) {
+		try {
+			keyboardNode.setLayoutX(300.00);
+			Node node = (Node) event.getSource();
+
+			if (node.getId().equals("addressLine1")) {
+				addressLine1LocalLanguage.requestFocus();
+				keyboardNode.setLayoutY(270.00);
+			}
+
+			if (node.getId().equals("addressLine2")) {
+				addressLine2LocalLanguage.requestFocus();
+				keyboardNode.setLayoutY(320.00);
+			}
+
+			if (node.getId().equals("addressLine3")) {
+				addressLine3LocalLanguage.requestFocus();
+				keyboardNode.setLayoutY(375.00);
+			}
+
+			if (node.getId().equals("fullName")) {
+				fullNameLocalLanguage.requestFocus();
+				keyboardNode.setLayoutY(120.00);
+			}
+			keyboardNode.setVisible(!keyboardNode.isVisible());
+
+		} catch (RuntimeException runtimeException) {
+			LOGGER.error("REGISTRATION - SETTING FOCUS ON LOCAL FIELED FAILED", APPLICATION_NAME,
+					RegistrationConstants.APPLICATION_ID, runtimeException.getMessage());
+		}
+	}
+
+	/**
+	 * 
+	 * Saving the detail into concerned DTO'S
+	 * 
+	 */
+	@FXML
+	private void saveDetail() {
+		LOGGER.debug(RegistrationConstants.REGISTRATION_CONTROLLER, RegistrationConstants.APPLICATION_NAME,
+				RegistrationConstants.APPLICATION_ID, "Saving the fields to DTO");
+		try {
+			auditFactory.audit(AuditEvent.SAVE_DETAIL_TO_DTO, Components.REGISTRATION_CONTROLLER,
+					"Saving the details to respected DTO", SessionContext.getInstance().getUserContext().getUserId(),
+					RegistrationConstants.ONBOARD_DEVICES_REF_ID_TYPE);
+
+			RegistrationDTO registrationDTO = getRegistrationDtoContent();
+			DemographicInfoDTO demographicInfoDTO;
+
+			OSIDataDTO osiDataDTO = registrationDTO.getOsiDataDTO();
+			RegistrationMetaDataDTO registrationMetaDataDTO = registrationDTO.getRegistrationMetaDataDTO();
+
+			if (validateDemographicPane(demoGraphicPane2)) {
+
+				demographicInfoDTO = buildDemographicInfo();
+
+				dobSelectionFromCalendar = ageDatePicker.getValue() != null;
+
+				if (isChild) {
+
+					osiDataDTO.setIntroducerType(IntroducerType.PARENT.getCode());
+
+					registrationMetaDataDTO.setApplicationType("Child");
+				} else {
+					registrationMetaDataDTO.setApplicationType("Adult");
+				}
+
+				osiDataDTO.setOperatorID(SessionContext.getInstance().getUserContext().getUserId());
+
+				registrationDTO.setPreRegistrationId(preRegistrationId.getText());
+				registrationDTO.getDemographicDTO().setDemographicInfoDTO(demographicInfoDTO);
+
+				LOGGER.debug(RegistrationConstants.REGISTRATION_CONTROLLER, APPLICATION_NAME,
+						RegistrationConstants.APPLICATION_ID, "Saved the demographic fields to DTO");
+
+				if (ageDatePicker.getValue() != null) {
+					SessionContext.getInstance().getMapObject().put("ageDatePickerContent", ageDatePicker);
+				} else {
+					SessionContext.getInstance().getMapObject().put("ageDatePickerContent", autoAgeDatePicker);
+				}
+				biometricTitlePane.setExpanded(true);
+				
+					toggleFingerprintCaptureVisibility(registrationDTO.getSelectionListDTO().isBiometricFingerprint());
+					toggleIrisCaptureVisibility(registrationDTO.getSelectionListDTO().isBiometricIris());
+					//togglePhotoCaptureVisibility(true);
+
+			}
+		} catch (RuntimeException runtimeException) {
+			LOGGER.error("REGISTRATION - SAVING THE DETAILS FAILED ", APPLICATION_NAME,
+					RegistrationConstants.APPLICATION_ID, runtimeException.getMessage());
+		}
+	}
+
+	@SuppressWarnings("unchecked")
+	private DemographicInfoDTO buildDemographicInfo() {
+
+		String platformLanguageCode = AppConfig.getApplicationProperty("application_language");
+		String localLanguageCode = AppConfig.getApplicationProperty("local_language");
+		Identity demographicIdentity = getRegistrationDtoContent().getDemographicDTO().getDemographicInfoDTO()
+				.getIdentity();
+
+		return Builder.build(DemographicInfoDTO.class).with(demographicDTO -> demographicDTO.setIdentity(Builder
+				.build(Identity.class)
+				.with(identity -> identity.setFullName(fullName.isDisabled() ? null : (ArrayPropertiesDTO) Builder.build(ArrayPropertiesDTO.class)
+						.with(name -> name.setLabel("First Name"))
+						.with(name -> name.setValues(Builder.build(LinkedList.class)
+								.with(values -> values.add(Builder.build(ValuesDTO.class)
+										.with(value -> value.setLanguage(platformLanguageCode))
+										.with(value -> value.setValue(fullName.getText())).get()))
+								.with(values -> values.add(Builder.build(ValuesDTO.class)
+										.with(value -> value.setLanguage(localLanguageCode))
+										.with(value -> value.setValue(fullNameLocalLanguage.getText())).get()))
+								.get()))
+						.get()))
+				.with(identity -> identity.setDateOfBirth(dateAnchorPane.isDisabled() ? null : Builder.build(SimplePropertiesDTO.class).with(value -> value.setLabel("Date Of Birth"))
+								.with(value -> value.setValue(DateUtils.formatDate(
+										Date.from((ageDatePicker.getValue() == null ? autoAgeDatePicker : ageDatePicker)
+												.getValue().atStartOfDay().atZone(ZoneId.systemDefault()).toInstant()),
+										"yyyy/MM/dd")))
+								.get()))
+
+				.with(identity -> identity.setAge(ageField.isDisabled() ? null : ageField.getText()))
+				.with(identity -> identity.setGender((ArrayPropertiesDTO) Builder.build(ArrayPropertiesDTO.class)
+						.with(genderValue -> genderValue.setLabel("Gender"))
+						.with(genderValue -> genderValue.setValues(Builder.build(LinkedList.class)
+								.with(values -> values.add(Builder.build(ValuesDTO.class)
+										.with(value -> value.setLanguage(platformLanguageCode))
+										.with(value -> value.setValue(gender.getValue())).get()))
+								.with(values -> values.add(Builder.build(ValuesDTO.class)
+										.with(value -> value.setLanguage(localLanguageCode))
+										.with(value -> value.setValue(gender.getValue())).get()))
+								.get()))
+						.get()))
+				.with(identity -> identity.setAddressLine1(addressLine1.isDisabled() ? null :(ArrayPropertiesDTO) Builder.build(ArrayPropertiesDTO.class)
+						.with(addressValue -> addressValue.setLabel("Address Line 1"))
+						.with(addressValue -> addressValue.setValues(Builder.build(LinkedList.class)
+								.with(values -> values.add(Builder.build(ValuesDTO.class)
+										.with(value -> value.setLanguage(platformLanguageCode))
+										.with(value -> value.setValue(addressLine1.getText())).get()))
+								.with(values -> values.add(Builder.build(ValuesDTO.class)
+										.with(value -> value.setLanguage(localLanguageCode))
+
+										.with(value -> value.setValue(addressLine1LocalLanguage.getText())).get()))
+								.get()))
+						.get()))
+				.with(identity -> identity.setAddressLine2(addressLine2.isDisabled() ? null :(ArrayPropertiesDTO) Builder.build(ArrayPropertiesDTO.class)
+						.with(addressValue -> addressValue.setLabel("Address Line 2"))
+						.with(addressValue -> addressValue.setValues(Builder.build(LinkedList.class)
+								.with(values -> values.add(Builder.build(ValuesDTO.class)
+										.with(value -> value.setLanguage(platformLanguageCode))
+										.with(value -> value.setValue(addressLine2.getText())).get()))
+								.with(values -> values.add(Builder.build(ValuesDTO.class)
+										.with(value -> value.setLanguage(localLanguageCode))
+
+										.with(value -> value.setValue(addressLine2LocalLanguage.getText())).get()))
+								.get()))
+						.get()))
+				.with(identity -> identity.setAddressLine3(addressLine3.isDisabled() ? null :(ArrayPropertiesDTO) Builder.build(ArrayPropertiesDTO.class)
+						.with(addressValue -> addressValue.setLabel("Address Line 3"))
+						.with(addressValue -> addressValue.setValues(Builder.build(LinkedList.class)
+								.with(values -> values.add(Builder.build(ValuesDTO.class)
+										.with(value -> value.setLanguage(platformLanguageCode))
+										.with(value -> value.setValue(addressLine3.getText())).get()))
+								.with(values -> values.add(Builder.build(ValuesDTO.class)
+										.with(value -> value.setLanguage(localLanguageCode))
+
+										.with(value -> value.setValue(addressLine3LocalLanguage.getText())).get()))
+								.get()))
+						.get()))
+				.with(identity -> identity.setRegion(region.isDisabled() ? null :(ArrayPropertiesDTO) Builder.build(ArrayPropertiesDTO.class)
+						.with(regionValue -> regionValue.setLabel("Region"))
+						.with(regionValue -> regionValue.setValues(Builder.build(LinkedList.class)
+								.with(values -> values.add(Builder.build(ValuesDTO.class)
+										.with(value -> value.setLanguage(platformLanguageCode))
+										.with(value -> value.setValue(region.getValue())).get()))
+								.with(values -> values.add(Builder.build(ValuesDTO.class)
+										.with(value -> value.setLanguage(localLanguageCode))
+										.with(value -> value.setValue(region.getValue())).get()))
+								.get()))
+						.get()))
+				.with(identity -> identity.setProvince(province.isDisabled() ? null :(ArrayPropertiesDTO) Builder.build(ArrayPropertiesDTO.class)
+						.with(provinceValue -> provinceValue.setLabel("Province"))
+						.with(provinceValue -> provinceValue.setValues(Builder.build(LinkedList.class)
+								.with(values -> values.add(Builder.build(ValuesDTO.class)
+										.with(value -> value.setLanguage(platformLanguageCode))
+										.with(value -> value.setValue(province.getValue())).get()))
+								.with(values -> values.add(Builder.build(ValuesDTO.class)
+										.with(value -> value.setLanguage(localLanguageCode))
+										.with(value -> value.setValue(province.getValue())).get()))
+								.get()))
+						.get()))
+				.with(identity -> identity.setCity(city.isDisabled() ? null :(ArrayPropertiesDTO) Builder.build(ArrayPropertiesDTO.class)
+						.with(cityValue -> cityValue.setLabel("City"))
+						.with(cityValue -> cityValue.setValues(Builder.build(LinkedList.class)
+								.with(values -> values.add(Builder.build(ValuesDTO.class)
+										.with(value -> value.setLanguage(platformLanguageCode))
+										.with(value -> value.setValue(city.getValue())).get()))
+								.with(values -> values.add(Builder.build(ValuesDTO.class)
+										.with(value -> value.setLanguage(localLanguageCode))
+										.with(value -> value.setValue(city.getValue())).get()))
+								.get()))
+						.get()))
+				.with(identity -> identity.setPostalCode(postalCode.isDisabled() ? null : postalCode.getText()))
+
+				.with(identity -> identity
+						.setPhone(mobileNo.isDisabled() ? null :Builder.build(SimplePropertiesDTO.class).with(value -> value.setLabel("Land Line"))
+								.with(value -> value.setValue(mobileNo.getText())).get()))
+				.with(identity -> identity.setEmail(emailId.isDisabled() ? null :
+						Builder.build(SimplePropertiesDTO.class).with(value -> value.setLabel("Business Email"))
+								.with(value -> value.setValue(emailId.getText())).get()))
+				.with(identity -> identity.setCnieNumber(cniOrPinNumber.isDisabled() ? null :cniOrPinNumber.getText()))
+				.with(identity -> identity.setLocalAdministrativeAuthority(localAdminAuthority.isDisabled() ? null :(ArrayPropertiesDTO) Builder
+						.build(ArrayPropertiesDTO.class)
+						.with(localAdminAuthValue -> localAdminAuthValue.setLabel("Local Administrative Authority"))
+						.with(localAdminAuthValue -> localAdminAuthValue.setValues(Builder.build(LinkedList.class)
+								.with(values -> values.add(Builder.build(ValuesDTO.class)
+										.with(value -> value.setLanguage(platformLanguageCode))
+										.with(value -> value.setValue(localAdminAuthority.getValue())).get()))
+								.with(values -> values.add(Builder.build(ValuesDTO.class)
+										.with(value -> value.setLanguage(localLanguageCode))
+										.with(value -> value.setValue(localAdminAuthority.getValue())).get()))
+								.get()))
+						.get()))
+				.with(identity -> identity.setParentOrGuardianName(parentName.isDisabled() ? null :(ArrayPropertiesDTO) Builder
+						.build(ArrayPropertiesDTO.class).with(parentValue -> parentValue.setLabel("Parent/Guardian"))
+						.with(parentValue -> parentValue.setValues(Builder.build(LinkedList.class)
+								.with(values -> values.add(Builder.build(ValuesDTO.class)
+										.with(value -> value.setLanguage(platformLanguageCode))
+										.with(value -> value.setValue(parentName.getText())).get()))
+								.with(values -> values.add(Builder.build(ValuesDTO.class)
+										.with(value -> value.setLanguage(localLanguageCode))
+										.with(value -> value.setValue(parentName.getText())).get()))
+								.get()))
+						.get()))
+				.with(identity -> identity.setParentOrGuardianRIDOrUIN(uinId.isDisabled() ? null :uinId.getText()))
+				.with(identity -> identity.setProofOfIdentity(demographicIdentity.getProofOfIdentity()))
+				.with(identity -> identity.setProofOfAddress(demographicIdentity.getProofOfAddress()))
+				.with(identity -> identity.setProofOfRelationship(demographicIdentity.getProofOfRelationship()))
+				.with(identity -> identity.setDateOfBirthProof(demographicIdentity.getDateOfBirthProof())).get()))
+				.get();
+	}
+
+	@FXML
+	private void goToPreviousPane() {
+		try {
+			toggleIrisCaptureVisibility(true);
+			togglePhotoCaptureVisibility(false);
+		} catch (RuntimeException runtimeException) {
+			LOGGER.error("REGISTRATION - COULD NOT GO TO DEMOGRAPHIC TITLE PANE ", APPLICATION_NAME,
+					RegistrationConstants.APPLICATION_ID, runtimeException.getMessage());
+		}
+	}
+
+	/**
+	 * 
+	 * To open camera to capture Applicant Image
+	 * 
+	 */
+	@FXML
+	private void openCamForApplicantPhoto() {
+		if (webCameraController.webCameraPane == null
+				|| !(webCameraController.webCameraPane.getScene().getWindow().isShowing())) {
+			openWebCamWindow(RegistrationConstants.APPLICANT_IMAGE);
+		}
+	}
+
+	/**
+	 * 
+	 * To open camera to capture Exception Image
+	 * 
+	 */
+	@FXML
+	private void openCamForExceptionPhoto() {
+		if (webCameraController.webCameraPane == null
+				|| !(webCameraController.webCameraPane.getScene().getWindow().isShowing())) {
+			openWebCamWindow(RegistrationConstants.EXCEPTION_IMAGE);
+		}
+	}
+
+	/**
+	 * 
+	 * To open camera for the type of image that is to be captured
+	 * 
+	 * @param imageType type of image that is to be captured
+	 */
+	private void openWebCamWindow(String imageType) {
+		LOGGER.debug(RegistrationConstants.REGISTRATION_CONTROLLER, RegistrationConstants.APPLICATION_NAME,
+				RegistrationConstants.APPLICATION_ID, "Opening WebCamera to capture photograph");
+		try {
+			Stage primaryStage = new Stage();
+			FXMLLoader loader = BaseController.loadChild(getClass().getResource(RegistrationConstants.WEB_CAMERA_PAGE));
+			Parent webCamRoot = loader.load();
+
+			WebCameraController cameraController = loader.getController();
+			cameraController.init(this, imageType);
+
+			primaryStage.setTitle(RegistrationConstants.WEB_CAMERA_PAGE_TITLE);
+			Scene scene = new Scene(webCamRoot);
+			primaryStage.setScene(scene);
+			primaryStage.show();
+		} catch (IOException ioException) {
+			LOGGER.error(RegistrationConstants.REGISTRATION_CONTROLLER, APPLICATION_NAME,
+					RegistrationConstants.APPLICATION_ID, ioException.getMessage());
+		}
+	}
+
+	@Override
+	public void saveApplicantPhoto(BufferedImage capturedImage, String photoType) {
+		LOGGER.debug(RegistrationConstants.REGISTRATION_CONTROLLER, RegistrationConstants.APPLICATION_NAME,
+				RegistrationConstants.APPLICATION_ID, "Opening WebCamera to capture photograph");
+
+		if (photoType.equals(RegistrationConstants.APPLICANT_IMAGE)) {
+			Image capture = SwingFXUtils.toFXImage(capturedImage, null);
+			applicantImage.setImage(capture);
+			applicantBufferedImage = capturedImage;
+			applicantImageCaptured = true;
+		} else if (photoType.equals(RegistrationConstants.EXCEPTION_IMAGE)) {
+			Image capture = SwingFXUtils.toFXImage(capturedImage, null);
+			exceptionImage.setImage(capture);
+			exceptionBufferedImage = capturedImage;
+			exceptionImageCaptured = true;
+		}
+	}
+
+	@Override
+	public void clearPhoto(String photoType) {
+		LOGGER.debug(RegistrationConstants.REGISTRATION_CONTROLLER, RegistrationConstants.APPLICATION_NAME,
+				RegistrationConstants.APPLICATION_ID, "clearing the image that is captured");
+
+		if (photoType.equals(RegistrationConstants.APPLICANT_IMAGE) && applicantBufferedImage != null) {
+			applicantImage.setImage(defaultImage);
+			applicantBufferedImage = null;
+			applicantImageCaptured = false;
+		} else if (photoType.equals(RegistrationConstants.EXCEPTION_IMAGE) && exceptionBufferedImage != null) {
+			exceptionImage.setImage(defaultImage);
+			exceptionBufferedImage = null;
+			exceptionImageCaptured = false;
+		}
+	}
+
+	@FXML
+	private void saveBiometricDetails() {
+		LOGGER.debug(RegistrationConstants.REGISTRATION_CONTROLLER, RegistrationConstants.APPLICATION_NAME,
+				RegistrationConstants.APPLICATION_ID, "saving the details of applicant biometrics");
+		boolean isValid = true;
+		isValid = validateDemographicPane(demoGraphicPane1);
+		if (isValid) {
+			isValid = validateDemographicPane(demoGraphicPane2);
+		}
+		if (!isValid) {
+			demoGraphicTitlePane.setExpanded(true);
+			toggleIrisCaptureVisibility(true);
+		}
+		if (isValid) {
+
+			if (capturePhotoUsingDevice.equals("Y")) {
+				if (validateApplicantImage()) {
+					try {
+						ByteArrayOutputStream byteArrayOutputStream = new ByteArrayOutputStream();
+						ImageIO.write(applicantBufferedImage, RegistrationConstants.WEB_CAMERA_IMAGE_TYPE,
+								byteArrayOutputStream);
+						byte[] photoInBytes = byteArrayOutputStream.toByteArray();
+						ApplicantDocumentDTO applicantDocumentDTO = getRegistrationDtoContent().getDemographicDTO()
+								.getApplicantDocumentDTO();
+						applicantDocumentDTO.setPhoto(photoInBytes);
+						applicantDocumentDTO.setPhotographName(RegistrationConstants.APPLICANT_PHOTOGRAPH_NAME);
+						byteArrayOutputStream.close();
+						if (exceptionBufferedImage != null) {
+							ByteArrayOutputStream outputStream = new ByteArrayOutputStream();
+							ImageIO.write(exceptionBufferedImage, RegistrationConstants.WEB_CAMERA_IMAGE_TYPE,
+									outputStream);
+							byte[] exceptionPhotoInBytes = outputStream.toByteArray();
+							applicantDocumentDTO.setExceptionPhoto(exceptionPhotoInBytes);
+							applicantDocumentDTO.setExceptionPhotoName(RegistrationConstants.EXCEPTION_PHOTOGRAPH_NAME);
+							applicantDocumentDTO.setHasExceptionPhoto(true);
+							outputStream.close();
+						} else {
+							applicantDocumentDTO.setHasExceptionPhoto(false);
+						}
+
+						LOGGER.debug(RegistrationConstants.REGISTRATION_CONTROLLER,
+								RegistrationConstants.APPLICATION_NAME, RegistrationConstants.APPLICATION_ID,
+								"showing demographic preview");
+
+						setPreviewContent();
+						loadScreen(RegistrationConstants.DEMOGRAPHIC_PREVIEW);
+					} catch (IOException ioException) {
+						LOGGER.error(RegistrationConstants.REGISTRATION_CONTROLLER, APPLICATION_NAME,
+								RegistrationConstants.APPLICATION_ID, ioException.getMessage());
+					}
+				}
+
+			} else {
+				try {
+					DataProvider.setApplicantDocumentDTO(
+							getRegistrationDtoContent().getDemographicDTO().getApplicantDocumentDTO(),
+							toggleBiometricException);
+					setPreviewContent();
+					loadScreen(RegistrationConstants.DEMOGRAPHIC_PREVIEW);
+				} catch (IOException ioException) {
+					LOGGER.error(RegistrationConstants.REGISTRATION_CONTROLLER, APPLICATION_NAME,
+							RegistrationConstants.APPLICATION_ID, ioException.getMessage());
+				} catch (RegBaseCheckedException regBaseCheckedException) {
+					LOGGER.error(RegistrationConstants.REGISTRATION_CONTROLLER, APPLICATION_NAME,
+							RegistrationConstants.APPLICATION_ID, regBaseCheckedException.getMessage());
+				}
+			}
+		}
+
+	}
+
+	private void setPreviewContent() {
+		saveBiometricDetailsBtn.setVisible(false);
+		biometricPrevBtn.setVisible(false);
+		nextBtn.setVisible(false);
+		pane2NextBtn.setVisible(false);
+		pane2PrevBtn.setVisible(false);
+		autoFillBtn.setVisible(false);
+		fetchBtn.setVisible(false);
+		documentScanController.setPreviewContent();
+		SessionContext.getInstance().getMapObject().put("demoGraphicPane1Content", demoGraphicPane1);
+		SessionContext.getInstance().getMapObject().put("demoGraphicPane2Content", demoGraphicPane2);
+	}
+
+	private boolean validateApplicantImage() {
+		LOGGER.debug(RegistrationConstants.REGISTRATION_CONTROLLER, RegistrationConstants.APPLICATION_NAME,
+				RegistrationConstants.APPLICATION_ID, "validating applicant biometrics");
+
+		boolean imageCaptured = false;
+		if (applicantImageCaptured) {
+			if (toggleBiometricException) {
+				if (exceptionImageCaptured) {
+					if (getRegistrationDtoContent() != null
+							&& getRegistrationDtoContent().getDemographicDTO() != null) {
+						imageCaptured = true;
+					} else {
+						generateAlert(RegistrationConstants.ALERT_ERROR,
+								RegistrationUIConstants.DEMOGRAPHIC_DETAILS_ERROR_CONTEXT);
+					}
+				} else {
+					generateAlert(RegistrationConstants.ALERT_ERROR, RegistrationUIConstants.APPLICANT_IMAGE_ERROR);
+				}
+			} else {
+				if (getRegistrationDtoContent() != null && getRegistrationDtoContent().getDemographicDTO() != null) {
+					imageCaptured = true;
+				} else {
+					generateAlert(RegistrationConstants.ALERT_ERROR,
+							RegistrationUIConstants.DEMOGRAPHIC_DETAILS_ERROR_CONTEXT);
+				}
+			}
+		} else {
+			generateAlert(RegistrationConstants.ALERT_ERROR, RegistrationUIConstants.APPLICANT_IMAGE_ERROR);
+		}
+		return imageCaptured;
+	}
+
+	/**
+	 * Validating the age field for the child/Infant check.
+	 */
+	public void ageValidationInDatePicker() {
+		try {
+			LOGGER.debug(RegistrationConstants.REGISTRATION_CONTROLLER, RegistrationConstants.APPLICATION_NAME,
+					RegistrationConstants.APPLICATION_ID, "Validating the age given by DatePiker");
+
+			if (ageDatePicker.getValue() != null) {
+				LocalDate selectedDate = ageDatePicker.getValue();
+				Date date = Date.from(selectedDate.atStartOfDay(ZoneId.systemDefault()).toInstant());
+				long ageInMilliSeconds = new Date().getTime() - date.getTime();
+				long ageInDays = TimeUnit.MILLISECONDS.toDays(ageInMilliSeconds);
+				int age = (int) ageInDays / 365;
+				if (age < Integer.parseInt(AppConfig.getApplicationProperty("age_limit_for_child"))) {
+					childSpecificFields.setVisible(true);
+					isChild = true;
+					// documentFields.setLayoutY(134.00);
+				} else {
+					isChild = false;
+					childSpecificFields.setVisible(false);
+					// documentFields.setLayoutY(25.00);
+				}
+				// to populate age based on date of birth
+				ageField.setText("" + (Period.between(ageDatePicker.getValue(), LocalDate.now()).getYears()));
+			}
+			LOGGER.debug(RegistrationConstants.REGISTRATION_CONTROLLER, RegistrationConstants.APPLICATION_NAME,
+					RegistrationConstants.APPLICATION_ID, "Validated the age given by DatePiker");
+		} catch (RuntimeException runtimeException) {
+			LOGGER.error("REGISTRATION - VALIDATION OF AGE FOR DATEPICKER FAILED ", APPLICATION_NAME,
+					RegistrationConstants.APPLICATION_ID, runtimeException.getMessage());
+		}
+	}
+
+	/**
+	 * Listening on the fields for any operation
+	 */
+	private void listenerOnFields() {
+		try {
+			LOGGER.debug(RegistrationConstants.REGISTRATION_CONTROLLER, APPLICATION_NAME,
+					RegistrationConstants.APPLICATION_ID, "Populating the local language fields");
+			fxUtils.validateOnType(fullName, validation, fullNameLocalLanguage);
+			fxUtils.validateOnType(addressLine1, validation, addressLine1LocalLanguage);
+			fxUtils.validateOnType(addressLine2, validation, addressLine2LocalLanguage);
+			fxUtils.validateOnType(addressLine3, validation, addressLine3LocalLanguage);
+			fxUtils.validateOnType(mobileNo, validation);
+			fxUtils.validateOnType(postalCode, validation);
+			fxUtils.validateOnType(emailId, validation);
+			fxUtils.validateOnType(cniOrPinNumber, validation);
+			fxUtils.validateOnType(fullNameLocalLanguage, validation);
+			copyAddressImage.setOnMouseEntered((e) -> {
+				copyAddressLabel.setVisible(true);
+			});
+			copyAddressImage.setOnMouseExited((e) -> {
+				copyAddressLabel.setVisible(false);
+			});
+
+		} catch (RuntimeException runtimeException) {
+			LOGGER.error("REGISTRATION - Listner method failed ", APPLICATION_NAME,
+					RegistrationConstants.APPLICATION_ID, runtimeException.getMessage());
+		}
+	}
+
+	/**
+	 * To restrict the user not to enter any values other than integer values.
+	 */
+	private void ageFieldValidations() {
+		try {
+			LOGGER.debug(RegistrationConstants.REGISTRATION_CONTROLLER, APPLICATION_NAME,
+					RegistrationConstants.APPLICATION_ID, "Validating the age given by age field");
+			ageField.textProperty().addListener((obsValue, oldValue, newValue) -> {
+				if (!validation.validateTextField(ageField, ageField.getId() + "_ontype",
+						RegistrationConstants.INDIVIDUAL_VALIDATION)) {
+					ageField.setText(oldValue);
+				}
+				int age = 0;
+				if (newValue.matches("\\d{1,3}")) {
+					if (Integer.parseInt(ageField.getText()) > Integer
+							.parseInt(AppConfig.getApplicationProperty("max_age"))) {
+						ageField.setText(oldValue);
+						generateAlert(RegistrationConstants.ALERT_ERROR, RegistrationUIConstants.MAX_AGE_WARNING + " "
+								+ AppConfig.getApplicationProperty("max_age"));
+					} else {
+						age = Integer.parseInt(ageField.getText());
+						LocalDate currentYear = LocalDate.of(LocalDate.now().getYear(), 1, 1);
+						LocalDate dob = currentYear.minusYears(age);
+						autoAgeDatePicker.setValue(dob);
+						if (age < Integer.parseInt(AppConfig.getApplicationProperty("age_limit_for_child"))) {
+							childSpecificFields.setVisible(true);
+							isChild = true;
+							documentScanController.documentScan.setLayoutY(134.00);
+							parentName.setDisable(false);
+							uinId.setDisable(false);
+						} else {
+							isChild = false;
+							childSpecificFields.setVisible(false);
+							documentScanController.documentScan.setLayoutY(25.00);
+							parentName.setDisable(true);
+							uinId.setDisable(true);
+						}
+					}
+				}
+
+			});
+			LOGGER.debug(RegistrationConstants.REGISTRATION_CONTROLLER, APPLICATION_NAME,
+					RegistrationConstants.APPLICATION_ID, "Validating the age given by age field");
+		} catch (RuntimeException runtimeException) {
+			LOGGER.error("REGISTRATION - AGE FIELD VALIDATION FAILED ", APPLICATION_NAME,
+					RegistrationConstants.APPLICATION_ID, runtimeException.getMessage());
+		}
+	}
+
+	/**
+	 * Toggle functionality between age field and date picker.
+	 */
+	private void toggleFunction() {
+		try {
+			LOGGER.debug(RegistrationConstants.REGISTRATION_CONTROLLER, RegistrationConstants.APPLICATION_NAME,
+					RegistrationConstants.APPLICATION_ID,
+					"Entering into toggle function for toggle label 1 and toggle level 2");
+
+			toggleLabel1.setId("toggleLabel1");
+			toggleLabel2.setId("toggleLabel2");
+			switchedOn.addListener(new ChangeListener<Boolean>() {
+				@Override
+				public void changed(ObservableValue<? extends Boolean> ov, Boolean oldValue, Boolean newValue) {
+					if (newValue) {
+						toggleLabel1.setId("toggleLabel2");
+						toggleLabel2.setId("toggleLabel1");
+						ageField.clear();
+						ageDatePicker.setValue(null);
+						parentName.clear();
+						uinId.clear();
+						childSpecificFields.setVisible(false);
+						ageDatePicker.setDisable(true);
+						ageField.setDisable(false);
+
+					} else {
+						toggleLabel1.setId("toggleLabel1");
+						toggleLabel2.setId("toggleLabel2");
+						ageField.clear();
+						ageDatePicker.setValue(null);
+						parentName.clear();
+						uinId.clear();
+						childSpecificFields.setVisible(false);
+						ageDatePicker.setDisable(false);
+						ageField.setDisable(true);
+
+					}
+				}
+			});
+
+			toggleLabel1.setOnMouseClicked((event) -> {
+				switchedOn.set(!switchedOn.get());
+			});
+			toggleLabel2.setOnMouseClicked((event) -> {
+				switchedOn.set(!switchedOn.get());
+			});
+			LOGGER.debug(RegistrationConstants.REGISTRATION_CONTROLLER, RegistrationConstants.APPLICATION_NAME,
+					RegistrationConstants.APPLICATION_ID,
+					"Exiting the toggle function for toggle label 1 and toggle level 2");
+		} catch (RuntimeException runtimeException) {
+			LOGGER.error("REGISTRATION - TOGGLING OF DOB AND AGE FAILED ", APPLICATION_NAME,
+					RegistrationConstants.APPLICATION_ID, runtimeException.getMessage());
+		}
+	}
+
+	/**
+	 * 
+	 * Validates the fields of demographic pane1
+	 * 
+	 */
+	private boolean validateDemographicPane(AnchorPane paneToValidate) {
+		LOGGER.debug(RegistrationConstants.REGISTRATION_CONTROLLER, RegistrationConstants.APPLICATION_NAME,
+				RegistrationConstants.APPLICATION_ID, "Validating the fields in demographic pane");
+
+		boolean gotoNext = true;
+		List<String> excludedIds = new ArrayList<String>();
+		excludedIds.add("preRegistrationId");
+		excludedIds.add("region");
+		excludedIds.add("city");
+		excludedIds.add("province");
+		excludedIds.add("localAdminAuthority");
+		excludedIds.add("virtualKeyboard");
+		validation.setChild(isChild);
+		validation.setValidationMessage();
+		gotoNext = validation.validate(paneToValidate, excludedIds, gotoNext);
+		displayValidationMessage(validation.getValidationMessage().toString());
+
+		LOGGER.debug(RegistrationConstants.REGISTRATION_CONTROLLER, RegistrationConstants.APPLICATION_NAME,
+				RegistrationConstants.APPLICATION_ID, "Validated the fields");
+		return gotoNext;
+	}
+
+	/**
+	 * 
+	 * Loading the the labels of local language fields
+	 * 
+	 */
+	private void loadLocalLanguageFields() throws IOException {
+		try {
+			LOGGER.debug(RegistrationConstants.REGISTRATION_CONTROLLER, RegistrationConstants.APPLICATION_NAME,
+					RegistrationConstants.APPLICATION_ID, "Loading label fields of local language");
+			ResourceBundle localProperties = applicationContext.getLocalLanguageProperty();
+			fullNameLocalLanguageLabel.setText(localProperties.getString("full_name"));
+			addressLine1LocalLanguagelabel.setText(localProperties.getString("address_line1"));
+			addressLine2LocalLanguagelabel.setText(localProperties.getString("address_line2"));
+			addressLine3LocalLanguagelabel.setText(localProperties.getString("address_line3"));
+			String userlangTitle = demoGraphicTitlePane.getText();
+			demoGraphicTitlePane.expandedProperty().addListener(new ChangeListener<Boolean>() {
+
+				@Override
+				public void changed(ObservableValue<? extends Boolean> observable, Boolean oldValue, Boolean newValue) {
+
+					if (oldValue) {
+						demoGraphicTitlePane.setText(userlangTitle);
+					}
+
+					if (newValue) {
+						demoGraphicTitlePane.setText("    " + userlangTitle
+								+ "                                                              " + ApplicationContext
+										.getInstance().getLocalLanguageProperty().getString("titleDemographicPane"));
+
+					}
+				}
+			});
+		} catch (RuntimeException exception) {
+			LOGGER.error("REGISTRATION - LOADING LOCAL LANGUAGE FIELDS FAILED ", APPLICATION_NAME,
+					RegistrationConstants.APPLICATION_ID, exception.getMessage());
+		}
+	}
+
+	public RegistrationDTO getRegistrationDtoContent() {
+		return (RegistrationDTO) SessionContext.getInstance().getMapObject()
+				.get(RegistrationConstants.REGISTRATION_DATA);
+	}
+
+	private DatePicker getAgeDatePickerContent() {
+		return (DatePicker) SessionContext.getInstance().getMapObject()
+				.get(RegistrationConstants.REGISTRATION_AGE_DATA);
+	}
+
+	private Boolean isEditPage() {
+		if (SessionContext.getInstance().getMapObject().get(RegistrationConstants.REGISTRATION_ISEDIT) != null)
+			return (Boolean) SessionContext.getInstance().getMapObject().get(RegistrationConstants.REGISTRATION_ISEDIT);
+		return false;
+	}
+
+	public void clickMe() {
+		SessionContext.getInstance().getMapObject().put(RegistrationConstants.IS_CONSOLIDATED,
+				RegistrationConstants.CONSOLIDATED_VALIDATION);
+		validation.setValidationMessage();
+		fullName.setText("Taleev Aalam");
+		int age = 45;
+		switchedOn.set(true);
+		ageField.setText("" + age);
+		gender.setValue("MALE");
+		addressLine1.setText("Mind Tree Ltd");
+		addressLine2.setText("RamanuJan It park");
+		addressLine3.setText("Taramani");
+		region.setValue("Taramani");
+		city.setValue("Chennai");
+		province.setValue("Tamilnadu");
+		postalCode.setText("60011");
+		localAdminAuthority.setValue("MindTree");
+		mobileNo.setText("866769383");
+		emailId.setText("taleev.aalam@mindtree.com");
+		cniOrPinNumber.setText("012345678901234567890123456789");
+		parentName.setText("Mokhtar");
+		uinId.setText("93939939");
+		displayValidationMessage(validation.getValidationMessage().toString());
+		SessionContext.getInstance().getMapObject().put(RegistrationConstants.IS_CONSOLIDATED,
+				RegistrationConstants.INDIVIDUAL_VALIDATION);
+	}
+
+	/**
+	 * Display the validation failure messages
+	 */
+	private void displayValidationMessage(String validationMessage) {
+		LOGGER.debug(RegistrationConstants.REGISTRATION_CONTROLLER, RegistrationConstants.APPLICATION_NAME,
+				RegistrationConstants.APPLICATION_ID, "Showing the validatoin message");
+		if (validationMessage.length() > 0) {
+			TextArea view = new TextArea(validationMessage);
+			view.setEditable(false);
+			Scene scene = new Scene(new StackPane(view), 300, 200);
+			Stage primaryStage = new Stage();
+			primaryStage.setTitle("Invalid input");
+			primaryStage.setScene(scene);
+			primaryStage.sizeToScene();
+			primaryStage.show();
+
+			LOGGER.debug(RegistrationConstants.REGISTRATION_CONTROLLER, RegistrationConstants.APPLICATION_NAME,
+					RegistrationConstants.APPLICATION_ID, "Validatoin message shown successfully");
+		}
+	}
+
+	@FXML
+	private void gotoFirstDemographicPane() {
+		demoGraphicTitlePane.setContent(null);
+		demoGraphicTitlePane.setExpanded(false);
+		demoGraphicTitlePane.setContent(demoGraphicPane1);
+		demoGraphicTitlePane.setExpanded(true);
+		anchorPaneRegistration.setMaxHeight(900);
+	}
+
+	/**
+	 * Toggle functionality for biometric exception
+	 */
+	private void toggleFunctionForBiometricException() {
+		try {
+			LOGGER.debug(RegistrationConstants.REGISTRATION_CONTROLLER, RegistrationConstants.APPLICATION_NAME,
+					RegistrationConstants.APPLICATION_ID, "Entering into toggle function for Biometric exception");
+
+			if (SessionContext.getInstance().getUserContext().getUserMap()
+					.get(RegistrationConstants.TOGGLE_BIO_METRIC_EXCEPTION) == null) {
+				toggleBiometricException = false;
+				SessionContext.getInstance().getUserContext().getUserMap()
+						.put(RegistrationConstants.TOGGLE_BIO_METRIC_EXCEPTION, toggleBiometricException);
+
+			} else {
+				toggleBiometricException = (boolean) SessionContext.getInstance().getUserContext().getUserMap()
+						.get(RegistrationConstants.TOGGLE_BIO_METRIC_EXCEPTION);
+			}
+
+			if (toggleBiometricException) {
+				bioExceptionToggleLabel1.setId("toggleLabel2");
+				bioExceptionToggleLabel2.setId("toggleLabel1");
+			} else {
+				bioExceptionToggleLabel1.setId("toggleLabel1");
+				bioExceptionToggleLabel2.setId("toggleLabel2");
+			}
+
+			switchedOnForBiometricException.addListener(new ChangeListener<Boolean>() {
+				@Override
+				public void changed(ObservableValue<? extends Boolean> ov, Boolean oldValue, Boolean newValue) {
+					if (newValue) {
+						bioExceptionToggleLabel1.setId("toggleLabel2");
+						bioExceptionToggleLabel2.setId("toggleLabel1");
+						toggleBiometricException = true;
+						captureExceptionImage.setDisable(false);
+					} else {
+						bioExceptionToggleLabel1.setId("toggleLabel1");
+						bioExceptionToggleLabel2.setId("toggleLabel2");
+						toggleBiometricException = false;
+						captureExceptionImage.setDisable(true);
+					}
+					SessionContext.getInstance().getUserContext().getUserMap()
+							.put(RegistrationConstants.TOGGLE_BIO_METRIC_EXCEPTION, toggleBiometricException);
+				}
+			});
+			bioExceptionToggleLabel1.setOnMouseClicked((event) -> {
+				switchedOnForBiometricException.set(!switchedOnForBiometricException.get());
+			});
+			bioExceptionToggleLabel2.setOnMouseClicked((event) -> {
+				switchedOnForBiometricException.set(!switchedOnForBiometricException.get());
+			});
+			LOGGER.debug(RegistrationConstants.REGISTRATION_CONTROLLER, RegistrationConstants.APPLICATION_NAME,
+					RegistrationConstants.APPLICATION_ID, "Exiting the toggle function for Biometric exception");
+		} catch (RuntimeException runtimeException) {
+			LOGGER.error("REGISTRATION - TOGGLING FOR BIOMETRIC EXCEPTION SWITCH FAILED ", APPLICATION_NAME,
+					RegistrationConstants.APPLICATION_ID, runtimeException.getMessage());
+		}
+	}
+
+	public AnchorPane getBiometricsPane() {
+		return biometricsPane;
+	}
+
+	public void setBiometricsPane(AnchorPane biometricsPane) {
+		this.biometricsPane = biometricsPane;
+	}
+
+	/**
+	 * @return the demoGraphicTitlePane
+	 */
+	public TitledPane getDemoGraphicTitlePane() {
+		return demoGraphicTitlePane;
+	}
+
+	/**
+	 * @param demoGraphicTitlePane the demoGraphicTitlePane to set
+	 */
+	public void setDemoGraphicTitlePane(TitledPane demoGraphicTitlePane) {
+		this.demoGraphicTitlePane = demoGraphicTitlePane;
+	}
+
+	// Operator Authentication
+	public void goToAuthenticationPage() {
+		try {
+			SessionContext.getInstance().getMapObject().put(RegistrationConstants.REGISTRATION_ISEDIT, true);
+			loadScreen(RegistrationConstants.CREATE_PACKET_PAGE);
+			authenticationController.initData(ProcessNames.PACKET.getType());
+			/*if (toggleBiometricException) {
+				authenticationController.initData(ProcessNames.EXCEPTION.getType());
+			} */
+			accord.setExpandedPane(authenticationTitlePane);
+			headerImage.setImage(new Image(RegistrationConstants.OPERATOR_AUTHENTICATION_LOGO));
+
+			biometricTitlePane.setDisable(true);
+			demoGraphicTitlePane.setDisable(true);
+			authenticationTitlePane.setDisable(false);
+		} catch (IOException ioException) {
+			LOGGER.error("REGISTRATION - REGSITRATION_OPERATOR_AUTHENTICATION_PAGE_LOADING_FAILED", APPLICATION_NAME,
+					RegistrationConstants.APPLICATION_ID, ioException.getMessage());
+		}
+	}
+
+	/**
+	 * This method toggles the visible property of the PhotoCapture Pane.
+	 * 
+	 * @param visibility the value of the visible property to be set
+	 */
+	public void togglePhotoCaptureVisibility(boolean visibility) {
+		if (visibility) {
+			if (capturePhotoUsingDevice.equals("Y")) {
+				getBiometricsPane().setVisible(true);
+			} else if (capturePhotoUsingDevice.equals("N")) {
+				saveBiometricDetails();
+				getBiometricsPane().setVisible(false);
+			}
+		} else {
+			getBiometricsPane().setVisible(visibility);
+		}
+	}
+
+	protected void createRegistrationDTOObject(String registrationCategory) {
+		RegistrationDTO registrationDTO = new RegistrationDTO();
+
+		// Set the RID
+		registrationDTO.setRegistrationId(RIDGenerator.nextRID());
+
+		// Create objects for Biometric DTOS
+		BiometricDTO biometricDTO = new BiometricDTO();
+		biometricDTO.setApplicantBiometricDTO(createBiometricInfoDTO());
+		biometricDTO.setIntroducerBiometricDTO(createBiometricInfoDTO());
+		biometricDTO.setOperatorBiometricDTO(createBiometricInfoDTO());
+		biometricDTO.setSupervisorBiometricDTO(createBiometricInfoDTO());
+		registrationDTO.setBiometricDTO(biometricDTO);
+
+		// Create object for Demographic DTOS
+		DemographicDTO demographicDTO = new DemographicDTO();
+		ApplicantDocumentDTO applicantDocumentDTO = new ApplicantDocumentDTO();
+
+		demographicDTO.setApplicantDocumentDTO(applicantDocumentDTO);
+		DemographicInfoDTO demographicInfoDTO = new DemographicInfoDTO();
+		Identity identity = new Identity();
+		demographicInfoDTO.setIdentity(identity);
+		demographicDTO.setDemographicInfoDTO(demographicInfoDTO);
+
+		registrationDTO.setDemographicDTO(demographicDTO);
+
+		// Create object for OSIData DTO
+		registrationDTO.setOsiDataDTO(new OSIDataDTO());
+
+		// Create object for RegistrationMetaData DTO
+		RegistrationMetaDataDTO registrationMetaDataDTO = new RegistrationMetaDataDTO();
+		registrationMetaDataDTO.setRegistrationCategory(registrationCategory);
+		registrationDTO.setRegistrationMetaDataDTO(registrationMetaDataDTO);
+
+		// Put the RegistrationDTO object to SessionContext Map
+		SessionContext.getInstance().getMapObject().put(RegistrationConstants.REGISTRATION_DATA, registrationDTO);
+	}
+
+	private BiometricInfoDTO createBiometricInfoDTO() {
+		BiometricInfoDTO biometricInfoDTO = new BiometricInfoDTO();
+		biometricInfoDTO.setFingerPrintBiometricExceptionDTO(new ArrayList<>());
+		biometricInfoDTO.setFingerprintDetailsDTO(new ArrayList<>());
+		biometricInfoDTO.setIrisBiometricExceptionDTO(new ArrayList<>());
+		biometricInfoDTO.setIrisDetailsDTO(new ArrayList<>());
+		return biometricInfoDTO;
+	}
+
+	/**
+	 * This method toggles the visible property of the IrisCapture Pane.
+	 * 
+	 * @param visibility the value of the visible property to be set
+	 */
+	public void toggleIrisCaptureVisibility(boolean visibility) {
+		this.irisCapture.setVisible(visibility);
+	}
+
+	/**
+	 * This method toggles the visible property of the FingerprintCapture Pane.
+	 * 
+	 * @param visibility the value of the visible property to be set
+	 */
+	public void toggleFingerprintCaptureVisibility(boolean visibility) {
+		this.fingerPrintCapturePane.setVisible(visibility);
+	}
+}