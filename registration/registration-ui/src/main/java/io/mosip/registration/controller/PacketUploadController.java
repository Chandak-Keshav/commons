package io.mosip.registration.controller;

import static io.mosip.registration.constants.RegistrationConstants.APPLICATION_ID;
import static io.mosip.registration.constants.RegistrationConstants.APPLICATION_NAME;

import java.io.File;
import java.net.URISyntaxException;
import java.text.SimpleDateFormat;
import java.util.ArrayList;
import java.util.Date;
import java.util.HashMap;
import java.util.List;
import java.util.Map;

import org.springframework.beans.factory.annotation.Autowired;
import org.springframework.stereotype.Controller;

import io.mosip.kernel.core.spi.logger.MosipLogger;
<<<<<<< HEAD
import io.mosip.kernel.logger.appender.MosipRollingFileAppender;
import io.mosip.kernel.logger.factory.MosipLogfactory;
=======
import io.mosip.kernel.logger.logback.appender.MosipRollingFileAppender;
import io.mosip.kernel.logger.logback.factory.MosipLogfactory;
import io.mosip.registration.dto.PacketUploadDTO;
>>>>>>> d711cbf3
import io.mosip.registration.dto.PacketUploadStatusDTO;
import io.mosip.registration.entity.Registration;
import io.mosip.registration.exception.RegBaseCheckedException;
import io.mosip.registration.service.PacketUploadService;
import javafx.collections.FXCollections;
import javafx.collections.ObservableList;
import javafx.event.ActionEvent;
import javafx.fxml.FXML;
import javafx.scene.control.Alert;
import javafx.scene.control.Alert.AlertType;
import javafx.scene.control.TableColumn;
import javafx.scene.control.TableView;
import javafx.scene.control.cell.PropertyValueFactory;

@Controller
public class PacketUploadController extends BaseController {

	@FXML
	private TableColumn<PacketUploadStatusDTO, String> fileNameColumn;

	@FXML
	private TableColumn<PacketUploadStatusDTO, String> uploadStatusColumn;

	@FXML
	private TableView<PacketUploadStatusDTO> table;

	@Autowired
	private PacketUploadService packetUploadService;

	/** Object for Logger. */
	private static MosipLogger LOGGER;

	/**
	 * Initialize logger.
	 *
	 * @param mosipRollingFileAppender
	 *            the mosip rolling file appender
	 */
	@Autowired
	private void initializeLogger(MosipRollingFileAppender mosipRollingFileAppender) {
		LOGGER = MosipLogfactory.getMosipDefaultRollingFileLogger(mosipRollingFileAppender, this.getClass());
	}

	/**
	 * Validate the Username, Password and Packet Path
	 * 
	 * @param event
	 */
	public void validate(ActionEvent event) {
		LOGGER.debug("REGISTRATION - VALIDATE_USER_INPUT_DETAILS - PACKET_UPLOAD_CONTROLLER",
				APPLICATION_NAME, APPLICATION_ID,
				"Validating the user input details");

		Map<String, String> statusMap = new HashMap<>();
		try {
			statusMap = handleUpload();
			if (!statusMap.isEmpty()) {
				generateAlert("INFO", AlertType.INFORMATION, "Packets Uploaded Successfully");
				displayData(populateTableData(statusMap));
			}
		} catch (RegBaseCheckedException regBaseCheckedException) {
			generateAlert("Error", Alert.AlertType.ERROR, regBaseCheckedException.getErrorText());
		}
	}

	/**
	 * To display the Uploaded packet details in UI
	 * 
	 * @param tableData
	 */
	private void displayData(List<PacketUploadStatusDTO> tableData) {
		LOGGER.debug("REGISTRATION - DISPLAY_DATA - PACKET_UPLOAD_CONTROLLER", APPLICATION_NAME,
				APPLICATION_ID, "To display all the ui data");
		fileNameColumn.setCellValueFactory(new PropertyValueFactory<>("fileName"));
		uploadStatusColumn.setCellValueFactory(new PropertyValueFactory<>("uploadStatus"));

		ObservableList<PacketUploadStatusDTO> list = FXCollections.observableArrayList(tableData);
		table.setItems(list);
	}

	/**
	 * All the Packet upload functionalities are done here
	 * 
	 * @param packetUploadDto
	 * @return
	 * @throws IDISBaseCheckedException
	 */
	private Map<String, String> handleUpload() throws RegBaseCheckedException {
		LOGGER.debug("REGISTRATION - HANDLE_PACKET_UPLOAD - PACKET_UPLOAD_CONTROLLER",
				APPLICATION_NAME, APPLICATION_ID,
				"Handling all the packet upload activities");
		List<Registration> synchedPackets = packetUploadService.getSynchedPackets();
		Map<String, String> uploadStatusMap = new HashMap<String, String>();
		if (!synchedPackets.isEmpty()) {
			for (Registration synchedPacket : synchedPackets) {
				String ackFileName = synchedPacket.getAckFilename();
				int lastIndex = ackFileName.indexOf("_Ack");
				String packetPath = ackFileName.substring(0, lastIndex);
				File packet = new File(packetPath + ".zip");
				String[] packetName = packet.getName().split("\\.");
				try {
					Object response = packetUploadService.pushPacket(packet);
					String responseCode = response.toString();
					if (responseCode.equals("PACKET_UPLOADED_TO_LANDING_ZONE")) {
						uploadStatusMap.put(packetName[0], "P");
					}

				} catch (URISyntaxException e) {
					e.printStackTrace();
				} catch (RegBaseCheckedException e) {
					uploadStatusMap.put(packetName[0], "E");
				} catch (RuntimeException e) {
					generateAlert("Error", Alert.AlertType.ERROR, "Unable to push packets to the server.");
					break;
				}
			}
			packetUploadService.updateStatus(uploadStatusMap);
		} else {
			generateAlert("INFO", Alert.AlertType.INFORMATION, "No packets to upload");
		}

		return uploadStatusMap;

	}

	/**
	 * To populate the data for the UI table
	 * 
	 * @param verifiedPackets
	 * @return
	 */
	private List<PacketUploadStatusDTO> populateTableData(Map<String, String> packetStatus) {
		LOGGER.debug("REGISTRATION - POPULATE_UI_TABLE_DATA - PACKET_UPLOAD_CONTROLLER",
				APPLICATION_NAME, APPLICATION_ID,
				"Populating the table data with the Updated details");
		List<PacketUploadStatusDTO> listUploadStatus = new ArrayList<>();
		PacketUploadStatusDTO packetUploadStatusDTO;
		SimpleDateFormat simpleDateFormat = new SimpleDateFormat("dd-MM-yyyy HH:mm");
		String date = simpleDateFormat.format(new Date());
		for (Map.Entry<String, String> status : packetStatus.entrySet()) {
			packetUploadStatusDTO = new PacketUploadStatusDTO();
			if (status.getValue().equals("P")) {
				packetUploadStatusDTO.setUploadStatus("Uploaded");
			} else {
				packetUploadStatusDTO.setUploadStatus("Error");
			}
			packetUploadStatusDTO.setUploadTime(date);
			packetUploadStatusDTO.setFileName(status.getKey());
			listUploadStatus.add(packetUploadStatusDTO);
		}
		return listUploadStatus;
	}

}<|MERGE_RESOLUTION|>--- conflicted
+++ resolved
@@ -1,180 +1,174 @@
-package io.mosip.registration.controller;
-
-import static io.mosip.registration.constants.RegistrationConstants.APPLICATION_ID;
-import static io.mosip.registration.constants.RegistrationConstants.APPLICATION_NAME;
-
-import java.io.File;
-import java.net.URISyntaxException;
-import java.text.SimpleDateFormat;
-import java.util.ArrayList;
-import java.util.Date;
-import java.util.HashMap;
-import java.util.List;
-import java.util.Map;
-
-import org.springframework.beans.factory.annotation.Autowired;
-import org.springframework.stereotype.Controller;
-
-import io.mosip.kernel.core.spi.logger.MosipLogger;
-<<<<<<< HEAD
-import io.mosip.kernel.logger.appender.MosipRollingFileAppender;
-import io.mosip.kernel.logger.factory.MosipLogfactory;
-=======
-import io.mosip.kernel.logger.logback.appender.MosipRollingFileAppender;
-import io.mosip.kernel.logger.logback.factory.MosipLogfactory;
-import io.mosip.registration.dto.PacketUploadDTO;
->>>>>>> d711cbf3
-import io.mosip.registration.dto.PacketUploadStatusDTO;
-import io.mosip.registration.entity.Registration;
-import io.mosip.registration.exception.RegBaseCheckedException;
-import io.mosip.registration.service.PacketUploadService;
-import javafx.collections.FXCollections;
-import javafx.collections.ObservableList;
-import javafx.event.ActionEvent;
-import javafx.fxml.FXML;
-import javafx.scene.control.Alert;
-import javafx.scene.control.Alert.AlertType;
-import javafx.scene.control.TableColumn;
-import javafx.scene.control.TableView;
-import javafx.scene.control.cell.PropertyValueFactory;
-
-@Controller
-public class PacketUploadController extends BaseController {
-
-	@FXML
-	private TableColumn<PacketUploadStatusDTO, String> fileNameColumn;
-
-	@FXML
-	private TableColumn<PacketUploadStatusDTO, String> uploadStatusColumn;
-
-	@FXML
-	private TableView<PacketUploadStatusDTO> table;
-
-	@Autowired
-	private PacketUploadService packetUploadService;
-
-	/** Object for Logger. */
-	private static MosipLogger LOGGER;
-
-	/**
-	 * Initialize logger.
-	 *
-	 * @param mosipRollingFileAppender
-	 *            the mosip rolling file appender
-	 */
-	@Autowired
-	private void initializeLogger(MosipRollingFileAppender mosipRollingFileAppender) {
-		LOGGER = MosipLogfactory.getMosipDefaultRollingFileLogger(mosipRollingFileAppender, this.getClass());
-	}
-
-	/**
-	 * Validate the Username, Password and Packet Path
-	 * 
-	 * @param event
-	 */
-	public void validate(ActionEvent event) {
-		LOGGER.debug("REGISTRATION - VALIDATE_USER_INPUT_DETAILS - PACKET_UPLOAD_CONTROLLER",
-				APPLICATION_NAME, APPLICATION_ID,
-				"Validating the user input details");
-
-		Map<String, String> statusMap = new HashMap<>();
-		try {
-			statusMap = handleUpload();
-			if (!statusMap.isEmpty()) {
-				generateAlert("INFO", AlertType.INFORMATION, "Packets Uploaded Successfully");
-				displayData(populateTableData(statusMap));
-			}
-		} catch (RegBaseCheckedException regBaseCheckedException) {
-			generateAlert("Error", Alert.AlertType.ERROR, regBaseCheckedException.getErrorText());
-		}
-	}
-
-	/**
-	 * To display the Uploaded packet details in UI
-	 * 
-	 * @param tableData
-	 */
-	private void displayData(List<PacketUploadStatusDTO> tableData) {
-		LOGGER.debug("REGISTRATION - DISPLAY_DATA - PACKET_UPLOAD_CONTROLLER", APPLICATION_NAME,
-				APPLICATION_ID, "To display all the ui data");
-		fileNameColumn.setCellValueFactory(new PropertyValueFactory<>("fileName"));
-		uploadStatusColumn.setCellValueFactory(new PropertyValueFactory<>("uploadStatus"));
-
-		ObservableList<PacketUploadStatusDTO> list = FXCollections.observableArrayList(tableData);
-		table.setItems(list);
-	}
-
-	/**
-	 * All the Packet upload functionalities are done here
-	 * 
-	 * @param packetUploadDto
-	 * @return
-	 * @throws IDISBaseCheckedException
-	 */
-	private Map<String, String> handleUpload() throws RegBaseCheckedException {
-		LOGGER.debug("REGISTRATION - HANDLE_PACKET_UPLOAD - PACKET_UPLOAD_CONTROLLER",
-				APPLICATION_NAME, APPLICATION_ID,
-				"Handling all the packet upload activities");
-		List<Registration> synchedPackets = packetUploadService.getSynchedPackets();
-		Map<String, String> uploadStatusMap = new HashMap<String, String>();
-		if (!synchedPackets.isEmpty()) {
-			for (Registration synchedPacket : synchedPackets) {
-				String ackFileName = synchedPacket.getAckFilename();
-				int lastIndex = ackFileName.indexOf("_Ack");
-				String packetPath = ackFileName.substring(0, lastIndex);
-				File packet = new File(packetPath + ".zip");
-				String[] packetName = packet.getName().split("\\.");
-				try {
-					Object response = packetUploadService.pushPacket(packet);
-					String responseCode = response.toString();
-					if (responseCode.equals("PACKET_UPLOADED_TO_LANDING_ZONE")) {
-						uploadStatusMap.put(packetName[0], "P");
-					}
-
-				} catch (URISyntaxException e) {
-					e.printStackTrace();
-				} catch (RegBaseCheckedException e) {
-					uploadStatusMap.put(packetName[0], "E");
-				} catch (RuntimeException e) {
-					generateAlert("Error", Alert.AlertType.ERROR, "Unable to push packets to the server.");
-					break;
-				}
-			}
-			packetUploadService.updateStatus(uploadStatusMap);
-		} else {
-			generateAlert("INFO", Alert.AlertType.INFORMATION, "No packets to upload");
-		}
-
-		return uploadStatusMap;
-
-	}
-
-	/**
-	 * To populate the data for the UI table
-	 * 
-	 * @param verifiedPackets
-	 * @return
-	 */
-	private List<PacketUploadStatusDTO> populateTableData(Map<String, String> packetStatus) {
-		LOGGER.debug("REGISTRATION - POPULATE_UI_TABLE_DATA - PACKET_UPLOAD_CONTROLLER",
-				APPLICATION_NAME, APPLICATION_ID,
-				"Populating the table data with the Updated details");
-		List<PacketUploadStatusDTO> listUploadStatus = new ArrayList<>();
-		PacketUploadStatusDTO packetUploadStatusDTO;
-		SimpleDateFormat simpleDateFormat = new SimpleDateFormat("dd-MM-yyyy HH:mm");
-		String date = simpleDateFormat.format(new Date());
-		for (Map.Entry<String, String> status : packetStatus.entrySet()) {
-			packetUploadStatusDTO = new PacketUploadStatusDTO();
-			if (status.getValue().equals("P")) {
-				packetUploadStatusDTO.setUploadStatus("Uploaded");
-			} else {
-				packetUploadStatusDTO.setUploadStatus("Error");
-			}
-			packetUploadStatusDTO.setUploadTime(date);
-			packetUploadStatusDTO.setFileName(status.getKey());
-			listUploadStatus.add(packetUploadStatusDTO);
-		}
-		return listUploadStatus;
-	}
-
+package io.mosip.registration.controller;
+
+import static io.mosip.registration.constants.RegistrationConstants.APPLICATION_ID;
+import static io.mosip.registration.constants.RegistrationConstants.APPLICATION_NAME;
+
+import java.io.File;
+import java.net.URISyntaxException;
+import java.text.SimpleDateFormat;
+import java.util.ArrayList;
+import java.util.Date;
+import java.util.HashMap;
+import java.util.List;
+import java.util.Map;
+
+import org.springframework.beans.factory.annotation.Autowired;
+import org.springframework.stereotype.Controller;
+
+import io.mosip.kernel.core.spi.logger.MosipLogger;
+import io.mosip.kernel.logger.logback.appender.MosipRollingFileAppender;
+import io.mosip.kernel.logger.logback.factory.MosipLogfactory;
+import io.mosip.registration.dto.PacketUploadStatusDTO;
+import io.mosip.registration.entity.Registration;
+import io.mosip.registration.exception.RegBaseCheckedException;
+import io.mosip.registration.service.PacketUploadService;
+import javafx.collections.FXCollections;
+import javafx.collections.ObservableList;
+import javafx.event.ActionEvent;
+import javafx.fxml.FXML;
+import javafx.scene.control.Alert;
+import javafx.scene.control.Alert.AlertType;
+import javafx.scene.control.TableColumn;
+import javafx.scene.control.TableView;
+import javafx.scene.control.cell.PropertyValueFactory;
+
+@Controller
+public class PacketUploadController extends BaseController {
+
+	@FXML
+	private TableColumn<PacketUploadStatusDTO, String> fileNameColumn;
+
+	@FXML
+	private TableColumn<PacketUploadStatusDTO, String> uploadStatusColumn;
+
+	@FXML
+	private TableView<PacketUploadStatusDTO> table;
+
+	@Autowired
+	private PacketUploadService packetUploadService;
+
+	/** Object for Logger. */
+	private static MosipLogger LOGGER;
+
+	/**
+	 * Initialize logger.
+	 *
+	 * @param mosipRollingFileAppender
+	 *            the mosip rolling file appender
+	 */
+	@Autowired
+	private void initializeLogger(MosipRollingFileAppender mosipRollingFileAppender) {
+		LOGGER = MosipLogfactory.getMosipDefaultRollingFileLogger(mosipRollingFileAppender, this.getClass());
+	}
+
+	/**
+	 * Validate the Username, Password and Packet Path
+	 * 
+	 * @param event
+	 */
+	public void validate(ActionEvent event) {
+		LOGGER.debug("REGISTRATION - VALIDATE_USER_INPUT_DETAILS - PACKET_UPLOAD_CONTROLLER",
+				APPLICATION_NAME, APPLICATION_ID,
+				"Validating the user input details");
+
+		Map<String, String> statusMap = new HashMap<>();
+		try {
+			statusMap = handleUpload();
+			if (!statusMap.isEmpty()) {
+				generateAlert("INFO", AlertType.INFORMATION, "Packets Uploaded Successfully");
+				displayData(populateTableData(statusMap));
+			}
+		} catch (RegBaseCheckedException regBaseCheckedException) {
+			generateAlert("Error", Alert.AlertType.ERROR, regBaseCheckedException.getErrorText());
+		}
+	}
+
+	/**
+	 * To display the Uploaded packet details in UI
+	 * 
+	 * @param tableData
+	 */
+	private void displayData(List<PacketUploadStatusDTO> tableData) {
+		LOGGER.debug("REGISTRATION - DISPLAY_DATA - PACKET_UPLOAD_CONTROLLER", APPLICATION_NAME,
+				APPLICATION_ID, "To display all the ui data");
+		fileNameColumn.setCellValueFactory(new PropertyValueFactory<>("fileName"));
+		uploadStatusColumn.setCellValueFactory(new PropertyValueFactory<>("uploadStatus"));
+
+		ObservableList<PacketUploadStatusDTO> list = FXCollections.observableArrayList(tableData);
+		table.setItems(list);
+	}
+
+	/**
+	 * All the Packet upload functionalities are done here
+	 * 
+	 * @param packetUploadDto
+	 * @return
+	 * @throws IDISBaseCheckedException
+	 */
+	private Map<String, String> handleUpload() throws RegBaseCheckedException {
+		LOGGER.debug("REGISTRATION - HANDLE_PACKET_UPLOAD - PACKET_UPLOAD_CONTROLLER",
+				APPLICATION_NAME, APPLICATION_ID,
+				"Handling all the packet upload activities");
+		List<Registration> synchedPackets = packetUploadService.getSynchedPackets();
+		Map<String, String> uploadStatusMap = new HashMap<String, String>();
+		if (!synchedPackets.isEmpty()) {
+			for (Registration synchedPacket : synchedPackets) {
+				String ackFileName = synchedPacket.getAckFilename();
+				int lastIndex = ackFileName.indexOf("_Ack");
+				String packetPath = ackFileName.substring(0, lastIndex);
+				File packet = new File(packetPath + ".zip");
+				String[] packetName = packet.getName().split("\\.");
+				try {
+					Object response = packetUploadService.pushPacket(packet);
+					String responseCode = response.toString();
+					if (responseCode.equals("PACKET_UPLOADED_TO_LANDING_ZONE")) {
+						uploadStatusMap.put(packetName[0], "P");
+					}
+
+				} catch (URISyntaxException e) {
+					e.printStackTrace();
+				} catch (RegBaseCheckedException e) {
+					uploadStatusMap.put(packetName[0], "E");
+				} catch (RuntimeException e) {
+					generateAlert("Error", Alert.AlertType.ERROR, "Unable to push packets to the server.");
+					break;
+				}
+			}
+			packetUploadService.updateStatus(uploadStatusMap);
+		} else {
+			generateAlert("INFO", Alert.AlertType.INFORMATION, "No packets to upload");
+		}
+
+		return uploadStatusMap;
+
+	}
+
+	/**
+	 * To populate the data for the UI table
+	 * 
+	 * @param verifiedPackets
+	 * @return
+	 */
+	private List<PacketUploadStatusDTO> populateTableData(Map<String, String> packetStatus) {
+		LOGGER.debug("REGISTRATION - POPULATE_UI_TABLE_DATA - PACKET_UPLOAD_CONTROLLER",
+				APPLICATION_NAME, APPLICATION_ID,
+				"Populating the table data with the Updated details");
+		List<PacketUploadStatusDTO> listUploadStatus = new ArrayList<>();
+		PacketUploadStatusDTO packetUploadStatusDTO;
+		SimpleDateFormat simpleDateFormat = new SimpleDateFormat("dd-MM-yyyy HH:mm");
+		String date = simpleDateFormat.format(new Date());
+		for (Map.Entry<String, String> status : packetStatus.entrySet()) {
+			packetUploadStatusDTO = new PacketUploadStatusDTO();
+			if (status.getValue().equals("P")) {
+				packetUploadStatusDTO.setUploadStatus("Uploaded");
+			} else {
+				packetUploadStatusDTO.setUploadStatus("Error");
+			}
+			packetUploadStatusDTO.setUploadTime(date);
+			packetUploadStatusDTO.setFileName(status.getKey());
+			listUploadStatus.add(packetUploadStatusDTO);
+		}
+		return listUploadStatus;
+	}
+
 }