--- conflicted
+++ resolved
@@ -1,133 +1,127 @@
-package io.mosip.registration.controller;
-
-import static io.mosip.registration.constants.RegistrationConstants.APPLICATION_ID;
-import static io.mosip.registration.constants.RegistrationConstants.APPLICATION_NAME;
-
-import java.net.URL;
-import java.util.ResourceBundle;
-
-import org.springframework.beans.factory.annotation.Autowired;
-import org.springframework.stereotype.Controller;
-
-import io.mosip.kernel.core.spi.logger.MosipLogger;
-<<<<<<< HEAD
-import io.mosip.kernel.logger.appender.MosipRollingFileAppender;
-import io.mosip.kernel.logger.factory.MosipLogfactory;
-import io.mosip.registration.constants.RegistrationClientStatusCode;
-import io.mosip.registration.context.SessionContext;
-=======
-import io.mosip.kernel.logger.logback.appender.MosipRollingFileAppender;
-import io.mosip.kernel.logger.logback.factory.MosipLogfactory;
-import io.mosip.registration.constants.RegClientStatusCode;
->>>>>>> d711cbf3
-import io.mosip.registration.service.RegistrationApprovalService;
-import javafx.collections.FXCollections;
-import javafx.collections.ObservableList;
-import javafx.event.ActionEvent;
-import javafx.fxml.FXML;
-import javafx.fxml.Initializable;
-import javafx.scene.control.Alert.AlertType;
-import javafx.scene.control.Button;
-import javafx.scene.control.ComboBox;
-import javafx.stage.Stage;
-
-/**
- *{@code OnHoldController} is controller class for onHoldComment fxml page 
- *which consists the methods for updating the status to onhold
- *
- * @author Mahesh Kumar
- */
-@Controller
-public class OnHoldController extends BaseController implements Initializable{
-
-	
-	/**
-	 * Registration Id
-	 */
-	private String regId = null;
-
-	/**
-	 * Stage
-	 */
-	private Stage primarystage;
-			
-	/**
-	 * Instance of {@link MosipLogger}
-	 */
-	private static MosipLogger LOGGER;
-
-	@Autowired
-	private void initializeLogger(MosipRollingFileAppender mosipRollingFileAppender) {
-		LOGGER = MosipLogfactory.getMosipDefaultRollingFileLogger(mosipRollingFileAppender, this.getClass());
-	}
-
-	/**
-	 * Object for RegistrationApprovalController
-	 */
-	@Autowired
-	private RegistrationApprovalController registrationController;
-	/**
-	 * Object for RegistrationApprovalService
-	 */
-	@Autowired
-	private RegistrationApprovalService registration;
-	/**
-	 * Combobox for for on hold reason
-	 */
-	@FXML
-	private ComboBox<String> onHoldComboBox;
-	/**
-	 * Button for Submit
-	 */
-	@FXML
-	private Button submit;
-
-	 ObservableList<String> onHoldCommentslist=FXCollections.observableArrayList("Gender/Photo mismatch",
-	            "Partial Biometric",
-	            "Partial Iries",
-	            "Photo not clear",
-	            "Id not clear");
-	/* (non-Javadoc)
-	 * @see javafx.fxml.Initializable#initialize(java.net.URL, java.util.ResourceBundle)
-	 */
-	@Override
-	public void initialize(URL location, ResourceBundle resources) {
-		LOGGER.debug("REGISTRATION - PAGE_LOADING - REGISTRATION_ONHOLD_CONTROLLER", APPLICATION_NAME,
-				APPLICATION_ID, "Page loading has been started");
-
-		onHoldComboBox.getItems().clear();
-		onHoldComboBox.setItems(onHoldCommentslist);
-
-	}
-	/**
-	 * Method to get the Stage and Registration Id from the other controller page
-	 * @param id
-	 * @param stage
-	 */
-	public void initData(String id,Stage stage) {
-	    regId=id;
-	    primarystage=stage;
-	  }
-	/**
-	 * {@code updatePacketStatus} is event class for updating packet status to onhold
-	 * @param event
-	 */
-	public void updatePacketStatus(ActionEvent event) {
-		LOGGER.debug("REGISTRATION - UPDATE_PACKET_STATUS - REGISTRATION_ONHOLD_CONTROLLER", APPLICATION_NAME,
-				APPLICATION_ID, "Packet updation as on hold has been started");
-String approverUserId = SessionContext.getInstance().getUserContext().getUserId();
-		if(registration.packetUpdateStatus(regId, RegistrationClientStatusCode.ON_HOLD.getCode(),approverUserId, 
-				onHoldComboBox.getSelectionModel().getSelectedItem(), approverUserId)) {
-		generateAlert("Status",AlertType.INFORMATION,"Registration moved to On Hold.");
-		submit.disableProperty().set(true);
-		registrationController.tablePagination();
-	}
-	else {
-		generateAlert("Status",AlertType.INFORMATION,"");
-	}
-		primarystage.close();
-		LOGGER.debug("REGISTRATION - UPDATE_PACKET_STATUS - REGISTRATION_ONHOLD_CONTROLLER", APPLICATION_NAME,
-				APPLICATION_ID, "Packet updation as on hold has been ended");
-		
-	}
+package io.mosip.registration.controller;
+
+import static io.mosip.registration.constants.RegistrationConstants.APPLICATION_ID;
+import static io.mosip.registration.constants.RegistrationConstants.APPLICATION_NAME;
+
+import java.net.URL;
+import java.util.ResourceBundle;
+
+import org.springframework.beans.factory.annotation.Autowired;
+import org.springframework.stereotype.Controller;
+
+import io.mosip.kernel.core.spi.logger.MosipLogger;
+import io.mosip.kernel.logger.logback.appender.MosipRollingFileAppender;
+import io.mosip.kernel.logger.logback.factory.MosipLogfactory;
+import io.mosip.registration.constants.RegistrationClientStatusCode;
+import io.mosip.registration.context.SessionContext;
+import io.mosip.registration.service.RegistrationApprovalService;
+import javafx.collections.FXCollections;
+import javafx.collections.ObservableList;
+import javafx.event.ActionEvent;
+import javafx.fxml.FXML;
+import javafx.fxml.Initializable;
+import javafx.scene.control.Alert.AlertType;
+import javafx.scene.control.Button;
+import javafx.scene.control.ComboBox;
+import javafx.stage.Stage;
+
+/**
+ *{@code OnHoldController} is controller class for onHoldComment fxml page 
+ *which consists the methods for updating the status to onhold
+ *
+ * @author Mahesh Kumar
+ */
+@Controller
+public class OnHoldController extends BaseController implements Initializable{
+
+	
+	/**
+	 * Registration Id
+	 */
+	private String regId = null;
+
+	/**
+	 * Stage
+	 */
+	private Stage primarystage;
+			
+	/**
+	 * Instance of {@link MosipLogger}
+	 */
+	private static MosipLogger LOGGER;
+
+	@Autowired
+	private void initializeLogger(MosipRollingFileAppender mosipRollingFileAppender) {
+		LOGGER = MosipLogfactory.getMosipDefaultRollingFileLogger(mosipRollingFileAppender, this.getClass());
+	}
+
+	/**
+	 * Object for RegistrationApprovalController
+	 */
+	@Autowired
+	private RegistrationApprovalController registrationController;
+	/**
+	 * Object for RegistrationApprovalService
+	 */
+	@Autowired
+	private RegistrationApprovalService registration;
+	/**
+	 * Combobox for for on hold reason
+	 */
+	@FXML
+	private ComboBox<String> onHoldComboBox;
+	/**
+	 * Button for Submit
+	 */
+	@FXML
+	private Button submit;
+
+	 ObservableList<String> onHoldCommentslist=FXCollections.observableArrayList("Gender/Photo mismatch",
+	            "Partial Biometric",
+	            "Partial Iries",
+	            "Photo not clear",
+	            "Id not clear");
+	/* (non-Javadoc)
+	 * @see javafx.fxml.Initializable#initialize(java.net.URL, java.util.ResourceBundle)
+	 */
+	@Override
+	public void initialize(URL location, ResourceBundle resources) {
+		LOGGER.debug("REGISTRATION - PAGE_LOADING - REGISTRATION_ONHOLD_CONTROLLER", APPLICATION_NAME,
+				APPLICATION_ID, "Page loading has been started");
+
+		onHoldComboBox.getItems().clear();
+		onHoldComboBox.setItems(onHoldCommentslist);
+
+	}
+	/**
+	 * Method to get the Stage and Registration Id from the other controller page
+	 * @param id
+	 * @param stage
+	 */
+	public void initData(String id,Stage stage) {
+	    regId=id;
+	    primarystage=stage;
+	  }
+	/**
+	 * {@code updatePacketStatus} is event class for updating packet status to onhold
+	 * @param event
+	 */
+	public void updatePacketStatus(ActionEvent event) {
+		LOGGER.debug("REGISTRATION - UPDATE_PACKET_STATUS - REGISTRATION_ONHOLD_CONTROLLER", APPLICATION_NAME,
+				APPLICATION_ID, "Packet updation as on hold has been started");
+String approverUserId = SessionContext.getInstance().getUserContext().getUserId();
+		if(registration.packetUpdateStatus(regId, RegistrationClientStatusCode.ON_HOLD.getCode(),approverUserId, 
+				onHoldComboBox.getSelectionModel().getSelectedItem(), approverUserId)) {
+		generateAlert("Status",AlertType.INFORMATION,"Registration moved to On Hold.");
+		submit.disableProperty().set(true);
+		registrationController.tablePagination();
+	}
+	else {
+		generateAlert("Status",AlertType.INFORMATION,"");
+	}
+		primarystage.close();
+		LOGGER.debug("REGISTRATION - UPDATE_PACKET_STATUS - REGISTRATION_ONHOLD_CONTROLLER", APPLICATION_NAME,
+				APPLICATION_ID, "Packet updation as on hold has been ended");
+		
+	}
 }