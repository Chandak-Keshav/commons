--- conflicted
+++ resolved
@@ -1,432 +1,383 @@
-package io.mosip.registration.controller;
-
-import static io.mosip.registration.constants.RegistrationConstants.APPLICATION_NAME;
-
-import java.time.LocalDate;
-import java.time.format.DateTimeFormatter;
-import java.util.OptionalInt;
-import java.util.function.IntPredicate;
-import java.util.stream.IntStream;
-
-import io.mosip.kernel.core.logger.spi.Logger;
-import io.mosip.kernel.core.transliteration.spi.Transliteration;
-import io.mosip.registration.config.AppConfig;
-import io.mosip.registration.constants.RegistrationConstants;
-import io.mosip.registration.context.ApplicationContext;
-import io.mosip.registration.context.SessionContext;
-import io.mosip.registration.controller.reg.RegistrationController;
-import io.mosip.registration.controller.reg.Validations;
-import io.mosip.registration.dto.mastersync.DocumentCategoryDto;
-import io.mosip.registration.dto.mastersync.GenderDto;
-import io.mosip.registration.dto.mastersync.LocationDto;
-import javafx.beans.value.ChangeListener;
-import javafx.collections.ObservableList;
-import javafx.scene.control.CheckBox;
-import javafx.scene.control.ComboBox;
-import javafx.scene.control.DateCell;
-import javafx.scene.control.DatePicker;
-import javafx.scene.control.Label;
-import javafx.scene.control.TextField;
-import javafx.scene.layout.AnchorPane;
-<<<<<<< HEAD
-=======
-import javafx.scene.layout.Pane;
->>>>>>> 15458d51
-import javafx.util.StringConverter;
-
-/**
- * Class for JavaFx utilities operation
- * 
- * @author Taleev.Aalam
- * @since 1.0.0
- *
- */
-public class FXUtils {
-
-	/**
-	 * Instance of {@link Logger}
-	 */
-	private static final Logger LOGGER = AppConfig.getLogger(RegistrationController.class);
-
-	private Transliteration<String> transliteration;
-	private static FXUtils fxUtils = null;
-	private static String promptText = RegistrationConstants.EMPTY;
-
-	public static FXUtils getInstance() {
-		if (fxUtils == null)
-			fxUtils = new FXUtils();
-
-		return fxUtils;
-	}
-
-	/**
-	 * Listener to change the style when field is selected for
-	 */
-	public void listenOnSelectedCheckBox(CheckBox field) {
-
-		field.selectedProperty().addListener((obsValue, oldValue, newValue) -> {
-			if (newValue) {
-				field.getStyleClass().remove("updateUinCheckBox");
-				field.getStyleClass().add("updateUinCheckBoxSelected");
-			} else {
-				field.getStyleClass().remove("updateUinCheckBoxSelected");
-				field.getStyleClass().add("updateUinCheckBox");
-			}
-		});
-	}
-
-	private FXUtils() {
-
-	}
-
-	/**
-	 * @param transliteration
-	 *            the transliteration to set
-	 */
-	public void setTransliteration(Transliteration<String> transliteration) {
-		this.transliteration = transliteration;
-	}
-
-	/**
-	 * Validator method for field during onType
-	 */
-<<<<<<< HEAD
-	public void validateOnType(AnchorPane parentPane, TextField field, Validations validation) {
-=======
-	public void validateOnType(Pane parentPane, TextField field, Validations validation) {
->>>>>>> 15458d51
-		field.textProperty().addListener((obsValue, oldValue, newValue) -> {
-			if (!validation.validateTextField(parentPane, field, field.getId() + "_ontype",
-					(String) SessionContext.map().get(RegistrationConstants.IS_CONSOLIDATED))) {
-				field.setText(oldValue);
-			}
-		});
-	}
-
-<<<<<<< HEAD
-	public void populateLocalComboBox(AnchorPane parentPane, ComboBox<?> applicationField, ComboBox<?> localField) {
-=======
-	public void populateLocalComboBox(Pane parentPane, ComboBox<?> applicationField, ComboBox<?> localField) {
->>>>>>> 15458d51
-		applicationField.getSelectionModel().selectedItemProperty().addListener((options, oldValue, newValue) -> {
-			selectComboBoxValueByCode(localField, applicationField.getValue());
-			((Label) parentPane.lookup(RegistrationConstants.HASH + applicationField.getId() + RegistrationConstants.LABEL)).setVisible(true);
-			((Label) parentPane.lookup(RegistrationConstants.HASH + localField.getId() + RegistrationConstants.LABEL)).setVisible(true);
-			((Label) parentPane.lookup(RegistrationConstants.HASH + applicationField.getId() + RegistrationConstants.MESSAGE)).setVisible(false);
-			((Label) parentPane.lookup(RegistrationConstants.HASH + localField.getId() + RegistrationConstants.MESSAGE)).setVisible(false);
-		});
-	}
-
-	/**
-	 * Validator method for field during onType and the local field population
-	 */
-<<<<<<< HEAD
-	public void validateOnType(AnchorPane parentPane, TextField field, Validations validation, TextField localField) {
-=======
-	public void validateOnType(Pane parentPane, TextField field, Validations validation, TextField localField) {
->>>>>>> 15458d51
-
-		focusUnfocusListener(parentPane, field, localField);
-
-		field.textProperty().addListener((obsValue, oldValue, newValue) -> {
-			if (!validation.validateTextField(parentPane, field, field.getId() + "_ontype",
-					(String) SessionContext.map().get(RegistrationConstants.IS_CONSOLIDATED))) {
-				field.setText(oldValue);
-			} else {
-				if (localField != null) {
-					localField.setText(transliteration.transliterate(ApplicationContext.applicationLanguage(),
-							ApplicationContext.localLanguage(), field.getText()));
-				}
-			}
-			field.requestFocus();
-		});
-<<<<<<< HEAD
-
-	}
-
-	public void focusUnfocusListener(AnchorPane parentPane, TextField field, TextField localField) {
-=======
-		
-		onTypeFocusUnfocusListener(parentPane, localField);
-
-	}
-
-	public void onTypeFocusUnfocusListener(Pane parentPane, TextField field) {
-		if(field!=null) {
-			field.textProperty().addListener((obsValue, oldValue, newValue) -> {
-				
-				if(newValue.length()>0) {
-				
-					try {
-						((Label) parentPane.lookup(RegistrationConstants.HASH + field.getId() + RegistrationConstants.LABEL)).setVisible(true);
-						if (field.getId().matches("dd|mm|yyyy|ddLocalLanguage|mmLocalLanguage|yyyyLocalLanguage")) {
-							((Label) parentPane.lookup(RegistrationConstants.HASH + RegistrationConstants.DOB_MESSAGE)).setVisible(false);
-						} else {
-							((Label) parentPane.lookup(RegistrationConstants.HASH + field.getId() + RegistrationConstants.MESSAGE)).setVisible(false);
-						}
-					} catch (RuntimeException runtimeException) {
-						LOGGER.info("ID NOT FOUND ", APPLICATION_NAME,
-								RegistrationConstants.APPLICATION_ID, runtimeException.getMessage());
-					}
-				}else {
-					((Label) parentPane.lookup(RegistrationConstants.HASH + field.getId() + RegistrationConstants.LABEL)).setVisible(false);
-				}
-
-			});
-
-		}
-	}
-
-	public void focusUnfocusListener(Pane parentPane, TextField field, TextField localField) {
->>>>>>> 15458d51
-		focusAction(parentPane, field);
-		focusAction(parentPane, localField);
-	}
-
-<<<<<<< HEAD
-	private void focusAction(AnchorPane parentPane, TextField field) {
-=======
-	private void focusAction(Pane parentPane, TextField field) {
->>>>>>> 15458d51
-		if(field!=null) {
-			field.focusedProperty().addListener((obsValue, oldValue, newValue) -> {
-			if (newValue) {
-				try {
-					((Label) parentPane.lookup(RegistrationConstants.HASH + field.getId() + RegistrationConstants.LABEL)).setVisible(true);
-					promptText = ((TextField) parentPane.lookup(RegistrationConstants.HASH + field.getId())).getPromptText();
-					((TextField) parentPane.lookup(RegistrationConstants.HASH + field.getId())).setPromptText(null);
-<<<<<<< HEAD
-					if (field.getId().matches("dd|mm|yyyy")) {
-=======
-					if (field.getId().matches("dd|mm|yyyy|ddLocalLanguage|mmLocalLanguage|yyyyLocalLanguage")) {
->>>>>>> 15458d51
-						((Label) parentPane.lookup(RegistrationConstants.HASH + RegistrationConstants.DOB_MESSAGE)).setVisible(false);
-					} else {
-						((Label) parentPane.lookup(RegistrationConstants.HASH + field.getId() + RegistrationConstants.MESSAGE)).setVisible(false);
-					}
-				} catch (RuntimeException runtimeException) {
-					LOGGER.info("ID NOT FOUND ", APPLICATION_NAME,
-							RegistrationConstants.APPLICATION_ID, runtimeException.getMessage());
-				}
-			} else {
-				((TextField) parentPane.lookup(RegistrationConstants.HASH + field.getId())).setPromptText(promptText);
-				if (!(field.getText().length() > 0)) {
-					try {
-						((Label) parentPane.lookup(RegistrationConstants.HASH + field.getId() + RegistrationConstants.LABEL)).setVisible(false);
-					}  catch (RuntimeException runtimeException) {
-						LOGGER.info("ID NOT FOUND", APPLICATION_NAME,
-								RegistrationConstants.APPLICATION_ID, runtimeException.getMessage());
-					}
-				}
-			}
-
-		});
-	}}
-
-	/**
-	 * Populate the local field value based on the application field.
-	 * Transliteration will not done for these fields
-	 */
-<<<<<<< HEAD
-	public void populateLocalFieldOnType(AnchorPane parentPane, TextField field, Validations validation,
-=======
-	public void populateLocalFieldOnType(Pane parentPane, TextField field, Validations validation,
->>>>>>> 15458d51
-			TextField localField) {
-		focusUnfocusListener(parentPane, field, localField);
-		field.textProperty().addListener((obsValue, oldValue, newValue) -> {
-			if (!validation.validateTextField(parentPane, field, field.getId() + "_ontype",
-					(String) SessionContext.map().get(RegistrationConstants.IS_CONSOLIDATED))) {
-				field.setText(oldValue);
-			} else {
-				if (localField != null) {
-					localField.setText(field.getText());
-				}
-			}
-			field.requestFocus();
-		});
-<<<<<<< HEAD
-			
-			if(localField!=null)
-			localField.textProperty().addListener((obsValue, oldValue, newValue) -> {
-				try {
-					((Label) parentPane.lookup(RegistrationConstants.HASH + localField.getId() + RegistrationConstants.LABEL)).setVisible(true);
-					promptText = ((TextField) parentPane.lookup(RegistrationConstants.HASH + localField.getId())).getPromptText();
-					((TextField) parentPane.lookup(RegistrationConstants.HASH + localField.getId())).setPromptText(null);
-				}  catch (RuntimeException runtimeException) {
-					LOGGER.info("ID NOT FOUND", APPLICATION_NAME,
-							RegistrationConstants.APPLICATION_ID, runtimeException.getMessage());
-				}
-			});
-=======
-		
-		onTypeFocusUnfocusListener(parentPane, localField);
->>>>>>> 15458d51
-
-	}
-
-	public void dobListener(TextField field, TextField fieldToPopulate, String regex) {
-		field.textProperty().addListener((obsValue, oldValue, newValue) -> {
-			if (field.getText().matches(regex)) {
-				int year = Integer.parseInt(field.getText());
-				int age = LocalDate.now().getYear() - year;
-				if (age >= 0 && age <= 118) {
-					fieldToPopulate.setText(RegistrationConstants.EMPTY + age);
-				}
-			}
-		});
-	}
-
-	/**
-	 * To display the selected date in the date picker in specific
-	 * format("dd-mm-yyyy").
-	 */
-	public void dateFormatter(DatePicker ageDatePicker) {
-		try {
-			LOGGER.info(RegistrationConstants.REGISTRATION_CONTROLLER, RegistrationConstants.APPLICATION_NAME,
-					RegistrationConstants.APPLICATION_ID, "Validating the date format");
-
-			ageDatePicker.setConverter(new StringConverter<LocalDate>() {
-				String pattern = "dd-MM-yyyy";
-				DateTimeFormatter dateFormatter = DateTimeFormatter.ofPattern(pattern);
-
-				{
-					ageDatePicker.setPromptText(pattern.toLowerCase());
-				}
-
-				@Override
-				public String toString(LocalDate date) {
-					return date != null ? dateFormatter.format(date) : RegistrationConstants.EMPTY;
-				}
-
-				@Override
-				public LocalDate fromString(String string) {
-					if (string != null && !string.isEmpty()) {
-						return LocalDate.parse(string, dateFormatter);
-					} else {
-						return null;
-					}
-				}
-			});
-		} catch (RuntimeException runtimeException) {
-			LOGGER.error("REGISTRATION - DATE FORMAT VALIDATION FAILED ", APPLICATION_NAME,
-					RegistrationConstants.APPLICATION_ID, runtimeException.getMessage());
-		}
-	}
-
-	/**
-	 * Disabling the future days in the date picker calendar.
-	 */
-	public void disableFutureDays(DatePicker ageDatePicker) {
-		try {
-			LOGGER.info(RegistrationConstants.REGISTRATION_CONTROLLER, RegistrationConstants.APPLICATION_NAME,
-					RegistrationConstants.APPLICATION_ID, "Disabling future dates");
-
-			ageDatePicker.setDayCellFactory(picker -> new DateCell() {
-				@Override
-				public void updateItem(LocalDate date, boolean empty) {
-					super.updateItem(date, empty);
-					LocalDate today = LocalDate.now();
-
-					setDisable(empty || date.compareTo(today) > 0);
-				}
-			});
-
-			LOGGER.info(RegistrationConstants.REGISTRATION_CONTROLLER, RegistrationConstants.APPLICATION_NAME,
-					RegistrationConstants.APPLICATION_ID, "Future dates disabled");
-		} catch (RuntimeException runtimeException) {
-			LOGGER.error("REGISTRATION - DISABLE FUTURE DATE FAILED", APPLICATION_NAME,
-					RegistrationConstants.APPLICATION_ID, runtimeException.getMessage());
-		}
-	}
-
-	private void selectComboBoxValueByCode(ComboBox<?> comboBox, Object selectedOption) {
-		ObservableList<?> comboBoxValues = comboBox.getItems();
-
-		if (!comboBoxValues.isEmpty() && selectedOption != null) {
-			IntPredicate findIndexOfSelectedItem = null;
-			if (comboBoxValues.get(0) instanceof LocationDto && selectedOption instanceof LocationDto) {
-				findIndexOfSelectedItem = index -> ((LocationDto) comboBoxValues.get(index)).getCode()
-						.equals(((LocationDto) selectedOption).getCode());
-			} else if (comboBoxValues.get(0) instanceof GenderDto && selectedOption instanceof GenderDto) {
-				findIndexOfSelectedItem = index -> ((GenderDto) comboBoxValues.get(index)).getCode()
-						.equals(((GenderDto) selectedOption).getCode());
-			} else if (comboBoxValues.get(0) instanceof DocumentCategoryDto
-					&& selectedOption instanceof DocumentCategoryDto) {
-				findIndexOfSelectedItem = index -> ((DocumentCategoryDto) comboBoxValues.get(index)).getCode()
-						.equals(((DocumentCategoryDto) selectedOption).getCode());
-			}
-
-			OptionalInt indexOfSelectedLocation = getIndexOfSelectedItem(comboBoxValues, findIndexOfSelectedItem);
-
-			if (indexOfSelectedLocation.isPresent()) {
-				comboBox.getSelectionModel().select(indexOfSelectedLocation.getAsInt());
-			}
-		}
-	}
-
-	/**
-	 * Shows the selected value in the combo-box
-	 * 
-	 * @param comboBox
-	 *            the combo-box from which selected value has to be shown
-	 * @param selectedValue
-	 *            the selected value from the combo-box
-	 */
-	public void selectComboBoxValue(ComboBox<?> comboBox, String selectedValue) {
-		ObservableList<?> comboBoxValues = comboBox.getItems();
-
-		if (!comboBoxValues.isEmpty()) {
-			IntPredicate findIndexOfSelectedItem = null;
-			if (comboBoxValues.get(0) instanceof LocationDto) {
-				findIndexOfSelectedItem = index -> ((LocationDto) comboBoxValues.get(index)).getName()
-						.equals(selectedValue);
-			} else if (comboBoxValues.get(0) instanceof GenderDto) {
-				findIndexOfSelectedItem = index -> ((GenderDto) comboBoxValues.get(index)).getGenderName()
-						.equals(selectedValue);
-			} else if (comboBoxValues.get(0) instanceof DocumentCategoryDto) {
-				findIndexOfSelectedItem = index -> ((DocumentCategoryDto) comboBoxValues.get(index)).getName()
-						.equals(selectedValue);
-			}
-
-			OptionalInt indexOfSelectedLocation = getIndexOfSelectedItem(comboBoxValues, findIndexOfSelectedItem);
-
-			if (indexOfSelectedLocation.isPresent()) {
-				comboBox.getSelectionModel().select(indexOfSelectedLocation.getAsInt());
-			}
-		}
-	}
-
-	private OptionalInt getIndexOfSelectedItem(ObservableList<?> comboBoxValues, IntPredicate lambdaExpression) {
-		return IntStream.range(0, comboBoxValues.size()).filter(lambdaExpression).findFirst();
-	}
-
-	/**
-	 * The custom {@link StringConverter} for displaying only the name in the
-	 * combo-box based on the combo-box type
-	 * 
-	 * @return the custom {@link StringConverter}
-	 */
-	public <T> StringConverter<T> getStringConverterForComboBox() {
-		return new StringConverter<T>() {
-			@Override
-			public String toString(T object) {
-				String value = null;
-				if (object instanceof LocationDto) {
-					value = ((LocationDto) object).getName();
-				} else if (object instanceof GenderDto) {
-					value = ((GenderDto) object).getGenderName();
-				} else if (object instanceof DocumentCategoryDto) {
-					value = ((DocumentCategoryDto) object).getName();
-				}
-				return value;
-			}
-
-			@Override
-			public T fromString(String string) {
-				return null;
-			}
-		};
-	}
-
-}
+package io.mosip.registration.controller;
+
+import static io.mosip.registration.constants.RegistrationConstants.APPLICATION_NAME;
+
+import java.time.LocalDate;
+import java.time.format.DateTimeFormatter;
+import java.util.OptionalInt;
+import java.util.function.IntPredicate;
+import java.util.stream.IntStream;
+
+import io.mosip.kernel.core.logger.spi.Logger;
+import io.mosip.kernel.core.transliteration.spi.Transliteration;
+import io.mosip.registration.config.AppConfig;
+import io.mosip.registration.constants.RegistrationConstants;
+import io.mosip.registration.context.ApplicationContext;
+import io.mosip.registration.context.SessionContext;
+import io.mosip.registration.controller.reg.RegistrationController;
+import io.mosip.registration.controller.reg.Validations;
+import io.mosip.registration.dto.mastersync.DocumentCategoryDto;
+import io.mosip.registration.dto.mastersync.GenderDto;
+import io.mosip.registration.dto.mastersync.LocationDto;
+import javafx.beans.value.ChangeListener;
+import javafx.collections.ObservableList;
+import javafx.scene.control.CheckBox;
+import javafx.scene.control.ComboBox;
+import javafx.scene.control.DateCell;
+import javafx.scene.control.DatePicker;
+import javafx.scene.control.Label;
+import javafx.scene.control.TextField;
+import javafx.scene.layout.AnchorPane;
+import javafx.scene.layout.Pane;
+import javafx.util.StringConverter;
+
+/**
+ * Class for JavaFx utilities operation
+ * 
+ * @author Taleev.Aalam
+ * @since 1.0.0
+ *
+ */
+public class FXUtils {
+
+	/**
+	 * Instance of {@link Logger}
+	 */
+	private static final Logger LOGGER = AppConfig.getLogger(RegistrationController.class);
+
+	private Transliteration<String> transliteration;
+	private static FXUtils fxUtils = null;
+	private static String promptText = RegistrationConstants.EMPTY;
+
+	public static FXUtils getInstance() {
+		if (fxUtils == null)
+			fxUtils = new FXUtils();
+
+		return fxUtils;
+	}
+
+	/**
+	 * Listener to change the style when field is selected for
+	 */
+	public void listenOnSelectedCheckBox(CheckBox field) {
+
+		field.selectedProperty().addListener((obsValue, oldValue, newValue) -> {
+			if (newValue) {
+				field.getStyleClass().remove("updateUinCheckBox");
+				field.getStyleClass().add("updateUinCheckBoxSelected");
+			} else {
+				field.getStyleClass().remove("updateUinCheckBoxSelected");
+				field.getStyleClass().add("updateUinCheckBox");
+			}
+		});
+	}
+
+	private FXUtils() {
+
+	}
+
+	/**
+	 * @param transliteration
+	 *            the transliteration to set
+	 */
+	public void setTransliteration(Transliteration<String> transliteration) {
+		this.transliteration = transliteration;
+	}
+
+	/**
+	 * Validator method for field during onType
+	 */
+	public void validateOnType(Pane parentPane, TextField field, Validations validation) {
+		field.textProperty().addListener((obsValue, oldValue, newValue) -> {
+			if (!validation.validateTextField(parentPane, field, field.getId() + "_ontype",
+					(String) SessionContext.map().get(RegistrationConstants.IS_CONSOLIDATED))) {
+				field.setText(oldValue);
+			}
+		});
+	}
+
+	public void populateLocalComboBox(Pane parentPane, ComboBox<?> applicationField, ComboBox<?> localField) {
+		applicationField.getSelectionModel().selectedItemProperty().addListener((options, oldValue, newValue) -> {
+			selectComboBoxValueByCode(localField, applicationField.getValue());
+			((Label) parentPane.lookup(RegistrationConstants.HASH + applicationField.getId() + RegistrationConstants.LABEL)).setVisible(true);
+			((Label) parentPane.lookup(RegistrationConstants.HASH + localField.getId() + RegistrationConstants.LABEL)).setVisible(true);
+			((Label) parentPane.lookup(RegistrationConstants.HASH + applicationField.getId() + RegistrationConstants.MESSAGE)).setVisible(false);
+			((Label) parentPane.lookup(RegistrationConstants.HASH + localField.getId() + RegistrationConstants.MESSAGE)).setVisible(false);
+		});
+	}
+
+	/**
+	 * Validator method for field during onType and the local field population
+	 */
+	public void validateOnType(Pane parentPane, TextField field, Validations validation, TextField localField) {
+
+		focusUnfocusListener(parentPane, field, localField);
+
+		field.textProperty().addListener((obsValue, oldValue, newValue) -> {
+			if (!validation.validateTextField(parentPane, field, field.getId() + "_ontype",
+					(String) SessionContext.map().get(RegistrationConstants.IS_CONSOLIDATED))) {
+				field.setText(oldValue);
+			} else {
+				if (localField != null) {
+					localField.setText(transliteration.transliterate(ApplicationContext.applicationLanguage(),
+							ApplicationContext.localLanguage(), field.getText()));
+				}
+			}
+			field.requestFocus();
+		});
+		
+		onTypeFocusUnfocusListener(parentPane, localField);
+
+	}
+
+	public void onTypeFocusUnfocusListener(Pane parentPane, TextField field) {
+		if(field!=null) {
+			field.textProperty().addListener((obsValue, oldValue, newValue) -> {
+				
+				if(newValue.length()>0) {
+				
+					try {
+						((Label) parentPane.lookup(RegistrationConstants.HASH + field.getId() + RegistrationConstants.LABEL)).setVisible(true);
+						if (field.getId().matches("dd|mm|yyyy|ddLocalLanguage|mmLocalLanguage|yyyyLocalLanguage")) {
+							((Label) parentPane.lookup(RegistrationConstants.HASH + RegistrationConstants.DOB_MESSAGE)).setVisible(false);
+						} else {
+							((Label) parentPane.lookup(RegistrationConstants.HASH + field.getId() + RegistrationConstants.MESSAGE)).setVisible(false);
+						}
+					} catch (RuntimeException runtimeException) {
+						LOGGER.info("ID NOT FOUND ", APPLICATION_NAME,
+								RegistrationConstants.APPLICATION_ID, runtimeException.getMessage());
+					}
+				}else {
+					((Label) parentPane.lookup(RegistrationConstants.HASH + field.getId() + RegistrationConstants.LABEL)).setVisible(false);
+				}
+
+			});
+
+		}
+	}
+
+	public void focusUnfocusListener(Pane parentPane, TextField field, TextField localField) {
+		focusAction(parentPane, field);
+		focusAction(parentPane, localField);
+	}
+
+	private void focusAction(Pane parentPane, TextField field) {
+		if(field!=null) {
+			field.focusedProperty().addListener((obsValue, oldValue, newValue) -> {
+			if (newValue) {
+				try {
+					((Label) parentPane.lookup(RegistrationConstants.HASH + field.getId() + RegistrationConstants.LABEL)).setVisible(true);
+					promptText = ((TextField) parentPane.lookup(RegistrationConstants.HASH + field.getId())).getPromptText();
+					((TextField) parentPane.lookup(RegistrationConstants.HASH + field.getId())).setPromptText(null);
+					if (field.getId().matches("dd|mm|yyyy|ddLocalLanguage|mmLocalLanguage|yyyyLocalLanguage")) {
+						((Label) parentPane.lookup(RegistrationConstants.HASH + RegistrationConstants.DOB_MESSAGE)).setVisible(false);
+					} else {
+						((Label) parentPane.lookup(RegistrationConstants.HASH + field.getId() + RegistrationConstants.MESSAGE)).setVisible(false);
+					}
+				} catch (RuntimeException runtimeException) {
+					LOGGER.info("ID NOT FOUND ", APPLICATION_NAME,
+							RegistrationConstants.APPLICATION_ID, runtimeException.getMessage());
+				}
+			} else {
+				((TextField) parentPane.lookup(RegistrationConstants.HASH + field.getId())).setPromptText(promptText);
+				if (!(field.getText().length() > 0)) {
+					try {
+						((Label) parentPane.lookup(RegistrationConstants.HASH + field.getId() + RegistrationConstants.LABEL)).setVisible(false);
+					}  catch (RuntimeException runtimeException) {
+						LOGGER.info("ID NOT FOUND", APPLICATION_NAME,
+								RegistrationConstants.APPLICATION_ID, runtimeException.getMessage());
+					}
+				}
+			}
+
+		});
+	}}
+
+	/**
+	 * Populate the local field value based on the application field.
+	 * Transliteration will not done for these fields
+	 */
+	public void populateLocalFieldOnType(Pane parentPane, TextField field, Validations validation,
+			TextField localField) {
+		focusUnfocusListener(parentPane, field, localField);
+		field.textProperty().addListener((obsValue, oldValue, newValue) -> {
+			if (!validation.validateTextField(parentPane, field, field.getId() + "_ontype",
+					(String) SessionContext.map().get(RegistrationConstants.IS_CONSOLIDATED))) {
+				field.setText(oldValue);
+			} else {
+				if (localField != null) {
+					localField.setText(field.getText());
+				}
+			}
+			field.requestFocus();
+		});
+		
+		onTypeFocusUnfocusListener(parentPane, localField);
+
+	}
+
+	public void dobListener(TextField field, TextField fieldToPopulate, String regex) {
+		field.textProperty().addListener((obsValue, oldValue, newValue) -> {
+			if (field.getText().matches(regex)) {
+				int year = Integer.parseInt(field.getText());
+				int age = LocalDate.now().getYear() - year;
+				if (age >= 0 && age <= 118) {
+					fieldToPopulate.setText(RegistrationConstants.EMPTY + age);
+				}
+			}
+		});
+	}
+
+	/**
+	 * To display the selected date in the date picker in specific
+	 * format("dd-mm-yyyy").
+	 */
+	public void dateFormatter(DatePicker ageDatePicker) {
+		try {
+			LOGGER.info(RegistrationConstants.REGISTRATION_CONTROLLER, RegistrationConstants.APPLICATION_NAME,
+					RegistrationConstants.APPLICATION_ID, "Validating the date format");
+
+			ageDatePicker.setConverter(new StringConverter<LocalDate>() {
+				String pattern = "dd-MM-yyyy";
+				DateTimeFormatter dateFormatter = DateTimeFormatter.ofPattern(pattern);
+
+				{
+					ageDatePicker.setPromptText(pattern.toLowerCase());
+				}
+
+				@Override
+				public String toString(LocalDate date) {
+					return date != null ? dateFormatter.format(date) : RegistrationConstants.EMPTY;
+				}
+
+				@Override
+				public LocalDate fromString(String string) {
+					if (string != null && !string.isEmpty()) {
+						return LocalDate.parse(string, dateFormatter);
+					} else {
+						return null;
+					}
+				}
+			});
+		} catch (RuntimeException runtimeException) {
+			LOGGER.error("REGISTRATION - DATE FORMAT VALIDATION FAILED ", APPLICATION_NAME,
+					RegistrationConstants.APPLICATION_ID, runtimeException.getMessage());
+		}
+	}
+
+	/**
+	 * Disabling the future days in the date picker calendar.
+	 */
+	public void disableFutureDays(DatePicker ageDatePicker) {
+		try {
+			LOGGER.info(RegistrationConstants.REGISTRATION_CONTROLLER, RegistrationConstants.APPLICATION_NAME,
+					RegistrationConstants.APPLICATION_ID, "Disabling future dates");
+
+			ageDatePicker.setDayCellFactory(picker -> new DateCell() {
+				@Override
+				public void updateItem(LocalDate date, boolean empty) {
+					super.updateItem(date, empty);
+					LocalDate today = LocalDate.now();
+
+					setDisable(empty || date.compareTo(today) > 0);
+				}
+			});
+
+			LOGGER.info(RegistrationConstants.REGISTRATION_CONTROLLER, RegistrationConstants.APPLICATION_NAME,
+					RegistrationConstants.APPLICATION_ID, "Future dates disabled");
+		} catch (RuntimeException runtimeException) {
+			LOGGER.error("REGISTRATION - DISABLE FUTURE DATE FAILED", APPLICATION_NAME,
+					RegistrationConstants.APPLICATION_ID, runtimeException.getMessage());
+		}
+	}
+
+	private void selectComboBoxValueByCode(ComboBox<?> comboBox, Object selectedOption) {
+		ObservableList<?> comboBoxValues = comboBox.getItems();
+
+		if (!comboBoxValues.isEmpty() && selectedOption != null) {
+			IntPredicate findIndexOfSelectedItem = null;
+			if (comboBoxValues.get(0) instanceof LocationDto && selectedOption instanceof LocationDto) {
+				findIndexOfSelectedItem = index -> ((LocationDto) comboBoxValues.get(index)).getCode()
+						.equals(((LocationDto) selectedOption).getCode());
+			} else if (comboBoxValues.get(0) instanceof GenderDto && selectedOption instanceof GenderDto) {
+				findIndexOfSelectedItem = index -> ((GenderDto) comboBoxValues.get(index)).getCode()
+						.equals(((GenderDto) selectedOption).getCode());
+			} else if (comboBoxValues.get(0) instanceof DocumentCategoryDto
+					&& selectedOption instanceof DocumentCategoryDto) {
+				findIndexOfSelectedItem = index -> ((DocumentCategoryDto) comboBoxValues.get(index)).getCode()
+						.equals(((DocumentCategoryDto) selectedOption).getCode());
+			}
+
+			OptionalInt indexOfSelectedLocation = getIndexOfSelectedItem(comboBoxValues, findIndexOfSelectedItem);
+
+			if (indexOfSelectedLocation.isPresent()) {
+				comboBox.getSelectionModel().select(indexOfSelectedLocation.getAsInt());
+			}
+		}
+	}
+
+	/**
+	 * Shows the selected value in the combo-box
+	 * 
+	 * @param comboBox
+	 *            the combo-box from which selected value has to be shown
+	 * @param selectedValue
+	 *            the selected value from the combo-box
+	 */
+	public void selectComboBoxValue(ComboBox<?> comboBox, String selectedValue) {
+		ObservableList<?> comboBoxValues = comboBox.getItems();
+
+		if (!comboBoxValues.isEmpty()) {
+			IntPredicate findIndexOfSelectedItem = null;
+			if (comboBoxValues.get(0) instanceof LocationDto) {
+				findIndexOfSelectedItem = index -> ((LocationDto) comboBoxValues.get(index)).getName()
+						.equals(selectedValue);
+			} else if (comboBoxValues.get(0) instanceof GenderDto) {
+				findIndexOfSelectedItem = index -> ((GenderDto) comboBoxValues.get(index)).getGenderName()
+						.equals(selectedValue);
+			} else if (comboBoxValues.get(0) instanceof DocumentCategoryDto) {
+				findIndexOfSelectedItem = index -> ((DocumentCategoryDto) comboBoxValues.get(index)).getName()
+						.equals(selectedValue);
+			}
+
+			OptionalInt indexOfSelectedLocation = getIndexOfSelectedItem(comboBoxValues, findIndexOfSelectedItem);
+
+			if (indexOfSelectedLocation.isPresent()) {
+				comboBox.getSelectionModel().select(indexOfSelectedLocation.getAsInt());
+			}
+		}
+	}
+
+	private OptionalInt getIndexOfSelectedItem(ObservableList<?> comboBoxValues, IntPredicate lambdaExpression) {
+		return IntStream.range(0, comboBoxValues.size()).filter(lambdaExpression).findFirst();
+	}
+
+	/**
+	 * The custom {@link StringConverter} for displaying only the name in the
+	 * combo-box based on the combo-box type
+	 * 
+	 * @return the custom {@link StringConverter}
+	 */
+	public <T> StringConverter<T> getStringConverterForComboBox() {
+		return new StringConverter<T>() {
+			@Override
+			public String toString(T object) {
+				String value = null;
+				if (object instanceof LocationDto) {
+					value = ((LocationDto) object).getName();
+				} else if (object instanceof GenderDto) {
+					value = ((GenderDto) object).getGenderName();
+				} else if (object instanceof DocumentCategoryDto) {
+					value = ((DocumentCategoryDto) object).getName();
+				}
+				return value;
+			}
+
+			@Override
+			public T fromString(String string) {
+				return null;
+			}
+		};
+	}
+
+}