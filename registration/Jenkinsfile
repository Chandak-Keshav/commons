--- conflicted
+++ resolved
@@ -1,4 +1,3 @@
-<<<<<<< HEAD
 node {
  try{
  def server = Artifactory.server 'ART'
@@ -181,189 +180,4 @@
    }
   }
  }
-}
-=======
-node {
- try{
- def server = Artifactory.server 'ART'
- def rtMaven = Artifactory.newMavenBuild()
- def buildInfo
- def branch = env.NEXT_BRANCH_NAME
- def dockerImagesTagVersion = branch  //This will ensure that docker images tag should have 1-1 relation ship with project version
- projectToBuild = 'registration'
- def registryUrl = 'http://mosip-dev-admin.southindia.cloudapp.azure.com:5000'
- def registryName = 'mosip-dev-admin.southindia.cloudapp.azure.com:5000'
- def buildInfo1
- def pom
- def version 
- def uploadSpec
- 
- stage('------- Checkout --------') {
-  // Checkout only registration Module
-  dir(branch) {
-   checkout([$class: 'GitSCM',
-    branches: [
-     [name: branch]
-    ],
-    userRemoteConfigs: [
-     [url: 'https://github.com/mosip/mosip', credentialsId: '4c9741a2-4c15-4aad-a13d-3a1206u05321']
-    ],
-    extensions: [
-
-     [$class: 'PathRestriction', excludedRegions: '', includedRegions: projectToBuild + '/.*'],
-     [$class: 'SparseCheckoutPaths', sparseCheckoutPaths: [
-      [$class: 'SparseCheckoutPath', path: '/'+projectToBuild + '/']
-     ]]
-
-    ],
-   ])
-  }
-   pom = readMavenPom file: branch + '/' + projectToBuild + '/pom.xml'
-   version = pom.version 
-   print version
-   print "libs-release-local/io/mosip/registration/registration-client/${version}/"
-   uploadSpec = """{
-  "files": [
-    {
-      "pattern": "${branch}/registration/registration-client/target/*.zip",
-      "target": "libs-release-local/io/mosip/registration/registration-client/${version}/"
-    },
-    {
-      "pattern": "${branch}/registration/registration-client/target/MANIFEST.MF",
-      "target": "libs-release-local/io/mosip/registration/registration-client/${version}/"
-    },
-    {
-      "pattern": "${branch}/registration/registration-client/target/lib/*.jar",
-      "target": "libs-release-local/io/mosip/registration/registration-client/${version}/lib/"
-    }
- ]
- }"""
- }
-
- stage('--------- Artifactory configuration ----------------') {
-  rtMaven.tool = 'M2_HOME' // Tool name from Jenkins configuration
-  rtMaven.deployer releaseRepo: 'libs-release-local', snapshotRepo: 'libs-snapshot-local', server: server
-  rtMaven.resolver releaseRepo: 'libs-release', snapshotRepo: 'libs-snapshot', server: server
-  buildInfo = Artifactory.newBuildInfo()
-  buildInfo.env.capture = true
- }
-
- stage('---------- mvn-clean-install ---------------') {
-  rtMaven.run pom: branch + '/' + projectToBuild + '/pom.xml', goals: 'clean install', buildInfo: buildInfo
-  buildInfo1 = server.upload spec: uploadSpec
- }
-
- stage('---------- SonarQube Analysis --------------') {
-  def mvnHome = tool name: 'M2_HOME', type: 'maven'
-  withSonarQubeEnv('sonar') {
-   sh "${mvnHome}/bin/mvn -f '$branch/$projectToBuild/' sonar:sonar"
-  }
- }
-
- stage('----------- Publish build info -------------') {
- // buildInfo.append buildInfo1
-  server.publishBuildInfo buildInfo
-  //server.publishBuildInfo buildInfo1
- }
-
- /*
-
- stage('-----------Docker image push and cleanup-----------') {
-  dir(branch) {
-   sh "find . -name 'Dockerfile'> directoryDockerFiles"
-   locationOfDockerFiles = readFile("directoryDockerFiles").split("\\r?\\n");
-   sh "rm -f directoryDockerFiles"
-   showChangeLogs();
-   for (int j = 0; j < changedModules.size(); j++) {
-    for (int i = 0; i < locationOfDockerFiles.size(); i++) {
-     if(locationOfDockerFiles[i].equals("")){
-     break;
-     }
-     echo locationOfDockerFiles[i]
-     def currentModule = locationOfDockerFiles[i]
-     sh "basename `dirname $currentModule` > parentDirectoryName"
-     parentDirectoryName = readFile('parentDirectoryName').trim()
-     sh "rm -f parentDirectoryName"
-     sh "dirname $currentModule > parentDirectoryPath"
-     parentDirectoryPath = readFile('parentDirectoryPath').trim()
-     sh "rm -f parentDirectoryPath"
-
-     parentDirectoryPathForamtted = parentDirectoryPath.substring(2);
-
-     echo "------------------------" + changedModules[j]
-     echo ">>>>>>>>>>>>>>>>>>>>>>>>" + parentDirectoryPathForamtted
-
-     if (changedModules[j].contains(parentDirectoryPathForamtted)) {
-      echo parentDirectoryPathForamtted + " will be built"
-      docker.withRegistry(registryUrl) {
-      def buildName = "$parentDirectoryName:$dockerImagesTagVersion.$BUILD_NUMBER"
-      newApp = docker.build(buildName, '--build-arg spring_config_label='+branch+'-f ' + locationOfDockerFiles[i] + ' ' + parentDirectoryPath)
-      newApp.push()
-      newApp.push 'latest'
-      }
-      sh "docker rmi $parentDirectoryName:$dockerImagesTagVersion.$BUILD_NUMBER"
-      sh "docker rmi $registryName/$parentDirectoryName:$dockerImagesTagVersion.$BUILD_NUMBER"
-      sh "docker rmi $registryName/$parentDirectoryName"
-
-     }
-    }
-
-
-   }
-
-  }
- }*/
-
- }
-    // Catching the exception for triggering email
-  catch (exception) {
-        print exception
-		// If the job was aborted by any user
-        if (exception instanceof InterruptedException) {
-           currentBuild.result = "ABORTED"
-        }
-		// If the job failed due to some error
-        else{
-            currentBuild.result = "FAILURE"
-        }
-        
-        throw exception //rethrow exception to prevent the build from proceeding
-    
-        
-        }
-	finally{
-		if(currentBuild.result == "FAILURE"){
-		// sending email to kernel recipients
-		recipients = "$env.REGISTRATION_RECIPIENT_LIST"
-		emailext (
-					subject: "MOSIP Jenkins Job $JOB_NAME with build no $BUILD_NUMBER failed'",
-					body: """<p>Check console output at <a href="$BUILD_URL">'${JOB_NAME}'</a></p>""",
-					to: "$recipients",
-					from: '"Jenkins" <info@mosip.io>'
-				)
-	}
-  }
-
-}
-
-@NonCPS
-def showChangeLogs() {
- def changeLogSets = currentBuild.changeSets
- changedModules = []
- for (int i = 0; i < changeLogSets.size(); i++) {
-  def entries = changeLogSets[i].items
-  for (int j = 0; j < entries.length; j++) {
-   def entry = entries[j]
-   echo "${entry.commitId} by ${entry.author} on ${new Date(entry.timestamp)}: ${entry.msg}"
-   def paths = new ArrayList(entry.affectedPaths)
-   for (int k = 0; k < paths.size(); k++) {
-    def path = paths[k]
-    if (path.startsWith(projectToBuild)) {
-     changedModules.add(path);
-    }
-
-   }
-  }
- }
-}
->>>>>>> aafd0a67
+}