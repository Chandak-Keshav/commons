--- conflicted
+++ resolved
@@ -1,528 +1,263 @@
-<<<<<<< HEAD
-<?xml version="1.0" encoding="UTF-8"?>
-<project xmlns="http://maven.apache.org/POM/4.0.0" xmlns:xsi="http://www.w3.org/2001/XMLSchema-instance"
-	xsi:schemaLocation="http://maven.apache.org/POM/4.0.0 http://maven.apache.org/xsd/maven-4.0.0.xsd">
-	<modelVersion>4.0.0</modelVersion>
-
-	<parent>
-		<groupId>io.mosip.registration</groupId>
-		<artifactId>registration-parent</artifactId>
-		<version>0.8.3</version>
-	</parent>
-
-	<artifactId>registration-services</artifactId>
-	<name>registration-services</name>
-	<description>Maven project of MOSIP Registration Service</description>
-
-	<dependencies>
-		<!-- Lombok -->
-		<dependency>
-			<groupId>org.projectlombok</groupId>
-			<artifactId>lombok</artifactId>
-		</dependency>
-		<!-- JUnit -->
-		<dependency>
-			<groupId>junit</groupId>
-			<artifactId>junit</artifactId>
-		</dependency>
-		<!-- https://mvnrepository.com/artifact/org.powermock/powermock-module-junit4 -->
-		<dependency>
-			<groupId>org.powermock</groupId>
-			<artifactId>powermock-module-junit4</artifactId>
-			<version>2.0.0-RC.3</version>
-			<scope>test</scope>
-		</dependency>
-
-		<!-- https://mvnrepository.com/artifact/org.powermock/powermock-api-mockito -->
-		<dependency>
-			<groupId>org.powermock</groupId>
-			<artifactId>powermock-api-mockito</artifactId>
-			<version>1.7.4</version>
-			<scope>test</scope>
-		</dependency>
-
-		<dependency>
-			<groupId>org.powermock</groupId>
-			<artifactId>powermock-core</artifactId>
-			<version>1.7.0</version>
-			<scope>test</scope>
-		</dependency>
-
-		<dependency>
-			<groupId>org.powermock</groupId>
-			<artifactId>powermock-api-mockito2</artifactId>
-			<version>1.7.0</version>
-			<scope>test</scope>
-		</dependency>
-
-
-		<!-- Mockito -->
-		<dependency>
-			<groupId>org.mockito</groupId>
-			<artifactId>mockito-all</artifactId>
-		</dependency>
-		<dependency>
-			<groupId>io.mosip.kernel</groupId>
-			<artifactId>kernel-core</artifactId>
-		</dependency>
-		<dependency>
-			<groupId>io.mosip.kernel</groupId>
-			<artifactId>kernel-idgenerator-rid</artifactId>
-		</dependency>
-		<dependency>
-			<groupId>io.mosip.kernel</groupId>
-			<artifactId>kernel-idvalidator</artifactId>
-		</dependency>
-
-		<dependency>
-			<groupId>ma.glasnost.orika</groupId>
-			<artifactId>orika-core</artifactId>
-		</dependency>
-
-		<!-- <dependency> <groupId>org.springframework</groupId> <artifactId>spring-context</artifactId> 
-			</dependency> -->
-
-		<dependency>
-			<groupId>com.fasterxml.jackson.core</groupId>
-			<artifactId>jackson-databind</artifactId>
-		</dependency>
-
-		<!-- Apache Commons DBCP -->
-		<dependency>
-			<groupId>org.apache.commons</groupId>
-			<artifactId>commons-dbcp2</artifactId>
-		</dependency>
-
-		<!-- Apache Derby -->
-		<dependency>
-			<groupId>org.apache.derby</groupId>
-			<artifactId>derby</artifactId>
-		</dependency>
-		<dependency>
-			<groupId>org.apache.derby</groupId>
-			<artifactId>derbyclient</artifactId>
-		</dependency>
-		<dependency>
-			<groupId>io.mosip.kernel</groupId>
-			<artifactId>kernel-logger-logback</artifactId>
-		</dependency>
-		<dependency>
-			<groupId>io.mosip.kernel</groupId>
-			<artifactId>kernel-dataaccess-hibernate</artifactId>
-		</dependency>
-		<dependency>
-			<groupId>io.mosip.kernel</groupId>
-			<artifactId>kernel-auditmanager-api</artifactId>
-		</dependency>
-		<dependency>
-			<groupId>io.mosip.kernel</groupId>
-			<artifactId>kernel-keygenerator-bouncycastle</artifactId>
-		</dependency>
-		<dependency>
-			<groupId>io.mosip.kernel</groupId>
-			<artifactId>kernel-qrcodegenerator-zxing</artifactId>
-		</dependency>
-		<!-- FTP Packet Upload -->
-		<dependency>
-			<groupId>com.jcraft</groupId>
-			<artifactId>jsch</artifactId>
-			<version>0.1.54</version>
-		</dependency>
-		<dependency>
-			<groupId>commons-codec</groupId>
-			<artifactId>commons-codec</artifactId>
-			<version>1.11</version>
-		</dependency>
-		<dependency>
-			<groupId>org.apache.velocity</groupId>
-			<artifactId>velocity</artifactId>
-			<version>1.7</version>
-		</dependency>
-		<dependency>
-			<groupId>org.springframework</groupId>
-			<artifactId>spring-web</artifactId>
-		</dependency>
-		<dependency>
-			<groupId>com.fasterxml.jackson.core</groupId>
-			<artifactId>jackson-core</artifactId>
-		</dependency>
-		<!-- https://mvnrepository.com/artifact/org.codehaus.jackson/jackson-mapper-asl -->
-		<dependency>
-			<groupId>org.codehaus.jackson</groupId>
-			<artifactId>jackson-mapper-asl</artifactId>
-		</dependency>
-		<!-- https://mvnrepository.com/artifact/com.fasterxml.jackson.datatype/jackson-datatype-jsr310 -->
-		<dependency>
-			<groupId>com.fasterxml.jackson.datatype</groupId>
-			<artifactId>jackson-datatype-jsr310</artifactId>
-			<version>2.7.3</version>
-		</dependency>
-
-
-		<dependency>
-			<groupId>com.github.oshi</groupId>
-			<artifactId>oshi-core</artifactId>
-			<version>3.6.2</version>
-		</dependency>
-		<dependency>
-			<groupId>org.slf4j</groupId>
-			<artifactId>slf4j-jdk14</artifactId>
-			<version>1.7.13</version>
-		</dependency>
-
-		<dependency>
-			<groupId>com.oracle</groupId>
-			<artifactId>javafx</artifactId>
-		</dependency>
-
-		<dependency>
-			<groupId>org.rxtx</groupId>
-			<artifactId>rxtx</artifactId>
-			<version>2.1.7</version>
-		</dependency>
-
-		<dependency>
-			<groupId>com.machinezoo.sourceafis</groupId>
-			<artifactId>sourceafis</artifactId>
-			<version>${sourceafis.version}</version>
-		</dependency>
-		<!-- MANTRA Biometric device -->
-		<dependency>
-			<groupId>Mantra</groupId>
-			<artifactId>MFS100</artifactId>
-			<version>1.0</version>
-		</dependency>
-
-		<!-- QuartzJobBean in spring-context-support.jar -->
-		<dependency>
-			<groupId>org.springframework</groupId>
-			<artifactId>spring-context-support</artifactId>
-		</dependency>
-
-		<!-- Quartz framework -->
-		<dependency>
-			<groupId>org.quartz-scheduler</groupId>
-			<artifactId>quartz</artifactId>
-		</dependency>
-
-		<!-- Webcam Device -->
-		<dependency>
-			<groupId>com.github.sarxos</groupId>
-			<artifactId>webcam-capture</artifactId>
-			<version>${webcam-capture.version}</version>
-		</dependency>
-
-		<dependency>
-			<artifactId>faces</artifactId>
-			<groupId>org.openimaj</groupId>
-			<version>${org.openimaj.version}</version>
-		</dependency>
-
-		<dependency>
-			<groupId>io.mosip.kernel</groupId>
-			<artifactId>kernel-templatemanager-velocity</artifactId>
-		</dependency>
-
-		<!-- scanner dependencies -->
-		<dependency>
-			<groupId>com.googlecode.jfreesane</groupId>
-			<artifactId>jfreesane</artifactId>
-			<version>0.98</version>
-		</dependency>
-		<dependency>
-			<groupId>com.itextpdf</groupId>
-			<artifactId>itextpdf</artifactId>
-			<version>5.0.6</version>
-		</dependency>
-
-		<dependency>
-			<groupId>io.mosip.kernel</groupId>
-			<artifactId>kernel-crypto-jce</artifactId>
-		</dependency>
-		<dependency>
-			<groupId>io.mosip.kernel</groupId>
-			<artifactId>kernel-jsonvalidator</artifactId>
-		</dependency>
-		<dependency>
-			<groupId>org.apache.pdfbox</groupId>
-			<artifactId>pdfbox</artifactId>
-			<version>1.8.3</version>
-		</dependency>
-
-		<dependency>
-			<groupId>com.cronutils</groupId>
-			<artifactId>cron-utils</artifactId>
-		</dependency>
-	</dependencies>
-
-	<repositories>
-		<repository>
-			<id>local-maven-repo</id>
-			<url>file:///${basedir}/lib</url>
-		</repository>
-	</repositories>
-=======
-<?xml version="1.0" encoding="UTF-8"?>
-<project xmlns="http://maven.apache.org/POM/4.0.0" xmlns:xsi="http://www.w3.org/2001/XMLSchema-instance"
-	xsi:schemaLocation="http://maven.apache.org/POM/4.0.0 http://maven.apache.org/xsd/maven-4.0.0.xsd">
-	<modelVersion>4.0.0</modelVersion>
-
-	<parent>
-		<groupId>io.mosip.registration</groupId>
-		<artifactId>registration-parent</artifactId>
-		<version>0.8.8</version>
-	</parent>
-
-	<artifactId>registration-services</artifactId>
-	<name>registration-services</name>
-	<description>Maven project of MOSIP Registration Service</description>
-
-	<dependencies>
-		<!-- Lombok -->
-		<dependency>
-			<groupId>org.projectlombok</groupId>
-			<artifactId>lombok</artifactId>
-		</dependency>
-		<!-- JUnit -->
-		<dependency>
-			<groupId>junit</groupId>
-			<artifactId>junit</artifactId>
-		</dependency>
-		<!-- https://mvnrepository.com/artifact/org.powermock/powermock-module-junit4 -->
-		<dependency>
-			<groupId>org.powermock</groupId>
-			<artifactId>powermock-module-junit4</artifactId>
-			<version>2.0.0-RC.3</version>
-			<scope>test</scope>
-		</dependency>
-
-		<!-- https://mvnrepository.com/artifact/org.powermock/powermock-api-mockito -->
-		<dependency>
-			<groupId>org.powermock</groupId>
-			<artifactId>powermock-api-mockito</artifactId>
-			<version>1.7.4</version>
-			<scope>test</scope>
-		</dependency>
-
-		<dependency>
-			<groupId>org.powermock</groupId>
-			<artifactId>powermock-core</artifactId>
-			<version>1.7.0</version>
-			<scope>test</scope>
-		</dependency>
-
-		<dependency>
-			<groupId>org.powermock</groupId>
-			<artifactId>powermock-api-mockito2</artifactId>
-			<version>1.7.0</version>
-			<scope>test</scope>
-		</dependency>
-
-
-		<!-- Mockito -->
-		<dependency>
-			<groupId>org.mockito</groupId>
-			<artifactId>mockito-all</artifactId>
-		</dependency>
-		<dependency>
-			<groupId>io.mosip.kernel</groupId>
-			<artifactId>kernel-core</artifactId>
-		</dependency>
-		<dependency>
-			<groupId>io.mosip.kernel</groupId>
-			<artifactId>kernel-idgenerator-rid</artifactId>
-		</dependency>
-		<dependency>
-			<groupId>io.mosip.kernel</groupId>
-			<artifactId>kernel-idvalidator</artifactId>
-		</dependency>
-
-		<dependency>
-			<groupId>ma.glasnost.orika</groupId>
-			<artifactId>orika-core</artifactId>
-		</dependency>
-
-		<!-- <dependency> <groupId>org.springframework</groupId> <artifactId>spring-context</artifactId> 
-			</dependency> -->
-
-		<dependency>
-			<groupId>com.fasterxml.jackson.core</groupId>
-			<artifactId>jackson-databind</artifactId>
-		</dependency>
-
-		<!-- Apache Commons DBCP -->
-		<dependency>
-			<groupId>org.apache.commons</groupId>
-			<artifactId>commons-dbcp2</artifactId>
-		</dependency>
-
-		<!-- Apache Derby -->
-		<dependency>
-			<groupId>org.apache.derby</groupId>
-			<artifactId>derby</artifactId>
-		</dependency>
-		<dependency>
-			<groupId>org.apache.derby</groupId>
-			<artifactId>derbyclient</artifactId>
-		</dependency>
-		<dependency>
-			<groupId>io.mosip.kernel</groupId>
-			<artifactId>kernel-logger-logback</artifactId>
-		</dependency>
-		<dependency>
-			<groupId>io.mosip.kernel</groupId>
-			<artifactId>kernel-dataaccess-hibernate</artifactId>
-		</dependency>
-		<dependency>
-			<groupId>io.mosip.kernel</groupId>
-			<artifactId>kernel-auditmanager-api</artifactId>
-		</dependency>
-		<dependency>
-			<groupId>io.mosip.kernel</groupId>
-			<artifactId>kernel-keygenerator-bouncycastle</artifactId>
-		</dependency>
-		<dependency>
-			<groupId>io.mosip.kernel</groupId>
-			<artifactId>kernel-qrcodegenerator-zxing</artifactId>
-		</dependency>
-		<!-- FTP Packet Upload -->
-		<dependency>
-			<groupId>com.jcraft</groupId>
-			<artifactId>jsch</artifactId>
-			<version>0.1.54</version>
-		</dependency>
-		<dependency>
-			<groupId>commons-codec</groupId>
-			<artifactId>commons-codec</artifactId>
-			<version>1.11</version>
-		</dependency>
-		<dependency>
-			<groupId>org.apache.velocity</groupId>
-			<artifactId>velocity</artifactId>
-			<version>1.7</version>
-		</dependency>
-		<dependency>
-			<groupId>org.springframework</groupId>
-			<artifactId>spring-web</artifactId>
-		</dependency>
-		<dependency>
-			<groupId>com.fasterxml.jackson.core</groupId>
-			<artifactId>jackson-core</artifactId>
-		</dependency>
-		<!-- https://mvnrepository.com/artifact/org.codehaus.jackson/jackson-mapper-asl -->
-		<dependency>
-			<groupId>org.codehaus.jackson</groupId>
-			<artifactId>jackson-mapper-asl</artifactId>
-		</dependency>
-		<!-- https://mvnrepository.com/artifact/com.fasterxml.jackson.datatype/jackson-datatype-jsr310 -->
-		<dependency>
-			<groupId>com.fasterxml.jackson.datatype</groupId>
-			<artifactId>jackson-datatype-jsr310</artifactId>
-			<version>2.7.3</version>
-		</dependency>
-
-
-		<dependency>
-			<groupId>com.github.oshi</groupId>
-			<artifactId>oshi-core</artifactId>
-			<version>3.6.2</version>
-		</dependency>
-		<dependency>
-			<groupId>org.slf4j</groupId>
-			<artifactId>slf4j-jdk14</artifactId>
-			<version>1.7.13</version>
-		</dependency>
-
-		<dependency>
-			<groupId>com.oracle</groupId>
-			<artifactId>javafx</artifactId>
-		</dependency>
-
-		<dependency>
-			<groupId>org.rxtx</groupId>
-			<artifactId>rxtx</artifactId>
-			<version>2.1.7</version>
-		</dependency>
-
-		<dependency>
-			<groupId>com.machinezoo.sourceafis</groupId>
-			<artifactId>sourceafis</artifactId>
-			<version>${sourceafis.version}</version>
-		</dependency>
-		<!-- MANTRA Biometric device -->
-		<dependency>
-			<groupId>Mantra</groupId>
-			<artifactId>MFS100</artifactId>
-			<version>1.0</version>
-		</dependency>
-
-		<!-- QuartzJobBean in spring-context-support.jar -->
-		<dependency>
-			<groupId>org.springframework</groupId>
-			<artifactId>spring-context-support</artifactId>
-		</dependency>
-
-		<!-- Quartz framework -->
-		<dependency>
-			<groupId>org.quartz-scheduler</groupId>
-			<artifactId>quartz</artifactId>
-		</dependency>
-
-		<!-- Webcam Device -->
-		<dependency>
-			<groupId>com.github.sarxos</groupId>
-			<artifactId>webcam-capture</artifactId>
-			<version>${webcam-capture.version}</version>
-		</dependency>
-
-		<dependency>
-			<artifactId>faces</artifactId>
-			<groupId>org.openimaj</groupId>
-			<version>${org.openimaj.version}</version>
-		</dependency>
-
-		<dependency>
-			<groupId>io.mosip.kernel</groupId>
-			<artifactId>kernel-templatemanager-velocity</artifactId>
-		</dependency>
-
-		<!-- scanner dependencies -->
-		<dependency>
-			<groupId>com.googlecode.jfreesane</groupId>
-			<artifactId>jfreesane</artifactId>
-			<version>0.98</version>
-		</dependency>
-		<dependency>
-			<groupId>com.itextpdf</groupId>
-			<artifactId>itextpdf</artifactId>
-			<version>5.0.6</version>
-		</dependency>
-
-		<dependency>
-			<groupId>io.mosip.kernel</groupId>
-			<artifactId>kernel-crypto-jce</artifactId>
-		</dependency>
-		<dependency>
-			<groupId>io.mosip.kernel</groupId>
-			<artifactId>kernel-jsonvalidator</artifactId>
-		</dependency>
-		<dependency>
-			<groupId>org.apache.pdfbox</groupId>
-			<artifactId>pdfbox</artifactId>
-			<version>1.8.3</version>
-		</dependency>
-
-		<dependency>
-			<groupId>com.cronutils</groupId>
-			<artifactId>cron-utils</artifactId>
-		</dependency>
-	</dependencies>
-
-	<repositories>
-		<repository>
-			<id>local-maven-repo</id>
-			<url>file:///${basedir}/lib</url>
-		</repository>
-	</repositories>
->>>>>>> 269ba774
+<?xml version="1.0" encoding="UTF-8"?>
+<project xmlns="http://maven.apache.org/POM/4.0.0" xmlns:xsi="http://www.w3.org/2001/XMLSchema-instance"
+	xsi:schemaLocation="http://maven.apache.org/POM/4.0.0 http://maven.apache.org/xsd/maven-4.0.0.xsd">
+	<modelVersion>4.0.0</modelVersion>
+
+	<parent>
+		<groupId>io.mosip.registration</groupId>
+		<artifactId>registration-parent</artifactId>
+		<version>0.8.8</version>
+	</parent>
+
+	<artifactId>registration-services</artifactId>
+	<name>registration-services</name>
+	<description>Maven project of MOSIP Registration Service</description>
+
+	<dependencies>
+		<!-- Lombok -->
+		<dependency>
+			<groupId>org.projectlombok</groupId>
+			<artifactId>lombok</artifactId>
+		</dependency>
+		<!-- JUnit -->
+		<dependency>
+			<groupId>junit</groupId>
+			<artifactId>junit</artifactId>
+		</dependency>
+		<!-- https://mvnrepository.com/artifact/org.powermock/powermock-module-junit4 -->
+		<dependency>
+			<groupId>org.powermock</groupId>
+			<artifactId>powermock-module-junit4</artifactId>
+			<version>2.0.0-RC.3</version>
+			<scope>test</scope>
+		</dependency>
+
+		<!-- https://mvnrepository.com/artifact/org.powermock/powermock-api-mockito -->
+		<dependency>
+			<groupId>org.powermock</groupId>
+			<artifactId>powermock-api-mockito</artifactId>
+			<version>1.7.4</version>
+			<scope>test</scope>
+		</dependency>
+
+		<dependency>
+			<groupId>org.powermock</groupId>
+			<artifactId>powermock-core</artifactId>
+			<version>1.7.0</version>
+			<scope>test</scope>
+		</dependency>
+
+		<dependency>
+			<groupId>org.powermock</groupId>
+			<artifactId>powermock-api-mockito2</artifactId>
+			<version>1.7.0</version>
+			<scope>test</scope>
+		</dependency>
+
+
+		<!-- Mockito -->
+		<dependency>
+			<groupId>org.mockito</groupId>
+			<artifactId>mockito-all</artifactId>
+		</dependency>
+		<dependency>
+			<groupId>io.mosip.kernel</groupId>
+			<artifactId>kernel-core</artifactId>
+		</dependency>
+		<dependency>
+			<groupId>io.mosip.kernel</groupId>
+			<artifactId>kernel-idgenerator-rid</artifactId>
+		</dependency>
+		<dependency>
+			<groupId>io.mosip.kernel</groupId>
+			<artifactId>kernel-idvalidator</artifactId>
+		</dependency>
+
+		<dependency>
+			<groupId>ma.glasnost.orika</groupId>
+			<artifactId>orika-core</artifactId>
+		</dependency>
+
+		<!-- <dependency> <groupId>org.springframework</groupId> <artifactId>spring-context</artifactId> 
+			</dependency> -->
+
+		<dependency>
+			<groupId>com.fasterxml.jackson.core</groupId>
+			<artifactId>jackson-databind</artifactId>
+		</dependency>
+
+		<!-- Apache Commons DBCP -->
+		<dependency>
+			<groupId>org.apache.commons</groupId>
+			<artifactId>commons-dbcp2</artifactId>
+		</dependency>
+
+		<!-- Apache Derby -->
+		<dependency>
+			<groupId>org.apache.derby</groupId>
+			<artifactId>derby</artifactId>
+		</dependency>
+		<dependency>
+			<groupId>org.apache.derby</groupId>
+			<artifactId>derbyclient</artifactId>
+		</dependency>
+		<dependency>
+			<groupId>io.mosip.kernel</groupId>
+			<artifactId>kernel-logger-logback</artifactId>
+		</dependency>
+		<dependency>
+			<groupId>io.mosip.kernel</groupId>
+			<artifactId>kernel-dataaccess-hibernate</artifactId>
+		</dependency>
+		<dependency>
+			<groupId>io.mosip.kernel</groupId>
+			<artifactId>kernel-auditmanager-api</artifactId>
+		</dependency>
+		<dependency>
+			<groupId>io.mosip.kernel</groupId>
+			<artifactId>kernel-keygenerator-bouncycastle</artifactId>
+		</dependency>
+		<dependency>
+			<groupId>io.mosip.kernel</groupId>
+			<artifactId>kernel-qrcodegenerator-zxing</artifactId>
+		</dependency>
+		<!-- FTP Packet Upload -->
+		<dependency>
+			<groupId>com.jcraft</groupId>
+			<artifactId>jsch</artifactId>
+			<version>0.1.54</version>
+		</dependency>
+		<dependency>
+			<groupId>commons-codec</groupId>
+			<artifactId>commons-codec</artifactId>
+			<version>1.11</version>
+		</dependency>
+		<dependency>
+			<groupId>org.apache.velocity</groupId>
+			<artifactId>velocity</artifactId>
+			<version>1.7</version>
+		</dependency>
+		<dependency>
+			<groupId>org.springframework</groupId>
+			<artifactId>spring-web</artifactId>
+		</dependency>
+		<dependency>
+			<groupId>com.fasterxml.jackson.core</groupId>
+			<artifactId>jackson-core</artifactId>
+		</dependency>
+		<!-- https://mvnrepository.com/artifact/org.codehaus.jackson/jackson-mapper-asl -->
+		<dependency>
+			<groupId>org.codehaus.jackson</groupId>
+			<artifactId>jackson-mapper-asl</artifactId>
+		</dependency>
+		<!-- https://mvnrepository.com/artifact/com.fasterxml.jackson.datatype/jackson-datatype-jsr310 -->
+		<dependency>
+			<groupId>com.fasterxml.jackson.datatype</groupId>
+			<artifactId>jackson-datatype-jsr310</artifactId>
+			<version>2.7.3</version>
+		</dependency>
+
+
+		<dependency>
+			<groupId>com.github.oshi</groupId>
+			<artifactId>oshi-core</artifactId>
+			<version>3.6.2</version>
+		</dependency>
+		<dependency>
+			<groupId>org.slf4j</groupId>
+			<artifactId>slf4j-jdk14</artifactId>
+			<version>1.7.13</version>
+		</dependency>
+
+		<dependency>
+			<groupId>com.oracle</groupId>
+			<artifactId>javafx</artifactId>
+		</dependency>
+
+		<dependency>
+			<groupId>org.rxtx</groupId>
+			<artifactId>rxtx</artifactId>
+			<version>2.1.7</version>
+		</dependency>
+
+		<dependency>
+			<groupId>com.machinezoo.sourceafis</groupId>
+			<artifactId>sourceafis</artifactId>
+			<version>${sourceafis.version}</version>
+		</dependency>
+		<!-- MANTRA Biometric device -->
+		<dependency>
+			<groupId>Mantra</groupId>
+			<artifactId>MFS100</artifactId>
+			<version>1.0</version>
+		</dependency>
+
+		<!-- QuartzJobBean in spring-context-support.jar -->
+		<dependency>
+			<groupId>org.springframework</groupId>
+			<artifactId>spring-context-support</artifactId>
+		</dependency>
+
+		<!-- Quartz framework -->
+		<dependency>
+			<groupId>org.quartz-scheduler</groupId>
+			<artifactId>quartz</artifactId>
+		</dependency>
+
+		<!-- Webcam Device -->
+		<dependency>
+			<groupId>com.github.sarxos</groupId>
+			<artifactId>webcam-capture</artifactId>
+			<version>${webcam-capture.version}</version>
+		</dependency>
+
+		<dependency>
+			<artifactId>faces</artifactId>
+			<groupId>org.openimaj</groupId>
+			<version>${org.openimaj.version}</version>
+		</dependency>
+
+		<dependency>
+			<groupId>io.mosip.kernel</groupId>
+			<artifactId>kernel-templatemanager-velocity</artifactId>
+		</dependency>
+
+		<!-- scanner dependencies -->
+		<dependency>
+			<groupId>com.googlecode.jfreesane</groupId>
+			<artifactId>jfreesane</artifactId>
+			<version>0.98</version>
+		</dependency>
+		<dependency>
+			<groupId>com.itextpdf</groupId>
+			<artifactId>itextpdf</artifactId>
+			<version>5.0.6</version>
+		</dependency>
+
+		<dependency>
+			<groupId>io.mosip.kernel</groupId>
+			<artifactId>kernel-crypto-jce</artifactId>
+		</dependency>
+		<dependency>
+			<groupId>io.mosip.kernel</groupId>
+			<artifactId>kernel-jsonvalidator</artifactId>
+		</dependency>
+		<dependency>
+			<groupId>org.apache.pdfbox</groupId>
+			<artifactId>pdfbox</artifactId>
+			<version>1.8.3</version>
+		</dependency>
+
+		<dependency>
+			<groupId>com.cronutils</groupId>
+			<artifactId>cron-utils</artifactId>
+		</dependency>
+	</dependencies>
+
+	<repositories>
+		<repository>
+			<id>local-maven-repo</id>
+			<url>file:///${basedir}/lib</url>
+		</repository>
+	</repositories>
 </project>