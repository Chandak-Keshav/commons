package io.mosip.registration.service.bio.impl;

import static io.mosip.registration.constants.LoggerConstants.LOG_REG_FACE_FACADE;
import static io.mosip.registration.constants.LoggerConstants.LOG_REG_FINGERPRINT_FACADE;
import static io.mosip.registration.constants.LoggerConstants.LOG_REG_IRIS_FACADE;
import static io.mosip.registration.constants.RegistrationConstants.APPLICATION_ID;
import static io.mosip.registration.constants.RegistrationConstants.APPLICATION_NAME;

import java.awt.image.BufferedImage;
import java.io.ByteArrayOutputStream;
import java.io.IOException;
import java.util.ArrayList;
import java.util.Arrays;
import java.util.Base64;
import java.util.List;
import java.util.Map;
import java.util.WeakHashMap;

import javax.imageio.ImageIO;

import org.apache.commons.io.IOUtils;
import org.springframework.beans.factory.annotation.Autowired;
import org.springframework.stereotype.Service;

import com.fasterxml.jackson.core.JsonParseException;
import com.fasterxml.jackson.databind.JsonMappingException;
import com.fasterxml.jackson.databind.ObjectMapper;
import com.machinezoo.sourceafis.FingerprintTemplate;

import io.mosip.kernel.core.logger.spi.Logger;
import io.mosip.registration.config.AppConfig;
import io.mosip.registration.constants.LoggerConstants;
import io.mosip.registration.constants.RegistrationConstants;
import io.mosip.registration.context.ApplicationContext;
import io.mosip.registration.context.SessionContext;
import io.mosip.registration.device.fp.FingerprintProvider;
import io.mosip.registration.dto.AuthenticationValidatorDTO;
import io.mosip.registration.dto.RegistrationDTO;
import io.mosip.registration.dto.biometric.BiometricDTO;
import io.mosip.registration.dto.biometric.BiometricExceptionDTO;
import io.mosip.registration.dto.biometric.FaceDetailsDTO;
import io.mosip.registration.dto.biometric.FingerprintDetailsDTO;
import io.mosip.registration.dto.biometric.IrisDetailsDTO;
import io.mosip.registration.entity.UserBiometric;
import io.mosip.registration.exception.RegBaseCheckedException;
import io.mosip.registration.exception.RegBaseUncheckedException;
import io.mosip.registration.exception.RegistrationExceptionConstants;
import io.mosip.registration.mdm.dto.CaptureResponsBioDataDto;
import io.mosip.registration.mdm.dto.CaptureResponseBioDto;
import io.mosip.registration.mdm.dto.CaptureResponseDto;
import io.mosip.registration.mdm.service.impl.MosipBioDeviceManager;
import io.mosip.registration.service.BaseService;
import io.mosip.registration.service.bio.BioService;
import io.mosip.registration.service.security.AuthenticationService;

/**
 * This class {@code BioServiceImpl} handles all the biometric captures and
 * validations through MDM service
 * 
 * @author taleev.aalam
 *
 */
@Service
public class BioServiceImpl extends BaseService implements BioService {

	@Autowired
	MosipBioDeviceManager mosipBioDeviceManager;

	@Autowired
	private AuthenticationService authService;

	@Autowired
	private FingerprintProvider fingerprintProvider;

	/**
	 * Instance of {@link Logger}
	 */
	private static final Logger LOGGER = AppConfig.getLogger(BioServiceImpl.class);

	private byte[] isoImage;

	/**
	 * Returns Authentication validator Dto that will be passed
	 * 
	 * <p>
	 * The method will return fingerPrint validator Dto that will be passed to
	 * finger print authentication method for fingerPrint validator
	 * </p>
	 * .
	 *
	 * @param userId - the user ID
	 * @return AuthenticationValidatorDTO - authenticationValidatorDto
	 * @throws RegBaseCheckedException - the exception that handles all checked
	 *                                 exceptions
	 * @throws IOException             - Exception that may occur while reading the
	 *                                 resource
	 */
	@Override
	public AuthenticationValidatorDTO getFingerPrintAuthenticationDto(String userId)
			throws RegBaseCheckedException, IOException {

		LOGGER.info(LoggerConstants.BIO_SERVICE, APPLICATION_NAME, APPLICATION_ID, "Invoking FingerPrint validator");
		
		if(isNull(userId))
			throwRegBaseCheckedException(RegistrationExceptionConstants.REG_MASTER_BIO_SERVICE_IMPL_FINGERPRINT_AUTTHENTICATION); 

		AuthenticationValidatorDTO authenticationValidatorDTO = null;
		CaptureResponseDto captureResponseDto = null;
		CaptureResponsBioDataDto captureResponseData = null;
		String bioType = "Right little";
		if (isMdmEnabled()) {
			List<String> exceptionList = new ArrayList<String>();
			exceptionList.add("LF_MIDDLE");
			exceptionList.add("LF_RING");
			exceptionList.add("LF_LITTLE");
			ApplicationContext.map().put("CAPTURE_EXCEPTION", exceptionList);
			captureResponseDto = mosipBioDeviceManager.authScan(RegistrationConstants.FINGERPRINT_SLAB_LEFT);
			ApplicationContext.map().remove("CAPTURE_EXCEPTION");
			if (captureResponseDto == null)
				throw new RegBaseCheckedException("202", "Decice is not available");
			if (captureResponseDto.getError().getErrorCode().matches("202|403|404|409"))
				throw new RegBaseCheckedException(captureResponseDto.getError().getErrorCode(),
						captureResponseDto.getError().getErrorInfo());
			captureResponseData = captureResponseDto.getMosipBioDeviceDataResponses().get(0).getCaptureResponseData();
			bioType = captureResponseData.getBioSubType();
			isoImage = Base64.getDecoder().decode(captureResponseData.getBioExtract());
		} else {
			isoImage = IOUtils.toByteArray(
					this.getClass().getResourceAsStream("/UserOnboard/rightHand/rightLittle/ISOTemplate.iso"));
		}

		if (isoImage == null) {
			return null;
		} else {
			LOGGER.info(LoggerConstants.BIO_SERVICE, APPLICATION_NAME, APPLICATION_ID,
					"Calling for finger print validation through authService");

			authenticationValidatorDTO = new AuthenticationValidatorDTO();
			List<FingerprintDetailsDTO> fingerprintDetailsDTOs = new ArrayList<>();
			FingerprintDetailsDTO fingerprintDetailsDTO = new FingerprintDetailsDTO();
			fingerprintDetailsDTO.setFingerPrintISOImage(isoImage);
			fingerprintDetailsDTO.setFingerType(bioType);
			fingerprintDetailsDTO.setForceCaptured(true);
			fingerprintDetailsDTOs.add(fingerprintDetailsDTO);
			authenticationValidatorDTO.setFingerPrintDetails(fingerprintDetailsDTOs);
			authenticationValidatorDTO.setUserId(userId);
			authenticationValidatorDTO.setAuthValidationType(RegistrationConstants.VALIDATION_TYPE_FP_SINGLE);
			validateFingerPrint(authenticationValidatorDTO);
		}
		LOGGER.info(LoggerConstants.BIO_SERVICE, APPLICATION_NAME, APPLICATION_ID, "End FingerPrint validator");

		return authenticationValidatorDTO;
	}

	/**
	 * Validates FingerPrint after getting the scanned data for the particular given
	 * User id
	 * 
	 * <p>
	 * The MDM service will be triggered to capture the user fingerprint which will
	 * be validated against the stored fingerprint from the DB
	 * </p>
	 * .
	 *
	 * @param authenticationValidatorDTO - authenticationValidatorDto
	 * @return boolean the validation result. <code>true</code> if match is found,
	 *         else <code>false</code>
	 */
	public boolean validateFingerPrint(AuthenticationValidatorDTO authenticationValidatorDTO) {
		return authService.authValidator(RegistrationConstants.FINGERPRINT, authenticationValidatorDTO);
	}

	/**
	 * Returns Authentication validator Dto that will be passed
	 * 
	 * <p>
	 * The method will return iris validator Dto that will be passed to finger print
	 * authentication method for iris validator
	 * </p>
	 * .
	 *
	 * @param userId - the user ID
	 * @return AuthenticationValidatorDTO - authenticationValidatorDto
	 * @throws RegBaseCheckedException - the exception that handles all checked
	 *                                 exceptions
	 * @throws IOException             - Exception that may occur while reading the
	 *                                 resource
	 */
	@Override
	public AuthenticationValidatorDTO getIrisAuthenticationDto(String userId)
			throws RegBaseCheckedException, IOException {

		LOGGER.info(LoggerConstants.BIO_SERVICE, APPLICATION_NAME, APPLICATION_ID, "Scanning Iris");
		if(isNull(userId))
			throwRegBaseCheckedException(RegistrationExceptionConstants.REG_MASTER_BIO_SERVICE_IMPL_IRIS_AUTHENTICATION);
		
		AuthenticationValidatorDTO authenticationValidatorDTO = new AuthenticationValidatorDTO();
		List<IrisDetailsDTO> irisDetailsDTOs = new ArrayList<>();
		IrisDetailsDTO irisDetailsDTO = new IrisDetailsDTO();
		irisDetailsDTO.setIris(captureIris());
		irisDetailsDTOs.add(irisDetailsDTO);
		authenticationValidatorDTO.setUserId(userId);
		authenticationValidatorDTO.setIrisDetails(irisDetailsDTOs);

		LOGGER.info(LoggerConstants.BIO_SERVICE, APPLICATION_NAME, APPLICATION_ID, "Iris scan done");
		return authenticationValidatorDTO;

	}

	/**
	 * Validates Iris after getting the scanned data for the given user ID
	 * 
	 * *
	 * <p>
	 * The MDM service will be triggered to capture the user Iris data which will be
	 * validated against the stored iris from the DB through auth validator service
	 * </p>
	 * .
	 *
	 * @param authenticationValidatorDTO - authenticationValidtorDto
	 * @return boolean the validation result. <code>true</code> if match is found,
	 *         else <code>false</code>
	 */
	public boolean validateIris(AuthenticationValidatorDTO authenticationValidatorDTO) {
		return authService.authValidator(RegistrationConstants.IRIS, authenticationValidatorDTO);
	}

	/**
	 * Gets the finger print image as DTO with MDM
	 *
	 * @param fpDetailsDTO the fp details DTO
	 * @param fingerType   the finger type
	 * @throws RegBaseCheckedException the reg base checked exception
	 * @throws IOException
	 */
	public void getFingerPrintImageAsDTOWithMdm(FingerprintDetailsDTO fpDetailsDTO, String fingerType)
<<<<<<< HEAD
			throws RegBaseCheckedException, IOException {
=======
			throws RegBaseCheckedException {
		
		if(isNull(fingerType))
			throwRegBaseCheckedException(RegistrationExceptionConstants.REG_MASTER_BIO_SERVICE_IMPL_FINGERPRINT_IMAGE_TYPE);
		
		String type = fingerType;
		fingerType = findFingerPrintType(fingerType);
>>>>>>> d6e1e13e
		CaptureResponseDto captureResponseDto = mosipBioDeviceManager.scan(fingerType);
		if (captureResponseDto == null)
			throw new RegBaseCheckedException("202", "Decice is not available");
		if (captureResponseDto.getError().getErrorCode().matches("202|403|404|409"))
			throw new RegBaseCheckedException(captureResponseDto.getError().getErrorCode(),
					captureResponseDto.getError().getErrorInfo());
		fpDetailsDTO.setSegmentedFingerprints(new ArrayList<FingerprintDetailsDTO>());
		List<CaptureResponseBioDto> mosipBioDeviceDataResponses = captureResponseDto.getMosipBioDeviceDataResponses();
		mosipBioDeviceDataResponses.forEach(captured -> {
			FingerprintDetailsDTO fingerPrintDetail = new FingerprintDetailsDTO();
			CaptureResponsBioDataDto captureRespoonse = captured.getCaptureResponseData();
			fingerPrintDetail.setFingerPrintISOImage(Base64.getDecoder().decode(captureRespoonse.getBioExtract()));
			fingerPrintDetail.setFingerType(captureRespoonse.getBioSubType());
			fingerPrintDetail.setFingerPrint(captureRespoonse.getBioValue());
			fingerPrintDetail.setQualityScore(Integer.parseInt(captureRespoonse.getQualityScore()));
			fingerPrintDetail.setFingerprintImageName("FingerPrint " + captureRespoonse.getBioSubType());
			fpDetailsDTO.getSegmentedFingerprints().add(fingerPrintDetail);
		});
		double slapQuality = (fpDetailsDTO.getSegmentedFingerprints().stream()
				.mapToDouble(finger -> finger.getQualityScore()).sum())
				/ fpDetailsDTO.getSegmentedFingerprints().size();
		fpDetailsDTO.setCaptured(true);
		fpDetailsDTO.setFingerType(fingerType);
		fpDetailsDTO.setQualityScore(slapQuality);
	}

	/**
	 * Gets the finger print image as DTO without MDM.
	 *
	 * @param fpDetailsDTO the fp details DTO
	 * @param fingerType   the finger type
	 * @throws RegBaseCheckedException the reg base checked exception
	 */
	private void getFingerPrintImageAsDTONonMdm(FingerprintDetailsDTO fpDetailsDTO, String fingerType)
			throws RegBaseCheckedException {

		if(isNull(fingerType))
			throwRegBaseCheckedException(RegistrationExceptionConstants.REG_MASTER_BIO_SERVICE_IMPL_FINGERPRINT_IMAGE_TYPE);

		Map<String, Object> fingerMap = null;

		try {
			// TODO : Currently stubbing the data. once we have the device, we
			// can remove
			// this.

			if (fingerType.equals(RegistrationConstants.FINGERPRINT_SLAB_LEFT)) {
				fingerMap = getFingerPrintScannedImageWithStub(RegistrationConstants.LEFTHAND_SLAP_FINGERPRINT_PATH);
			} else if (fingerType.equals(RegistrationConstants.FINGERPRINT_SLAB_RIGHT)) {
				fingerMap = getFingerPrintScannedImageWithStub(RegistrationConstants.RIGHTHAND_SLAP_FINGERPRINT_PATH);
			} else if (fingerType.equals(RegistrationConstants.FINGERPRINT_SLAB_THUMBS)) {
				fingerMap = getFingerPrintScannedImageWithStub(RegistrationConstants.BOTH_THUMBS_FINGERPRINT_PATH);
			}

			if ((fingerMap != null)
					&& ((boolean) SessionContext.map().get(RegistrationConstants.ONBOARD_USER) || (fpDetailsDTO
							.getQualityScore() < (double) fingerMap.get(RegistrationConstants.IMAGE_SCORE_KEY)))) {
				fpDetailsDTO.setFingerPrint((byte[]) fingerMap.get(RegistrationConstants.IMAGE_BYTE_ARRAY_KEY));
				fpDetailsDTO.setFingerprintImageName(fingerType.concat(RegistrationConstants.DOT)
						.concat((String) fingerMap.get(RegistrationConstants.IMAGE_FORMAT_KEY)));
				fpDetailsDTO.setFingerType(fingerType);
				fpDetailsDTO.setForceCaptured(false);
				fpDetailsDTO.setCaptured(true);
				if (!(boolean) SessionContext.map().get(RegistrationConstants.ONBOARD_USER)) {
					fpDetailsDTO.setQualityScore((double) fingerMap.get(RegistrationConstants.IMAGE_SCORE_KEY));
				}
			}

		} finally {
			if (fingerMap != null && !fingerMap.isEmpty())
				fingerMap.clear();
		}
	}

	/**
	 * Stub method to get the finger print scanned image from local hard disk. Once
	 * SDK and device avilable then we can remove it.
	 *
	 * @param path the path
	 * @return the finger print scanned image
	 * @throws RegBaseCheckedException the reg base checked exception
	 */
	private Map<String, Object> getFingerPrintScannedImageWithStub(String path) throws RegBaseCheckedException {
		if(isNull(path))
			throwRegBaseCheckedException(RegistrationExceptionConstants.REG_MASTER_BIO_SERVICE_IMPL_FINGERPRINT_SCANNED_PATH);

		try {
			LOGGER.info(LOG_REG_FINGERPRINT_FACADE, APPLICATION_NAME, APPLICATION_ID,
					"Scanning of fingerprints details for user registration");

			BufferedImage bufferedImage = ImageIO.read(this.getClass().getResourceAsStream(path));

			ByteArrayOutputStream byteArrayOutputStream = new ByteArrayOutputStream();
			ImageIO.write(bufferedImage, "jpeg", byteArrayOutputStream);

			byte[] scannedFingerPrintBytes = byteArrayOutputStream.toByteArray();

			// Add image format, image and quality score in bytes array to map
			Map<String, Object> scannedFingerPrints = new WeakHashMap<>();
			scannedFingerPrints.put(RegistrationConstants.IMAGE_FORMAT_KEY, "jpg");
			scannedFingerPrints.put(RegistrationConstants.IMAGE_BYTE_ARRAY_KEY, scannedFingerPrintBytes);
			if (!(boolean) SessionContext.map().get(RegistrationConstants.ONBOARD_USER)) {
				if (path.contains(RegistrationConstants.THUMBS)) {
					scannedFingerPrints.put(RegistrationConstants.IMAGE_SCORE_KEY, 90.0);
				} else if (path.contains(RegistrationConstants.LEFTPALM)) {
					scannedFingerPrints.put(RegistrationConstants.IMAGE_SCORE_KEY, 85.0);
				} else if (path.contains(RegistrationConstants.RIGHTPALM)) {
					scannedFingerPrints.put(RegistrationConstants.IMAGE_SCORE_KEY, 90.0);
				}
			}

			LOGGER.info(LOG_REG_FINGERPRINT_FACADE, APPLICATION_NAME, APPLICATION_ID,
					"Scanning of fingerprints details for user registration completed");

			return scannedFingerPrints;
		} catch (Exception runtimeException) {
			LOGGER.error(LOG_REG_FINGERPRINT_FACADE, APPLICATION_NAME, APPLICATION_ID,
					String.format(
							"Exception while scanning fingerprints details for user registration: %s caused by %s",
							runtimeException.getMessage(), runtimeException.getCause()));
			throw new RegBaseCheckedException(
					RegistrationExceptionConstants.REG_FINGERPRINT_SCANNING_ERROR.getErrorCode(),
					RegistrationExceptionConstants.REG_FINGERPRINT_SCANNING_ERROR.getErrorMessage());
		}
	}

	/**
	 * Gets the finger print image as DTO from the MDM service based on the
	 * fingerType
	 *
	 *
	 * @param fpDetailsDTO the fp details DTO
	 * @param fingerType   the finger type
	 * @throws RegBaseCheckedException the reg base checked exception
	 * @throws IOException
	 */
	public void getFingerPrintImageAsDTO(FingerprintDetailsDTO fpDetailsDTO, String fingerType)
			throws RegBaseCheckedException, IOException {

		if (isMdmEnabled())
			getFingerPrintImageAsDTOWithMdm(fpDetailsDTO, fingerType);
		else
			getFingerPrintImageAsDTONonMdm(fpDetailsDTO, fingerType);
	}

	/**
	 * checks if the MDM service is enabled
	 * 
	 * @return boolean the validation result. <code>true</code> if match is found,
	 *         else <code>false</code>
	 */
	@Override
	public boolean isMdmEnabled() {
		return RegistrationConstants.ENABLE
				.equalsIgnoreCase(((String) ApplicationContext.map().get(RegistrationConstants.MDM_ENABLED)));
	}

	/*
	 * (non-Javadoc)
	 * 
	 * @see
	 * io.mosip.registration.service.bio.BioService#segmentFingerPrintImage(io.mosip
	 * .registration.dto.biometric.FingerprintDetailsDTO, java.lang.String[],
	 * java.lang.String)
	 */
	@Override
	public void segmentFingerPrintImage(FingerprintDetailsDTO fingerprintDetailsDTO, String[] filePath,
			String fingerType) throws RegBaseCheckedException {
		
		if(isNull(fingerType))
			throwRegBaseCheckedException(RegistrationExceptionConstants.REG_MASTER_BIO_SERVICE_IMPL_FINGERPRINT_IMAGE_TYPE);

		readSegmentedFingerPrintsSTUB(fingerprintDetailsDTO, filePath, fingerType);

	}

	/**
	 * {@code readFingerPrints} is to read the scanned fingerprints.
	 *
	 * @param fingerprintDetailsDTO the fingerprint details DTO
	 * @param path                  the path
	 * @throws RegBaseCheckedException the reg base checked exception
	 */
	private void readSegmentedFingerPrintsSTUB(FingerprintDetailsDTO fingerprintDetailsDTO, String[] path,
			String fingerType) throws RegBaseCheckedException {
		LOGGER.info(LOG_REG_FINGERPRINT_FACADE, APPLICATION_NAME, APPLICATION_ID, "Reading scanned Finger has started");

		try {

			List<BiometricExceptionDTO> biometricExceptionDTOs;

			if ((boolean) SessionContext.map().get(RegistrationConstants.ONBOARD_USER)) {
				biometricExceptionDTOs = ((BiometricDTO) SessionContext.map()
						.get(RegistrationConstants.USER_ONBOARD_DATA)).getOperatorBiometricDTO()
								.getBiometricExceptionDTO();
			} else if (((RegistrationDTO) SessionContext.map().get(RegistrationConstants.REGISTRATION_DATA))
					.isUpdateUINNonBiometric() || (boolean) SessionContext.map().get(RegistrationConstants.IS_Child)) {
				biometricExceptionDTOs = ((RegistrationDTO) SessionContext.map()
						.get(RegistrationConstants.REGISTRATION_DATA)).getBiometricDTO().getIntroducerBiometricDTO()
								.getBiometricExceptionDTO();
			} else {
				biometricExceptionDTOs = ((RegistrationDTO) SessionContext.map()
						.get(RegistrationConstants.REGISTRATION_DATA)).getBiometricDTO().getApplicantBiometricDTO()
								.getBiometricExceptionDTO();
			}

			if (!isMdmEnabled()) {

				prepareSegmentedBiometrics(fingerprintDetailsDTO, path, biometricExceptionDTOs);
			}

		} catch (IOException ioException) {
			throw new RegBaseCheckedException(
					RegistrationExceptionConstants.REG_FINGERPRINT_SCANNING_ERROR.getErrorCode(),
					RegistrationExceptionConstants.REG_FINGERPRINT_SCANNING_ERROR.getErrorMessage());
		} catch (RuntimeException runtimeException) {
			LOGGER.error(LOG_REG_FINGERPRINT_FACADE, APPLICATION_NAME, APPLICATION_ID, String.format(
					"Exception while reading scanned fingerprints details for user registration: %s caused by %s",
					runtimeException.getMessage(), runtimeException.getCause()));

			throw new RegBaseUncheckedException(RegistrationConstants.USER_REG_FINGERPRINT_SCAN_EXP, String.format(
					"Exception while reading scanned fingerprints details for user registration: %s caused by %s",
					runtimeException.getMessage(), runtimeException.getCause()));
		}
		LOGGER.info(LOG_REG_FINGERPRINT_FACADE, APPLICATION_NAME, APPLICATION_ID, "Reading scanned Finger has ended");
	}

	/**
	 * Preparing segmentation detail of Biometric
	 * 
	 * @param fingerprintDetailsDTO
	 * @param path
	 * @param biometricExceptionDTOs
	 * @throws IOException
	 */
	private void prepareSegmentedBiometrics(FingerprintDetailsDTO fingerprintDetailsDTO, String[] path,
			List<BiometricExceptionDTO> biometricExceptionDTOs) throws IOException {
		List<String> filePaths = Arrays.asList(path);

		boolean isExceptionFinger = false;

		for (String folderPath : filePaths) {
			isExceptionFinger = false;
			String[] imageFileName = folderPath.split("/");

			for (BiometricExceptionDTO exceptionDTO : biometricExceptionDTOs) {

				if (imageFileName[3].equals(exceptionDTO.getMissingBiometric())) {
					isExceptionFinger = true;
					break;
				}
			}
			if (!isExceptionFinger) {
				FingerprintDetailsDTO segmentedDetailsDTO = new FingerprintDetailsDTO();

				byte[] isoTemplateBytes = IOUtils
						.resourceToByteArray(folderPath.concat(RegistrationConstants.ISO_FILE));
				segmentedDetailsDTO.setFingerPrint(isoTemplateBytes);

				byte[] isoImageBytes = IOUtils
						.resourceToByteArray(folderPath.concat(RegistrationConstants.ISO_IMAGE_FILE));
				segmentedDetailsDTO.setFingerPrintISOImage(isoImageBytes);

				segmentedDetailsDTO.setFingerType(imageFileName[3]);
				segmentedDetailsDTO.setFingerprintImageName(imageFileName[3]);
				segmentedDetailsDTO.setNumRetry(fingerprintDetailsDTO.getNumRetry());
				segmentedDetailsDTO.setForceCaptured(false);
				segmentedDetailsDTO.setQualityScore(90);

				if (fingerprintDetailsDTO.getSegmentedFingerprints() == null) {
					List<FingerprintDetailsDTO> segmentedFingerprints = new ArrayList<>(5);
					fingerprintDetailsDTO.setSegmentedFingerprints(segmentedFingerprints);
				}
				fingerprintDetailsDTO.getSegmentedFingerprints().add(segmentedDetailsDTO);
			}
		}
	}

	/**
	 * Capture Iris
	 * 
	 * @return byte[] of captured Iris
	 * @throws IOException
	 */
	private byte[] captureIris() throws RegBaseCheckedException, IOException {

		LOGGER.info(LOG_REG_IRIS_FACADE, APPLICATION_NAME, APPLICATION_ID, "Stub data for Iris");

		byte[] capturedByte = null;
		BufferedImage bufferedImage = null;

		if (isMdmEnabled()) {
			CaptureResponseDto captureResponseDto = mosipBioDeviceManager.scan(RegistrationConstants.IRIS_SINGLE);
			capturedByte = mosipBioDeviceManager.getSingleBioValue(captureResponseDto);
			return capturedByte;
		} else
			bufferedImage = ImageIO.read(this.getClass().getResourceAsStream(RegistrationConstants.IRIS_IMAGE_LOCAL));

		ByteArrayOutputStream byteArrayOutputStream = new ByteArrayOutputStream();
		ImageIO.write(bufferedImage, RegistrationConstants.IMAGE_FORMAT_PNG, byteArrayOutputStream);

		capturedByte = byteArrayOutputStream.toByteArray();

		return capturedByte;
	}

	/*
	 * (non-Javadoc)
	 * 
	 * @see
	 * io.mosip.registration.service.bio.BioService#validateFace(java.lang.String)
	 */
	@Override
	public boolean validateFace(AuthenticationValidatorDTO authenticationValidatorDTO) {

		LOGGER.info(LoggerConstants.BIO_SERVICE, APPLICATION_NAME, APPLICATION_ID, "Authenticating face");

		return authService.authValidator(RegistrationConstants.FACE, authenticationValidatorDTO);
	}

	public AuthenticationValidatorDTO getFaceAuthenticationDto(String userId) {
		AuthenticationValidatorDTO authenticationValidatorDTO = new AuthenticationValidatorDTO();
		FaceDetailsDTO faceDetailsDTO = new FaceDetailsDTO();
		CaptureResponseDto captureResponseDto = captureFace();
		byte[] faceBytes = mosipBioDeviceManager.getSingleBioValue(captureResponseDto);
		if (null != faceBytes) {
			faceDetailsDTO.setFace(faceBytes);
		} else {
			faceDetailsDTO.setFace(RegistrationConstants.FACE.toLowerCase().getBytes());
		}
		authenticationValidatorDTO.setUserId(userId);
		authenticationValidatorDTO.setFaceDetail(faceDetailsDTO);
		return authenticationValidatorDTO;
	}

	/*
	 * (non-Javadoc)
	 * 
	 * @see io.mosip.registration.service.bio.BioService#getIrisImageAsDTO(io.mosip.
	 * registration.dto.biometric.IrisDetailsDTO, java.lang.String)
	 */
	@Override
	public void getIrisImageAsDTO(IrisDetailsDTO irisDetailsDTO, String irisType)
			throws RegBaseCheckedException, IOException {

		if(isNull(irisType))
			throwRegBaseCheckedException(RegistrationExceptionConstants.REG_MASTER_BIO_SERVICE_IMPL_IRIS_IMAGE);
		
		if (RegistrationConstants.ENABLE
				.equalsIgnoreCase(((String) ApplicationContext.map().get(RegistrationConstants.MDM_ENABLED))))
			getIrisImageAsDTOWithMdm(irisDetailsDTO, "IRIS_DOUBLE");
		else
			getIrisImageAsDTONonMdm(irisDetailsDTO, irisType);
	}

	/**
	 * Get the Iris Image with MDM
	 * 
	 * @param detailsDTO
	 * @param eyeType
	 * @throws RegBaseCheckedException
	 * @throws IOException
	 */
<<<<<<< HEAD
	private void getIrisImageAsDTOWithMdm(IrisDetailsDTO detailsDTO, String eyeType)
			throws RegBaseCheckedException, IOException {
=======
	private void getIrisImageAsDTOWithMdm(IrisDetailsDTO detailsDTO, String eyeType) throws RegBaseCheckedException {

		if(isNull(eyeType))
			throwRegBaseCheckedException(RegistrationExceptionConstants.REG_MASTER_BIO_SERVICE_IMPL_IRIS_IMAGE);
		
		String type = eyeType;
		switch (eyeType) {
		case RegistrationConstants.LEFT + RegistrationConstants.EYE:
			eyeType = RegistrationConstants.IRIS_SINGLE;
			detailsDTO.setIrisImageName(RegistrationConstants.LEFT + RegistrationConstants.EYE);
			break;
		case RegistrationConstants.RIGHT + RegistrationConstants.EYE:
			eyeType = RegistrationConstants.IRIS_SINGLE;
			detailsDTO.setIrisImageName(RegistrationConstants.RIGHT + RegistrationConstants.EYE);
			break;
		case RegistrationConstants.IRIS_DOUBLE:
			eyeType = RegistrationConstants.IRIS_DOUBLE;
			detailsDTO.setIrisImageName(RegistrationConstants.IRIS_DOUBLE);
			break;

		default:
			break;

		}
>>>>>>> d6e1e13e

		CaptureResponseDto captureResponseDto = mosipBioDeviceManager.scan(eyeType);
		if (captureResponseDto == null)
			throw new RegBaseCheckedException("202", "Device is not available");
		if (captureResponseDto.getError().getErrorCode().matches("202|403|404|409"))
			throw new RegBaseCheckedException(captureResponseDto.getError().getErrorCode(),
					captureResponseDto.getError().getErrorInfo());

		detailsDTO.setIrises(new ArrayList<IrisDetailsDTO>());

		List<CaptureResponseBioDto> mosipBioDeviceDataResponses = captureResponseDto.getMosipBioDeviceDataResponses();
		mosipBioDeviceDataResponses.forEach(captured -> {
			IrisDetailsDTO irisDetails = new IrisDetailsDTO();
			CaptureResponsBioDataDto captureRespoonse = captured.getCaptureResponseData();
			irisDetails.setIrisIso((Base64.getDecoder().decode(captureRespoonse.getBioExtract())));
			irisDetails.setIrisImageName(captureRespoonse.getBioSubType());
			irisDetails.setIris((captureRespoonse.getBioValue()));
			irisDetails.setQualityScore(Integer.parseInt(captureRespoonse.getQualityScore()));
			irisDetails.setIrisType(captureRespoonse.getBioSubType());
			detailsDTO.getIrises().add(irisDetails);
		});
		detailsDTO.setCaptured(true);
	}

	/**
	 * Gets the iris stub image as DTO without MDM
	 *
	 * @param irisDetailsDTO the iris details DTO
	 * @param irisType       the iris type
	 * @throws RegBaseCheckedException the reg base checked exception
	 */
	private void getIrisImageAsDTONonMdm(IrisDetailsDTO irisDetails, String irisType) throws RegBaseCheckedException {
		try {
			LOGGER.info(LOG_REG_IRIS_FACADE, APPLICATION_NAME, APPLICATION_ID,
					"Stubbing iris details for user registration");
			
			if(isNull(irisType))
				throwRegBaseCheckedException(RegistrationExceptionConstants.REG_MASTER_BIO_SERVICE_IMPL_IRIS_IMAGE);

			Map<String, Object> scannedIrisMap = getIrisScannedImage(irisType);
			double qualityScore = 0;
			if (!(boolean) SessionContext.map().get(RegistrationConstants.ONBOARD_USER)) {
				qualityScore = (double) scannedIrisMap.get(RegistrationConstants.IMAGE_SCORE_KEY);
			}

			IrisDetailsDTO irisDetailsDTO = new IrisDetailsDTO();
			if ((boolean) SessionContext.map().get(RegistrationConstants.ONBOARD_USER)
					|| Double.compare(irisDetailsDTO.getQualityScore(), qualityScore) < 0) {
				// Set the values in IrisDetailsDTO object
				irisDetailsDTO.setIris((byte[]) scannedIrisMap.get(RegistrationConstants.IMAGE_BYTE_ARRAY_KEY));
				irisDetailsDTO.setIrisIso((byte[]) scannedIrisMap.get(RegistrationConstants.IMAGE_BYTE_ARRAY_KEY));
				irisDetailsDTO.setForceCaptured(false);
				irisDetailsDTO.setIrisImageName(irisType.concat(RegistrationConstants.DOT)
						.concat((String) scannedIrisMap.get(RegistrationConstants.IMAGE_FORMAT_KEY)));
				irisDetailsDTO.setIrisType(irisType);
				if (!(boolean) SessionContext.map().get(RegistrationConstants.ONBOARD_USER)) {
					irisDetailsDTO.setQualityScore(qualityScore);
				}
				irisDetailsDTO.setQualityScore(91.0);
				irisDetails.setIrises(new ArrayList<IrisDetailsDTO>());
				irisDetails.getIrises().add(irisDetailsDTO);
				irisDetails.setCaptured(true);
			}

			LOGGER.info(LOG_REG_IRIS_FACADE, APPLICATION_NAME, APPLICATION_ID,
					"Stubbing iris details for user registration completed");
		} catch (RuntimeException runtimeException) {
			throw new RegBaseUncheckedException(RegistrationConstants.USER_REG_IRIS_SCAN_EXP,
					String.format("Exception while stubbing the iris details for user registration: %s caused by %s",
							runtimeException.getMessage(), runtimeException.getCause()));
		}
	}

	private Map<String, Object> getIrisScannedImage(String irisType) throws RegBaseCheckedException {
		try {
			LOGGER.info(LOG_REG_IRIS_FACADE, APPLICATION_NAME, APPLICATION_ID,
					"Scanning of iris details for user registration");
			
			if(isNull(irisType))
				throwRegBaseCheckedException(RegistrationExceptionConstants.REG_MASTER_BIO_SERVICE_IMPL_IRIS_IMAGE);

			double qualityScore;
			BufferedImage bufferedImage;
			if (irisType.equalsIgnoreCase(RegistrationConstants.TEMPLATE_LEFT_EYE)) {
				bufferedImage = ImageIO
						.read(this.getClass().getResourceAsStream(RegistrationConstants.IRIS_IMAGE_LOCAL));
				qualityScore = 90.5;
			} else {
				bufferedImage = ImageIO
						.read(this.getClass().getResourceAsStream(RegistrationConstants.IRIS_IMAGE_LOCAL_RIGHT));
				qualityScore = 50.0;
			}

			ByteArrayOutputStream byteArrayOutputStream = new ByteArrayOutputStream();
			ImageIO.write(bufferedImage, RegistrationConstants.IMAGE_FORMAT_PNG, byteArrayOutputStream);

			byte[] scannedIrisBytes = byteArrayOutputStream.toByteArray();

			// Add image format, image and quality score in bytes array to map
			Map<String, Object> scannedIris = new WeakHashMap<>();
			scannedIris.put(RegistrationConstants.IMAGE_FORMAT_KEY, RegistrationConstants.IMAGE_FORMAT_PNG);
			scannedIris.put(RegistrationConstants.IMAGE_BYTE_ARRAY_KEY, scannedIrisBytes);
			if (!(boolean) SessionContext.map().get(RegistrationConstants.ONBOARD_USER)) {
				scannedIris.put(RegistrationConstants.IMAGE_SCORE_KEY, qualityScore);
			}

			LOGGER.info(LOG_REG_IRIS_FACADE, APPLICATION_NAME, APPLICATION_ID,
					"Scanning of iris details for user registration completed");

			return scannedIris;
		} catch (IOException ioException) {
			throw new RegBaseCheckedException(RegistrationExceptionConstants.REG_IRIS_SCANNING_ERROR.getErrorCode(),
					RegistrationExceptionConstants.REG_IRIS_SCANNING_ERROR.getErrorMessage());
		} catch (RuntimeException runtimeException) {
			throw new RegBaseUncheckedException(RegistrationConstants.USER_REG_IRIS_STUB_IMAGE_EXP,
					String.format("Exception while scanning iris details for user registration: %s caused by %s",
							runtimeException.getMessage(), runtimeException.getCause()));
		}
	}

	/**
	 * Capture Face
	 * 
	 * @return byte[] of captured Face
	 */
	@Override
	public CaptureResponseDto captureFace() {

		LOGGER.info(LOG_REG_IRIS_FACADE, APPLICATION_NAME, APPLICATION_ID, "Stub data for Face");
		CaptureResponseDto captureResponseDto = null;
		try {
			captureResponseDto = mosipBioDeviceManager.scan(RegistrationConstants.FACE_FULLFACE);
		} catch (RegBaseCheckedException | RuntimeException | IOException exception) {
			exception.printStackTrace();

		}
		return captureResponseDto;
	}

	@Override
	public byte[] getSingleBioValue(CaptureResponseDto captureResponseDto) {

		return mosipBioDeviceManager.getSingleBioValue(captureResponseDto);
	}

	@Override
	public byte[] getSingleBiometricIsoTemplate(CaptureResponseDto captureResponseDto) {

		return mosipBioDeviceManager.getSingleBiometricIsoTemplate(captureResponseDto);
	}

	/*
	 * (non-Javadoc)
	 * 
	 * @see
	 * io.mosip.registration.service.bio.BioService#validateFP(io.mosip.registration
	 * .dto.biometric.FingerprintDetailsDTO, java.util.List)
	 */
	@Override
	public boolean validateFP(FingerprintDetailsDTO fingerprintDetailsDTO, List<UserBiometric> userFingerprintDetails) {
		FingerprintTemplate fingerprintTemplate = new FingerprintTemplate()
				.convert(fingerprintDetailsDTO.getFingerPrint());
		String minutiae = fingerprintTemplate.serialize();
		int fingerPrintScore = Integer
				.parseInt(String.valueOf(ApplicationContext.map().get(RegistrationConstants.FINGER_PRINT_SCORE)));
		userFingerprintDetails.forEach(fingerPrintTemplateEach -> {
			if (fingerprintProvider.scoreCalculator(minutiae,
					fingerPrintTemplateEach.getBioMinutia()) > fingerPrintScore) {
				fingerprintDetailsDTO.setFingerType(fingerPrintTemplateEach.getUserBiometricId().getBioAttributeCode());
			}
		});
		return userFingerprintDetails.stream()
				.anyMatch(bio -> fingerprintProvider.scoreCalculator(minutiae, bio.getBioMinutia()) > fingerPrintScore);
	}

	/*
	 * (non-Javadoc)
	 * 
	 * @see
	 * io.mosip.registration.service.bio.BioService#validateIrisAgainstDb(io.mosip.
	 * registration.dto.biometric.IrisDetailsDTO, java.util.List)
	 */
	@Override
	public boolean validateIrisAgainstDb(IrisDetailsDTO irisDetailsDTO, List<UserBiometric> userIrisDetails) {

		LOGGER.info(LOG_REG_IRIS_FACADE, APPLICATION_NAME, APPLICATION_ID,
				"Validating iris details for user registration");

		userIrisDetails.forEach(
				irisEach -> irisDetailsDTO.setIrisType(irisEach.getUserBiometricId().getBioAttributeCode() + ".jpg"));

		return userIrisDetails.stream()
				.anyMatch(iris -> Arrays.equals(irisDetailsDTO.getIris(), iris.getBioIsoImage()));
	}

	/*
	 * (non-Javadoc)
	 * 
	 * @see
	 * io.mosip.registration.service.bio.BioService#validateFaceAgainstDb(io.mosip.
	 * registration.dto.biometric.FaceDetailsDTO, java.util.List)
	 */
	@Override
	public boolean validateFaceAgainstDb(FaceDetailsDTO faceDetail, List<UserBiometric> userFaceDetails) {

		LOGGER.info(LOG_REG_FACE_FACADE, APPLICATION_NAME, APPLICATION_ID,
				"Stubbing face details for user registration");

		return userFaceDetails.stream().anyMatch(face -> Arrays.equals(faceDetail.getFace(), face.getBioIsoImage()));
	}

}
<|MERGE_RESOLUTION|>--- conflicted
+++ resolved
@@ -1,851 +1,820 @@
-package io.mosip.registration.service.bio.impl;
-
-import static io.mosip.registration.constants.LoggerConstants.LOG_REG_FACE_FACADE;
-import static io.mosip.registration.constants.LoggerConstants.LOG_REG_FINGERPRINT_FACADE;
-import static io.mosip.registration.constants.LoggerConstants.LOG_REG_IRIS_FACADE;
-import static io.mosip.registration.constants.RegistrationConstants.APPLICATION_ID;
-import static io.mosip.registration.constants.RegistrationConstants.APPLICATION_NAME;
-
-import java.awt.image.BufferedImage;
-import java.io.ByteArrayOutputStream;
-import java.io.IOException;
-import java.util.ArrayList;
-import java.util.Arrays;
-import java.util.Base64;
-import java.util.List;
-import java.util.Map;
-import java.util.WeakHashMap;
-
-import javax.imageio.ImageIO;
-
-import org.apache.commons.io.IOUtils;
-import org.springframework.beans.factory.annotation.Autowired;
-import org.springframework.stereotype.Service;
-
-import com.fasterxml.jackson.core.JsonParseException;
-import com.fasterxml.jackson.databind.JsonMappingException;
-import com.fasterxml.jackson.databind.ObjectMapper;
-import com.machinezoo.sourceafis.FingerprintTemplate;
-
-import io.mosip.kernel.core.logger.spi.Logger;
-import io.mosip.registration.config.AppConfig;
-import io.mosip.registration.constants.LoggerConstants;
-import io.mosip.registration.constants.RegistrationConstants;
-import io.mosip.registration.context.ApplicationContext;
-import io.mosip.registration.context.SessionContext;
-import io.mosip.registration.device.fp.FingerprintProvider;
-import io.mosip.registration.dto.AuthenticationValidatorDTO;
-import io.mosip.registration.dto.RegistrationDTO;
-import io.mosip.registration.dto.biometric.BiometricDTO;
-import io.mosip.registration.dto.biometric.BiometricExceptionDTO;
-import io.mosip.registration.dto.biometric.FaceDetailsDTO;
-import io.mosip.registration.dto.biometric.FingerprintDetailsDTO;
-import io.mosip.registration.dto.biometric.IrisDetailsDTO;
-import io.mosip.registration.entity.UserBiometric;
-import io.mosip.registration.exception.RegBaseCheckedException;
-import io.mosip.registration.exception.RegBaseUncheckedException;
-import io.mosip.registration.exception.RegistrationExceptionConstants;
-import io.mosip.registration.mdm.dto.CaptureResponsBioDataDto;
-import io.mosip.registration.mdm.dto.CaptureResponseBioDto;
-import io.mosip.registration.mdm.dto.CaptureResponseDto;
-import io.mosip.registration.mdm.service.impl.MosipBioDeviceManager;
-import io.mosip.registration.service.BaseService;
-import io.mosip.registration.service.bio.BioService;
-import io.mosip.registration.service.security.AuthenticationService;
-
-/**
- * This class {@code BioServiceImpl} handles all the biometric captures and
- * validations through MDM service
- * 
- * @author taleev.aalam
- *
- */
-@Service
-public class BioServiceImpl extends BaseService implements BioService {
-
-	@Autowired
-	MosipBioDeviceManager mosipBioDeviceManager;
-
-	@Autowired
-	private AuthenticationService authService;
-
-	@Autowired
-	private FingerprintProvider fingerprintProvider;
-
-	/**
-	 * Instance of {@link Logger}
-	 */
-	private static final Logger LOGGER = AppConfig.getLogger(BioServiceImpl.class);
-
-	private byte[] isoImage;
-
-	/**
-	 * Returns Authentication validator Dto that will be passed
-	 * 
-	 * <p>
-	 * The method will return fingerPrint validator Dto that will be passed to
-	 * finger print authentication method for fingerPrint validator
-	 * </p>
-	 * .
-	 *
-	 * @param userId - the user ID
-	 * @return AuthenticationValidatorDTO - authenticationValidatorDto
-	 * @throws RegBaseCheckedException - the exception that handles all checked
-	 *                                 exceptions
-	 * @throws IOException             - Exception that may occur while reading the
-	 *                                 resource
-	 */
-	@Override
-	public AuthenticationValidatorDTO getFingerPrintAuthenticationDto(String userId)
-			throws RegBaseCheckedException, IOException {
-
-		LOGGER.info(LoggerConstants.BIO_SERVICE, APPLICATION_NAME, APPLICATION_ID, "Invoking FingerPrint validator");
-		
-		if(isNull(userId))
-			throwRegBaseCheckedException(RegistrationExceptionConstants.REG_MASTER_BIO_SERVICE_IMPL_FINGERPRINT_AUTTHENTICATION); 
-
-		AuthenticationValidatorDTO authenticationValidatorDTO = null;
-		CaptureResponseDto captureResponseDto = null;
-		CaptureResponsBioDataDto captureResponseData = null;
-		String bioType = "Right little";
-		if (isMdmEnabled()) {
-			List<String> exceptionList = new ArrayList<String>();
-			exceptionList.add("LF_MIDDLE");
-			exceptionList.add("LF_RING");
-			exceptionList.add("LF_LITTLE");
-			ApplicationContext.map().put("CAPTURE_EXCEPTION", exceptionList);
-			captureResponseDto = mosipBioDeviceManager.authScan(RegistrationConstants.FINGERPRINT_SLAB_LEFT);
-			ApplicationContext.map().remove("CAPTURE_EXCEPTION");
-			if (captureResponseDto == null)
-				throw new RegBaseCheckedException("202", "Decice is not available");
-			if (captureResponseDto.getError().getErrorCode().matches("202|403|404|409"))
-				throw new RegBaseCheckedException(captureResponseDto.getError().getErrorCode(),
-						captureResponseDto.getError().getErrorInfo());
-			captureResponseData = captureResponseDto.getMosipBioDeviceDataResponses().get(0).getCaptureResponseData();
-			bioType = captureResponseData.getBioSubType();
-			isoImage = Base64.getDecoder().decode(captureResponseData.getBioExtract());
-		} else {
-			isoImage = IOUtils.toByteArray(
-					this.getClass().getResourceAsStream("/UserOnboard/rightHand/rightLittle/ISOTemplate.iso"));
-		}
-
-		if (isoImage == null) {
-			return null;
-		} else {
-			LOGGER.info(LoggerConstants.BIO_SERVICE, APPLICATION_NAME, APPLICATION_ID,
-					"Calling for finger print validation through authService");
-
-			authenticationValidatorDTO = new AuthenticationValidatorDTO();
-			List<FingerprintDetailsDTO> fingerprintDetailsDTOs = new ArrayList<>();
-			FingerprintDetailsDTO fingerprintDetailsDTO = new FingerprintDetailsDTO();
-			fingerprintDetailsDTO.setFingerPrintISOImage(isoImage);
-			fingerprintDetailsDTO.setFingerType(bioType);
-			fingerprintDetailsDTO.setForceCaptured(true);
-			fingerprintDetailsDTOs.add(fingerprintDetailsDTO);
-			authenticationValidatorDTO.setFingerPrintDetails(fingerprintDetailsDTOs);
-			authenticationValidatorDTO.setUserId(userId);
-			authenticationValidatorDTO.setAuthValidationType(RegistrationConstants.VALIDATION_TYPE_FP_SINGLE);
-			validateFingerPrint(authenticationValidatorDTO);
-		}
-		LOGGER.info(LoggerConstants.BIO_SERVICE, APPLICATION_NAME, APPLICATION_ID, "End FingerPrint validator");
-
-		return authenticationValidatorDTO;
-	}
-
-	/**
-	 * Validates FingerPrint after getting the scanned data for the particular given
-	 * User id
-	 * 
-	 * <p>
-	 * The MDM service will be triggered to capture the user fingerprint which will
-	 * be validated against the stored fingerprint from the DB
-	 * </p>
-	 * .
-	 *
-	 * @param authenticationValidatorDTO - authenticationValidatorDto
-	 * @return boolean the validation result. <code>true</code> if match is found,
-	 *         else <code>false</code>
-	 */
-	public boolean validateFingerPrint(AuthenticationValidatorDTO authenticationValidatorDTO) {
-		return authService.authValidator(RegistrationConstants.FINGERPRINT, authenticationValidatorDTO);
-	}
-
-	/**
-	 * Returns Authentication validator Dto that will be passed
-	 * 
-	 * <p>
-	 * The method will return iris validator Dto that will be passed to finger print
-	 * authentication method for iris validator
-	 * </p>
-	 * .
-	 *
-	 * @param userId - the user ID
-	 * @return AuthenticationValidatorDTO - authenticationValidatorDto
-	 * @throws RegBaseCheckedException - the exception that handles all checked
-	 *                                 exceptions
-	 * @throws IOException             - Exception that may occur while reading the
-	 *                                 resource
-	 */
-	@Override
-	public AuthenticationValidatorDTO getIrisAuthenticationDto(String userId)
-			throws RegBaseCheckedException, IOException {
-
-		LOGGER.info(LoggerConstants.BIO_SERVICE, APPLICATION_NAME, APPLICATION_ID, "Scanning Iris");
-		if(isNull(userId))
-			throwRegBaseCheckedException(RegistrationExceptionConstants.REG_MASTER_BIO_SERVICE_IMPL_IRIS_AUTHENTICATION);
-		
-		AuthenticationValidatorDTO authenticationValidatorDTO = new AuthenticationValidatorDTO();
-		List<IrisDetailsDTO> irisDetailsDTOs = new ArrayList<>();
-		IrisDetailsDTO irisDetailsDTO = new IrisDetailsDTO();
-		irisDetailsDTO.setIris(captureIris());
-		irisDetailsDTOs.add(irisDetailsDTO);
-		authenticationValidatorDTO.setUserId(userId);
-		authenticationValidatorDTO.setIrisDetails(irisDetailsDTOs);
-
-		LOGGER.info(LoggerConstants.BIO_SERVICE, APPLICATION_NAME, APPLICATION_ID, "Iris scan done");
-		return authenticationValidatorDTO;
-
-	}
-
-	/**
-	 * Validates Iris after getting the scanned data for the given user ID
-	 * 
-	 * *
-	 * <p>
-	 * The MDM service will be triggered to capture the user Iris data which will be
-	 * validated against the stored iris from the DB through auth validator service
-	 * </p>
-	 * .
-	 *
-	 * @param authenticationValidatorDTO - authenticationValidtorDto
-	 * @return boolean the validation result. <code>true</code> if match is found,
-	 *         else <code>false</code>
-	 */
-	public boolean validateIris(AuthenticationValidatorDTO authenticationValidatorDTO) {
-		return authService.authValidator(RegistrationConstants.IRIS, authenticationValidatorDTO);
-	}
-
-	/**
-	 * Gets the finger print image as DTO with MDM
-	 *
-	 * @param fpDetailsDTO the fp details DTO
-	 * @param fingerType   the finger type
-	 * @throws RegBaseCheckedException the reg base checked exception
-	 * @throws IOException
-	 */
-	public void getFingerPrintImageAsDTOWithMdm(FingerprintDetailsDTO fpDetailsDTO, String fingerType)
-<<<<<<< HEAD
-			throws RegBaseCheckedException, IOException {
-=======
-			throws RegBaseCheckedException {
-		
-		if(isNull(fingerType))
-			throwRegBaseCheckedException(RegistrationExceptionConstants.REG_MASTER_BIO_SERVICE_IMPL_FINGERPRINT_IMAGE_TYPE);
-		
-		String type = fingerType;
-		fingerType = findFingerPrintType(fingerType);
->>>>>>> d6e1e13e
-		CaptureResponseDto captureResponseDto = mosipBioDeviceManager.scan(fingerType);
-		if (captureResponseDto == null)
-			throw new RegBaseCheckedException("202", "Decice is not available");
-		if (captureResponseDto.getError().getErrorCode().matches("202|403|404|409"))
-			throw new RegBaseCheckedException(captureResponseDto.getError().getErrorCode(),
-					captureResponseDto.getError().getErrorInfo());
-		fpDetailsDTO.setSegmentedFingerprints(new ArrayList<FingerprintDetailsDTO>());
-		List<CaptureResponseBioDto> mosipBioDeviceDataResponses = captureResponseDto.getMosipBioDeviceDataResponses();
-		mosipBioDeviceDataResponses.forEach(captured -> {
-			FingerprintDetailsDTO fingerPrintDetail = new FingerprintDetailsDTO();
-			CaptureResponsBioDataDto captureRespoonse = captured.getCaptureResponseData();
-			fingerPrintDetail.setFingerPrintISOImage(Base64.getDecoder().decode(captureRespoonse.getBioExtract()));
-			fingerPrintDetail.setFingerType(captureRespoonse.getBioSubType());
-			fingerPrintDetail.setFingerPrint(captureRespoonse.getBioValue());
-			fingerPrintDetail.setQualityScore(Integer.parseInt(captureRespoonse.getQualityScore()));
-			fingerPrintDetail.setFingerprintImageName("FingerPrint " + captureRespoonse.getBioSubType());
-			fpDetailsDTO.getSegmentedFingerprints().add(fingerPrintDetail);
-		});
-		double slapQuality = (fpDetailsDTO.getSegmentedFingerprints().stream()
-				.mapToDouble(finger -> finger.getQualityScore()).sum())
-				/ fpDetailsDTO.getSegmentedFingerprints().size();
-		fpDetailsDTO.setCaptured(true);
-		fpDetailsDTO.setFingerType(fingerType);
-		fpDetailsDTO.setQualityScore(slapQuality);
-	}
-
-	/**
-	 * Gets the finger print image as DTO without MDM.
-	 *
-	 * @param fpDetailsDTO the fp details DTO
-	 * @param fingerType   the finger type
-	 * @throws RegBaseCheckedException the reg base checked exception
-	 */
-	private void getFingerPrintImageAsDTONonMdm(FingerprintDetailsDTO fpDetailsDTO, String fingerType)
-			throws RegBaseCheckedException {
-
-		if(isNull(fingerType))
-			throwRegBaseCheckedException(RegistrationExceptionConstants.REG_MASTER_BIO_SERVICE_IMPL_FINGERPRINT_IMAGE_TYPE);
-
-		Map<String, Object> fingerMap = null;
-
-		try {
-			// TODO : Currently stubbing the data. once we have the device, we
-			// can remove
-			// this.
-
-			if (fingerType.equals(RegistrationConstants.FINGERPRINT_SLAB_LEFT)) {
-				fingerMap = getFingerPrintScannedImageWithStub(RegistrationConstants.LEFTHAND_SLAP_FINGERPRINT_PATH);
-			} else if (fingerType.equals(RegistrationConstants.FINGERPRINT_SLAB_RIGHT)) {
-				fingerMap = getFingerPrintScannedImageWithStub(RegistrationConstants.RIGHTHAND_SLAP_FINGERPRINT_PATH);
-			} else if (fingerType.equals(RegistrationConstants.FINGERPRINT_SLAB_THUMBS)) {
-				fingerMap = getFingerPrintScannedImageWithStub(RegistrationConstants.BOTH_THUMBS_FINGERPRINT_PATH);
-			}
-
-			if ((fingerMap != null)
-					&& ((boolean) SessionContext.map().get(RegistrationConstants.ONBOARD_USER) || (fpDetailsDTO
-							.getQualityScore() < (double) fingerMap.get(RegistrationConstants.IMAGE_SCORE_KEY)))) {
-				fpDetailsDTO.setFingerPrint((byte[]) fingerMap.get(RegistrationConstants.IMAGE_BYTE_ARRAY_KEY));
-				fpDetailsDTO.setFingerprintImageName(fingerType.concat(RegistrationConstants.DOT)
-						.concat((String) fingerMap.get(RegistrationConstants.IMAGE_FORMAT_KEY)));
-				fpDetailsDTO.setFingerType(fingerType);
-				fpDetailsDTO.setForceCaptured(false);
-				fpDetailsDTO.setCaptured(true);
-				if (!(boolean) SessionContext.map().get(RegistrationConstants.ONBOARD_USER)) {
-					fpDetailsDTO.setQualityScore((double) fingerMap.get(RegistrationConstants.IMAGE_SCORE_KEY));
-				}
-			}
-
-		} finally {
-			if (fingerMap != null && !fingerMap.isEmpty())
-				fingerMap.clear();
-		}
-	}
-
-	/**
-	 * Stub method to get the finger print scanned image from local hard disk. Once
-	 * SDK and device avilable then we can remove it.
-	 *
-	 * @param path the path
-	 * @return the finger print scanned image
-	 * @throws RegBaseCheckedException the reg base checked exception
-	 */
-	private Map<String, Object> getFingerPrintScannedImageWithStub(String path) throws RegBaseCheckedException {
-		if(isNull(path))
-			throwRegBaseCheckedException(RegistrationExceptionConstants.REG_MASTER_BIO_SERVICE_IMPL_FINGERPRINT_SCANNED_PATH);
-
-		try {
-			LOGGER.info(LOG_REG_FINGERPRINT_FACADE, APPLICATION_NAME, APPLICATION_ID,
-					"Scanning of fingerprints details for user registration");
-
-			BufferedImage bufferedImage = ImageIO.read(this.getClass().getResourceAsStream(path));
-
-			ByteArrayOutputStream byteArrayOutputStream = new ByteArrayOutputStream();
-			ImageIO.write(bufferedImage, "jpeg", byteArrayOutputStream);
-
-			byte[] scannedFingerPrintBytes = byteArrayOutputStream.toByteArray();
-
-			// Add image format, image and quality score in bytes array to map
-			Map<String, Object> scannedFingerPrints = new WeakHashMap<>();
-			scannedFingerPrints.put(RegistrationConstants.IMAGE_FORMAT_KEY, "jpg");
-			scannedFingerPrints.put(RegistrationConstants.IMAGE_BYTE_ARRAY_KEY, scannedFingerPrintBytes);
-			if (!(boolean) SessionContext.map().get(RegistrationConstants.ONBOARD_USER)) {
-				if (path.contains(RegistrationConstants.THUMBS)) {
-					scannedFingerPrints.put(RegistrationConstants.IMAGE_SCORE_KEY, 90.0);
-				} else if (path.contains(RegistrationConstants.LEFTPALM)) {
-					scannedFingerPrints.put(RegistrationConstants.IMAGE_SCORE_KEY, 85.0);
-				} else if (path.contains(RegistrationConstants.RIGHTPALM)) {
-					scannedFingerPrints.put(RegistrationConstants.IMAGE_SCORE_KEY, 90.0);
-				}
-			}
-
-			LOGGER.info(LOG_REG_FINGERPRINT_FACADE, APPLICATION_NAME, APPLICATION_ID,
-					"Scanning of fingerprints details for user registration completed");
-
-			return scannedFingerPrints;
-		} catch (Exception runtimeException) {
-			LOGGER.error(LOG_REG_FINGERPRINT_FACADE, APPLICATION_NAME, APPLICATION_ID,
-					String.format(
-							"Exception while scanning fingerprints details for user registration: %s caused by %s",
-							runtimeException.getMessage(), runtimeException.getCause()));
-			throw new RegBaseCheckedException(
-					RegistrationExceptionConstants.REG_FINGERPRINT_SCANNING_ERROR.getErrorCode(),
-					RegistrationExceptionConstants.REG_FINGERPRINT_SCANNING_ERROR.getErrorMessage());
-		}
-	}
-
-	/**
-	 * Gets the finger print image as DTO from the MDM service based on the
-	 * fingerType
-	 *
-	 *
-	 * @param fpDetailsDTO the fp details DTO
-	 * @param fingerType   the finger type
-	 * @throws RegBaseCheckedException the reg base checked exception
-	 * @throws IOException
-	 */
-	public void getFingerPrintImageAsDTO(FingerprintDetailsDTO fpDetailsDTO, String fingerType)
-			throws RegBaseCheckedException, IOException {
-
-		if (isMdmEnabled())
-			getFingerPrintImageAsDTOWithMdm(fpDetailsDTO, fingerType);
-		else
-			getFingerPrintImageAsDTONonMdm(fpDetailsDTO, fingerType);
-	}
-
-	/**
-	 * checks if the MDM service is enabled
-	 * 
-	 * @return boolean the validation result. <code>true</code> if match is found,
-	 *         else <code>false</code>
-	 */
-	@Override
-	public boolean isMdmEnabled() {
-		return RegistrationConstants.ENABLE
-				.equalsIgnoreCase(((String) ApplicationContext.map().get(RegistrationConstants.MDM_ENABLED)));
-	}
-
-	/*
-	 * (non-Javadoc)
-	 * 
-	 * @see
-	 * io.mosip.registration.service.bio.BioService#segmentFingerPrintImage(io.mosip
-	 * .registration.dto.biometric.FingerprintDetailsDTO, java.lang.String[],
-	 * java.lang.String)
-	 */
-	@Override
-	public void segmentFingerPrintImage(FingerprintDetailsDTO fingerprintDetailsDTO, String[] filePath,
-			String fingerType) throws RegBaseCheckedException {
-		
-		if(isNull(fingerType))
-			throwRegBaseCheckedException(RegistrationExceptionConstants.REG_MASTER_BIO_SERVICE_IMPL_FINGERPRINT_IMAGE_TYPE);
-
-		readSegmentedFingerPrintsSTUB(fingerprintDetailsDTO, filePath, fingerType);
-
-	}
-
-	/**
-	 * {@code readFingerPrints} is to read the scanned fingerprints.
-	 *
-	 * @param fingerprintDetailsDTO the fingerprint details DTO
-	 * @param path                  the path
-	 * @throws RegBaseCheckedException the reg base checked exception
-	 */
-	private void readSegmentedFingerPrintsSTUB(FingerprintDetailsDTO fingerprintDetailsDTO, String[] path,
-			String fingerType) throws RegBaseCheckedException {
-		LOGGER.info(LOG_REG_FINGERPRINT_FACADE, APPLICATION_NAME, APPLICATION_ID, "Reading scanned Finger has started");
-
-		try {
-
-			List<BiometricExceptionDTO> biometricExceptionDTOs;
-
-			if ((boolean) SessionContext.map().get(RegistrationConstants.ONBOARD_USER)) {
-				biometricExceptionDTOs = ((BiometricDTO) SessionContext.map()
-						.get(RegistrationConstants.USER_ONBOARD_DATA)).getOperatorBiometricDTO()
-								.getBiometricExceptionDTO();
-			} else if (((RegistrationDTO) SessionContext.map().get(RegistrationConstants.REGISTRATION_DATA))
-					.isUpdateUINNonBiometric() || (boolean) SessionContext.map().get(RegistrationConstants.IS_Child)) {
-				biometricExceptionDTOs = ((RegistrationDTO) SessionContext.map()
-						.get(RegistrationConstants.REGISTRATION_DATA)).getBiometricDTO().getIntroducerBiometricDTO()
-								.getBiometricExceptionDTO();
-			} else {
-				biometricExceptionDTOs = ((RegistrationDTO) SessionContext.map()
-						.get(RegistrationConstants.REGISTRATION_DATA)).getBiometricDTO().getApplicantBiometricDTO()
-								.getBiometricExceptionDTO();
-			}
-
-			if (!isMdmEnabled()) {
-
-				prepareSegmentedBiometrics(fingerprintDetailsDTO, path, biometricExceptionDTOs);
-			}
-
-		} catch (IOException ioException) {
-			throw new RegBaseCheckedException(
-					RegistrationExceptionConstants.REG_FINGERPRINT_SCANNING_ERROR.getErrorCode(),
-					RegistrationExceptionConstants.REG_FINGERPRINT_SCANNING_ERROR.getErrorMessage());
-		} catch (RuntimeException runtimeException) {
-			LOGGER.error(LOG_REG_FINGERPRINT_FACADE, APPLICATION_NAME, APPLICATION_ID, String.format(
-					"Exception while reading scanned fingerprints details for user registration: %s caused by %s",
-					runtimeException.getMessage(), runtimeException.getCause()));
-
-			throw new RegBaseUncheckedException(RegistrationConstants.USER_REG_FINGERPRINT_SCAN_EXP, String.format(
-					"Exception while reading scanned fingerprints details for user registration: %s caused by %s",
-					runtimeException.getMessage(), runtimeException.getCause()));
-		}
-		LOGGER.info(LOG_REG_FINGERPRINT_FACADE, APPLICATION_NAME, APPLICATION_ID, "Reading scanned Finger has ended");
-	}
-
-	/**
-	 * Preparing segmentation detail of Biometric
-	 * 
-	 * @param fingerprintDetailsDTO
-	 * @param path
-	 * @param biometricExceptionDTOs
-	 * @throws IOException
-	 */
-	private void prepareSegmentedBiometrics(FingerprintDetailsDTO fingerprintDetailsDTO, String[] path,
-			List<BiometricExceptionDTO> biometricExceptionDTOs) throws IOException {
-		List<String> filePaths = Arrays.asList(path);
-
-		boolean isExceptionFinger = false;
-
-		for (String folderPath : filePaths) {
-			isExceptionFinger = false;
-			String[] imageFileName = folderPath.split("/");
-
-			for (BiometricExceptionDTO exceptionDTO : biometricExceptionDTOs) {
-
-				if (imageFileName[3].equals(exceptionDTO.getMissingBiometric())) {
-					isExceptionFinger = true;
-					break;
-				}
-			}
-			if (!isExceptionFinger) {
-				FingerprintDetailsDTO segmentedDetailsDTO = new FingerprintDetailsDTO();
-
-				byte[] isoTemplateBytes = IOUtils
-						.resourceToByteArray(folderPath.concat(RegistrationConstants.ISO_FILE));
-				segmentedDetailsDTO.setFingerPrint(isoTemplateBytes);
-
-				byte[] isoImageBytes = IOUtils
-						.resourceToByteArray(folderPath.concat(RegistrationConstants.ISO_IMAGE_FILE));
-				segmentedDetailsDTO.setFingerPrintISOImage(isoImageBytes);
-
-				segmentedDetailsDTO.setFingerType(imageFileName[3]);
-				segmentedDetailsDTO.setFingerprintImageName(imageFileName[3]);
-				segmentedDetailsDTO.setNumRetry(fingerprintDetailsDTO.getNumRetry());
-				segmentedDetailsDTO.setForceCaptured(false);
-				segmentedDetailsDTO.setQualityScore(90);
-
-				if (fingerprintDetailsDTO.getSegmentedFingerprints() == null) {
-					List<FingerprintDetailsDTO> segmentedFingerprints = new ArrayList<>(5);
-					fingerprintDetailsDTO.setSegmentedFingerprints(segmentedFingerprints);
-				}
-				fingerprintDetailsDTO.getSegmentedFingerprints().add(segmentedDetailsDTO);
-			}
-		}
-	}
-
-	/**
-	 * Capture Iris
-	 * 
-	 * @return byte[] of captured Iris
-	 * @throws IOException
-	 */
-	private byte[] captureIris() throws RegBaseCheckedException, IOException {
-
-		LOGGER.info(LOG_REG_IRIS_FACADE, APPLICATION_NAME, APPLICATION_ID, "Stub data for Iris");
-
-		byte[] capturedByte = null;
-		BufferedImage bufferedImage = null;
-
-		if (isMdmEnabled()) {
-			CaptureResponseDto captureResponseDto = mosipBioDeviceManager.scan(RegistrationConstants.IRIS_SINGLE);
-			capturedByte = mosipBioDeviceManager.getSingleBioValue(captureResponseDto);
-			return capturedByte;
-		} else
-			bufferedImage = ImageIO.read(this.getClass().getResourceAsStream(RegistrationConstants.IRIS_IMAGE_LOCAL));
-
-		ByteArrayOutputStream byteArrayOutputStream = new ByteArrayOutputStream();
-		ImageIO.write(bufferedImage, RegistrationConstants.IMAGE_FORMAT_PNG, byteArrayOutputStream);
-
-		capturedByte = byteArrayOutputStream.toByteArray();
-
-		return capturedByte;
-	}
-
-	/*
-	 * (non-Javadoc)
-	 * 
-	 * @see
-	 * io.mosip.registration.service.bio.BioService#validateFace(java.lang.String)
-	 */
-	@Override
-	public boolean validateFace(AuthenticationValidatorDTO authenticationValidatorDTO) {
-
-		LOGGER.info(LoggerConstants.BIO_SERVICE, APPLICATION_NAME, APPLICATION_ID, "Authenticating face");
-
-		return authService.authValidator(RegistrationConstants.FACE, authenticationValidatorDTO);
-	}
-
-	public AuthenticationValidatorDTO getFaceAuthenticationDto(String userId) {
-		AuthenticationValidatorDTO authenticationValidatorDTO = new AuthenticationValidatorDTO();
-		FaceDetailsDTO faceDetailsDTO = new FaceDetailsDTO();
-		CaptureResponseDto captureResponseDto = captureFace();
-		byte[] faceBytes = mosipBioDeviceManager.getSingleBioValue(captureResponseDto);
-		if (null != faceBytes) {
-			faceDetailsDTO.setFace(faceBytes);
-		} else {
-			faceDetailsDTO.setFace(RegistrationConstants.FACE.toLowerCase().getBytes());
-		}
-		authenticationValidatorDTO.setUserId(userId);
-		authenticationValidatorDTO.setFaceDetail(faceDetailsDTO);
-		return authenticationValidatorDTO;
-	}
-
-	/*
-	 * (non-Javadoc)
-	 * 
-	 * @see io.mosip.registration.service.bio.BioService#getIrisImageAsDTO(io.mosip.
-	 * registration.dto.biometric.IrisDetailsDTO, java.lang.String)
-	 */
-	@Override
-	public void getIrisImageAsDTO(IrisDetailsDTO irisDetailsDTO, String irisType)
-			throws RegBaseCheckedException, IOException {
-
-		if(isNull(irisType))
-			throwRegBaseCheckedException(RegistrationExceptionConstants.REG_MASTER_BIO_SERVICE_IMPL_IRIS_IMAGE);
-		
-		if (RegistrationConstants.ENABLE
-				.equalsIgnoreCase(((String) ApplicationContext.map().get(RegistrationConstants.MDM_ENABLED))))
-			getIrisImageAsDTOWithMdm(irisDetailsDTO, "IRIS_DOUBLE");
-		else
-			getIrisImageAsDTONonMdm(irisDetailsDTO, irisType);
-	}
-
-	/**
-	 * Get the Iris Image with MDM
-	 * 
-	 * @param detailsDTO
-	 * @param eyeType
-	 * @throws RegBaseCheckedException
-	 * @throws IOException
-	 */
-<<<<<<< HEAD
-	private void getIrisImageAsDTOWithMdm(IrisDetailsDTO detailsDTO, String eyeType)
-			throws RegBaseCheckedException, IOException {
-=======
-	private void getIrisImageAsDTOWithMdm(IrisDetailsDTO detailsDTO, String eyeType) throws RegBaseCheckedException {
-
-		if(isNull(eyeType))
-			throwRegBaseCheckedException(RegistrationExceptionConstants.REG_MASTER_BIO_SERVICE_IMPL_IRIS_IMAGE);
-		
-		String type = eyeType;
-		switch (eyeType) {
-		case RegistrationConstants.LEFT + RegistrationConstants.EYE:
-			eyeType = RegistrationConstants.IRIS_SINGLE;
-			detailsDTO.setIrisImageName(RegistrationConstants.LEFT + RegistrationConstants.EYE);
-			break;
-		case RegistrationConstants.RIGHT + RegistrationConstants.EYE:
-			eyeType = RegistrationConstants.IRIS_SINGLE;
-			detailsDTO.setIrisImageName(RegistrationConstants.RIGHT + RegistrationConstants.EYE);
-			break;
-		case RegistrationConstants.IRIS_DOUBLE:
-			eyeType = RegistrationConstants.IRIS_DOUBLE;
-			detailsDTO.setIrisImageName(RegistrationConstants.IRIS_DOUBLE);
-			break;
-
-		default:
-			break;
-
-		}
->>>>>>> d6e1e13e
-
-		CaptureResponseDto captureResponseDto = mosipBioDeviceManager.scan(eyeType);
-		if (captureResponseDto == null)
-			throw new RegBaseCheckedException("202", "Device is not available");
-		if (captureResponseDto.getError().getErrorCode().matches("202|403|404|409"))
-			throw new RegBaseCheckedException(captureResponseDto.getError().getErrorCode(),
-					captureResponseDto.getError().getErrorInfo());
-
-		detailsDTO.setIrises(new ArrayList<IrisDetailsDTO>());
-
-		List<CaptureResponseBioDto> mosipBioDeviceDataResponses = captureResponseDto.getMosipBioDeviceDataResponses();
-		mosipBioDeviceDataResponses.forEach(captured -> {
-			IrisDetailsDTO irisDetails = new IrisDetailsDTO();
-			CaptureResponsBioDataDto captureRespoonse = captured.getCaptureResponseData();
-			irisDetails.setIrisIso((Base64.getDecoder().decode(captureRespoonse.getBioExtract())));
-			irisDetails.setIrisImageName(captureRespoonse.getBioSubType());
-			irisDetails.setIris((captureRespoonse.getBioValue()));
-			irisDetails.setQualityScore(Integer.parseInt(captureRespoonse.getQualityScore()));
-			irisDetails.setIrisType(captureRespoonse.getBioSubType());
-			detailsDTO.getIrises().add(irisDetails);
-		});
-		detailsDTO.setCaptured(true);
-	}
-
-	/**
-	 * Gets the iris stub image as DTO without MDM
-	 *
-	 * @param irisDetailsDTO the iris details DTO
-	 * @param irisType       the iris type
-	 * @throws RegBaseCheckedException the reg base checked exception
-	 */
-	private void getIrisImageAsDTONonMdm(IrisDetailsDTO irisDetails, String irisType) throws RegBaseCheckedException {
-		try {
-			LOGGER.info(LOG_REG_IRIS_FACADE, APPLICATION_NAME, APPLICATION_ID,
-					"Stubbing iris details for user registration");
-			
-			if(isNull(irisType))
-				throwRegBaseCheckedException(RegistrationExceptionConstants.REG_MASTER_BIO_SERVICE_IMPL_IRIS_IMAGE);
-
-			Map<String, Object> scannedIrisMap = getIrisScannedImage(irisType);
-			double qualityScore = 0;
-			if (!(boolean) SessionContext.map().get(RegistrationConstants.ONBOARD_USER)) {
-				qualityScore = (double) scannedIrisMap.get(RegistrationConstants.IMAGE_SCORE_KEY);
-			}
-
-			IrisDetailsDTO irisDetailsDTO = new IrisDetailsDTO();
-			if ((boolean) SessionContext.map().get(RegistrationConstants.ONBOARD_USER)
-					|| Double.compare(irisDetailsDTO.getQualityScore(), qualityScore) < 0) {
-				// Set the values in IrisDetailsDTO object
-				irisDetailsDTO.setIris((byte[]) scannedIrisMap.get(RegistrationConstants.IMAGE_BYTE_ARRAY_KEY));
-				irisDetailsDTO.setIrisIso((byte[]) scannedIrisMap.get(RegistrationConstants.IMAGE_BYTE_ARRAY_KEY));
-				irisDetailsDTO.setForceCaptured(false);
-				irisDetailsDTO.setIrisImageName(irisType.concat(RegistrationConstants.DOT)
-						.concat((String) scannedIrisMap.get(RegistrationConstants.IMAGE_FORMAT_KEY)));
-				irisDetailsDTO.setIrisType(irisType);
-				if (!(boolean) SessionContext.map().get(RegistrationConstants.ONBOARD_USER)) {
-					irisDetailsDTO.setQualityScore(qualityScore);
-				}
-				irisDetailsDTO.setQualityScore(91.0);
-				irisDetails.setIrises(new ArrayList<IrisDetailsDTO>());
-				irisDetails.getIrises().add(irisDetailsDTO);
-				irisDetails.setCaptured(true);
-			}
-
-			LOGGER.info(LOG_REG_IRIS_FACADE, APPLICATION_NAME, APPLICATION_ID,
-					"Stubbing iris details for user registration completed");
-		} catch (RuntimeException runtimeException) {
-			throw new RegBaseUncheckedException(RegistrationConstants.USER_REG_IRIS_SCAN_EXP,
-					String.format("Exception while stubbing the iris details for user registration: %s caused by %s",
-							runtimeException.getMessage(), runtimeException.getCause()));
-		}
-	}
-
-	private Map<String, Object> getIrisScannedImage(String irisType) throws RegBaseCheckedException {
-		try {
-			LOGGER.info(LOG_REG_IRIS_FACADE, APPLICATION_NAME, APPLICATION_ID,
-					"Scanning of iris details for user registration");
-			
-			if(isNull(irisType))
-				throwRegBaseCheckedException(RegistrationExceptionConstants.REG_MASTER_BIO_SERVICE_IMPL_IRIS_IMAGE);
-
-			double qualityScore;
-			BufferedImage bufferedImage;
-			if (irisType.equalsIgnoreCase(RegistrationConstants.TEMPLATE_LEFT_EYE)) {
-				bufferedImage = ImageIO
-						.read(this.getClass().getResourceAsStream(RegistrationConstants.IRIS_IMAGE_LOCAL));
-				qualityScore = 90.5;
-			} else {
-				bufferedImage = ImageIO
-						.read(this.getClass().getResourceAsStream(RegistrationConstants.IRIS_IMAGE_LOCAL_RIGHT));
-				qualityScore = 50.0;
-			}
-
-			ByteArrayOutputStream byteArrayOutputStream = new ByteArrayOutputStream();
-			ImageIO.write(bufferedImage, RegistrationConstants.IMAGE_FORMAT_PNG, byteArrayOutputStream);
-
-			byte[] scannedIrisBytes = byteArrayOutputStream.toByteArray();
-
-			// Add image format, image and quality score in bytes array to map
-			Map<String, Object> scannedIris = new WeakHashMap<>();
-			scannedIris.put(RegistrationConstants.IMAGE_FORMAT_KEY, RegistrationConstants.IMAGE_FORMAT_PNG);
-			scannedIris.put(RegistrationConstants.IMAGE_BYTE_ARRAY_KEY, scannedIrisBytes);
-			if (!(boolean) SessionContext.map().get(RegistrationConstants.ONBOARD_USER)) {
-				scannedIris.put(RegistrationConstants.IMAGE_SCORE_KEY, qualityScore);
-			}
-
-			LOGGER.info(LOG_REG_IRIS_FACADE, APPLICATION_NAME, APPLICATION_ID,
-					"Scanning of iris details for user registration completed");
-
-			return scannedIris;
-		} catch (IOException ioException) {
-			throw new RegBaseCheckedException(RegistrationExceptionConstants.REG_IRIS_SCANNING_ERROR.getErrorCode(),
-					RegistrationExceptionConstants.REG_IRIS_SCANNING_ERROR.getErrorMessage());
-		} catch (RuntimeException runtimeException) {
-			throw new RegBaseUncheckedException(RegistrationConstants.USER_REG_IRIS_STUB_IMAGE_EXP,
-					String.format("Exception while scanning iris details for user registration: %s caused by %s",
-							runtimeException.getMessage(), runtimeException.getCause()));
-		}
-	}
-
-	/**
-	 * Capture Face
-	 * 
-	 * @return byte[] of captured Face
-	 */
-	@Override
-	public CaptureResponseDto captureFace() {
-
-		LOGGER.info(LOG_REG_IRIS_FACADE, APPLICATION_NAME, APPLICATION_ID, "Stub data for Face");
-		CaptureResponseDto captureResponseDto = null;
-		try {
-			captureResponseDto = mosipBioDeviceManager.scan(RegistrationConstants.FACE_FULLFACE);
-		} catch (RegBaseCheckedException | RuntimeException | IOException exception) {
-			exception.printStackTrace();
-
-		}
-		return captureResponseDto;
-	}
-
-	@Override
-	public byte[] getSingleBioValue(CaptureResponseDto captureResponseDto) {
-
-		return mosipBioDeviceManager.getSingleBioValue(captureResponseDto);
-	}
-
-	@Override
-	public byte[] getSingleBiometricIsoTemplate(CaptureResponseDto captureResponseDto) {
-
-		return mosipBioDeviceManager.getSingleBiometricIsoTemplate(captureResponseDto);
-	}
-
-	/*
-	 * (non-Javadoc)
-	 * 
-	 * @see
-	 * io.mosip.registration.service.bio.BioService#validateFP(io.mosip.registration
-	 * .dto.biometric.FingerprintDetailsDTO, java.util.List)
-	 */
-	@Override
-	public boolean validateFP(FingerprintDetailsDTO fingerprintDetailsDTO, List<UserBiometric> userFingerprintDetails) {
-		FingerprintTemplate fingerprintTemplate = new FingerprintTemplate()
-				.convert(fingerprintDetailsDTO.getFingerPrint());
-		String minutiae = fingerprintTemplate.serialize();
-		int fingerPrintScore = Integer
-				.parseInt(String.valueOf(ApplicationContext.map().get(RegistrationConstants.FINGER_PRINT_SCORE)));
-		userFingerprintDetails.forEach(fingerPrintTemplateEach -> {
-			if (fingerprintProvider.scoreCalculator(minutiae,
-					fingerPrintTemplateEach.getBioMinutia()) > fingerPrintScore) {
-				fingerprintDetailsDTO.setFingerType(fingerPrintTemplateEach.getUserBiometricId().getBioAttributeCode());
-			}
-		});
-		return userFingerprintDetails.stream()
-				.anyMatch(bio -> fingerprintProvider.scoreCalculator(minutiae, bio.getBioMinutia()) > fingerPrintScore);
-	}
-
-	/*
-	 * (non-Javadoc)
-	 * 
-	 * @see
-	 * io.mosip.registration.service.bio.BioService#validateIrisAgainstDb(io.mosip.
-	 * registration.dto.biometric.IrisDetailsDTO, java.util.List)
-	 */
-	@Override
-	public boolean validateIrisAgainstDb(IrisDetailsDTO irisDetailsDTO, List<UserBiometric> userIrisDetails) {
-
-		LOGGER.info(LOG_REG_IRIS_FACADE, APPLICATION_NAME, APPLICATION_ID,
-				"Validating iris details for user registration");
-
-		userIrisDetails.forEach(
-				irisEach -> irisDetailsDTO.setIrisType(irisEach.getUserBiometricId().getBioAttributeCode() + ".jpg"));
-
-		return userIrisDetails.stream()
-				.anyMatch(iris -> Arrays.equals(irisDetailsDTO.getIris(), iris.getBioIsoImage()));
-	}
-
-	/*
-	 * (non-Javadoc)
-	 * 
-	 * @see
-	 * io.mosip.registration.service.bio.BioService#validateFaceAgainstDb(io.mosip.
-	 * registration.dto.biometric.FaceDetailsDTO, java.util.List)
-	 */
-	@Override
-	public boolean validateFaceAgainstDb(FaceDetailsDTO faceDetail, List<UserBiometric> userFaceDetails) {
-
-		LOGGER.info(LOG_REG_FACE_FACADE, APPLICATION_NAME, APPLICATION_ID,
-				"Stubbing face details for user registration");
-
-		return userFaceDetails.stream().anyMatch(face -> Arrays.equals(faceDetail.getFace(), face.getBioIsoImage()));
-	}
-
-}
+package io.mosip.registration.service.bio.impl;
+
+import static io.mosip.registration.constants.LoggerConstants.LOG_REG_FACE_FACADE;
+import static io.mosip.registration.constants.LoggerConstants.LOG_REG_FINGERPRINT_FACADE;
+import static io.mosip.registration.constants.LoggerConstants.LOG_REG_IRIS_FACADE;
+import static io.mosip.registration.constants.RegistrationConstants.APPLICATION_ID;
+import static io.mosip.registration.constants.RegistrationConstants.APPLICATION_NAME;
+
+import java.awt.image.BufferedImage;
+import java.io.ByteArrayOutputStream;
+import java.io.IOException;
+import java.util.ArrayList;
+import java.util.Arrays;
+import java.util.Base64;
+import java.util.List;
+import java.util.Map;
+import java.util.WeakHashMap;
+
+import javax.imageio.ImageIO;
+
+import org.apache.commons.io.IOUtils;
+import org.springframework.beans.factory.annotation.Autowired;
+import org.springframework.stereotype.Service;
+
+import com.fasterxml.jackson.core.JsonParseException;
+import com.fasterxml.jackson.databind.JsonMappingException;
+import com.fasterxml.jackson.databind.ObjectMapper;
+import com.machinezoo.sourceafis.FingerprintTemplate;
+
+import io.mosip.kernel.core.logger.spi.Logger;
+import io.mosip.registration.config.AppConfig;
+import io.mosip.registration.constants.LoggerConstants;
+import io.mosip.registration.constants.RegistrationConstants;
+import io.mosip.registration.context.ApplicationContext;
+import io.mosip.registration.context.SessionContext;
+import io.mosip.registration.device.fp.FingerprintProvider;
+import io.mosip.registration.dto.AuthenticationValidatorDTO;
+import io.mosip.registration.dto.RegistrationDTO;
+import io.mosip.registration.dto.biometric.BiometricDTO;
+import io.mosip.registration.dto.biometric.BiometricExceptionDTO;
+import io.mosip.registration.dto.biometric.FaceDetailsDTO;
+import io.mosip.registration.dto.biometric.FingerprintDetailsDTO;
+import io.mosip.registration.dto.biometric.IrisDetailsDTO;
+import io.mosip.registration.entity.UserBiometric;
+import io.mosip.registration.exception.RegBaseCheckedException;
+import io.mosip.registration.exception.RegBaseUncheckedException;
+import io.mosip.registration.exception.RegistrationExceptionConstants;
+import io.mosip.registration.mdm.dto.CaptureResponsBioDataDto;
+import io.mosip.registration.mdm.dto.CaptureResponseBioDto;
+import io.mosip.registration.mdm.dto.CaptureResponseDto;
+import io.mosip.registration.mdm.service.impl.MosipBioDeviceManager;
+import io.mosip.registration.service.BaseService;
+import io.mosip.registration.service.bio.BioService;
+import io.mosip.registration.service.security.AuthenticationService;
+
+/**
+ * This class {@code BioServiceImpl} handles all the biometric captures and
+ * validations through MDM service
+ * 
+ * @author taleev.aalam
+ *
+ */
+@Service
+public class BioServiceImpl extends BaseService implements BioService {
+
+	@Autowired
+	MosipBioDeviceManager mosipBioDeviceManager;
+
+	@Autowired
+	private AuthenticationService authService;
+
+	@Autowired
+	private FingerprintProvider fingerprintProvider;
+
+	/**
+	 * Instance of {@link Logger}
+	 */
+	private static final Logger LOGGER = AppConfig.getLogger(BioServiceImpl.class);
+
+	private byte[] isoImage;
+
+	/**
+	 * Returns Authentication validator Dto that will be passed
+	 * 
+	 * <p>
+	 * The method will return fingerPrint validator Dto that will be passed to
+	 * finger print authentication method for fingerPrint validator
+	 * </p>
+	 * .
+	 *
+	 * @param userId - the user ID
+	 * @return AuthenticationValidatorDTO - authenticationValidatorDto
+	 * @throws RegBaseCheckedException - the exception that handles all checked
+	 *                                 exceptions
+	 * @throws IOException             - Exception that may occur while reading the
+	 *                                 resource
+	 */
+	@Override
+	public AuthenticationValidatorDTO getFingerPrintAuthenticationDto(String userId)
+			throws RegBaseCheckedException, IOException {
+
+		LOGGER.info(LoggerConstants.BIO_SERVICE, APPLICATION_NAME, APPLICATION_ID, "Invoking FingerPrint validator");
+		
+		if(isNull(userId))
+			throwRegBaseCheckedException(RegistrationExceptionConstants.REG_MASTER_BIO_SERVICE_IMPL_FINGERPRINT_AUTTHENTICATION); 
+
+		AuthenticationValidatorDTO authenticationValidatorDTO = null;
+		CaptureResponseDto captureResponseDto = null;
+		CaptureResponsBioDataDto captureResponseData = null;
+		String bioType = "Right little";
+		if (isMdmEnabled()) {
+			List<String> exceptionList = new ArrayList<String>();
+			exceptionList.add("LF_MIDDLE");
+			exceptionList.add("LF_RING");
+			exceptionList.add("LF_LITTLE");
+			ApplicationContext.map().put("CAPTURE_EXCEPTION", exceptionList);
+			captureResponseDto = mosipBioDeviceManager.authScan(RegistrationConstants.FINGERPRINT_SLAB_LEFT);
+			ApplicationContext.map().remove("CAPTURE_EXCEPTION");
+			if (captureResponseDto == null)
+				throw new RegBaseCheckedException("202", "Decice is not available");
+			if (captureResponseDto.getError().getErrorCode().matches("202|403|404|409"))
+				throw new RegBaseCheckedException(captureResponseDto.getError().getErrorCode(),
+						captureResponseDto.getError().getErrorInfo());
+			captureResponseData = captureResponseDto.getMosipBioDeviceDataResponses().get(0).getCaptureResponseData();
+			bioType = captureResponseData.getBioSubType();
+			isoImage = Base64.getDecoder().decode(captureResponseData.getBioExtract());
+		} else {
+			isoImage = IOUtils.toByteArray(
+					this.getClass().getResourceAsStream("/UserOnboard/rightHand/rightLittle/ISOTemplate.iso"));
+		}
+
+		if (isoImage == null) {
+			return null;
+		} else {
+			LOGGER.info(LoggerConstants.BIO_SERVICE, APPLICATION_NAME, APPLICATION_ID,
+					"Calling for finger print validation through authService");
+
+			authenticationValidatorDTO = new AuthenticationValidatorDTO();
+			List<FingerprintDetailsDTO> fingerprintDetailsDTOs = new ArrayList<>();
+			FingerprintDetailsDTO fingerprintDetailsDTO = new FingerprintDetailsDTO();
+			fingerprintDetailsDTO.setFingerPrintISOImage(isoImage);
+			fingerprintDetailsDTO.setFingerType(bioType);
+			fingerprintDetailsDTO.setForceCaptured(true);
+			fingerprintDetailsDTOs.add(fingerprintDetailsDTO);
+			authenticationValidatorDTO.setFingerPrintDetails(fingerprintDetailsDTOs);
+			authenticationValidatorDTO.setUserId(userId);
+			authenticationValidatorDTO.setAuthValidationType(RegistrationConstants.VALIDATION_TYPE_FP_SINGLE);
+			validateFingerPrint(authenticationValidatorDTO);
+		}
+		LOGGER.info(LoggerConstants.BIO_SERVICE, APPLICATION_NAME, APPLICATION_ID, "End FingerPrint validator");
+
+		return authenticationValidatorDTO;
+	}
+
+	/**
+	 * Validates FingerPrint after getting the scanned data for the particular given
+	 * User id
+	 * 
+	 * <p>
+	 * The MDM service will be triggered to capture the user fingerprint which will
+	 * be validated against the stored fingerprint from the DB
+	 * </p>
+	 * .
+	 *
+	 * @param authenticationValidatorDTO - authenticationValidatorDto
+	 * @return boolean the validation result. <code>true</code> if match is found,
+	 *         else <code>false</code>
+	 */
+	public boolean validateFingerPrint(AuthenticationValidatorDTO authenticationValidatorDTO) {
+		return authService.authValidator(RegistrationConstants.FINGERPRINT, authenticationValidatorDTO);
+	}
+
+	/**
+	 * Returns Authentication validator Dto that will be passed
+	 * 
+	 * <p>
+	 * The method will return iris validator Dto that will be passed to finger print
+	 * authentication method for iris validator
+	 * </p>
+	 * .
+	 *
+	 * @param userId - the user ID
+	 * @return AuthenticationValidatorDTO - authenticationValidatorDto
+	 * @throws RegBaseCheckedException - the exception that handles all checked
+	 *                                 exceptions
+	 * @throws IOException             - Exception that may occur while reading the
+	 *                                 resource
+	 */
+	@Override
+	public AuthenticationValidatorDTO getIrisAuthenticationDto(String userId)
+			throws RegBaseCheckedException, IOException {
+
+		LOGGER.info(LoggerConstants.BIO_SERVICE, APPLICATION_NAME, APPLICATION_ID, "Scanning Iris");
+		if(isNull(userId))
+			throwRegBaseCheckedException(RegistrationExceptionConstants.REG_MASTER_BIO_SERVICE_IMPL_IRIS_AUTHENTICATION);
+		
+		AuthenticationValidatorDTO authenticationValidatorDTO = new AuthenticationValidatorDTO();
+		List<IrisDetailsDTO> irisDetailsDTOs = new ArrayList<>();
+		IrisDetailsDTO irisDetailsDTO = new IrisDetailsDTO();
+		irisDetailsDTO.setIris(captureIris());
+		irisDetailsDTOs.add(irisDetailsDTO);
+		authenticationValidatorDTO.setUserId(userId);
+		authenticationValidatorDTO.setIrisDetails(irisDetailsDTOs);
+
+		LOGGER.info(LoggerConstants.BIO_SERVICE, APPLICATION_NAME, APPLICATION_ID, "Iris scan done");
+		return authenticationValidatorDTO;
+
+	}
+
+	/**
+	 * Validates Iris after getting the scanned data for the given user ID
+	 * 
+	 * *
+	 * <p>
+	 * The MDM service will be triggered to capture the user Iris data which will be
+	 * validated against the stored iris from the DB through auth validator service
+	 * </p>
+	 * .
+	 *
+	 * @param authenticationValidatorDTO - authenticationValidtorDto
+	 * @return boolean the validation result. <code>true</code> if match is found,
+	 *         else <code>false</code>
+	 */
+	public boolean validateIris(AuthenticationValidatorDTO authenticationValidatorDTO) {
+		return authService.authValidator(RegistrationConstants.IRIS, authenticationValidatorDTO);
+	}
+
+	/**
+	 * Gets the finger print image as DTO with MDM
+	 *
+	 * @param fpDetailsDTO the fp details DTO
+	 * @param fingerType   the finger type
+	 * @throws RegBaseCheckedException the reg base checked exception
+	 * @throws IOException
+	 */
+	public void getFingerPrintImageAsDTOWithMdm(FingerprintDetailsDTO fpDetailsDTO, String fingerType)
+			throws RegBaseCheckedException, IOException {
+		
+		if(isNull(fingerType))
+			throwRegBaseCheckedException(RegistrationExceptionConstants.REG_MASTER_BIO_SERVICE_IMPL_FINGERPRINT_IMAGE_TYPE);
+		CaptureResponseDto captureResponseDto = mosipBioDeviceManager.scan(fingerType);
+		if (captureResponseDto == null)
+			throw new RegBaseCheckedException("202", "Decice is not available");
+		if (captureResponseDto.getError().getErrorCode().matches("202|403|404|409"))
+			throw new RegBaseCheckedException(captureResponseDto.getError().getErrorCode(),
+					captureResponseDto.getError().getErrorInfo());
+		fpDetailsDTO.setSegmentedFingerprints(new ArrayList<FingerprintDetailsDTO>());
+		List<CaptureResponseBioDto> mosipBioDeviceDataResponses = captureResponseDto.getMosipBioDeviceDataResponses();
+		mosipBioDeviceDataResponses.forEach(captured -> {
+			FingerprintDetailsDTO fingerPrintDetail = new FingerprintDetailsDTO();
+			CaptureResponsBioDataDto captureRespoonse = captured.getCaptureResponseData();
+			fingerPrintDetail.setFingerPrintISOImage(Base64.getDecoder().decode(captureRespoonse.getBioExtract()));
+			fingerPrintDetail.setFingerType(captureRespoonse.getBioSubType());
+			fingerPrintDetail.setFingerPrint(captureRespoonse.getBioValue());
+			fingerPrintDetail.setQualityScore(Integer.parseInt(captureRespoonse.getQualityScore()));
+			fingerPrintDetail.setFingerprintImageName("FingerPrint " + captureRespoonse.getBioSubType());
+			fpDetailsDTO.getSegmentedFingerprints().add(fingerPrintDetail);
+		});
+		double slapQuality = (fpDetailsDTO.getSegmentedFingerprints().stream()
+				.mapToDouble(finger -> finger.getQualityScore()).sum())
+				/ fpDetailsDTO.getSegmentedFingerprints().size();
+		fpDetailsDTO.setCaptured(true);
+		fpDetailsDTO.setFingerType(fingerType);
+		fpDetailsDTO.setQualityScore(slapQuality);
+	}
+
+	/**
+	 * Gets the finger print image as DTO without MDM.
+	 *
+	 * @param fpDetailsDTO the fp details DTO
+	 * @param fingerType   the finger type
+	 * @throws RegBaseCheckedException the reg base checked exception
+	 */
+	private void getFingerPrintImageAsDTONonMdm(FingerprintDetailsDTO fpDetailsDTO, String fingerType)
+			throws RegBaseCheckedException {
+
+		if(isNull(fingerType))
+			throwRegBaseCheckedException(RegistrationExceptionConstants.REG_MASTER_BIO_SERVICE_IMPL_FINGERPRINT_IMAGE_TYPE);
+
+		Map<String, Object> fingerMap = null;
+
+		try {
+			// TODO : Currently stubbing the data. once we have the device, we
+			// can remove
+			// this.
+
+			if (fingerType.equals(RegistrationConstants.FINGERPRINT_SLAB_LEFT)) {
+				fingerMap = getFingerPrintScannedImageWithStub(RegistrationConstants.LEFTHAND_SLAP_FINGERPRINT_PATH);
+			} else if (fingerType.equals(RegistrationConstants.FINGERPRINT_SLAB_RIGHT)) {
+				fingerMap = getFingerPrintScannedImageWithStub(RegistrationConstants.RIGHTHAND_SLAP_FINGERPRINT_PATH);
+			} else if (fingerType.equals(RegistrationConstants.FINGERPRINT_SLAB_THUMBS)) {
+				fingerMap = getFingerPrintScannedImageWithStub(RegistrationConstants.BOTH_THUMBS_FINGERPRINT_PATH);
+			}
+
+			if ((fingerMap != null)
+					&& ((boolean) SessionContext.map().get(RegistrationConstants.ONBOARD_USER) || (fpDetailsDTO
+							.getQualityScore() < (double) fingerMap.get(RegistrationConstants.IMAGE_SCORE_KEY)))) {
+				fpDetailsDTO.setFingerPrint((byte[]) fingerMap.get(RegistrationConstants.IMAGE_BYTE_ARRAY_KEY));
+				fpDetailsDTO.setFingerprintImageName(fingerType.concat(RegistrationConstants.DOT)
+						.concat((String) fingerMap.get(RegistrationConstants.IMAGE_FORMAT_KEY)));
+				fpDetailsDTO.setFingerType(fingerType);
+				fpDetailsDTO.setForceCaptured(false);
+				fpDetailsDTO.setCaptured(true);
+				if (!(boolean) SessionContext.map().get(RegistrationConstants.ONBOARD_USER)) {
+					fpDetailsDTO.setQualityScore((double) fingerMap.get(RegistrationConstants.IMAGE_SCORE_KEY));
+				}
+			}
+
+		} finally {
+			if (fingerMap != null && !fingerMap.isEmpty())
+				fingerMap.clear();
+		}
+	}
+
+	/**
+	 * Stub method to get the finger print scanned image from local hard disk. Once
+	 * SDK and device avilable then we can remove it.
+	 *
+	 * @param path the path
+	 * @return the finger print scanned image
+	 * @throws RegBaseCheckedException the reg base checked exception
+	 */
+	private Map<String, Object> getFingerPrintScannedImageWithStub(String path) throws RegBaseCheckedException {
+		if(isNull(path))
+			throwRegBaseCheckedException(RegistrationExceptionConstants.REG_MASTER_BIO_SERVICE_IMPL_FINGERPRINT_SCANNED_PATH);
+
+		try {
+			LOGGER.info(LOG_REG_FINGERPRINT_FACADE, APPLICATION_NAME, APPLICATION_ID,
+					"Scanning of fingerprints details for user registration");
+
+			BufferedImage bufferedImage = ImageIO.read(this.getClass().getResourceAsStream(path));
+
+			ByteArrayOutputStream byteArrayOutputStream = new ByteArrayOutputStream();
+			ImageIO.write(bufferedImage, "jpeg", byteArrayOutputStream);
+
+			byte[] scannedFingerPrintBytes = byteArrayOutputStream.toByteArray();
+
+			// Add image format, image and quality score in bytes array to map
+			Map<String, Object> scannedFingerPrints = new WeakHashMap<>();
+			scannedFingerPrints.put(RegistrationConstants.IMAGE_FORMAT_KEY, "jpg");
+			scannedFingerPrints.put(RegistrationConstants.IMAGE_BYTE_ARRAY_KEY, scannedFingerPrintBytes);
+			if (!(boolean) SessionContext.map().get(RegistrationConstants.ONBOARD_USER)) {
+				if (path.contains(RegistrationConstants.THUMBS)) {
+					scannedFingerPrints.put(RegistrationConstants.IMAGE_SCORE_KEY, 90.0);
+				} else if (path.contains(RegistrationConstants.LEFTPALM)) {
+					scannedFingerPrints.put(RegistrationConstants.IMAGE_SCORE_KEY, 85.0);
+				} else if (path.contains(RegistrationConstants.RIGHTPALM)) {
+					scannedFingerPrints.put(RegistrationConstants.IMAGE_SCORE_KEY, 90.0);
+				}
+			}
+
+			LOGGER.info(LOG_REG_FINGERPRINT_FACADE, APPLICATION_NAME, APPLICATION_ID,
+					"Scanning of fingerprints details for user registration completed");
+
+			return scannedFingerPrints;
+		} catch (Exception runtimeException) {
+			LOGGER.error(LOG_REG_FINGERPRINT_FACADE, APPLICATION_NAME, APPLICATION_ID,
+					String.format(
+							"Exception while scanning fingerprints details for user registration: %s caused by %s",
+							runtimeException.getMessage(), runtimeException.getCause()));
+			throw new RegBaseCheckedException(
+					RegistrationExceptionConstants.REG_FINGERPRINT_SCANNING_ERROR.getErrorCode(),
+					RegistrationExceptionConstants.REG_FINGERPRINT_SCANNING_ERROR.getErrorMessage());
+		}
+	}
+
+	/**
+	 * Gets the finger print image as DTO from the MDM service based on the
+	 * fingerType
+	 *
+	 *
+	 * @param fpDetailsDTO the fp details DTO
+	 * @param fingerType   the finger type
+	 * @throws RegBaseCheckedException the reg base checked exception
+	 * @throws IOException
+	 */
+	public void getFingerPrintImageAsDTO(FingerprintDetailsDTO fpDetailsDTO, String fingerType)
+			throws RegBaseCheckedException, IOException {
+
+		if (isMdmEnabled())
+			getFingerPrintImageAsDTOWithMdm(fpDetailsDTO, fingerType);
+		else
+			getFingerPrintImageAsDTONonMdm(fpDetailsDTO, fingerType);
+	}
+
+	/**
+	 * checks if the MDM service is enabled
+	 * 
+	 * @return boolean the validation result. <code>true</code> if match is found,
+	 *         else <code>false</code>
+	 */
+	@Override
+	public boolean isMdmEnabled() {
+		return RegistrationConstants.ENABLE
+				.equalsIgnoreCase(((String) ApplicationContext.map().get(RegistrationConstants.MDM_ENABLED)));
+	}
+
+	/*
+	 * (non-Javadoc)
+	 * 
+	 * @see
+	 * io.mosip.registration.service.bio.BioService#segmentFingerPrintImage(io.mosip
+	 * .registration.dto.biometric.FingerprintDetailsDTO, java.lang.String[],
+	 * java.lang.String)
+	 */
+	@Override
+	public void segmentFingerPrintImage(FingerprintDetailsDTO fingerprintDetailsDTO, String[] filePath,
+			String fingerType) throws RegBaseCheckedException {
+		
+		if(isNull(fingerType))
+			throwRegBaseCheckedException(RegistrationExceptionConstants.REG_MASTER_BIO_SERVICE_IMPL_FINGERPRINT_IMAGE_TYPE);
+
+		readSegmentedFingerPrintsSTUB(fingerprintDetailsDTO, filePath, fingerType);
+
+	}
+
+	/**
+	 * {@code readFingerPrints} is to read the scanned fingerprints.
+	 *
+	 * @param fingerprintDetailsDTO the fingerprint details DTO
+	 * @param path                  the path
+	 * @throws RegBaseCheckedException the reg base checked exception
+	 */
+	private void readSegmentedFingerPrintsSTUB(FingerprintDetailsDTO fingerprintDetailsDTO, String[] path,
+			String fingerType) throws RegBaseCheckedException {
+		LOGGER.info(LOG_REG_FINGERPRINT_FACADE, APPLICATION_NAME, APPLICATION_ID, "Reading scanned Finger has started");
+
+		try {
+
+			List<BiometricExceptionDTO> biometricExceptionDTOs;
+
+			if ((boolean) SessionContext.map().get(RegistrationConstants.ONBOARD_USER)) {
+				biometricExceptionDTOs = ((BiometricDTO) SessionContext.map()
+						.get(RegistrationConstants.USER_ONBOARD_DATA)).getOperatorBiometricDTO()
+								.getBiometricExceptionDTO();
+			} else if (((RegistrationDTO) SessionContext.map().get(RegistrationConstants.REGISTRATION_DATA))
+					.isUpdateUINNonBiometric() || (boolean) SessionContext.map().get(RegistrationConstants.IS_Child)) {
+				biometricExceptionDTOs = ((RegistrationDTO) SessionContext.map()
+						.get(RegistrationConstants.REGISTRATION_DATA)).getBiometricDTO().getIntroducerBiometricDTO()
+								.getBiometricExceptionDTO();
+			} else {
+				biometricExceptionDTOs = ((RegistrationDTO) SessionContext.map()
+						.get(RegistrationConstants.REGISTRATION_DATA)).getBiometricDTO().getApplicantBiometricDTO()
+								.getBiometricExceptionDTO();
+			}
+
+			if (!isMdmEnabled()) {
+
+				prepareSegmentedBiometrics(fingerprintDetailsDTO, path, biometricExceptionDTOs);
+			}
+
+		} catch (IOException ioException) {
+			throw new RegBaseCheckedException(
+					RegistrationExceptionConstants.REG_FINGERPRINT_SCANNING_ERROR.getErrorCode(),
+					RegistrationExceptionConstants.REG_FINGERPRINT_SCANNING_ERROR.getErrorMessage());
+		} catch (RuntimeException runtimeException) {
+			LOGGER.error(LOG_REG_FINGERPRINT_FACADE, APPLICATION_NAME, APPLICATION_ID, String.format(
+					"Exception while reading scanned fingerprints details for user registration: %s caused by %s",
+					runtimeException.getMessage(), runtimeException.getCause()));
+
+			throw new RegBaseUncheckedException(RegistrationConstants.USER_REG_FINGERPRINT_SCAN_EXP, String.format(
+					"Exception while reading scanned fingerprints details for user registration: %s caused by %s",
+					runtimeException.getMessage(), runtimeException.getCause()));
+		}
+		LOGGER.info(LOG_REG_FINGERPRINT_FACADE, APPLICATION_NAME, APPLICATION_ID, "Reading scanned Finger has ended");
+	}
+
+	/**
+	 * Preparing segmentation detail of Biometric
+	 * 
+	 * @param fingerprintDetailsDTO
+	 * @param path
+	 * @param biometricExceptionDTOs
+	 * @throws IOException
+	 */
+	private void prepareSegmentedBiometrics(FingerprintDetailsDTO fingerprintDetailsDTO, String[] path,
+			List<BiometricExceptionDTO> biometricExceptionDTOs) throws IOException {
+		List<String> filePaths = Arrays.asList(path);
+
+		boolean isExceptionFinger = false;
+
+		for (String folderPath : filePaths) {
+			isExceptionFinger = false;
+			String[] imageFileName = folderPath.split("/");
+
+			for (BiometricExceptionDTO exceptionDTO : biometricExceptionDTOs) {
+
+				if (imageFileName[3].equals(exceptionDTO.getMissingBiometric())) {
+					isExceptionFinger = true;
+					break;
+				}
+			}
+			if (!isExceptionFinger) {
+				FingerprintDetailsDTO segmentedDetailsDTO = new FingerprintDetailsDTO();
+
+				byte[] isoTemplateBytes = IOUtils
+						.resourceToByteArray(folderPath.concat(RegistrationConstants.ISO_FILE));
+				segmentedDetailsDTO.setFingerPrint(isoTemplateBytes);
+
+				byte[] isoImageBytes = IOUtils
+						.resourceToByteArray(folderPath.concat(RegistrationConstants.ISO_IMAGE_FILE));
+				segmentedDetailsDTO.setFingerPrintISOImage(isoImageBytes);
+
+				segmentedDetailsDTO.setFingerType(imageFileName[3]);
+				segmentedDetailsDTO.setFingerprintImageName(imageFileName[3]);
+				segmentedDetailsDTO.setNumRetry(fingerprintDetailsDTO.getNumRetry());
+				segmentedDetailsDTO.setForceCaptured(false);
+				segmentedDetailsDTO.setQualityScore(90);
+
+				if (fingerprintDetailsDTO.getSegmentedFingerprints() == null) {
+					List<FingerprintDetailsDTO> segmentedFingerprints = new ArrayList<>(5);
+					fingerprintDetailsDTO.setSegmentedFingerprints(segmentedFingerprints);
+				}
+				fingerprintDetailsDTO.getSegmentedFingerprints().add(segmentedDetailsDTO);
+			}
+		}
+	}
+
+	/**
+	 * Capture Iris
+	 * 
+	 * @return byte[] of captured Iris
+	 * @throws IOException
+	 */
+	private byte[] captureIris() throws RegBaseCheckedException, IOException {
+
+		LOGGER.info(LOG_REG_IRIS_FACADE, APPLICATION_NAME, APPLICATION_ID, "Stub data for Iris");
+
+		byte[] capturedByte = null;
+		BufferedImage bufferedImage = null;
+
+		if (isMdmEnabled()) {
+			CaptureResponseDto captureResponseDto = mosipBioDeviceManager.scan(RegistrationConstants.IRIS_SINGLE);
+			capturedByte = mosipBioDeviceManager.getSingleBioValue(captureResponseDto);
+			return capturedByte;
+		} else
+			bufferedImage = ImageIO.read(this.getClass().getResourceAsStream(RegistrationConstants.IRIS_IMAGE_LOCAL));
+
+		ByteArrayOutputStream byteArrayOutputStream = new ByteArrayOutputStream();
+		ImageIO.write(bufferedImage, RegistrationConstants.IMAGE_FORMAT_PNG, byteArrayOutputStream);
+
+		capturedByte = byteArrayOutputStream.toByteArray();
+
+		return capturedByte;
+	}
+
+	/*
+	 * (non-Javadoc)
+	 * 
+	 * @see
+	 * io.mosip.registration.service.bio.BioService#validateFace(java.lang.String)
+	 */
+	@Override
+	public boolean validateFace(AuthenticationValidatorDTO authenticationValidatorDTO) {
+
+		LOGGER.info(LoggerConstants.BIO_SERVICE, APPLICATION_NAME, APPLICATION_ID, "Authenticating face");
+
+		return authService.authValidator(RegistrationConstants.FACE, authenticationValidatorDTO);
+	}
+
+	public AuthenticationValidatorDTO getFaceAuthenticationDto(String userId) {
+		AuthenticationValidatorDTO authenticationValidatorDTO = new AuthenticationValidatorDTO();
+		FaceDetailsDTO faceDetailsDTO = new FaceDetailsDTO();
+		CaptureResponseDto captureResponseDto = captureFace();
+		byte[] faceBytes = mosipBioDeviceManager.getSingleBioValue(captureResponseDto);
+		if (null != faceBytes) {
+			faceDetailsDTO.setFace(faceBytes);
+		} else {
+			faceDetailsDTO.setFace(RegistrationConstants.FACE.toLowerCase().getBytes());
+		}
+		authenticationValidatorDTO.setUserId(userId);
+		authenticationValidatorDTO.setFaceDetail(faceDetailsDTO);
+		return authenticationValidatorDTO;
+	}
+
+	/*
+	 * (non-Javadoc)
+	 * 
+	 * @see io.mosip.registration.service.bio.BioService#getIrisImageAsDTO(io.mosip.
+	 * registration.dto.biometric.IrisDetailsDTO, java.lang.String)
+	 */
+	@Override
+	public void getIrisImageAsDTO(IrisDetailsDTO irisDetailsDTO, String irisType)
+			throws RegBaseCheckedException, IOException {
+
+		if(isNull(irisType))
+			throwRegBaseCheckedException(RegistrationExceptionConstants.REG_MASTER_BIO_SERVICE_IMPL_IRIS_IMAGE);
+		
+		if (RegistrationConstants.ENABLE
+				.equalsIgnoreCase(((String) ApplicationContext.map().get(RegistrationConstants.MDM_ENABLED))))
+			getIrisImageAsDTOWithMdm(irisDetailsDTO, "IRIS_DOUBLE");
+		else
+			getIrisImageAsDTONonMdm(irisDetailsDTO, irisType);
+	}
+
+	/**
+	 * Get the Iris Image with MDM
+	 * 
+	 * @param detailsDTO
+	 * @param eyeType
+	 * @throws RegBaseCheckedException
+	 * @throws IOException
+	 */
+	private void getIrisImageAsDTOWithMdm(IrisDetailsDTO detailsDTO, String eyeType)
+			throws RegBaseCheckedException, IOException {
+
+		if(isNull(eyeType))
+			throwRegBaseCheckedException(RegistrationExceptionConstants.REG_MASTER_BIO_SERVICE_IMPL_IRIS_IMAGE);
+
+		CaptureResponseDto captureResponseDto = mosipBioDeviceManager.scan(eyeType);
+		if (captureResponseDto == null)
+			throw new RegBaseCheckedException("202", "Device is not available");
+		if (captureResponseDto.getError().getErrorCode().matches("202|403|404|409"))
+			throw new RegBaseCheckedException(captureResponseDto.getError().getErrorCode(),
+					captureResponseDto.getError().getErrorInfo());
+
+		detailsDTO.setIrises(new ArrayList<IrisDetailsDTO>());
+
+		List<CaptureResponseBioDto> mosipBioDeviceDataResponses = captureResponseDto.getMosipBioDeviceDataResponses();
+		mosipBioDeviceDataResponses.forEach(captured -> {
+			IrisDetailsDTO irisDetails = new IrisDetailsDTO();
+			CaptureResponsBioDataDto captureRespoonse = captured.getCaptureResponseData();
+			irisDetails.setIrisIso((Base64.getDecoder().decode(captureRespoonse.getBioExtract())));
+			irisDetails.setIrisImageName(captureRespoonse.getBioSubType());
+			irisDetails.setIris((captureRespoonse.getBioValue()));
+			irisDetails.setQualityScore(Integer.parseInt(captureRespoonse.getQualityScore()));
+			irisDetails.setIrisType(captureRespoonse.getBioSubType());
+			detailsDTO.getIrises().add(irisDetails);
+		});
+		detailsDTO.setCaptured(true);
+	}
+
+	/**
+	 * Gets the iris stub image as DTO without MDM
+	 *
+	 * @param irisDetailsDTO the iris details DTO
+	 * @param irisType       the iris type
+	 * @throws RegBaseCheckedException the reg base checked exception
+	 */
+	private void getIrisImageAsDTONonMdm(IrisDetailsDTO irisDetails, String irisType) throws RegBaseCheckedException {
+		try {
+			LOGGER.info(LOG_REG_IRIS_FACADE, APPLICATION_NAME, APPLICATION_ID,
+					"Stubbing iris details for user registration");
+			
+			if(isNull(irisType))
+				throwRegBaseCheckedException(RegistrationExceptionConstants.REG_MASTER_BIO_SERVICE_IMPL_IRIS_IMAGE);
+
+			Map<String, Object> scannedIrisMap = getIrisScannedImage(irisType);
+			double qualityScore = 0;
+			if (!(boolean) SessionContext.map().get(RegistrationConstants.ONBOARD_USER)) {
+				qualityScore = (double) scannedIrisMap.get(RegistrationConstants.IMAGE_SCORE_KEY);
+			}
+
+			IrisDetailsDTO irisDetailsDTO = new IrisDetailsDTO();
+			if ((boolean) SessionContext.map().get(RegistrationConstants.ONBOARD_USER)
+					|| Double.compare(irisDetailsDTO.getQualityScore(), qualityScore) < 0) {
+				// Set the values in IrisDetailsDTO object
+				irisDetailsDTO.setIris((byte[]) scannedIrisMap.get(RegistrationConstants.IMAGE_BYTE_ARRAY_KEY));
+				irisDetailsDTO.setIrisIso((byte[]) scannedIrisMap.get(RegistrationConstants.IMAGE_BYTE_ARRAY_KEY));
+				irisDetailsDTO.setForceCaptured(false);
+				irisDetailsDTO.setIrisImageName(irisType.concat(RegistrationConstants.DOT)
+						.concat((String) scannedIrisMap.get(RegistrationConstants.IMAGE_FORMAT_KEY)));
+				irisDetailsDTO.setIrisType(irisType);
+				if (!(boolean) SessionContext.map().get(RegistrationConstants.ONBOARD_USER)) {
+					irisDetailsDTO.setQualityScore(qualityScore);
+				}
+				irisDetailsDTO.setQualityScore(91.0);
+				irisDetails.setIrises(new ArrayList<IrisDetailsDTO>());
+				irisDetails.getIrises().add(irisDetailsDTO);
+				irisDetails.setCaptured(true);
+			}
+
+			LOGGER.info(LOG_REG_IRIS_FACADE, APPLICATION_NAME, APPLICATION_ID,
+					"Stubbing iris details for user registration completed");
+		} catch (RuntimeException runtimeException) {
+			throw new RegBaseUncheckedException(RegistrationConstants.USER_REG_IRIS_SCAN_EXP,
+					String.format("Exception while stubbing the iris details for user registration: %s caused by %s",
+							runtimeException.getMessage(), runtimeException.getCause()));
+		}
+	}
+
+	private Map<String, Object> getIrisScannedImage(String irisType) throws RegBaseCheckedException {
+		try {
+			LOGGER.info(LOG_REG_IRIS_FACADE, APPLICATION_NAME, APPLICATION_ID,
+					"Scanning of iris details for user registration");
+			
+			if(isNull(irisType))
+				throwRegBaseCheckedException(RegistrationExceptionConstants.REG_MASTER_BIO_SERVICE_IMPL_IRIS_IMAGE);
+
+			double qualityScore;
+			BufferedImage bufferedImage;
+			if (irisType.equalsIgnoreCase(RegistrationConstants.TEMPLATE_LEFT_EYE)) {
+				bufferedImage = ImageIO
+						.read(this.getClass().getResourceAsStream(RegistrationConstants.IRIS_IMAGE_LOCAL));
+				qualityScore = 90.5;
+			} else {
+				bufferedImage = ImageIO
+						.read(this.getClass().getResourceAsStream(RegistrationConstants.IRIS_IMAGE_LOCAL_RIGHT));
+				qualityScore = 50.0;
+			}
+
+			ByteArrayOutputStream byteArrayOutputStream = new ByteArrayOutputStream();
+			ImageIO.write(bufferedImage, RegistrationConstants.IMAGE_FORMAT_PNG, byteArrayOutputStream);
+
+			byte[] scannedIrisBytes = byteArrayOutputStream.toByteArray();
+
+			// Add image format, image and quality score in bytes array to map
+			Map<String, Object> scannedIris = new WeakHashMap<>();
+			scannedIris.put(RegistrationConstants.IMAGE_FORMAT_KEY, RegistrationConstants.IMAGE_FORMAT_PNG);
+			scannedIris.put(RegistrationConstants.IMAGE_BYTE_ARRAY_KEY, scannedIrisBytes);
+			if (!(boolean) SessionContext.map().get(RegistrationConstants.ONBOARD_USER)) {
+				scannedIris.put(RegistrationConstants.IMAGE_SCORE_KEY, qualityScore);
+			}
+
+			LOGGER.info(LOG_REG_IRIS_FACADE, APPLICATION_NAME, APPLICATION_ID,
+					"Scanning of iris details for user registration completed");
+
+			return scannedIris;
+		} catch (IOException ioException) {
+			throw new RegBaseCheckedException(RegistrationExceptionConstants.REG_IRIS_SCANNING_ERROR.getErrorCode(),
+					RegistrationExceptionConstants.REG_IRIS_SCANNING_ERROR.getErrorMessage());
+		} catch (RuntimeException runtimeException) {
+			throw new RegBaseUncheckedException(RegistrationConstants.USER_REG_IRIS_STUB_IMAGE_EXP,
+					String.format("Exception while scanning iris details for user registration: %s caused by %s",
+							runtimeException.getMessage(), runtimeException.getCause()));
+		}
+	}
+
+	/**
+	 * Capture Face
+	 * 
+	 * @return byte[] of captured Face
+	 */
+	@Override
+	public CaptureResponseDto captureFace() {
+
+		LOGGER.info(LOG_REG_IRIS_FACADE, APPLICATION_NAME, APPLICATION_ID, "Stub data for Face");
+		CaptureResponseDto captureResponseDto = null;
+		try {
+			captureResponseDto = mosipBioDeviceManager.scan(RegistrationConstants.FACE_FULLFACE);
+		} catch (RegBaseCheckedException | RuntimeException | IOException exception) {
+			exception.printStackTrace();
+
+		}
+		return captureResponseDto;
+	}
+
+	@Override
+	public byte[] getSingleBioValue(CaptureResponseDto captureResponseDto) {
+
+		return mosipBioDeviceManager.getSingleBioValue(captureResponseDto);
+	}
+
+	@Override
+	public byte[] getSingleBiometricIsoTemplate(CaptureResponseDto captureResponseDto) {
+
+		return mosipBioDeviceManager.getSingleBiometricIsoTemplate(captureResponseDto);
+	}
+
+	/*
+	 * (non-Javadoc)
+	 * 
+	 * @see
+	 * io.mosip.registration.service.bio.BioService#validateFP(io.mosip.registration
+	 * .dto.biometric.FingerprintDetailsDTO, java.util.List)
+	 */
+	@Override
+	public boolean validateFP(FingerprintDetailsDTO fingerprintDetailsDTO, List<UserBiometric> userFingerprintDetails) {
+		FingerprintTemplate fingerprintTemplate = new FingerprintTemplate()
+				.convert(fingerprintDetailsDTO.getFingerPrint());
+		String minutiae = fingerprintTemplate.serialize();
+		int fingerPrintScore = Integer
+				.parseInt(String.valueOf(ApplicationContext.map().get(RegistrationConstants.FINGER_PRINT_SCORE)));
+		userFingerprintDetails.forEach(fingerPrintTemplateEach -> {
+			if (fingerprintProvider.scoreCalculator(minutiae,
+					fingerPrintTemplateEach.getBioMinutia()) > fingerPrintScore) {
+				fingerprintDetailsDTO.setFingerType(fingerPrintTemplateEach.getUserBiometricId().getBioAttributeCode());
+			}
+		});
+		return userFingerprintDetails.stream()
+				.anyMatch(bio -> fingerprintProvider.scoreCalculator(minutiae, bio.getBioMinutia()) > fingerPrintScore);
+	}
+
+	/*
+	 * (non-Javadoc)
+	 * 
+	 * @see
+	 * io.mosip.registration.service.bio.BioService#validateIrisAgainstDb(io.mosip.
+	 * registration.dto.biometric.IrisDetailsDTO, java.util.List)
+	 */
+	@Override
+	public boolean validateIrisAgainstDb(IrisDetailsDTO irisDetailsDTO, List<UserBiometric> userIrisDetails) {
+
+		LOGGER.info(LOG_REG_IRIS_FACADE, APPLICATION_NAME, APPLICATION_ID,
+				"Validating iris details for user registration");
+
+		userIrisDetails.forEach(
+				irisEach -> irisDetailsDTO.setIrisType(irisEach.getUserBiometricId().getBioAttributeCode() + ".jpg"));
+
+		return userIrisDetails.stream()
+				.anyMatch(iris -> Arrays.equals(irisDetailsDTO.getIris(), iris.getBioIsoImage()));
+	}
+
+	/*
+	 * (non-Javadoc)
+	 * 
+	 * @see
+	 * io.mosip.registration.service.bio.BioService#validateFaceAgainstDb(io.mosip.
+	 * registration.dto.biometric.FaceDetailsDTO, java.util.List)
+	 */
+	@Override
+	public boolean validateFaceAgainstDb(FaceDetailsDTO faceDetail, List<UserBiometric> userFaceDetails) {
+
+		LOGGER.info(LOG_REG_FACE_FACADE, APPLICATION_NAME, APPLICATION_ID,
+				"Stubbing face details for user registration");
+
+		return userFaceDetails.stream().anyMatch(face -> Arrays.equals(faceDetail.getFace(), face.getBioIsoImage()));
+	}
+
+}