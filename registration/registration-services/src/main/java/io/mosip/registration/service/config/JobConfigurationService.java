--- conflicted
+++ resolved
@@ -51,13 +51,8 @@
 	 * @Param triggerPoint where (User/System) the job was triggered
 	 * @return responseDTO for execute job
 	 */
-<<<<<<< HEAD
-	ResponseDTO executeJob(String jobId);
-	
-=======
 	ResponseDTO executeJob(String jobId, String triggerPoint);
 
->>>>>>> a031a202
 	/**
 	 * Get Last Completed Sync Jobs from Sync Control
 	 * 
