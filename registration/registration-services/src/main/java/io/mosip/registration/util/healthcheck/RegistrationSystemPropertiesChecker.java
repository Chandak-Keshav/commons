--- conflicted
+++ resolved
@@ -1,127 +1,3 @@
-<<<<<<< HEAD
-package io.mosip.registration.util.healthcheck;
-
-import static io.mosip.registration.constants.LoggerConstants.LOG_REG_MAC_ADDRESS;
-
-import java.io.BufferedReader;
-import java.io.FileReader;
-import java.io.IOException;
-import java.io.InputStreamReader;
-import java.util.ArrayList;
-import java.util.List;
-import java.util.regex.Matcher;
-import java.util.regex.Pattern;
-
-import io.mosip.kernel.core.exception.ExceptionUtils;
-import io.mosip.kernel.core.logger.spi.Logger;
-import io.mosip.registration.config.AppConfig;
-import io.mosip.registration.constants.RegistrationConstants;
-
-/**
- * Registration System Properties Checker
- * 
- * @author Sivasankar Thalavai
- * @since 1.0.0
- */
-public class RegistrationSystemPropertiesChecker {
-
-	private static final Logger LOGGER = AppConfig.getLogger(RegistrationSystemPropertiesChecker.class);
-
-	private static final String MAC_PATTERN = "([a-zA-Z0-9][a-zA-Z0-9]-" + "[a-zA-Z0-9][a-zA-Z0-9]-"
-			+ "[a-zA-Z0-9][a-zA-Z0-9]-" + "[a-zA-Z0-9][a-zA-Z0-9]-" + "[a-zA-Z0-9][a-zA-Z0-9]-"
-			+ "[a-zA-Z0-9][a-zA-Z0-9])";
-	private static final String ETHERNET = "Ethernet";
-	private static final String ETHERNET_ARABIC = "إيثرنت";
-
-	private RegistrationSystemPropertiesChecker() {
-
-	}
-
-	/**
-	 * This method is used to get Ethernet MAC Address.
-	 * 
-	 * <p>
-	 * Based on the Operating System, the command gets executed and the MAC Address
-	 * is fetched from the result of execution of the command.
-	 * </p>
-	 * 
-	 * @return machine ID
-	 */
-	public static String getMachineId() {
-		String machineId = "";
-		if (System.getProperty("os.name").equals("Linux")) {
-			try {
-				machineId = getLinuxMacAddress();
-			} catch (IOException exIoException) {
-				LOGGER.error(LOG_REG_MAC_ADDRESS, RegistrationConstants.APPLICATION_NAME,
-						RegistrationConstants.APPLICATION_ID,
-						exIoException.getMessage() + ExceptionUtils.getStackTrace(exIoException));
-			}
-		} else {
-			try {
-				machineId = getWindowsMacAddress();
-			} catch (IOException exIoException) {
-				LOGGER.error(LOG_REG_MAC_ADDRESS, RegistrationConstants.APPLICATION_NAME,
-						RegistrationConstants.APPLICATION_ID,
-						exIoException.getMessage() + ExceptionUtils.getStackTrace(exIoException));
-			}
-		}
-		return machineId;
-	}
-
-	private static String getWindowsMacAddress() throws IOException {
-		Process process;
-		process = Runtime.getRuntime().exec("getmac /fo csv /v");
-		BufferedReader in = new BufferedReader(new InputStreamReader(process.getInputStream()));
-		String line;
-		String windowsMachineId="";
-		while (null != (line = in.readLine())) {
-			String[] lineSplitter = line.replaceAll("\"", "").split(",");
-			if (lineSplitter[0].equals(ETHERNET) || lineSplitter[0].equals(ETHERNET_ARABIC)) {
-				Pattern pattern = Pattern.compile(MAC_PATTERN);
-				Matcher matcher = pattern.matcher(line);
-				if (matcher.find()) {
-					windowsMachineId = matcher.group(0);
-					break;
-				}
-			}
-		}
-		return windowsMachineId;
-	}
-
-	private static String getLinuxMacAddress() throws IOException {
-		String linuxMachineId = "";
-		List<String> devices = new ArrayList<>();
-		Pattern pattern = Pattern.compile("^ *(.*):");
-		try (BufferedReader in = new BufferedReader(new FileReader("/proc/net/dev"))) {
-			String line = null;
-			while ((line = in.readLine()) != null) {
-				Matcher m = pattern.matcher(line);
-				if (m.find()) {
-					devices.add(m.group(1));
-				}
-			}
-			for (String device : devices) {
-				try (FileReader reader1 = new FileReader("/sys/class/net/" + device + "/address")) {
-					if (!device.equals("lo")) {
-						BufferedReader in1 = new BufferedReader(reader1);
-						linuxMachineId = in1.readLine();
-						in1.close();
-					}
-				} catch (IOException exIoException) {
-					LOGGER.error(LOG_REG_MAC_ADDRESS, RegistrationConstants.APPLICATION_NAME,
-							RegistrationConstants.APPLICATION_ID,
-							exIoException.getMessage() + ExceptionUtils.getStackTrace(exIoException));
-				}
-			}
-		} catch (IOException exIoException) {
-			LOGGER.error(LOG_REG_MAC_ADDRESS, RegistrationConstants.APPLICATION_NAME,
-					RegistrationConstants.APPLICATION_ID,
-					exIoException.getMessage() + ExceptionUtils.getStackTrace(exIoException));
-		}
-		return linuxMachineId;
-	}
-=======
 package io.mosip.registration.util.healthcheck;
 
 import static io.mosip.registration.constants.LoggerConstants.LOG_REG_MAC_ADDRESS;
@@ -255,5 +131,4 @@
 		}
 		return linuxMachineId;
 	}
->>>>>>> 4f0a6129
 }