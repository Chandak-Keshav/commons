--- conflicted
+++ resolved
@@ -12,20 +12,14 @@
 import java.net.URL;
 import java.security.KeyManagementException;
 import java.security.NoSuchAlgorithmException;
-<<<<<<< HEAD
-=======
 import java.security.cert.CertificateException;
 import java.security.cert.X509Certificate;
->>>>>>> 15458d51
 import java.util.List;
 
 import javax.net.ssl.HttpsURLConnection;
 import javax.net.ssl.SSLContext;
-<<<<<<< HEAD
-=======
 import javax.net.ssl.TrustManager;
 import javax.net.ssl.X509TrustManager;
->>>>>>> 15458d51
 
 import io.mosip.kernel.core.exception.ExceptionUtils;
 import io.mosip.kernel.core.logger.spi.Logger;
@@ -64,13 +58,8 @@
 	 * Checks the Internet connectivity
 	 * 
 	 * @return
-<<<<<<< HEAD
-	 * @throws KeyManagementException 
-	 * @throws NoSuchAlgorithmException 
-=======
 	 * @throws KeyManagementException
 	 * @throws NoSuchAlgorithmException
->>>>>>> 15458d51
 	 * @throws URISyntaxException
 	 */
 	public static boolean isNetworkAvailable() {
@@ -78,44 +67,26 @@
 				APPLICATION_ID, "Registration Network Checker had been called.");
 		boolean isNWAvailable = false;
 		try {
-<<<<<<< HEAD
-			HttpURLConnection connection = null;
-=======
 			//RestClientUtil.turnOffSslChecking();
 			acceptAnySSLCerticficate();
->>>>>>> 15458d51
 			System.setProperty("java.net.useSystemProxies", "true");
 			URL url = new URL("https://www.mosip.io/");
 			List<Proxy> proxyList = ProxySelector.getDefault().select(new URI(url.toString()));
 			Proxy proxy = proxyList.get(0);
-<<<<<<< HEAD
-			connection = (HttpURLConnection) url.openConnection(proxy);
-			connection.setConnectTimeout(10000);
-			RestClientUtil.turnOffSslChecking();
-=======
 			HttpURLConnection connection = (HttpURLConnection) url.openConnection(proxy);
 			connection.setConnectTimeout(10000);
->>>>>>> 15458d51
 			connection.connect();
 
 			if (connection.getResponseCode() == HttpURLConnection.HTTP_OK) {
 				isNWAvailable = true;
 				LOGGER.info("REGISTRATION - REGISTRATION APP HEALTHCHECKUTIL - ISNETWORKAVAILABLE", APPLICATION_NAME,
 						APPLICATION_ID, "Internet Access Available.");
-<<<<<<< HEAD
-			}else {
-			LOGGER.info("REGISTRATION - REGISTRATIONAPPHEALTHCHECKUTIL - ISNETWORKAVAILABLE", APPLICATION_NAME,
-					APPLICATION_ID, "Internet Access Not Available.");
-			}
-		} catch (IOException | URISyntaxException| KeyManagementException | NoSuchAlgorithmException ioException) {
-=======
 			} else {
 				isNWAvailable = false;
 				LOGGER.info("REGISTRATION - REGISTRATIONAPPHEALTHCHECKUTIL - ISNETWORKAVAILABLE", APPLICATION_NAME,
 						APPLICATION_ID, "Internet Access Not Available.");
 			}
 		} catch (IOException | URISyntaxException | KeyManagementException | NoSuchAlgorithmException ioException) {
->>>>>>> 15458d51
 			LOGGER.error("REGISTRATION - REGISTRATIONAPPHEALTHCHECKUTIL - ISNETWORKAVAILABLE", APPLICATION_NAME,
 					APPLICATION_ID, "No Internet Access." + ExceptionUtils.getStackTrace(ioException));
 		}
