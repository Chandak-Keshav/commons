<<<<<<< HEAD
=======
-- -------------------------------------------------------------------------------------------------
-- Database Name: mosip_authdevice
-- Table Name 	: authdevice.secure_biometric_interface_h
-- Purpose    	: MOSIP Secure Biometric Interface History : History of changes of any MOSIP secure biometric interface will be stored in history table to track any chnages for future validations.
--           
-- Create By   	: Sadanandegowda
-- Created Date	: Aug-2019
-- 
-- Modified Date        Modified By         Comments / Remarks
-- ------------------------------------------------------------------------------------------
-- Jan-2021		Ram Bhatt	    Set is_deleted flag to not null and default false
-- Mar-2021		Ram Bhatt	    Reverting is_deleted not null changes
-- Oct-2021		Ram Bhatt	    Max column length for device_detail_id
-- ------------------------------------------------------------------------------------------

-- object: authdevice.secure_biometric_interface_h | type: TABLE --
-- DROP TABLE IF EXISTS authdevice.secure_biometric_interface_h CASCADE;
>>>>>>> 3ddfb805
CREATE TABLE authdevice.secure_biometric_interface_h(
	id character varying(36) NOT NULL,
	sw_binary_hash bytea NOT NULL,
	sw_version character varying(64) NOT NULL,
<<<<<<< HEAD
=======
	device_detail_id character varying NOT NULL,
>>>>>>> 3ddfb805
	sw_cr_dtimes timestamp,
	sw_expiry_dtimes timestamp,
	approval_status character varying(36) NOT NULL,
	is_active boolean NOT NULL,
	cr_by character varying(256) NOT NULL,
	cr_dtimes timestamp NOT NULL,
	upd_by character varying(256),
	upd_dtimes timestamp,
	is_deleted boolean DEFAULT FALSE,
	del_dtimes timestamp,
	eff_dtimes timestamp NOT NULL,
    provider_id character varying(36) NOT NULL,
    partner_org_name character varying(128),
	CONSTRAINT pk_mdsh_id PRIMARY KEY (id,eff_dtimes)

);
COMMENT ON TABLE authdevice.secure_biometric_interface_h IS 'MOSIP Secure Biometric Interface History : History of changes of any MOSIP secure biometric interface will be stored in history table to track any chnages for future validations.';
COMMENT ON COLUMN authdevice.secure_biometric_interface_h.id IS 'ID: Unigue service ID, Service ID is geerated by the MOSIP system';
COMMENT ON COLUMN authdevice.secure_biometric_interface_h.sw_binary_hash IS 'Software Binary Hash : Its is a software binary stored in MOSIP system for the devices';
COMMENT ON COLUMN authdevice.secure_biometric_interface_h.sw_version IS 'Software Version : Version of the stored software';
COMMENT ON COLUMN authdevice.secure_biometric_interface_h.sw_cr_dtimes IS 'Software Created Date Time: Date and Time on which this software is created';
COMMENT ON COLUMN authdevice.secure_biometric_interface_h.sw_expiry_dtimes IS 'Software Expiry Date Time: Expiry date and time of the device software';
COMMENT ON COLUMN authdevice.secure_biometric_interface_h.approval_status IS 'Approval Status';
COMMENT ON COLUMN authdevice.secure_biometric_interface_h.is_active IS 'IS_Active : Flag to mark whether the record/device is Active or In-active';
COMMENT ON COLUMN authdevice.secure_biometric_interface_h.cr_by IS 'Created By : ID or name of the user who create / insert record';
COMMENT ON COLUMN authdevice.secure_biometric_interface_h.cr_dtimes IS 'Created DateTimestamp : Date and Timestamp when the record is created/inserted';
COMMENT ON COLUMN authdevice.secure_biometric_interface_h.upd_by IS 'Updated By : ID or name of the user who update the record with new values';
COMMENT ON COLUMN authdevice.secure_biometric_interface_h.upd_dtimes IS 'Updated DateTimestamp : Date and Timestamp when any of the fields in the record is updated with new values.';
COMMENT ON COLUMN authdevice.secure_biometric_interface_h.is_deleted IS 'IS_Deleted : Flag to mark whether the record is Soft deleted.';
COMMENT ON COLUMN authdevice.secure_biometric_interface_h.del_dtimes IS 'Deleted DateTimestamp : Date and Timestamp when the record is soft deleted with is_deleted=TRUE';
COMMENT ON COLUMN authdevice.secure_biometric_interface_h.eff_dtimes IS 'Effective Date Timestamp : This to track master record whenever there is an INSERT/UPDATE/DELETE ( soft delete ).  The current record is effective from this date-time.';<|MERGE_RESOLUTION|>--- conflicted
+++ resolved
@@ -1,5 +1,3 @@
-<<<<<<< HEAD
-=======
 -- -------------------------------------------------------------------------------------------------
 -- Database Name: mosip_authdevice
 -- Table Name 	: authdevice.secure_biometric_interface_h
@@ -17,15 +15,10 @@
 
 -- object: authdevice.secure_biometric_interface_h | type: TABLE --
 -- DROP TABLE IF EXISTS authdevice.secure_biometric_interface_h CASCADE;
->>>>>>> 3ddfb805
 CREATE TABLE authdevice.secure_biometric_interface_h(
 	id character varying(36) NOT NULL,
 	sw_binary_hash bytea NOT NULL,
 	sw_version character varying(64) NOT NULL,
-<<<<<<< HEAD
-=======
-	device_detail_id character varying NOT NULL,
->>>>>>> 3ddfb805
 	sw_cr_dtimes timestamp,
 	sw_expiry_dtimes timestamp,
 	approval_status character varying(36) NOT NULL,
