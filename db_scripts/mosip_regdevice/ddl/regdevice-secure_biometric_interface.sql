<<<<<<< HEAD

=======
-- -------------------------------------------------------------------------------------------------
-- Database Name: mosip_regdevice
-- Table Name 	: regdevice.secure_biometric_interface
-- Purpose    	: Secure Biometric Interface : Secure Biometric Interface to have all the details about the device types, provider and software details
--           
-- Create By   	: Sadanandegowda
-- Created Date	: Aug-2019
-- 
-- Modified Date        Modified By         Comments / Remarks
-- ------------------------------------------------------------------------------------------
-- Jan-2021		Ram Bhatt	    Set is_deleted flag to not null and default false
-- Mar-2021		Ram Bhatt	    Reverting is_deleted not null changes
-- Oct-2021		Ram Bhatt	    Max column length for device_detail_id
-- ------------------------------------------------------------------------------------------
>>>>>>> 3ddfb805

-- object: regdevice.secure_biometric_interface | type: TABLE --
-- DROP TABLE IF EXISTS regdevice.secure_biometric_interface CASCADE;
CREATE TABLE regdevice.secure_biometric_interface(
	id character varying(36) NOT NULL,
	sw_binary_hash bytea NOT NULL,
	sw_version character varying(64) NOT NULL,
	device_detail_id character varying NOT NULL,
	sw_cr_dtimes timestamp,
	sw_expiry_dtimes timestamp,
	approval_status character varying(36) NOT NULL,
	is_active boolean NOT NULL,
	cr_by character varying(256) NOT NULL,
	cr_dtimes timestamp NOT NULL,
	upd_by character varying(256),
	upd_dtimes timestamp,
	is_deleted boolean DEFAULT FALSE,
	del_dtimes timestamp,
	CONSTRAINT pk_sbi_id PRIMARY KEY (id)

);
-- ddl-end --
COMMENT ON TABLE regdevice.secure_biometric_interface IS 'Secure Biometric Interface : Secure Biometric Interface to have all the details about the device types, provider and software details';
-- ddl-end --
COMMENT ON COLUMN regdevice.secure_biometric_interface.id IS 'ID: Unigue service ID, Service ID is geerated by the MOSIP system';
-- ddl-end --
COMMENT ON COLUMN regdevice.secure_biometric_interface.sw_binary_hash IS 'Software Binary Hash : Its is a software binary stored in MOSIP system for the devices';
-- ddl-end --
COMMENT ON COLUMN regdevice.secure_biometric_interface.sw_version IS 'Software Version : Version of the stored software';
-- ddl-end --
COMMENT ON COLUMN regdevice.secure_biometric_interface.device_detail_id IS 'Device Detail ID:';
-- ddl-end --
COMMENT ON COLUMN regdevice.secure_biometric_interface.sw_cr_dtimes IS 'Software Created Date Time: Date and Time on which this software is created';
-- ddl-end --
COMMENT ON COLUMN regdevice.secure_biometric_interface.sw_expiry_dtimes IS 'Software Expiry Date Time: Expiry date and time of the device software';
-- ddl-end --
COMMENT ON COLUMN regdevice.secure_biometric_interface.approval_status IS 'Approval Status:';
-- ddl-end --
COMMENT ON COLUMN regdevice.secure_biometric_interface.is_active IS 'IS_Active : Flag to mark whether the record/device is Active or In-active';
-- ddl-end --
COMMENT ON COLUMN regdevice.secure_biometric_interface.cr_by IS 'Created By : ID or name of the user who create / insert record';
-- ddl-end --
COMMENT ON COLUMN regdevice.secure_biometric_interface.cr_dtimes IS 'Created DateTimestamp : Date and Timestamp when the record is created/inserted';
-- ddl-end --
COMMENT ON COLUMN regdevice.secure_biometric_interface.upd_by IS 'Updated By : ID or name of the user who update the record with new values';
-- ddl-end --
COMMENT ON COLUMN regdevice.secure_biometric_interface.upd_dtimes IS 'Updated DateTimestamp : Date and Timestamp when any of the fields in the record is updated with new values.';
-- ddl-end --
COMMENT ON COLUMN regdevice.secure_biometric_interface.is_deleted IS 'IS_Deleted : Flag to mark whether the record is Soft deleted.';
-- ddl-end --
COMMENT ON COLUMN regdevice.secure_biometric_interface.del_dtimes IS 'Deleted DateTimestamp : Date and Timestamp when the record is soft deleted with is_deleted=TRUE';
-- ddl-end --<|MERGE_RESOLUTION|>--- conflicted
+++ resolved
@@ -1,6 +1,3 @@
-<<<<<<< HEAD
-
-=======
 -- -------------------------------------------------------------------------------------------------
 -- Database Name: mosip_regdevice
 -- Table Name 	: regdevice.secure_biometric_interface
@@ -15,7 +12,6 @@
 -- Mar-2021		Ram Bhatt	    Reverting is_deleted not null changes
 -- Oct-2021		Ram Bhatt	    Max column length for device_detail_id
 -- ------------------------------------------------------------------------------------------
->>>>>>> 3ddfb805
 
 -- object: regdevice.secure_biometric_interface | type: TABLE --
 -- DROP TABLE IF EXISTS regdevice.secure_biometric_interface CASCADE;
