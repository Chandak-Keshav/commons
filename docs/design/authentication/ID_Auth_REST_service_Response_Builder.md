# Identity Auth REST Service Response Buider


**1. Background**

TSP can send ID Auth Request for one or more kinds of authentications in a single request. ID Authentication service needs to perform authentication for the requested authentication types then needs to create a Success/Failure response as per authentication Success/Failure status of each types. This response needs to convey the overall success of the multi-factor authentication as well as the status of individual authentications. 
This document will provide the details on creating an Authentication Response Builder what will be used for creation of Response for Authentications as mentioned above.


**1.1.Target users**  
TSP will request for an authentication based on OTP / Demographic Data / Biographic data on behalf of an individual.

**1.2. Key requirements**  
- TSP can authenticate an Individual using OTP / Demographic Data / Biographic data on behalf of an Individual by ID Authentication API
- TSP will capture Individual's UIN/VID and construct Authentication Request
- Once Authentication Request is received, authenticate and authorize TSP
- Check Individual's UIN/VID for authenticity and validity
- Create an authentication response with the status/errors based on the authentication status and send back to TSP.

**1.3. Key non-functional requirements** 
-	Logging :
	-	Log each stage of authentication process
	-	Log all the exceptions along with error code and short error message
	-	As a security measure, Individual's UIN or PI/PA should not be logged
-	Audit :
	-	Audit all transaction details during authentication process in database
	-	Individual's UIN or PI/PA details should not be audited
	-	Audit any invalid UIN or VID incidents
-	Exception :
	-	Any failure in authentication/authorization of TSP and validation of UIN and VID needs to be handled with appropriate error code and message in Auth Response
	-	Any error in Individual authentication also should be handled with appropriate error code and message in Auth Response 
-	Security :

**2. Solution**   
For any authentication request (single or multi-factor), a generic AuthResponse is sent back to the TSP, details are as below:
<<<<<<< HEAD
1.	status(Y/N) - The authentication success or failure status, 
2.	txnId (same as request) - the transaction ID, 
3.	resTime  - the timestamp of response, 
4.	staticTocken - The token generated using **Kernel-Static Token generator** which will be a combination of individual's UIN and TSP ID, and it will always be the same value for one combination.
5.	err - Array of Errors with error code and message, in case of authentication failure, data validation failure or any other error
6.	info - This block contains below information

   a.	idType - Type of ID (D for UIN, V for VID)
   
   b.	reqTime - Timestamp of request
   
   c.	version - Version of Auth API
      
   d.	usageData - The 16 digit hex encoded format of used and matched bits.
   
   e.	matchInfos - Array of Matching information with Matching Strategy and Match Threshold values as in request. This contain below information: 
   
   	- authType - Which can be one of address, personalIdentity, fullAddress
   
   	- language - language code in which above authType is requested
   
   	- matchingStrategy - Matching strategy (E for Exact match, P for Partial match)
   
   	- matchingThreshold - Integer value for match threshold (0 to 100)
   
   f.	bioInfos - Array of Biometric information with bioType and Device Informations values as in request. This contain below information: 
   
   	- bioType - Which can be one of address, personalIdentity, fullAddress
   
   	- deviceInfo - which contains *deviceId*, *make* and *model*.
=======
1.  status(Y/N) - The authentication success or failure status, 
2.  txnId (same as request) - the transaction ID, 
3.  resTime  - the timestamp of response, 
4.  err - Array of Errors with error code and message, in case of authentication failure, data validation failure or any other error
5.  info - This block contains below information

	a.	idType - Type of ID (D for UIN, V for VID)
	
  	b.	reqTime - Timestamp of request
	
   	c.	version - Version of Auth API
	
   	d.	usageData - The 16 digit hex encoded format of used and matched bits.
	
   	e.	staticToken - The token generated using **Kernel-Static Token generator** which will be a combination of individual's UIN and TSP ID, and it will always be the same value for one combination.
	
   	f.	matchInfo - Array of Matching information with Matching Strategy and Match Threshold values as in request. This contain below information: 
	
	- authType - Which can be one of address, personalIdentity, fullAddress
	- language - language code in which above authType is requested
	- matchingStrategy - Matching strategy (E for Exact match, P for Partial match)
	- matchingThreshold - Integer value for match threshold (0 to 100)
   
	g.	bioInfo - Array of Biometric information with bioType and Device Informations values as in request. This contain below information: 
	
	- bioType - Which can be one of address, personalIdentity, fullAddress
	- deviceInfo - which contains *deviceId*, *make* and *model*.
>>>>>>> ec56f6af


A Sample response body will be as blow:

```JSON
{
  "status": true,
  "err": [],
  "txnID": "txn1234567890",
  "staticToken": "526900409300563849276960763148952762",
  "resTime": "2018-10-26T12:19:24.352Z",
  "info": {
    "idvIdType": "D",
    "reqTime": "2018-10-26T12:20:04.121Z",
    "ver": "1.0",
    "matchInfos": [{
      "authType": "fullAddress",
      "language": "EN",
      "matchingStrategy": "P",
      "matchingThreshold": 70
    }],
    "bioInfo": [{
      "bioType": "fgrMin",
      "deviceInfo": {
        "deviceId": "123143",
        "make": "mantra",
        "model": "steel"
      }
    }],
    "usageData": "0x0010000000100000"
  }
}

```

**2.1. Usage Data Bits**  
The *usageData* in the response is a 16 digit hexa-decimal encoded format of used and matched bits. The hex digits 1-8 are used to map which authentication data were used as per the request. And the hex digits 9-16 are used to map which authentication data were matched.

Below are the mappings used for the ‘Used authentication data bits' that span 1-8 hex digits:

![Auth Bit Mapping for Used Auth Type](_images/Identity_Auth_used_data_bits.jpg)

Below are the mappings used for the ‘Matched authentication data bits' that span 9-16 hex digits:

![Auth Bit Mapping for Matched Auth Type](_images/Identity_Auth_matched_data_bits.jpg)

**2.2. Class Diagram**  

![Auth Response Builder Class Diagram](_images/Identity_auth_response_builder_classes.jpg)



**2.3.	Sequence Diagram**  

![Auth Response Builder Seq Diagram](_images/Identity_auth_response_builder_sequence.jpg)

<|MERGE_RESOLUTION|>--- conflicted
+++ resolved
@@ -33,7 +33,6 @@
 
 **2. Solution**   
 For any authentication request (single or multi-factor), a generic AuthResponse is sent back to the TSP, details are as below:
-<<<<<<< HEAD
 1.	status(Y/N) - The authentication success or failure status, 
 2.	txnId (same as request) - the transaction ID, 
 3.	resTime  - the timestamp of response, 
@@ -64,36 +63,6 @@
    	- bioType - Which can be one of address, personalIdentity, fullAddress
    
    	- deviceInfo - which contains *deviceId*, *make* and *model*.
-=======
-1.  status(Y/N) - The authentication success or failure status, 
-2.  txnId (same as request) - the transaction ID, 
-3.  resTime  - the timestamp of response, 
-4.  err - Array of Errors with error code and message, in case of authentication failure, data validation failure or any other error
-5.  info - This block contains below information
-
-	a.	idType - Type of ID (D for UIN, V for VID)
-	
-  	b.	reqTime - Timestamp of request
-	
-   	c.	version - Version of Auth API
-	
-   	d.	usageData - The 16 digit hex encoded format of used and matched bits.
-	
-   	e.	staticToken - The token generated using **Kernel-Static Token generator** which will be a combination of individual's UIN and TSP ID, and it will always be the same value for one combination.
-	
-   	f.	matchInfo - Array of Matching information with Matching Strategy and Match Threshold values as in request. This contain below information: 
-	
-	- authType - Which can be one of address, personalIdentity, fullAddress
-	- language - language code in which above authType is requested
-	- matchingStrategy - Matching strategy (E for Exact match, P for Partial match)
-	- matchingThreshold - Integer value for match threshold (0 to 100)
-   
-	g.	bioInfo - Array of Biometric information with bioType and Device Informations values as in request. This contain below information: 
-	
-	- bioType - Which can be one of address, personalIdentity, fullAddress
-	- deviceInfo - which contains *deviceId*, *make* and *model*.
->>>>>>> ec56f6af
-
 
 A Sample response body will be as blow:
 
