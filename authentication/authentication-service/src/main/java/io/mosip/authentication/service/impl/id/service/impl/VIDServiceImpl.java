package io.mosip.authentication.service.impl.id.service.impl;

import java.util.ArrayList;
import java.util.Collections;
import java.util.List;
import java.util.Map;
import java.util.Objects;

import org.springframework.beans.factory.annotation.Autowired;
import org.springframework.core.env.Environment;
import org.springframework.dao.DataAccessException;
import org.springframework.data.domain.PageRequest;
import org.springframework.stereotype.Component;
<<<<<<< HEAD
import org.springframework.stereotype.Service;
=======
>>>>>>> 41fedc99

import io.mosip.authentication.core.constant.AuditEvents;
import io.mosip.authentication.core.constant.AuditModules;
import io.mosip.authentication.core.constant.IdAuthenticationErrorConstants;
import io.mosip.authentication.core.dto.indauth.AuthError;
import io.mosip.authentication.core.dto.indauth.IdType;
import io.mosip.authentication.core.dto.vid.ResponseDTO;
import io.mosip.authentication.core.dto.vid.VIDResponseDTO;
import io.mosip.authentication.core.exception.IdAuthenticationBusinessException;
import io.mosip.authentication.core.logger.IdaLogger;
import io.mosip.authentication.core.spi.id.service.IdAuthService;
import io.mosip.authentication.core.spi.id.service.VIDService;
import io.mosip.authentication.service.entity.AutnTxn;
import io.mosip.authentication.service.entity.VIDEntity;
import io.mosip.authentication.service.helper.AuditHelper;
import io.mosip.authentication.service.repository.VIDRepository;
import io.mosip.kernel.core.logger.spi.Logger;
import io.mosip.kernel.core.util.DateUtils;
import io.mosip.kernel.idgenerator.vid.impl.VidGeneratorImpl;

/**
 * The Class VIDServiceImpl.
 * 
 * @author Arun Bose
 */
@Component
<<<<<<< HEAD
public class VIDServiceImpl implements VIDService {

	private static final String VID_GENERATION_REQUEST = "VID generation request";

	private static final String version = "1.0";

	private static final String IDA = "IDA";

	private static final String MOSIP_IDENTITY_VID = "mosip.identity.vid";
=======
public class VIDServiceImpl implements VIDService {	
>>>>>>> 41fedc99

	private static final String VID_GENERATION_REQUEST = "VID generation request";

	private static final String version = "1.0";

	private static final String IDA = "IDA";

	private static final String MOSIP_IDENTITY_VID = "mosip.identity.vid";

	/** The Constant DATETIME_PATTERN. */
	private static final String DATETIME_PATTERN = "datetime.pattern";

	/** The Constant SESSION_ID. */
	private static final String SESSION_ID = "sessionId";

	/** The logger. */
	private static Logger logger = IdaLogger.getLogger(VIDServiceImpl.class);

	/** The id auth service. */
	@Autowired
	private IdAuthService<AutnTxn> idAuthService;

	/** The AuditHelper */
	@Autowired
	private AuditHelper auditHelper;

	/** The vid repository. */
	@Autowired
	private VIDRepository vidRepository;

	/** The vid generator. */
	@Autowired
	private VidGeneratorImpl vidGenerator;

	/** The env. */
	@Autowired
	Environment env;

<<<<<<< HEAD
	/*
	 * (non-Javadoc)
	 * 
	 * @see
	 * io.mosip.authentication.core.spi.spin.service.StaticPinService#generateVID(
	 * java.lang.String)
	 */
	// @Override
	public VIDResponseDTO generateVID(String uin) throws IdAuthenticationBusinessException {
		Map<String, Object> uinMap = idAuthService.processIdType(IdType.UIN.getType(), uin, false);
		VIDEntity vidEntityObj = null;
		VIDResponseDTO vidResponseDTO = new VIDResponseDTO();
		vidResponseDTO.setId(MOSIP_IDENTITY_VID);
		vidResponseDTO.setVersion(version);
		if (Objects.nonNull(uinMap) && !uinMap.isEmpty()) {
			List<VIDEntity> vidEntityList = vidRepository.findByUIN(uin, PageRequest.of(0, 1));
			if (vidEntityList.isEmpty()) {
				try {
					vidEntityObj = generateVIDEntity(uin);
					vidRepository.save(vidEntityObj);
				} catch (DataAccessException ex) {
					logger.error(SESSION_ID, this.getClass().getName(), ex.getClass().getName(), ex.getMessage());
					throw new IdAuthenticationBusinessException(IdAuthenticationErrorConstants.VID_GENERATION_FAILED,
							ex);
				}
				ResponseDTO responseDTO = new ResponseDTO();
				responseDTO.setVid(vidEntityObj.getId());
				vidResponseDTO.setResponse(responseDTO);
				vidResponseDTO.setError(Collections.emptyList());
			} else {
				vidEntityObj = vidEntityList.get(0);
				if (vidEntityObj.isActive()
						&& vidEntityObj.getExpiryDate().isAfter(DateUtils.getUTCCurrentDateTime())) {
					ResponseDTO responseDTO = new ResponseDTO();
					responseDTO.setVid(vidEntityObj.getId());
					vidResponseDTO.setResponse(responseDTO);
					List<AuthError> listAuthError = new ArrayList<>();
					AuthError authError = new AuthError();
					authError.setErrorCode(IdAuthenticationErrorConstants.VID_REGENERATION_FAILED.getErrorCode());
					authError.setErrorMessage(IdAuthenticationErrorConstants.VID_REGENERATION_FAILED.getErrorMessage());
					listAuthError.add(authError);
					vidResponseDTO.setError(listAuthError);
				}

				else if (!vidEntityObj.isActive()
						|| vidEntityObj.getExpiryDate().isBefore(DateUtils.getUTCCurrentDateTime())) {
=======
		/* (non-Javadoc)
		 * @see io.mosip.authentication.core.spi.spin.service.StaticPinService#generateVID(java.lang.String)
		 */
		// @Override
		public VIDResponseDTO generateVID(String uin) throws IdAuthenticationBusinessException {
			Map<String, Object> uinMap = idAuthService.processIdType(IdType.UIN.getType(), uin, false);
			VIDEntity vidEntityObj = null;
			VIDResponseDTO vidResponseDTO = new VIDResponseDTO();
			vidResponseDTO.setId(MOSIP_IDENTITY_VID);
			vidResponseDTO.setVersion(version);	
			if (Objects.nonNull(uinMap) && !uinMap.isEmpty()) { 
				List<VIDEntity> vidEntityList = vidRepository.findByUIN(uin, PageRequest.of(0, 1));
				if (vidEntityList.isEmpty()) {
>>>>>>> 41fedc99
					try {
						vidEntityObj = generateVIDEntity(uin);
						vidRepository.save(vidEntityObj);
					} catch (DataAccessException ex) {
						logger.error(SESSION_ID, this.getClass().getName(), ex.getClass().getName(), ex.getMessage());
<<<<<<< HEAD
						throw new IdAuthenticationBusinessException(
								IdAuthenticationErrorConstants.VID_GENERATION_FAILED, ex);
					}

					ResponseDTO responseDTO = new ResponseDTO();
					responseDTO.setVid(vidEntityObj.getId());
					vidResponseDTO.setResponse(responseDTO);
					vidResponseDTO.setError(Collections.emptyList());
				}
			}
		}

		else {
			throw new IdAuthenticationBusinessException(IdAuthenticationErrorConstants.INVALID_UIN);
		}
		vidResponseDTO.setResponseTime(DateUtils.getUTCCurrentDateTimeString(env.getProperty(DATETIME_PATTERN)));
		auditHelper.audit(AuditModules.VID_GENERATION_REQUEST, AuditEvents.VID_GENERATE_REQUEST_RESPONSE,
				IdType.UIN.getType(), IdType.UIN, VID_GENERATION_REQUEST);
		return vidResponseDTO;
	}

	private VIDEntity generateVIDEntity(String uin) {
		VIDEntity vidEntityObj;
		vidEntityObj = new VIDEntity();
		vidEntityObj.setId((String) vidGenerator.generateId());
		vidEntityObj.setUin(uin);
		vidEntityObj.setActive(true);
		vidEntityObj.setCreatedBy(IDA);
		vidEntityObj.setCreatedDTimes(DateUtils.getUTCCurrentDateTime());
		vidEntityObj.setExpiryDate(
				DateUtils.getUTCCurrentDateTime().plusHours(env.getProperty("mosip.vid.validity.hours", Long.class)));
		vidEntityObj.setGeneratedOn(DateUtils.getUTCCurrentDateTime());
		vidEntityObj.setDeleted(false);
		return vidEntityObj;
	}
=======
						throw new IdAuthenticationBusinessException(IdAuthenticationErrorConstants.VID_GENERATION_FAILED,
								ex);
					}
					vidResponseDTO.setVid(vidEntityObj.getId());
					vidResponseDTO.setError(Collections.emptyList());
				}
				else {
					vidEntityObj = vidEntityList.get(0);
					if (vidEntityObj.isActive()
							&& vidEntityObj.getExpiryDate().isAfter(DateUtils.getUTCCurrentDateTime())) {
						vidResponseDTO.setVid(vidEntityObj.getId());
						List<AuthError> listAuthError=new ArrayList<>();
						AuthError authError=new AuthError();
						authError.setErrorCode(IdAuthenticationErrorConstants.VID_REGENERATION_FAILED.getErrorCode());
						authError.setErrorMessage(IdAuthenticationErrorConstants.VID_REGENERATION_FAILED.getErrorMessage());
						listAuthError.add(authError);
						vidResponseDTO.setError(listAuthError);
					}

					else if (!vidEntityObj.isActive()
							|| vidEntityObj.getExpiryDate().isBefore(DateUtils.getUTCCurrentDateTime())) {
						try {
							 vidEntityObj = generateVIDEntity(uin);
							vidRepository.save(vidEntityObj);
						} catch (DataAccessException ex) {
							logger.error(SESSION_ID, this.getClass().getName(), ex.getClass().getName(), ex.getMessage());
							throw new IdAuthenticationBusinessException(
									IdAuthenticationErrorConstants.VID_GENERATION_FAILED, ex);
						}
						vidResponseDTO.setVid(vidEntityObj.getId());
						vidResponseDTO.setError(Collections.emptyList());
					}
				}
			}
			
			else {
				throw new IdAuthenticationBusinessException(IdAuthenticationErrorConstants.INVALID_UIN);
			}
			vidResponseDTO.setResponseTime(DateUtils.getUTCCurrentDateTimeString(env.getProperty(DATETIME_PATTERN)));
			auditHelper.audit(AuditModules.VID_GENERATION_REQUEST, AuditEvents.VID_GENERATE_REQUEST_RESPONSE,
					IdType.UIN.getType(), IdType.UIN, VID_GENERATION_REQUEST);
			return vidResponseDTO;
		}

		private VIDEntity generateVIDEntity(String uin) {
			VIDEntity vidEntityObj;
			vidEntityObj = new VIDEntity();
			vidEntityObj.setId((String) vidGenerator.generateId());
			vidEntityObj.setUin(uin);
			vidEntityObj.setActive(true);
			vidEntityObj.setCreatedBy(IDA);
			vidEntityObj.setCreatedDTimes(DateUtils.getUTCCurrentDateTime());
			vidEntityObj.setExpiryDate(DateUtils.getUTCCurrentDateTime()
					.plusHours(env.getProperty("mosip.vid.validity.hours", Long.class)));
			vidEntityObj.setGeneratedOn(DateUtils.getUTCCurrentDateTime());
			vidEntityObj.setDeleted(false);
			return vidEntityObj;
		}
>>>>>>> 41fedc99
}<|MERGE_RESOLUTION|>--- conflicted
+++ resolved
@@ -11,10 +11,6 @@
 import org.springframework.dao.DataAccessException;
 import org.springframework.data.domain.PageRequest;
 import org.springframework.stereotype.Component;
-<<<<<<< HEAD
-import org.springframework.stereotype.Service;
-=======
->>>>>>> 41fedc99
 
 import io.mosip.authentication.core.constant.AuditEvents;
 import io.mosip.authentication.core.constant.AuditModules;
@@ -41,19 +37,7 @@
  * @author Arun Bose
  */
 @Component
-<<<<<<< HEAD
 public class VIDServiceImpl implements VIDService {
-
-	private static final String VID_GENERATION_REQUEST = "VID generation request";
-
-	private static final String version = "1.0";
-
-	private static final String IDA = "IDA";
-
-	private static final String MOSIP_IDENTITY_VID = "mosip.identity.vid";
-=======
-public class VIDServiceImpl implements VIDService {	
->>>>>>> 41fedc99
 
 	private static final String VID_GENERATION_REQUEST = "VID generation request";
 
@@ -92,7 +76,6 @@
 	@Autowired
 	Environment env;
 
-<<<<<<< HEAD
 	/*
 	 * (non-Javadoc)
 	 * 
@@ -135,31 +118,13 @@
 					authError.setErrorMessage(IdAuthenticationErrorConstants.VID_REGENERATION_FAILED.getErrorMessage());
 					listAuthError.add(authError);
 					vidResponseDTO.setError(listAuthError);
-				}
-
-				else if (!vidEntityObj.isActive()
+				} else if (!vidEntityObj.isActive()
 						|| vidEntityObj.getExpiryDate().isBefore(DateUtils.getUTCCurrentDateTime())) {
-=======
-		/* (non-Javadoc)
-		 * @see io.mosip.authentication.core.spi.spin.service.StaticPinService#generateVID(java.lang.String)
-		 */
-		// @Override
-		public VIDResponseDTO generateVID(String uin) throws IdAuthenticationBusinessException {
-			Map<String, Object> uinMap = idAuthService.processIdType(IdType.UIN.getType(), uin, false);
-			VIDEntity vidEntityObj = null;
-			VIDResponseDTO vidResponseDTO = new VIDResponseDTO();
-			vidResponseDTO.setId(MOSIP_IDENTITY_VID);
-			vidResponseDTO.setVersion(version);	
-			if (Objects.nonNull(uinMap) && !uinMap.isEmpty()) { 
-				List<VIDEntity> vidEntityList = vidRepository.findByUIN(uin, PageRequest.of(0, 1));
-				if (vidEntityList.isEmpty()) {
->>>>>>> 41fedc99
 					try {
 						vidEntityObj = generateVIDEntity(uin);
 						vidRepository.save(vidEntityObj);
 					} catch (DataAccessException ex) {
 						logger.error(SESSION_ID, this.getClass().getName(), ex.getClass().getName(), ex.getMessage());
-<<<<<<< HEAD
 						throw new IdAuthenticationBusinessException(
 								IdAuthenticationErrorConstants.VID_GENERATION_FAILED, ex);
 					}
@@ -195,64 +160,4 @@
 		vidEntityObj.setDeleted(false);
 		return vidEntityObj;
 	}
-=======
-						throw new IdAuthenticationBusinessException(IdAuthenticationErrorConstants.VID_GENERATION_FAILED,
-								ex);
-					}
-					vidResponseDTO.setVid(vidEntityObj.getId());
-					vidResponseDTO.setError(Collections.emptyList());
-				}
-				else {
-					vidEntityObj = vidEntityList.get(0);
-					if (vidEntityObj.isActive()
-							&& vidEntityObj.getExpiryDate().isAfter(DateUtils.getUTCCurrentDateTime())) {
-						vidResponseDTO.setVid(vidEntityObj.getId());
-						List<AuthError> listAuthError=new ArrayList<>();
-						AuthError authError=new AuthError();
-						authError.setErrorCode(IdAuthenticationErrorConstants.VID_REGENERATION_FAILED.getErrorCode());
-						authError.setErrorMessage(IdAuthenticationErrorConstants.VID_REGENERATION_FAILED.getErrorMessage());
-						listAuthError.add(authError);
-						vidResponseDTO.setError(listAuthError);
-					}
-
-					else if (!vidEntityObj.isActive()
-							|| vidEntityObj.getExpiryDate().isBefore(DateUtils.getUTCCurrentDateTime())) {
-						try {
-							 vidEntityObj = generateVIDEntity(uin);
-							vidRepository.save(vidEntityObj);
-						} catch (DataAccessException ex) {
-							logger.error(SESSION_ID, this.getClass().getName(), ex.getClass().getName(), ex.getMessage());
-							throw new IdAuthenticationBusinessException(
-									IdAuthenticationErrorConstants.VID_GENERATION_FAILED, ex);
-						}
-						vidResponseDTO.setVid(vidEntityObj.getId());
-						vidResponseDTO.setError(Collections.emptyList());
-					}
-				}
-			}
-			
-			else {
-				throw new IdAuthenticationBusinessException(IdAuthenticationErrorConstants.INVALID_UIN);
-			}
-			vidResponseDTO.setResponseTime(DateUtils.getUTCCurrentDateTimeString(env.getProperty(DATETIME_PATTERN)));
-			auditHelper.audit(AuditModules.VID_GENERATION_REQUEST, AuditEvents.VID_GENERATE_REQUEST_RESPONSE,
-					IdType.UIN.getType(), IdType.UIN, VID_GENERATION_REQUEST);
-			return vidResponseDTO;
-		}
-
-		private VIDEntity generateVIDEntity(String uin) {
-			VIDEntity vidEntityObj;
-			vidEntityObj = new VIDEntity();
-			vidEntityObj.setId((String) vidGenerator.generateId());
-			vidEntityObj.setUin(uin);
-			vidEntityObj.setActive(true);
-			vidEntityObj.setCreatedBy(IDA);
-			vidEntityObj.setCreatedDTimes(DateUtils.getUTCCurrentDateTime());
-			vidEntityObj.setExpiryDate(DateUtils.getUTCCurrentDateTime()
-					.plusHours(env.getProperty("mosip.vid.validity.hours", Long.class)));
-			vidEntityObj.setGeneratedOn(DateUtils.getUTCCurrentDateTime());
-			vidEntityObj.setDeleted(false);
-			return vidEntityObj;
-		}
->>>>>>> 41fedc99
 }