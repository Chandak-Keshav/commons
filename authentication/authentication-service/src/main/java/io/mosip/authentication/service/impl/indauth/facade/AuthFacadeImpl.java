--- conflicted
+++ resolved
@@ -1,338 +1,321 @@
-/*
- * 
- */
-package io.mosip.authentication.service.impl.indauth.facade;
+/*
+ * 
+ */
+package io.mosip.authentication.service.impl.indauth.facade;
+
+import java.text.DateFormat;
+import java.text.ParseException;
+import java.text.SimpleDateFormat;
+import java.util.ArrayList;
+import java.util.Collections;
+import java.util.Date;
+import java.util.HashMap;
+import java.util.List;
+import java.util.Map;
+import java.util.Optional;
+import java.util.stream.Collectors;
+import java.util.stream.Stream;
+
+import org.springframework.beans.factory.annotation.Autowired;
+import org.springframework.core.env.Environment;
+import org.springframework.stereotype.Service;
+
+import io.mosip.authentication.core.constant.IdAuthenticationErrorConstants;
+import io.mosip.authentication.core.dto.indauth.AuthRequestDTO;
+import io.mosip.authentication.core.dto.indauth.AuthResponseDTO;
+import io.mosip.authentication.core.dto.indauth.AuthStatusInfo;
+import io.mosip.authentication.core.dto.indauth.IdType;
+import io.mosip.authentication.core.dto.indauth.IdentityInfoDTO;
+import io.mosip.authentication.core.dto.indauth.KycAuthRequestDTO;
+import io.mosip.authentication.core.dto.indauth.KycAuthResponseDTO;
+import io.mosip.authentication.core.dto.indauth.KycInfo;
+import io.mosip.authentication.core.dto.indauth.KycResponseDTO;
+import io.mosip.authentication.core.dto.indauth.KycType;
+import io.mosip.authentication.core.exception.IdAuthenticationBusinessException;
+import io.mosip.authentication.core.exception.IdAuthenticationDaoException;
+import io.mosip.authentication.core.exception.IdValidationFailedException;
+import io.mosip.authentication.core.logger.IdaLogger;
+import io.mosip.authentication.core.spi.id.service.IdAuthService;
+import io.mosip.authentication.core.spi.id.service.IdInfoService;
+import io.mosip.authentication.core.spi.indauth.facade.AuthFacade;
+import io.mosip.authentication.core.spi.indauth.service.DemoAuthService;
+import io.mosip.authentication.core.spi.indauth.service.KycService;
+import io.mosip.authentication.core.spi.indauth.service.OTPAuthService;
+import io.mosip.authentication.core.util.MaskUtil;
+import io.mosip.authentication.service.impl.indauth.builder.AuthResponseBuilder;
+import io.mosip.authentication.service.impl.indauth.builder.AuthType;
+import io.mosip.authentication.service.impl.indauth.service.demo.DemoHelper;
+import io.mosip.authentication.service.impl.indauth.service.demo.DemoMatchType;
+import io.mosip.authentication.service.integration.NotificationManager;
+import io.mosip.authentication.service.integration.SenderType;
+import io.mosip.kernel.core.logger.spi.Logger;
+
+/**
+ * This class provides the implementation of AuthFacade.
+ *
+ * @author Arun Bose
+ * 
+ * @author Prem Kumar
+ */
+@Service
+public class AuthFacadeImpl implements AuthFacade {
+
+	private static final String STATUS_SUCCESS = "y";
+
+	private static final String IDA = "IDA";
+
+	private static final String STATUS = "status";
+
+	private static final String AUTH_TYPE = "authType";
+
+	private static final String NAME = "name";
+
+	private static final String UIN2 = "uin";
+
+	private static final String TIME = "time";
+
+	private static final String DATE = "date";
+
+	/** The Constant AUTH_FACADE. */
+	private static final String AUTH_FACADE = "AuthFacade";
+
+	/** The Constant DEFAULT_SESSION_ID. */
+	private static final String DEFAULT_SESSION_ID = "sessionId";
+
+	/** The logger. */
+	private static Logger logger = IdaLogger.getLogger(AuthFacadeImpl.class);
+
+	/** The otp service. */
+	@Autowired
+	private OTPAuthService otpService;
+
+	/** The demo auth service. */
+	@Autowired
+	private DemoHelper demoHelper;
+
+	/** The id auth service. */
+	@Autowired
+	private IdAuthService idAuthService;
+
+	/** The Kyc Service */
+	@Autowired
+	private KycService kycService;
+
+	@Autowired
+	private Environment env;
+
+	@Autowired
+	private NotificationManager notificationManager;
+
+	@Autowired
+	private IdInfoService idInfoService;
+
+	@Autowired
+	DemoAuthService demoAuthService;
+
+	/**
+	 * Process the authorisation type and authorisation response is returned.
+	 *
+	 * @param authRequestDTO the auth request DTO
+	 * @return the auth response DTO
+	 * @throws IdAuthenticationBusinessException the id authentication business
+	 *                                           exception
+	 * @throws IdAuthenticationDaoException
+	 * @throws ParseException
+	 */
+
+	@Override
+	public AuthResponseDTO authenticateApplicant(AuthRequestDTO authRequestDTO)
+			throws IdAuthenticationBusinessException, IdAuthenticationDaoException {
+
+		/** Property to get the email Notification type */
+		String emailproperty = env.getProperty("notification.email");
+
+		/** Property to get the sms Notification type */
+		String smsproperty = env.getProperty("notification.sms");
+
+		String ismaskRequired = env.getProperty("uin.masking.required");
+
+		String refId = processIdType(authRequestDTO);
+		List<AuthStatusInfo> authStatusList = processAuthType(authRequestDTO, refId);
+
+		AuthResponseBuilder authResponseBuilder = AuthResponseBuilder.newInstance();
+		authResponseBuilder.setTxnID(authRequestDTO.getTxnID()).setIdType(authRequestDTO.getIdvIdType())
+				.setReqTime(authRequestDTO.getReqTime()).setVersion(authRequestDTO.getVer());
+
+		authStatusList.forEach(authResponseBuilder::addAuthStatusInfo);
+
+		auditData();
+		AuthResponseDTO authResponseDTO = authResponseBuilder.build();
+		logger.info(DEFAULT_SESSION_ID, IDA, AUTH_FACADE,
+				"authenticateApplicant status : " + authResponseDTO.getStatus());
+
+		//FIXME fix the mimetype issue
+		sendAuthNotification(authRequestDTO, emailproperty, smsproperty, ismaskRequired, refId, authResponseDTO);
+
+		return authResponseDTO;
+
+	}
+
+	private void sendAuthNotification(AuthRequestDTO authRequestDTO, String emailproperty, String smsproperty,
+			String ismaskRequired, String refId, AuthResponseDTO authResponseDTO)
+			throws IdAuthenticationDaoException, IdAuthenticationBusinessException {
+		
+		Map<String, List<IdentityInfoDTO>> idInfo = idInfoService.getIdInfo(refId);
+		Map<String, Object> values = new HashMap<>();
+		values.put(NAME, demoHelper.getEntityInfo(DemoMatchType.NAME_PRI, idInfo).getValue());
+		String dateTime = authResponseDTO.getResTime();
+		DateFormat formatter = new SimpleDateFormat(env.getProperty("datetime.pattern"));
+		Date date1; 
+		String changedTime = "";
+		String changedDate = "";
+
+		try {
+			date1 = formatter.parse(dateTime);
+			SimpleDateFormat time = new SimpleDateFormat(env.getProperty("notification.time.format"));
+			SimpleDateFormat date = new SimpleDateFormat(env.getProperty("notification.date.format"));
+			changedTime = time.format(date1);
+			changedDate = date.format(date1);
+		} catch (ParseException e) {
+			logger.error(DEFAULT_SESSION_ID, IDA, AUTH_FACADE, e.getMessage());
+			throw new IdAuthenticationBusinessException(IdAuthenticationErrorConstants.INVALID_INPUT_PARAMETER, e);
+		}
 
-import java.text.DateFormat;
-import java.text.ParseException;
-import java.text.SimpleDateFormat;
-import java.time.LocalDateTime;
-import java.time.format.DateTimeFormatter;
-import java.util.ArrayList;
-import java.util.Collections;
-import java.util.Date;
-import java.util.HashMap;
-import java.util.HashSet;
-import java.util.List;
-import java.util.Map;
-import java.util.Optional;
-import java.util.Set;
-import java.util.stream.Collectors;
-import java.util.stream.Stream;
+		values.put(DATE, changedDate);
+		values.put(TIME, changedTime);
+		Optional<String> uinOpt = idAuthService.getUIN(refId);
+		String uin=uinOpt.get();
+		values.put(UIN2, MaskUtil.generateMaskValue(uin ,
+				Integer.parseInt(env.getProperty("uin.masking.charcount"))));
+		values.put(AUTH_TYPE,
 
-import org.springframework.beans.factory.annotation.Autowired;
-import org.springframework.core.env.Environment;
-import org.springframework.stereotype.Service;
+				Stream.of(AuthType.values()).filter(authType -> authType.isAuthTypeEnabled(authRequestDTO))
+						.map(AuthType::getDisplayName).distinct().collect(Collectors.joining(",")));
+		if (authResponseDTO.getStatus().equals(STATUS_SUCCESS)) {
+			values.put(STATUS, "Success");
+		} else {
+			values.put(STATUS, "Failed");
+		}
+
+		String phoneNumber = null;
+		String email = null;
+		phoneNumber = demoHelper.getEntityInfo(DemoMatchType.PHONE, idInfo).getValue();
+		email = demoHelper.getEntityInfo(DemoMatchType.EMAIL, idInfo).getValue();
+		
+
+		notificationManager.sendNotification(values, email, phoneNumber, SenderType.AUTH);
+	}
+
+	/**
+	 * Process the authorisation type and corresponding authorisation service is
+	 * called according to authorisation type. reference Id is returned in
+	 * AuthRequestDTO.
+	 *
+	 * @param authRequestDTO the auth request DTO
+	 * @param refId          the ref id
+	 * @return the list
+	 * @throws IdAuthenticationBusinessException the id authentication business
+	 *                                           exception
+	 */
+	public List<AuthStatusInfo> processAuthType(AuthRequestDTO authRequestDTO, String refId)
+			throws IdAuthenticationBusinessException {
+		List<AuthStatusInfo> authStatusList = new ArrayList<>();
+
+		if (authRequestDTO.getAuthType().isOtp()) {
+			AuthStatusInfo otpValidationStatus = otpService.validateOtp(authRequestDTO, refId);
+			authStatusList.add(otpValidationStatus);
+			// TODO log authStatus - authType, response
+			logger.info(DEFAULT_SESSION_ID, IDA, AUTH_FACADE, "OTP Authentication status : " + otpValidationStatus);
+		}
+
+		if (authRequestDTO.getAuthType().isPersonalIdentity() || authRequestDTO.getAuthType().isAddress()
+				|| authRequestDTO.getAuthType().isFullAddress()) {
+			AuthStatusInfo demoValidationStatus = demoAuthService.getDemoStatus(authRequestDTO, refId);
+			authStatusList.add(demoValidationStatus);
+			// TODO log authStatus - authType, response
+			logger.info(DEFAULT_SESSION_ID, IDA, AUTH_FACADE,
+					"Demographic Authentication status : " + demoValidationStatus);
+		}
+		// TODO Update audit details
+		auditData();
+		return authStatusList;
+	}
+
+	/**
+	 * Process the IdType and validates the Idtype and upon validation reference Id
+	 * is returned in AuthRequestDTO.
+	 *
+	 * @param authRequestDTO the auth request DTO
+	 * @return the string
+	 * @throws IdAuthenticationBusinessException the id authentication business
+	 *                                           exception
+	 */
+	public String processIdType(AuthRequestDTO authRequestDTO) throws IdAuthenticationBusinessException {
+		String refId = null;
+		String reqType = authRequestDTO.getIdvIdType();
+		if (reqType.equals(IdType.UIN.getType())) {
+			try {
+				refId = idAuthService.validateUIN(authRequestDTO.getIdvId());
+			} catch (IdValidationFailedException e) {
+				logger.error(null, null, null, e.getErrorText());
+				throw new IdAuthenticationBusinessException(IdAuthenticationErrorConstants.INVALID_UIN, e);
+			}
+		} else {
+			try {
+				refId = idAuthService.validateVID(authRequestDTO.getIdvId());
+			} catch (IdValidationFailedException e) {
+				logger.error(null, null, null, e.getErrorText());
+				throw new IdAuthenticationBusinessException(IdAuthenticationErrorConstants.INVALID_VID, e);
+			}
+		}
+
+		auditData();
+		return refId;
+	}
+	
+	/**
+	 * Audit data.
+	 */
+	private void auditData() {
+		// TODO Update audit details
+	}
+
+	@Override
+	public AuthResponseDTO authenticateTsp(AuthRequestDTO authRequestDTO) {
+
+		String resTime = new SimpleDateFormat(env.getProperty("datetime.pattern")).format(new Date());
+		AuthResponseDTO authResponseTspDto = new AuthResponseDTO();
+		authResponseTspDto.setStatus(STATUS_SUCCESS);
+		authResponseTspDto.setErr(Collections.emptyList());
+		authResponseTspDto.setResTime(resTime);
+		authResponseTspDto.setTxnID(authRequestDTO.getTxnID());
+		return authResponseTspDto;
+	} 
+	/**
+	 * 
+	 * Process the KycAuthRequestDTO to integrate with KycService 
+	 * 
+	 * @param kycAuthRequestDTO is DTO of KycAuthRequestDTO
+	 * 
+	 */
+	@Override
+	public KycAuthResponseDTO processKycAuth(KycAuthRequestDTO kycAuthRequestDTO, AuthResponseDTO authResponseDTO)
+			throws IdAuthenticationBusinessException {
+		String refId = processIdType(kycAuthRequestDTO.getAuthRequest());
+		KycInfo info = kycService.retrieveKycInfo(refId, KycType.getEkycAuthType(env.getProperty("ekyc.type")),
+				kycAuthRequestDTO.isEPrintReq(), kycAuthRequestDTO.isSecLangReq());
+		KycAuthResponseDTO kycAuthResponseDTO = new KycAuthResponseDTO();
 
-import io.mosip.authentication.core.constant.IdAuthenticationErrorConstants;
-import io.mosip.authentication.core.dto.indauth.AuthRequestDTO;
-import io.mosip.authentication.core.dto.indauth.AuthResponseDTO;
-import io.mosip.authentication.core.dto.indauth.AuthStatusInfo;
-import io.mosip.authentication.core.dto.indauth.IdType;
-import io.mosip.authentication.core.dto.indauth.IdentityInfoDTO;
-import io.mosip.authentication.core.dto.indauth.KycAuthRequestDTO;
-import io.mosip.authentication.core.dto.indauth.KycAuthResponseDTO;
-import io.mosip.authentication.core.dto.indauth.KycInfo;
-import io.mosip.authentication.core.dto.indauth.KycResponseDTO;
-import io.mosip.authentication.core.dto.indauth.KycType;
-import io.mosip.authentication.core.exception.IdAuthenticationBusinessException;
-import io.mosip.authentication.core.exception.IdAuthenticationDaoException;
-import io.mosip.authentication.core.exception.IdValidationFailedException;
-import io.mosip.authentication.core.logger.IdaLogger;
-import io.mosip.authentication.core.spi.id.service.IdAuthService;
-import io.mosip.authentication.core.spi.id.service.IdInfoService;
-import io.mosip.authentication.core.spi.indauth.facade.AuthFacade;
-import io.mosip.authentication.core.spi.indauth.service.DemoAuthService;
-import io.mosip.authentication.core.spi.indauth.service.KycService;
-import io.mosip.authentication.core.spi.indauth.service.OTPAuthService;
-import io.mosip.authentication.core.util.MaskUtil;
-import io.mosip.authentication.service.entity.UinEntity;
-import io.mosip.authentication.service.impl.id.service.impl.IdAuthServiceImpl;
-import io.mosip.authentication.service.impl.indauth.builder.AuthResponseBuilder;
-import io.mosip.authentication.service.impl.indauth.builder.AuthType;
-import io.mosip.authentication.service.impl.indauth.service.demo.DemoHelper;
-import io.mosip.authentication.service.impl.indauth.service.demo.DemoMatchType;
-import io.mosip.authentication.service.integration.NotificationManager;
-import io.mosip.authentication.service.integration.NotificationType;
-import io.mosip.authentication.service.integration.SenderType;
-import io.mosip.kernel.core.logger.spi.Logger;
+		KycResponseDTO response = new KycResponseDTO();
+		response.setAuth(authResponseDTO);
+		kycAuthResponseDTO.setResponse(response);
+		kycAuthResponseDTO.getResponse().setKyc(info);
+		kycAuthResponseDTO.setTtl(env.getProperty("ekyc.ttl.hours"));
 
-/**
- * This class provides the implementation of AuthFacade.
- *
- * @author Arun Bose
- * 
- * @author Prem Kumar
- */
-@Service
-public class AuthFacadeImpl implements AuthFacade {
-
-	private static final String STATUS_SUCCESS = "y";
-
-	private static final String IDA = "IDA";
-
-	private static final String STATUS = "status";
-
-	private static final String AUTH_TYPE = "authType";
-
-	private static final String NAME = "name";
-
-	private static final String UIN2 = "uin";
-
-	private static final String TIME = "time";
-
-	private static final String DATE = "date";
-
-	/** The Constant AUTH_FACADE. */
-	private static final String AUTH_FACADE = "AuthFacade";
-
-	/** The Constant DEFAULT_SESSION_ID. */
-	private static final String DEFAULT_SESSION_ID = "sessionId";
-
-	/** The logger. */
-	private static Logger logger = IdaLogger.getLogger(AuthFacadeImpl.class);
-
-	/** The otp service. */
-	@Autowired
-	private OTPAuthService otpService;
-
-	/** The demo auth service. */
-	@Autowired
-	private DemoHelper demoHelper;
-
-	/** The id auth service. */
-	@Autowired
-	private IdAuthService idAuthService;
-
-	/** The Kyc Service */
-	@Autowired
-	private KycService kycService;
-
-	@Autowired
-	private Environment env;
-
-	@Autowired
-	private NotificationManager notificationManager;
-
-	@Autowired
-	private IdInfoService idInfoService;
-
-	@Autowired
-	DemoAuthService demoAuthService;
-
-	/**
-	 * Process the authorisation type and authorisation response is returned.
-	 *
-	 * @param authRequestDTO the auth request DTO
-	 * @return the auth response DTO
-	 * @throws IdAuthenticationBusinessException the id authentication business
-	 *                                           exception
-	 * @throws IdAuthenticationDaoException
-	 * @throws ParseException
-	 */
-
-	@Override
-	public AuthResponseDTO authenticateApplicant(AuthRequestDTO authRequestDTO)
-			throws IdAuthenticationBusinessException, IdAuthenticationDaoException {
-
-		/** Property to get the email Notification type */
-		String emailproperty = env.getProperty("notification.email");
-
-		/** Property to get the sms Notification type */
-		String smsproperty = env.getProperty("notification.sms");
-
-		String ismaskRequired = env.getProperty("uin.masking.required");
-
-		String refId = processIdType(authRequestDTO);
-		List<AuthStatusInfo> authStatusList = processAuthType(authRequestDTO, refId);
-
-		AuthResponseBuilder authResponseBuilder = AuthResponseBuilder.newInstance();
-		authResponseBuilder.setTxnID(authRequestDTO.getTxnID()).setIdType(authRequestDTO.getIdvIdType())
-				.setReqTime(authRequestDTO.getReqTime()).setVersion(authRequestDTO.getVer());
-
-		authStatusList.forEach(authResponseBuilder::addAuthStatusInfo);
-
-		auditData();
-		AuthResponseDTO authResponseDTO = authResponseBuilder.build();
-		logger.info(DEFAULT_SESSION_ID, IDA, AUTH_FACADE,
-				"authenticateApplicant status : " + authResponseDTO.getStatus());
-
-		//FIXME fix the mimetype issue
-		sendAuthNotification(authRequestDTO, emailproperty, smsproperty, ismaskRequired, refId, authResponseDTO);
-
-		return authResponseDTO;
-
-	}
-
-	private void sendAuthNotification(AuthRequestDTO authRequestDTO, String emailproperty, String smsproperty,
-			String ismaskRequired, String refId, AuthResponseDTO authResponseDTO)
-			throws IdAuthenticationDaoException, IdAuthenticationBusinessException {
-		
-		Map<String, List<IdentityInfoDTO>> idInfo = idInfoService.getIdInfo(refId);
-		Map<String, Object> values = new HashMap<>();
-		values.put(NAME, demoHelper.getEntityInfo(DemoMatchType.NAME_PRI, idInfo).getValue());
-		String dateTime = authResponseDTO.getResTime();
-		DateFormat formatter = new SimpleDateFormat(env.getProperty("datetime.pattern"));
-		Date date1; 
-		String changedTime = "";
-		String changedDate = "";
-
-		try {
-			date1 = formatter.parse(dateTime);
-			SimpleDateFormat time = new SimpleDateFormat(env.getProperty("notification.time.format"));
-			SimpleDateFormat date = new SimpleDateFormat(env.getProperty("notification.date.format"));
-			changedTime = time.format(date1);
-			changedDate = date.format(date1);
-		} catch (ParseException e) {
-			logger.error(DEFAULT_SESSION_ID, IDA, AUTH_FACADE, e.getMessage());
-			throw new IdAuthenticationBusinessException(IdAuthenticationErrorConstants.INVALID_INPUT_PARAMETER, e);
-		}
-<<<<<<< HEAD
-		values.put(DATE, changedDate);
-		values.put(TIME, changedTime);
-		Optional<UinEntity> uinEntity = idAuthServiceImpl.getUIN(refId);
-		String uin=uinEntity.get().getId();
-		values.put(UIN2, MaskUtil.generateMaskValue(uin ,
-				Integer.parseInt(env.getProperty("uin.masking.charcount"))));
-		values.put(AUTH_TYPE,
-=======
-		values.put("data", changedDate);
-		values.put("time", changedTime);
-		Optional<String> uinOpt = idAuthService.getUIN(refId);
-		values.put("uin", Optional.ofNullable(uinOpt.get()));
-		values.put("authType",
->>>>>>> 30e880ba
-				Stream.of(AuthType.values()).filter(authType -> authType.isAuthTypeEnabled(authRequestDTO))
-						.map(AuthType::getDisplayName).distinct().collect(Collectors.joining(",")));
-		if (authResponseDTO.getStatus().equals(STATUS_SUCCESS)) {
-			values.put(STATUS, "Success");
-		} else {
-			values.put(STATUS, "Failed");
-		}
-
-		String phoneNumber = null;
-		String email = null;
-		phoneNumber = demoHelper.getEntityInfo(DemoMatchType.PHONE, idInfo).getValue();
-		email = demoHelper.getEntityInfo(DemoMatchType.EMAIL, idInfo).getValue();
-		
-
-		notificationManager.sendNotification(values, email, phoneNumber, SenderType.AUTH);
-	}
-
-	/**
-	 * Process the authorisation type and corresponding authorisation service is
-	 * called according to authorisation type. reference Id is returned in
-	 * AuthRequestDTO.
-	 *
-	 * @param authRequestDTO the auth request DTO
-	 * @param refId          the ref id
-	 * @return the list
-	 * @throws IdAuthenticationBusinessException the id authentication business
-	 *                                           exception
-	 */
-	public List<AuthStatusInfo> processAuthType(AuthRequestDTO authRequestDTO, String refId)
-			throws IdAuthenticationBusinessException {
-		List<AuthStatusInfo> authStatusList = new ArrayList<>();
-
-		if (authRequestDTO.getAuthType().isOtp()) {
-			AuthStatusInfo otpValidationStatus = otpService.validateOtp(authRequestDTO, refId);
-			authStatusList.add(otpValidationStatus);
-			// TODO log authStatus - authType, response
-			logger.info(DEFAULT_SESSION_ID, IDA, AUTH_FACADE, "OTP Authentication status : " + otpValidationStatus);
-		}
-
-		if (authRequestDTO.getAuthType().isPersonalIdentity() || authRequestDTO.getAuthType().isAddress()
-				|| authRequestDTO.getAuthType().isFullAddress()) {
-			AuthStatusInfo demoValidationStatus = demoAuthService.getDemoStatus(authRequestDTO, refId);
-			authStatusList.add(demoValidationStatus);
-			// TODO log authStatus - authType, response
-			logger.info(DEFAULT_SESSION_ID, IDA, AUTH_FACADE,
-					"Demographic Authentication status : " + demoValidationStatus);
-		}
-		// TODO Update audit details
-		auditData();
-		return authStatusList;
-	}
-
-	/**
-	 * Process the IdType and validates the Idtype and upon validation reference Id
-	 * is returned in AuthRequestDTO.
-	 *
-	 * @param authRequestDTO the auth request DTO
-	 * @return the string
-	 * @throws IdAuthenticationBusinessException the id authentication business
-	 *                                           exception
-	 */
-	public String processIdType(AuthRequestDTO authRequestDTO) throws IdAuthenticationBusinessException {
-		String refId = null;
-		String reqType = authRequestDTO.getIdvIdType();
-		if (reqType.equals(IdType.UIN.getType())) {
-			try {
-				refId = idAuthService.validateUIN(authRequestDTO.getIdvId());
-			} catch (IdValidationFailedException e) {
-				logger.error(null, null, null, e.getErrorText());
-				throw new IdAuthenticationBusinessException(IdAuthenticationErrorConstants.INVALID_UIN, e);
-			}
-		} else {
-			try {
-				refId = idAuthService.validateVID(authRequestDTO.getIdvId());
-			} catch (IdValidationFailedException e) {
-				logger.error(null, null, null, e.getErrorText());
-				throw new IdAuthenticationBusinessException(IdAuthenticationErrorConstants.INVALID_VID, e);
-			}
-		}
-
-		auditData();
-		return refId;
-	}
-	
-	/**
-	 * Audit data.
-	 */
-	private void auditData() {
-		// TODO Update audit details
-	}
-
-	@Override
-	public AuthResponseDTO authenticateTsp(AuthRequestDTO authRequestDTO) {
-
-		String resTime = new SimpleDateFormat(env.getProperty("datetime.pattern")).format(new Date());
-		AuthResponseDTO authResponseTspDto = new AuthResponseDTO();
-		authResponseTspDto.setStatus(STATUS_SUCCESS);
-		authResponseTspDto.setErr(Collections.emptyList());
-		authResponseTspDto.setResTime(resTime);
-		authResponseTspDto.setTxnID(authRequestDTO.getTxnID());
-		return authResponseTspDto;
-	} 
-	/**
-	 * 
-	 * Process the KycAuthRequestDTO to integrate with KycService 
-	 * 
-	 * @param kycAuthRequestDTO is DTO of KycAuthRequestDTO
-	 * 
-	 */
-	@Override
-	public KycAuthResponseDTO processKycAuth(KycAuthRequestDTO kycAuthRequestDTO, AuthResponseDTO authResponseDTO)
-			throws IdAuthenticationBusinessException {
-		String refId = processIdType(kycAuthRequestDTO.getAuthRequest());
-		KycInfo info = kycService.retrieveKycInfo(refId, KycType.getEkycAuthType(env.getProperty("ekyc.type")),
-				kycAuthRequestDTO.isEPrintReq(), kycAuthRequestDTO.isSecLangReq());
-		KycAuthResponseDTO kycAuthResponseDTO = new KycAuthResponseDTO();
-<<<<<<< HEAD
-		kycAuthResponseDTO.getResponse().setKyc(info); 
-		kycAuthResponseDTO.setTtl(env.getProperty("ekyc.ttl.hours"));
-		return kycAuthResponseDTO; 
-=======
-		KycResponseDTO response = new KycResponseDTO();
-		response.setAuth(authResponseDTO);
-		kycAuthResponseDTO.setResponse(response);
-		kycAuthResponseDTO.getResponse().setKyc(info);
-		kycAuthResponseDTO.setTtl(env.getProperty("ekyc.ttl.hours"));
-		kycAuthResponseDTO.setStatus(authResponseDTO.getStatus());
-		String resTime = new SimpleDateFormat(env.getProperty("datetime.pattern")).format(new Date());
-		kycAuthResponseDTO.setResTime(resTime);
-		return kycAuthResponseDTO;
->>>>>>> 30e880ba
-	}
-
-}
+		kycAuthResponseDTO.setStatus(authResponseDTO.getStatus());
+		String resTime = new SimpleDateFormat(env.getProperty("datetime.pattern")).format(new Date());
+		kycAuthResponseDTO.setResTime(resTime);
+		return kycAuthResponseDTO;
+	}
+
+}