--- conflicted
+++ resolved
@@ -1,529 +1,523 @@
-/*
- * 
- */
-package io.mosip.authentication.service.impl.indauth.facade;
-
-import java.text.ParseException;
-import java.time.ZoneId;
-import java.time.ZonedDateTime;
-import java.time.format.DateTimeFormatter;
-import java.util.ArrayList;
-import java.util.Collections;
-import java.util.Date;
-import java.util.List;
-import java.util.Map;
-import java.util.Optional;
-import java.util.TimeZone;
-
-import org.springframework.beans.factory.annotation.Autowired;
-import org.springframework.core.env.Environment;
-import org.springframework.stereotype.Service;
-
-import io.mosip.authentication.core.constant.AuditEvents;
-import io.mosip.authentication.core.constant.AuditModules;
-import io.mosip.authentication.core.constant.IdAuthenticationErrorConstants;
-import io.mosip.authentication.core.constant.RequestType;
-import io.mosip.authentication.core.dto.indauth.AuthRequestDTO;
-import io.mosip.authentication.core.dto.indauth.AuthResponseDTO;
-import io.mosip.authentication.core.dto.indauth.AuthStatusInfo;
-import io.mosip.authentication.core.dto.indauth.BioType;
-import io.mosip.authentication.core.dto.indauth.IdType;
-import io.mosip.authentication.core.dto.indauth.IdentityInfoDTO;
-import io.mosip.authentication.core.dto.indauth.KycAuthRequestDTO;
-import io.mosip.authentication.core.dto.indauth.KycAuthResponseDTO;
-import io.mosip.authentication.core.dto.indauth.KycResponseDTO;
-import io.mosip.authentication.core.dto.indauth.KycType;
-import io.mosip.authentication.core.exception.IdAuthenticationBusinessException;
-import io.mosip.authentication.core.logger.IdaLogger;
-import io.mosip.authentication.core.spi.id.service.IdAuthService;
-import io.mosip.authentication.core.spi.indauth.facade.AuthFacade;
-import io.mosip.authentication.core.spi.indauth.service.BioAuthService;
-import io.mosip.authentication.core.spi.indauth.service.DemoAuthService;
-import io.mosip.authentication.core.spi.indauth.service.KycService;
-import io.mosip.authentication.core.spi.indauth.service.OTPAuthService;
-import io.mosip.authentication.core.spi.indauth.service.PinAuthService;
-import io.mosip.authentication.core.spi.notification.service.NotificationService;
-import io.mosip.authentication.service.entity.AutnTxn;
-import io.mosip.authentication.service.helper.AuditHelper;
-import io.mosip.authentication.service.helper.IdInfoHelper;
-import io.mosip.authentication.service.impl.indauth.builder.AuthResponseBuilder;
-import io.mosip.kernel.core.idgenerator.spi.TokenIdGenerator;
-import io.mosip.kernel.core.logger.spi.Logger;
-import io.mosip.kernel.core.util.DateUtils;
-import io.mosip.kernel.core.util.UUIDUtils;
-
-/**
- * This class provides the implementation of AuthFacade.
- *
- * @author Arun Bose
- * 
- * @author Prem Kumar
- */
-@Service
-public class AuthFacadeImpl implements AuthFacade {
-
-	private static final String STATIC_TOKEN_ENABLE = "static.token.enable";
-		
-	private static final String FAILED = "N";
-
-	/** The Constant UTC. */
-	private static final String UTC = "UTC";
-
-	/** The Constant MOSIP_PRIMARY_LANG_CODE. */
-	private static final String MOSIP_PRIMARY_LANG_CODE = "mosip.primary.lang-code";
-
-	/** The Constant DATETIME_PATTERN. */
-	private static final String DATETIME_PATTERN = "datetime.pattern";
-
-	/** The Constant IDA. */
-	private static final String IDA = "IDA";
-
-	/** The Constant AUTH_FACADE. */
-	private static final String AUTH_FACADE = "AuthFacade";
-
-	/** The Constant DEFAULT_SESSION_ID. */
-	private static final String DEFAULT_SESSION_ID = "sessionId";
-
-	/** The Constant SUCCESS_STATUS. */
-	private static final String SUCCESS_STATUS = "Y";
-
-	/** The logger. */
-	private static Logger logger = IdaLogger.getLogger(AuthFacadeImpl.class);
-
-	/** The otp service. */
-	@Autowired
-	private OTPAuthService otpService;
-
-	/** The id auth service. */
-	@Autowired
-	private IdAuthService<AutnTxn> idAuthService;
-
-	/** The Kyc Service */
-	@Autowired
-	private KycService kycService;
-	/** The Environment */
-	@Autowired
-	private Environment env;
-	/** The Id Info Service */
-	@Autowired
-	private IdAuthService idInfoService;
-	/** The Demo Auth Service */
-	@Autowired
-	private DemoAuthService demoAuthService;
-
-	/** The AuditHelper */
-	@Autowired
-	private AuditHelper auditHelper;
-
-	/** The BioAuthService */
-	@Autowired
-	private BioAuthService bioAuthService;
-
-	/** The NotificationService */
-	@Autowired
-	private NotificationService notificationService;
-
-	/** The Pin Auth Service */
-	@Autowired
-	private PinAuthService pinAuthService;
-
-	/** The TokenId Generator */
-	@Autowired
-	private TokenIdGenerator<String, String> tokenIdGenerator;
-
-	@Autowired
-	private IdInfoHelper idInfoHelper;
-
-	/**
-	 * Process the authorization type and authorization response is returned.
-	 *
-	 * @param authRequestDTO the auth request DTO
-	 * @param isAuth         boolean i.e is auth type request.
-	 * @return AuthResponseDTO the auth response DTO
-	 * @throws IdAuthenticationBusinessException the id authentication business
-	 *                                           exception.
-	 */
-	@Override
-	public AuthResponseDTO authenticateApplicant(AuthRequestDTO authRequestDTO, boolean isAuth)
-			throws IdAuthenticationBusinessException {
-		
-		IdType idType=IdInfoHelper.getUinOrVidType(authRequestDTO);
-		Optional<String> idvid=IdInfoHelper.getUinOrVid(authRequestDTO);
-		String idvIdType = idType.getType();
-		Map<String, Object> idResDTO = idAuthService.processIdType(idvIdType,
-				idvid.get(), authRequestDTO.getRequestedAuth().isBio());
-
-		AuthResponseDTO authResponseDTO;
-		AuthResponseBuilder authResponseBuilder = AuthResponseBuilder.newInstance(env.getProperty(DATETIME_PATTERN));
-		Map<String, List<IdentityInfoDTO>> idInfo = null;
-		String uin = String.valueOf(idResDTO.get("uin"));
-		String tspId = authRequestDTO.getPartnerID();
-		try {
-			idInfo = idInfoService.getIdInfo(idResDTO);
-<<<<<<< HEAD
-			authResponseBuilder.setTxnID(authRequestDTO.getTransactionID());
-			String staticTokenId = tokenIdGenerator.generateId(tspId, uin);
-=======
-			authResponseBuilder.setTxnID(authRequestDTO.getTxnID()).setIdType(authRequestDTO.getIdvIdType())
-					.setReqTime(authRequestDTO.getReqTime());
-			Boolean staticTokenRequired = env.getProperty(STATIC_TOKEN_ENABLE, Boolean.class);
-			String staticTokenId = staticTokenRequired ? tokenIdGenerator.generateId(tspId, uin) : "";
->>>>>>> 5ed9d139
-			List<AuthStatusInfo> authStatusList = processAuthType(authRequestDTO, idInfo, uin, isAuth, staticTokenId);
-			authStatusList.forEach(authResponseBuilder::addAuthStatusInfo);
-			// Set static token
-			if(staticTokenRequired) {
-				authResponseBuilder.setStaticTokenId(staticTokenId);
-			}
-		} finally {
-			authResponseDTO = authResponseBuilder.build();
-			logger.info(DEFAULT_SESSION_ID, IDA, AUTH_FACADE,
-					"authenticateApplicant status : " + authResponseDTO.getStatus());
-		}
-
-		if (idInfo != null && uin != null) {
-			notificationService.sendAuthNotification(authRequestDTO, uin, authResponseDTO, idInfo, isAuth);
-		}
-
-		return authResponseDTO;
-
-	}
-
-	/**
-	 * Process the authorisation type and corresponding authorisation service is
-	 * called according to authorisation type. reference Id is returned in
-	 * AuthRequestDTO.
-	 *
-	 * @param authRequestDTO the auth request DTO
-	 * @param idInfo         list of identityInfoDto request
-	 * @param uin            the uin
-	 * @param isAuth         the is auth
-	 * @return the list
-	 * @throws IdAuthenticationBusinessException the id authentication business
-	 *                                           exception
-	 */
-	private List<AuthStatusInfo> processAuthType(AuthRequestDTO authRequestDTO,
-			Map<String, List<IdentityInfoDTO>> idInfo, String uin, boolean isAuth, String staticTokenId)
-			throws IdAuthenticationBusinessException {
-
-		List<AuthStatusInfo> authStatusList = new ArrayList<>();
-		IdType idType = null;
-
-		if (IdInfoHelper.getUinOrVidType(authRequestDTO).getType().equals(IdType.UIN.getType())) {
-			idType = IdType.UIN;
-		} else {
-			idType = IdType.VID;
-		}
-
-		processOTPAuth(authRequestDTO, uin, isAuth, authStatusList, idType, staticTokenId);
-
-		processDemoAuth(authRequestDTO, idInfo, uin, isAuth, authStatusList, idType, staticTokenId);
-
-		processBioAuth(authRequestDTO, idInfo, uin, isAuth, authStatusList, idType, staticTokenId);
-
-		processPinAuth(authRequestDTO, uin, isAuth, authStatusList, idType, staticTokenId);
-
-		return authStatusList;
-	}
-
-	/**
-	 * Process the authorisation type and corresponding authorisation service is
-	 * called according to authorisation type.
-	 * 
-	 * @param authRequestDTO
-	 * @param uin
-	 * @param isAuth
-	 * @param authStatusList
-	 * @param idType
-	 * @throws IdAuthenticationBusinessException
-	 */
-	private void processPinAuth(AuthRequestDTO authRequestDTO, String uin, boolean isAuth,
-			List<AuthStatusInfo> authStatusList, IdType idType, String staticTokenId)
-			throws IdAuthenticationBusinessException {
-		AuthStatusInfo statusInfo = null;
-		if (authRequestDTO.getRequestedAuth().isPin()) {
-			AuthStatusInfo pinValidationStatus;
-			try {
-
-				pinValidationStatus = pinAuthService.authenticate(authRequestDTO, uin, Collections.emptyMap());
-				authStatusList.add(pinValidationStatus);
-				statusInfo = pinValidationStatus;
-			} finally {
-				boolean isStatus = statusInfo != null && statusInfo.isStatus();
-				logger.info(DEFAULT_SESSION_ID, IDA, AUTH_FACADE, "Pin Authentication  status :" + statusInfo);
-				auditHelper.audit(AuditModules.PIN_AUTH, AuditEvents.AUTH_REQUEST_RESPONSE, IdInfoHelper.getUinOrVid(authRequestDTO).get(),
-						idType, AuditModules.PIN_AUTH.getDesc());
-				AutnTxn auth_txn = createAuthTxn(authRequestDTO, uin, RequestType.STATIC_PIN_AUTH, staticTokenId,
-						isStatus);
-				idAuthService.saveAutnTxn(auth_txn);
-			}
-		}
-	}
-
-	/**
-	 * process the BioAuth
-	 * 
-	 * @param authRequestDTO
-	 * @param idInfo
-	 * @param isAuth
-	 * @param authStatusList
-	 * @param idType
-	 * @throws IdAuthenticationBusinessException
-	 */
-	private void processBioAuth(AuthRequestDTO authRequestDTO, Map<String, List<IdentityInfoDTO>> idInfo, String uin,
-			boolean isAuth, List<AuthStatusInfo> authStatusList, IdType idType, String staticTokenId)
-			throws IdAuthenticationBusinessException {
-
-		AuthStatusInfo statusInfo = null;
-		if (authRequestDTO.getRequestedAuth().isBio()) {
-			AuthStatusInfo bioValidationStatus;
-			try {
-				bioValidationStatus = bioAuthService.authenticate(authRequestDTO, uin, idInfo);
-				authStatusList.add(bioValidationStatus);
-				statusInfo = bioValidationStatus;
-			} finally {
-				boolean isStatus = statusInfo != null && statusInfo.isStatus();
-				logger.info(DEFAULT_SESSION_ID, IDA, AUTH_FACADE, "BioMetric Authentication status :" + statusInfo);
-				saveAndAuditBioAuthTxn(authRequestDTO, isAuth, IdInfoHelper.getUinOrVid(authRequestDTO).get(), idType, isStatus,
-						staticTokenId);
-			}
-		}
-	}
-
-	/**
-	 * Process demo auth.
-	 *
-	 * @param authRequestDTO the auth request DTO
-	 * @param idInfo         the id info
-	 * @param uin            the uin
-	 * @param isAuth         the is auth
-	 * @param authStatusList the auth status list
-	 * @param idType         the id type
-	 * @throws IdAuthenticationBusinessException the id authentication business
-	 *                                           exception
-	 */
-	private void processDemoAuth(AuthRequestDTO authRequestDTO, Map<String, List<IdentityInfoDTO>> idInfo, String uin,
-			boolean isAuth, List<AuthStatusInfo> authStatusList, IdType idType, String staticTokenId)
-			throws IdAuthenticationBusinessException {
-		AuthStatusInfo statusInfo = null;
-		if (authRequestDTO.getRequestedAuth().isDemo()) {
-			AuthStatusInfo demoValidationStatus;
-			try {
-				demoValidationStatus = demoAuthService.authenticate(authRequestDTO, uin, idInfo);
-				authStatusList.add(demoValidationStatus);
-				statusInfo = demoValidationStatus;
-			} finally {
-
-				boolean isStatus = statusInfo != null && statusInfo.isStatus();
-
-				logger.info(DEFAULT_SESSION_ID, IDA, AUTH_FACADE, "Demographic Authentication status : " + statusInfo);
-				auditHelper.audit(AuditModules.DEMO_AUTH, getAuditEvent(isAuth), IdInfoHelper.getUinOrVid(authRequestDTO).get(), idType,
-						AuditModules.DEMO_AUTH.getDesc());
-
-				AutnTxn auth_txn = createAuthTxn(authRequestDTO, uin, RequestType.DEMO_AUTH, staticTokenId, isStatus);
-				idAuthService.saveAutnTxn(auth_txn);
-			}
-
-		}
-	}
-
-	/**
-	 * Process OTP auth.
-	 *
-	 * @param authRequestDTO the auth request DTO
-	 * @param uin            the uin
-	 * @param isAuth         the is auth
-	 * @param authStatusList the auth status list
-	 * @param idType         the id type
-	 * @throws IdAuthenticationBusinessException the id authentication business
-	 *                                           exception
-	 */
-	private void processOTPAuth(AuthRequestDTO authRequestDTO, String uin, boolean isAuth,
-			List<AuthStatusInfo> authStatusList, IdType idType, String staticTokenId)
-			throws IdAuthenticationBusinessException {
-		AuthStatusInfo statusInfo = null;
-		if (authRequestDTO.getRequestedAuth().isOtp()) {
-			AuthStatusInfo otpValidationStatus;
-			try {
-				otpValidationStatus = otpService.authenticate(authRequestDTO, uin, Collections.emptyMap());
-				authStatusList.add(otpValidationStatus);
-				statusInfo = otpValidationStatus;
-			} finally {
-				boolean isStatus = statusInfo != null && statusInfo.isStatus();
-				logger.info(DEFAULT_SESSION_ID, IDA, AUTH_FACADE, "OTP Authentication status : " + statusInfo);
-				auditHelper.audit(AuditModules.OTP_AUTH, getAuditEvent(isAuth),IdInfoHelper.getUinOrVid(authRequestDTO).get(), idType,
-						AuditModules.OTP_AUTH.getDesc());
-
-				AutnTxn authTxn = createAuthTxn(authRequestDTO, uin, RequestType.OTP_AUTH, staticTokenId, isStatus);
-				idAuthService.saveAutnTxn(authTxn);
-			}
-
-		}
-	}
-
-	/**
-	 * Processed to authentic bio type request.
-	 * 
-	 * @param authRequestDTO authRequestDTO
-	 * @param isAuth         boolean value for verify is auth type request or not.
-	 * @param idType         idtype
-	 * @param isStatus
-	 * @throws IdAuthenticationBusinessException
-	 */
-	private void saveAndAuditBioAuthTxn(AuthRequestDTO authRequestDTO, boolean isAuth, String uin, IdType idType,
-			boolean isStatus, String staticTokenId) throws IdAuthenticationBusinessException {
-		if (authRequestDTO.getBioMetadata().stream()
-				.anyMatch(bioInfo -> bioInfo.getBioType().equals(BioType.FGRMIN.getType())
-						|| bioInfo.getBioType().equals(BioType.FGRIMG.getType()))) {
-			auditHelper.audit(AuditModules.FINGERPRINT_AUTH, getAuditEvent(isAuth), IdInfoHelper.getUinOrVid(authRequestDTO).get(), idType,
-					AuditModules.FINGERPRINT_AUTH.getDesc());
-			AutnTxn authTxn = createAuthTxn(authRequestDTO, uin, RequestType.FINGER_AUTH, staticTokenId, isStatus);
-			idAuthService.saveAutnTxn(authTxn);
-		}
-		if (authRequestDTO.getBioMetadata().stream()
-				.anyMatch(bioInfo -> bioInfo.getBioType().equals(BioType.IRISIMG.getType()))) {
-			auditHelper.audit(AuditModules.IRIS_AUTH, getAuditEvent(isAuth), IdInfoHelper.getUinOrVid(authRequestDTO).get(), idType,
-					AuditModules.IRIS_AUTH.getDesc());
-			AutnTxn authTxn = createAuthTxn(authRequestDTO, uin, RequestType.IRIS_AUTH, staticTokenId, isStatus);
-			idAuthService.saveAutnTxn(authTxn);
-		}
-		if (authRequestDTO.getBioMetadata().stream()
-				.anyMatch(bioInfo -> bioInfo.getBioType().equals(BioType.FACEIMG.getType()))) {
-			auditHelper.audit(AuditModules.FACE_AUTH, getAuditEvent(isAuth), IdInfoHelper.getUinOrVid(authRequestDTO).get(), idType,
-					AuditModules.FACE_AUTH.getDesc());
-			AutnTxn authTxn = createAuthTxn(authRequestDTO, uin, RequestType.FACE_AUTH, staticTokenId, isStatus);
-			idAuthService.saveAutnTxn(authTxn);
-		}
-	}
-
-	/**
-	 * sets AuthTxn entity values
-	 * 
-	 * @param authRequestDTO
-	 * @param uin
-	 * @param status
-	 * @param comment
-	 * @param requestType
-	 * @return
-	 * @throws IdAuthenticationBusinessException
-	 */
-	private AutnTxn createAuthTxn(AuthRequestDTO authRequestDTO, String uin, RequestType requestType,
-			String staticTokenId, boolean isStatus) throws IdAuthenticationBusinessException {
-		try {
-			String status = isStatus ? SUCCESS_STATUS : FAILED;
-			String comment = isStatus ? requestType.getMessage() + " Success" : requestType.getMessage() + " Failed";
-			String idvId = IdInfoHelper.getUinOrVid(authRequestDTO).get();
-			String reqTime = authRequestDTO.getRequestTime();
-			String idvIdType = IdInfoHelper.getUinOrVidType(authRequestDTO).getType();
-			String txnID = authRequestDTO.getTransactionID();
-			AutnTxn autnTxn = new AutnTxn();
-			autnTxn.setRefId(idvId);
-			autnTxn.setRefIdType(idvIdType);
-			String id = createId(uin);
-			autnTxn.setId(id); // FIXME
-			autnTxn.setCrBy(IDA);
-			autnTxn.setStaticTknId(staticTokenId);
-			autnTxn.setCrDTimes(DateUtils.getUTCCurrentDateTime());
-			String strUTCDate = idInfoHelper.getUTCTime(reqTime);
-			autnTxn.setRequestDTtimes(DateUtils.parseToLocalDateTime(strUTCDate));
-			autnTxn.setResponseDTimes(DateUtils.getUTCCurrentDateTime()); // TODO check this
-			autnTxn.setAuthTypeCode(requestType.getRequestType());
-			autnTxn.setRequestTrnId(txnID);
-			autnTxn.setStatusCode(status);
-			autnTxn.setStatusComment(comment);
-			// FIXME
-			autnTxn.setLangCode(env.getProperty(MOSIP_PRIMARY_LANG_CODE));
-			return autnTxn;
-		} catch (ParseException | io.mosip.kernel.core.exception.ParseException e) {
-			logger.error(DEFAULT_SESSION_ID, this.getClass().getName(), e.getClass().getName(), e.getMessage());
-			throw new IdAuthenticationBusinessException(IdAuthenticationErrorConstants.INVALID_AUTH_REQUEST_TIMESTAMP,
-					e);
-		}
-	}
-
-	/**
-	 * Creates UUID
-	 * 
-	 * @param uin
-	 * @return
-	 */
-	private String createId(String uin) {
-		String currentDate = DateUtils.formatDate(new Date(), env.getProperty(DATETIME_PATTERN));
-		String uinAndDate = uin + "-" + currentDate;
-		return UUIDUtils.getUUID(UUIDUtils.NAMESPACE_OID, uinAndDate).toString();
-	}
-
-	/**
-	 * Gets the audit event.
-	 *
-	 * @param isAuth the is auth
-	 * @return the audit event
-	 */
-	private AuditEvents getAuditEvent(boolean isAuth) {
-		return isAuth ? AuditEvents.AUTH_REQUEST_RESPONSE : AuditEvents.INTERNAL_REQUEST_RESPONSE;
-	}
-
-	/**
-	 * Process the KycAuthRequestDTO to integrate with KycService.
-	 *
-	 * @param kycAuthRequestDTO is DTO of KycAuthRequestDTO
-	 * @param authResponseDTO   the auth response DTO
-	 * @return the kyc auth response DTO
-	 * @throws IdAuthenticationBusinessException the id authentication business
-	 *                                           exception
-	 */
-	@Override
-	public KycAuthResponseDTO processKycAuth(KycAuthRequestDTO kycAuthRequestDTO, AuthResponseDTO authResponseDTO)
-			throws IdAuthenticationBusinessException {
-		Map<String, Object> idResDTO = null;
-		String key = null;
-		String resTime = null;
-		IdType idType = null;
-		if (kycAuthRequestDTO != null) {
-			String idvId = null;
-			Optional<String> idvIdOptional = IdInfoHelper.getUinOrVid(kycAuthRequestDTO);
-			if(idvIdOptional.isPresent()) {
-				idvId = idvIdOptional.get();
-			}
-			String idvIdtype = IdInfoHelper.getUinOrVidType(kycAuthRequestDTO).getType();
-			idResDTO = idAuthService.processIdType(idvIdtype, idvId, true);
-			key = "ekyc.mua.accesslevel." + kycAuthRequestDTO.getPartnerID();
-
-			if (idvIdtype.equals(IdType.UIN.getType())) {
-				idType = IdType.UIN;
-			} else {
-				idType = IdType.VID;
-			}
-			String dateTimePattern = env.getProperty(DATETIME_PATTERN);
-
-			DateTimeFormatter isoPattern = DateTimeFormatter.ofPattern(dateTimePattern);
-
-			ZonedDateTime zonedDateTime2 = ZonedDateTime.parse(kycAuthRequestDTO.getRequestTime(),
-					isoPattern);
-			ZoneId zone = zonedDateTime2.getZone();
-			resTime = DateUtils.formatDate(new Date(), dateTimePattern, TimeZone.getTimeZone(zone));
-			auditHelper.audit(AuditModules.EKYC_AUTH, AuditEvents.AUTH_REQUEST_RESPONSE,
-					kycAuthRequestDTO.getRequest().getIdentity().getUin(), idType, AuditModules.EKYC_AUTH.getDesc());
-		}
-		Map<String, List<IdentityInfoDTO>> idInfo = idInfoService.getIdInfo(idResDTO);
-		KycResponseDTO response = null;
-		if (idResDTO != null && authResponseDTO.getStatus().equals(SUCCESS_STATUS)) {
-			response = kycService.retrieveKycInfo(String.valueOf(idResDTO.get("uin")),
-					KycType.getEkycAuthType(env.getProperty(key)),
-					kycAuthRequestDTO.getKycMetadata().getSecondaryLangCode(), idInfo);
-			response.setTtl(env.getProperty("ekyc.ttl.hours"));
-		}
-
-		KycAuthResponseDTO kycAuthResponseDTO = new KycAuthResponseDTO();
-		kycAuthResponseDTO.setResponse(response);
-		kycAuthResponseDTO.setId(authResponseDTO.getId());
-		kycAuthResponseDTO.setStaticToken(authResponseDTO.getStaticToken());
-		kycAuthResponseDTO.setTransactionID(authResponseDTO.getTransactionID());
-		kycAuthResponseDTO.setVersion(authResponseDTO.getVersion());
-		kycAuthResponseDTO.setErrors(authResponseDTO.getErrors());
-		kycAuthResponseDTO.setStatus(authResponseDTO.getStatus());
-		kycAuthResponseDTO.setResponseTime(resTime);
-		return kycAuthResponseDTO;
-	}
-
-}
+/*
+ * 
+ */
+package io.mosip.authentication.service.impl.indauth.facade;
+
+import java.text.ParseException;
+import java.time.ZoneId;
+import java.time.ZonedDateTime;
+import java.time.format.DateTimeFormatter;
+import java.util.ArrayList;
+import java.util.Collections;
+import java.util.Date;
+import java.util.List;
+import java.util.Map;
+import java.util.Optional;
+import java.util.TimeZone;
+
+import org.springframework.beans.factory.annotation.Autowired;
+import org.springframework.core.env.Environment;
+import org.springframework.stereotype.Service;
+
+import io.mosip.authentication.core.constant.AuditEvents;
+import io.mosip.authentication.core.constant.AuditModules;
+import io.mosip.authentication.core.constant.IdAuthenticationErrorConstants;
+import io.mosip.authentication.core.constant.RequestType;
+import io.mosip.authentication.core.dto.indauth.AuthRequestDTO;
+import io.mosip.authentication.core.dto.indauth.AuthResponseDTO;
+import io.mosip.authentication.core.dto.indauth.AuthStatusInfo;
+import io.mosip.authentication.core.dto.indauth.BioType;
+import io.mosip.authentication.core.dto.indauth.IdType;
+import io.mosip.authentication.core.dto.indauth.IdentityInfoDTO;
+import io.mosip.authentication.core.dto.indauth.KycAuthRequestDTO;
+import io.mosip.authentication.core.dto.indauth.KycAuthResponseDTO;
+import io.mosip.authentication.core.dto.indauth.KycResponseDTO;
+import io.mosip.authentication.core.dto.indauth.KycType;
+import io.mosip.authentication.core.exception.IdAuthenticationBusinessException;
+import io.mosip.authentication.core.logger.IdaLogger;
+import io.mosip.authentication.core.spi.id.service.IdAuthService;
+import io.mosip.authentication.core.spi.indauth.facade.AuthFacade;
+import io.mosip.authentication.core.spi.indauth.service.BioAuthService;
+import io.mosip.authentication.core.spi.indauth.service.DemoAuthService;
+import io.mosip.authentication.core.spi.indauth.service.KycService;
+import io.mosip.authentication.core.spi.indauth.service.OTPAuthService;
+import io.mosip.authentication.core.spi.indauth.service.PinAuthService;
+import io.mosip.authentication.core.spi.notification.service.NotificationService;
+import io.mosip.authentication.service.entity.AutnTxn;
+import io.mosip.authentication.service.helper.AuditHelper;
+import io.mosip.authentication.service.helper.IdInfoHelper;
+import io.mosip.authentication.service.impl.indauth.builder.AuthResponseBuilder;
+import io.mosip.kernel.core.idgenerator.spi.TokenIdGenerator;
+import io.mosip.kernel.core.logger.spi.Logger;
+import io.mosip.kernel.core.util.DateUtils;
+import io.mosip.kernel.core.util.UUIDUtils;
+
+/**
+ * This class provides the implementation of AuthFacade.
+ *
+ * @author Arun Bose
+ * 
+ * @author Prem Kumar
+ */
+@Service
+public class AuthFacadeImpl implements AuthFacade {
+
+	private static final String STATIC_TOKEN_ENABLE = "static.token.enable";
+		
+	private static final String FAILED = "N";
+
+	/** The Constant UTC. */
+	private static final String UTC = "UTC";
+
+	/** The Constant MOSIP_PRIMARY_LANG_CODE. */
+	private static final String MOSIP_PRIMARY_LANG_CODE = "mosip.primary.lang-code";
+
+	/** The Constant DATETIME_PATTERN. */
+	private static final String DATETIME_PATTERN = "datetime.pattern";
+
+	/** The Constant IDA. */
+	private static final String IDA = "IDA";
+
+	/** The Constant AUTH_FACADE. */
+	private static final String AUTH_FACADE = "AuthFacade";
+
+	/** The Constant DEFAULT_SESSION_ID. */
+	private static final String DEFAULT_SESSION_ID = "sessionId";
+
+	/** The Constant SUCCESS_STATUS. */
+	private static final String SUCCESS_STATUS = "Y";
+
+	/** The logger. */
+	private static Logger logger = IdaLogger.getLogger(AuthFacadeImpl.class);
+
+	/** The otp service. */
+	@Autowired
+	private OTPAuthService otpService;
+
+	/** The id auth service. */
+	@Autowired
+	private IdAuthService<AutnTxn> idAuthService;
+
+	/** The Kyc Service */
+	@Autowired
+	private KycService kycService;
+	/** The Environment */
+	@Autowired
+	private Environment env;
+	/** The Id Info Service */
+	@Autowired
+	private IdAuthService<AutnTxn> idInfoService;
+	/** The Demo Auth Service */
+	@Autowired
+	private DemoAuthService demoAuthService;
+
+	/** The AuditHelper */
+	@Autowired
+	private AuditHelper auditHelper;
+
+	/** The BioAuthService */
+	@Autowired
+	private BioAuthService bioAuthService;
+
+	/** The NotificationService */
+	@Autowired
+	private NotificationService notificationService;
+
+	/** The Pin Auth Service */
+	@Autowired
+	private PinAuthService pinAuthService;
+
+	/** The TokenId Generator */
+	@Autowired
+	private TokenIdGenerator<String, String> tokenIdGenerator;
+
+	@Autowired
+	private IdInfoHelper idInfoHelper;
+
+	/**
+	 * Process the authorization type and authorization response is returned.
+	 *
+	 * @param authRequestDTO the auth request DTO
+	 * @param isAuth         boolean i.e is auth type request.
+	 * @return AuthResponseDTO the auth response DTO
+	 * @throws IdAuthenticationBusinessException the id authentication business
+	 *                                           exception.
+	 */
+	@Override
+	public AuthResponseDTO authenticateApplicant(AuthRequestDTO authRequestDTO, boolean isAuth)
+			throws IdAuthenticationBusinessException {
+		
+		IdType idType=IdInfoHelper.getUinOrVidType(authRequestDTO);
+		Optional<String> idvid=IdInfoHelper.getUinOrVid(authRequestDTO);
+		String idvIdType = idType.getType();
+		Map<String, Object> idResDTO = idAuthService.processIdType(idvIdType,
+				idvid.orElse(""), authRequestDTO.getRequestedAuth().isBio());
+
+		AuthResponseDTO authResponseDTO;
+		AuthResponseBuilder authResponseBuilder = AuthResponseBuilder.newInstance(env.getProperty(DATETIME_PATTERN));
+		Map<String, List<IdentityInfoDTO>> idInfo = null;
+		String uin = String.valueOf(idResDTO.get("uin"));
+		String tspId = authRequestDTO.getPartnerID();
+		try {
+			idInfo = idInfoService.getIdInfo(idResDTO);
+			authResponseBuilder.setTxnID(authRequestDTO.getTransactionID());
+			Boolean staticTokenRequired = env.getProperty(STATIC_TOKEN_ENABLE, Boolean.class);
+			String staticTokenId = staticTokenRequired ? tokenIdGenerator.generateId(tspId, uin) : "";
+			List<AuthStatusInfo> authStatusList = processAuthType(authRequestDTO, idInfo, uin, isAuth, staticTokenId);
+			authStatusList.forEach(authResponseBuilder::addAuthStatusInfo);
+			// Set static token
+			if(staticTokenRequired) {
+				authResponseBuilder.setStaticTokenId(staticTokenId);
+			}
+		} finally {
+			authResponseDTO = authResponseBuilder.build();
+			logger.info(DEFAULT_SESSION_ID, IDA, AUTH_FACADE,
+					"authenticateApplicant status : " + authResponseDTO.getStatus());
+		}
+
+		if (idInfo != null && uin != null) {
+			notificationService.sendAuthNotification(authRequestDTO, uin, authResponseDTO, idInfo, isAuth);
+		}
+
+		return authResponseDTO;
+
+	}
+
+	/**
+	 * Process the authorisation type and corresponding authorisation service is
+	 * called according to authorisation type. reference Id is returned in
+	 * AuthRequestDTO.
+	 *
+	 * @param authRequestDTO the auth request DTO
+	 * @param idInfo         list of identityInfoDto request
+	 * @param uin            the uin
+	 * @param isAuth         the is auth
+	 * @return the list
+	 * @throws IdAuthenticationBusinessException the id authentication business
+	 *                                           exception
+	 */
+	private List<AuthStatusInfo> processAuthType(AuthRequestDTO authRequestDTO,
+			Map<String, List<IdentityInfoDTO>> idInfo, String uin, boolean isAuth, String staticTokenId)
+			throws IdAuthenticationBusinessException {
+
+		List<AuthStatusInfo> authStatusList = new ArrayList<>();
+		IdType idType = null;
+
+		if (IdInfoHelper.getUinOrVidType(authRequestDTO).getType().equals(IdType.UIN.getType())) {
+			idType = IdType.UIN;
+		} else {
+			idType = IdType.VID;
+		}
+
+		processOTPAuth(authRequestDTO, uin, isAuth, authStatusList, idType, staticTokenId);
+
+		processDemoAuth(authRequestDTO, idInfo, uin, isAuth, authStatusList, idType, staticTokenId);
+
+		processBioAuth(authRequestDTO, idInfo, uin, isAuth, authStatusList, idType, staticTokenId);
+
+		processPinAuth(authRequestDTO, uin, isAuth, authStatusList, idType, staticTokenId);
+
+		return authStatusList;
+	}
+
+	/**
+	 * Process the authorisation type and corresponding authorisation service is
+	 * called according to authorisation type.
+	 * 
+	 * @param authRequestDTO
+	 * @param uin
+	 * @param isAuth
+	 * @param authStatusList
+	 * @param idType
+	 * @throws IdAuthenticationBusinessException
+	 */
+	private void processPinAuth(AuthRequestDTO authRequestDTO, String uin, boolean isAuth,
+			List<AuthStatusInfo> authStatusList, IdType idType, String staticTokenId)
+			throws IdAuthenticationBusinessException {
+		AuthStatusInfo statusInfo = null;
+		if (authRequestDTO.getRequestedAuth().isPin()) {
+			AuthStatusInfo pinValidationStatus;
+			try {
+
+				pinValidationStatus = pinAuthService.authenticate(authRequestDTO, uin, Collections.emptyMap());
+				authStatusList.add(pinValidationStatus);
+				statusInfo = pinValidationStatus;
+			} finally {
+				boolean isStatus = statusInfo != null && statusInfo.isStatus();
+				logger.info(DEFAULT_SESSION_ID, IDA, AUTH_FACADE, "Pin Authentication  status :" + statusInfo);
+				auditHelper.audit(AuditModules.PIN_AUTH, AuditEvents.AUTH_REQUEST_RESPONSE, IdInfoHelper.getUinOrVid(authRequestDTO).get(),
+						idType, AuditModules.PIN_AUTH.getDesc());
+				AutnTxn auth_txn = createAuthTxn(authRequestDTO, uin, RequestType.STATIC_PIN_AUTH, staticTokenId,
+						isStatus);
+				idAuthService.saveAutnTxn(auth_txn);
+			}
+		}
+	}
+
+	/**
+	 * process the BioAuth
+	 * 
+	 * @param authRequestDTO
+	 * @param idInfo
+	 * @param isAuth
+	 * @param authStatusList
+	 * @param idType
+	 * @throws IdAuthenticationBusinessException
+	 */
+	private void processBioAuth(AuthRequestDTO authRequestDTO, Map<String, List<IdentityInfoDTO>> idInfo, String uin,
+			boolean isAuth, List<AuthStatusInfo> authStatusList, IdType idType, String staticTokenId)
+			throws IdAuthenticationBusinessException {
+
+		AuthStatusInfo statusInfo = null;
+		if (authRequestDTO.getRequestedAuth().isBio()) {
+			AuthStatusInfo bioValidationStatus;
+			try {
+				bioValidationStatus = bioAuthService.authenticate(authRequestDTO, uin, idInfo);
+				authStatusList.add(bioValidationStatus);
+				statusInfo = bioValidationStatus;
+			} finally {
+				boolean isStatus = statusInfo != null && statusInfo.isStatus();
+				logger.info(DEFAULT_SESSION_ID, IDA, AUTH_FACADE, "BioMetric Authentication status :" + statusInfo);
+				saveAndAuditBioAuthTxn(authRequestDTO, isAuth, IdInfoHelper.getUinOrVid(authRequestDTO).get(), idType, isStatus,
+						staticTokenId);
+			}
+		}
+	}
+
+	/**
+	 * Process demo auth.
+	 *
+	 * @param authRequestDTO the auth request DTO
+	 * @param idInfo         the id info
+	 * @param uin            the uin
+	 * @param isAuth         the is auth
+	 * @param authStatusList the auth status list
+	 * @param idType         the id type
+	 * @throws IdAuthenticationBusinessException the id authentication business
+	 *                                           exception
+	 */
+	private void processDemoAuth(AuthRequestDTO authRequestDTO, Map<String, List<IdentityInfoDTO>> idInfo, String uin,
+			boolean isAuth, List<AuthStatusInfo> authStatusList, IdType idType, String staticTokenId)
+			throws IdAuthenticationBusinessException {
+		AuthStatusInfo statusInfo = null;
+		if (authRequestDTO.getRequestedAuth().isDemo()) {
+			AuthStatusInfo demoValidationStatus;
+			try {
+				demoValidationStatus = demoAuthService.authenticate(authRequestDTO, uin, idInfo);
+				authStatusList.add(demoValidationStatus);
+				statusInfo = demoValidationStatus;
+			} finally {
+
+				boolean isStatus = statusInfo != null && statusInfo.isStatus();
+
+				logger.info(DEFAULT_SESSION_ID, IDA, AUTH_FACADE, "Demographic Authentication status : " + statusInfo);
+				auditHelper.audit(AuditModules.DEMO_AUTH, getAuditEvent(isAuth), IdInfoHelper.getUinOrVid(authRequestDTO).get(), idType,
+						AuditModules.DEMO_AUTH.getDesc());
+
+				AutnTxn auth_txn = createAuthTxn(authRequestDTO, uin, RequestType.DEMO_AUTH, staticTokenId, isStatus);
+				idAuthService.saveAutnTxn(auth_txn);
+			}
+
+		}
+	}
+
+	/**
+	 * Process OTP auth.
+	 *
+	 * @param authRequestDTO the auth request DTO
+	 * @param uin            the uin
+	 * @param isAuth         the is auth
+	 * @param authStatusList the auth status list
+	 * @param idType         the id type
+	 * @throws IdAuthenticationBusinessException the id authentication business
+	 *                                           exception
+	 */
+	private void processOTPAuth(AuthRequestDTO authRequestDTO, String uin, boolean isAuth,
+			List<AuthStatusInfo> authStatusList, IdType idType, String staticTokenId)
+			throws IdAuthenticationBusinessException {
+		AuthStatusInfo statusInfo = null;
+		if (authRequestDTO.getRequestedAuth().isOtp()) {
+			AuthStatusInfo otpValidationStatus;
+			try {
+				otpValidationStatus = otpService.authenticate(authRequestDTO, uin, Collections.emptyMap());
+				authStatusList.add(otpValidationStatus);
+				statusInfo = otpValidationStatus;
+			} finally {
+				boolean isStatus = statusInfo != null && statusInfo.isStatus();
+				logger.info(DEFAULT_SESSION_ID, IDA, AUTH_FACADE, "OTP Authentication status : " + statusInfo);
+				auditHelper.audit(AuditModules.OTP_AUTH, getAuditEvent(isAuth),IdInfoHelper.getUinOrVid(authRequestDTO).get(), idType,
+						AuditModules.OTP_AUTH.getDesc());
+
+				AutnTxn authTxn = createAuthTxn(authRequestDTO, uin, RequestType.OTP_AUTH, staticTokenId, isStatus);
+				idAuthService.saveAutnTxn(authTxn);
+			}
+
+		}
+	}
+
+	/**
+	 * Processed to authentic bio type request.
+	 * 
+	 * @param authRequestDTO authRequestDTO
+	 * @param isAuth         boolean value for verify is auth type request or not.
+	 * @param idType         idtype
+	 * @param isStatus
+	 * @throws IdAuthenticationBusinessException
+	 */
+	private void saveAndAuditBioAuthTxn(AuthRequestDTO authRequestDTO, boolean isAuth, String uin, IdType idType,
+			boolean isStatus, String staticTokenId) throws IdAuthenticationBusinessException {
+		if (authRequestDTO.getBioMetadata().stream()
+				.anyMatch(bioInfo -> bioInfo.getBioType().equals(BioType.FGRMIN.getType())
+						|| bioInfo.getBioType().equals(BioType.FGRIMG.getType()))) {
+			auditHelper.audit(AuditModules.FINGERPRINT_AUTH, getAuditEvent(isAuth), IdInfoHelper.getUinOrVid(authRequestDTO).get(), idType,
+					AuditModules.FINGERPRINT_AUTH.getDesc());
+			AutnTxn authTxn = createAuthTxn(authRequestDTO, uin, RequestType.FINGER_AUTH, staticTokenId, isStatus);
+			idAuthService.saveAutnTxn(authTxn);
+		}
+		if (authRequestDTO.getBioMetadata().stream()
+				.anyMatch(bioInfo -> bioInfo.getBioType().equals(BioType.IRISIMG.getType()))) {
+			auditHelper.audit(AuditModules.IRIS_AUTH, getAuditEvent(isAuth), IdInfoHelper.getUinOrVid(authRequestDTO).get(), idType,
+					AuditModules.IRIS_AUTH.getDesc());
+			AutnTxn authTxn = createAuthTxn(authRequestDTO, uin, RequestType.IRIS_AUTH, staticTokenId, isStatus);
+			idAuthService.saveAutnTxn(authTxn);
+		}
+		if (authRequestDTO.getBioMetadata().stream()
+				.anyMatch(bioInfo -> bioInfo.getBioType().equals(BioType.FACEIMG.getType()))) {
+			auditHelper.audit(AuditModules.FACE_AUTH, getAuditEvent(isAuth), IdInfoHelper.getUinOrVid(authRequestDTO).get(), idType,
+					AuditModules.FACE_AUTH.getDesc());
+			AutnTxn authTxn = createAuthTxn(authRequestDTO, uin, RequestType.FACE_AUTH, staticTokenId, isStatus);
+			idAuthService.saveAutnTxn(authTxn);
+		}
+	}
+
+	/**
+	 * sets AuthTxn entity values
+	 * 
+	 * @param authRequestDTO
+	 * @param uin
+	 * @param status
+	 * @param comment
+	 * @param requestType
+	 * @return
+	 * @throws IdAuthenticationBusinessException
+	 */
+	private AutnTxn createAuthTxn(AuthRequestDTO authRequestDTO, String uin, RequestType requestType,
+			String staticTokenId, boolean isStatus) throws IdAuthenticationBusinessException {
+		try {
+			String status = isStatus ? SUCCESS_STATUS : FAILED;
+			String comment = isStatus ? requestType.getMessage() + " Success" : requestType.getMessage() + " Failed";
+			String idvId = IdInfoHelper.getUinOrVid(authRequestDTO).get();
+			String reqTime = authRequestDTO.getRequestTime();
+			String idvIdType = IdInfoHelper.getUinOrVidType(authRequestDTO).getType();
+			String txnID = authRequestDTO.getTransactionID();
+			AutnTxn autnTxn = new AutnTxn();
+			autnTxn.setRefId(idvId);
+			autnTxn.setRefIdType(idvIdType);
+			String id = createId(uin);
+			autnTxn.setId(id); // FIXME
+			autnTxn.setCrBy(IDA);
+			autnTxn.setStaticTknId(staticTokenId);
+			autnTxn.setCrDTimes(DateUtils.getUTCCurrentDateTime());
+			String strUTCDate = idInfoHelper.getUTCTime(reqTime);
+			autnTxn.setRequestDTtimes(DateUtils.parseToLocalDateTime(strUTCDate));
+			autnTxn.setResponseDTimes(DateUtils.getUTCCurrentDateTime()); // TODO check this
+			autnTxn.setAuthTypeCode(requestType.getRequestType());
+			autnTxn.setRequestTrnId(txnID);
+			autnTxn.setStatusCode(status);
+			autnTxn.setStatusComment(comment);
+			// FIXME
+			autnTxn.setLangCode(env.getProperty(MOSIP_PRIMARY_LANG_CODE));
+			return autnTxn;
+		} catch (ParseException | io.mosip.kernel.core.exception.ParseException e) {
+			logger.error(DEFAULT_SESSION_ID, this.getClass().getName(), e.getClass().getName(), e.getMessage());
+			throw new IdAuthenticationBusinessException(IdAuthenticationErrorConstants.INVALID_AUTH_REQUEST_TIMESTAMP,
+					e);
+		}
+	}
+
+	/**
+	 * Creates UUID
+	 * 
+	 * @param uin
+	 * @return
+	 */
+	private String createId(String uin) {
+		String currentDate = DateUtils.formatDate(new Date(), env.getProperty(DATETIME_PATTERN));
+		String uinAndDate = uin + "-" + currentDate;
+		return UUIDUtils.getUUID(UUIDUtils.NAMESPACE_OID, uinAndDate).toString();
+	}
+
+	/**
+	 * Gets the audit event.
+	 *
+	 * @param isAuth the is auth
+	 * @return the audit event
+	 */
+	private AuditEvents getAuditEvent(boolean isAuth) {
+		return isAuth ? AuditEvents.AUTH_REQUEST_RESPONSE : AuditEvents.INTERNAL_REQUEST_RESPONSE;
+	}
+
+	/**
+	 * Process the KycAuthRequestDTO to integrate with KycService.
+	 *
+	 * @param kycAuthRequestDTO is DTO of KycAuthRequestDTO
+	 * @param authResponseDTO   the auth response DTO
+	 * @return the kyc auth response DTO
+	 * @throws IdAuthenticationBusinessException the id authentication business
+	 *                                           exception
+	 */
+	@Override
+	public KycAuthResponseDTO processKycAuth(KycAuthRequestDTO kycAuthRequestDTO, AuthResponseDTO authResponseDTO)
+			throws IdAuthenticationBusinessException {
+		Map<String, Object> idResDTO = null;
+		String key = null;
+		String resTime = null;
+		IdType idType = null;
+		if (kycAuthRequestDTO != null) {
+			String idvId = null;
+			Optional<String> idvIdOptional = IdInfoHelper.getUinOrVid(kycAuthRequestDTO);
+			if(idvIdOptional.isPresent()) {
+				idvId = idvIdOptional.get();
+			}
+			String idvIdtype = IdInfoHelper.getUinOrVidType(kycAuthRequestDTO).getType();
+			idResDTO = idAuthService.processIdType(idvIdtype, idvId, true);
+			key = "ekyc.mua.accesslevel." + kycAuthRequestDTO.getPartnerID();
+
+			if (idvIdtype.equals(IdType.UIN.getType())) {
+				idType = IdType.UIN;
+			} else {
+				idType = IdType.VID;
+			}
+			String dateTimePattern = env.getProperty(DATETIME_PATTERN);
+
+			DateTimeFormatter isoPattern = DateTimeFormatter.ofPattern(dateTimePattern);
+
+			ZonedDateTime zonedDateTime2 = ZonedDateTime.parse(kycAuthRequestDTO.getRequestTime(),
+					isoPattern);
+			ZoneId zone = zonedDateTime2.getZone();
+			resTime = DateUtils.formatDate(new Date(), dateTimePattern, TimeZone.getTimeZone(zone));
+			auditHelper.audit(AuditModules.EKYC_AUTH, AuditEvents.AUTH_REQUEST_RESPONSE,
+					kycAuthRequestDTO.getRequest().getIdentity().getUin(), idType, AuditModules.EKYC_AUTH.getDesc());
+		}
+		Map<String, List<IdentityInfoDTO>> idInfo = idInfoService.getIdInfo(idResDTO);
+		KycResponseDTO response = null;
+		if (idResDTO != null && authResponseDTO.getStatus().equals(SUCCESS_STATUS)) {
+			response = kycService.retrieveKycInfo(String.valueOf(idResDTO.get("uin")),
+					KycType.getEkycAuthType(env.getProperty(key)),
+					kycAuthRequestDTO.getKycMetadata().getSecondaryLangCode(), idInfo);
+			response.setTtl(env.getProperty("ekyc.ttl.hours"));
+		}
+
+		KycAuthResponseDTO kycAuthResponseDTO = new KycAuthResponseDTO();
+		kycAuthResponseDTO.setResponse(response);
+		kycAuthResponseDTO.setId(authResponseDTO.getId());
+		kycAuthResponseDTO.setStaticToken(authResponseDTO.getStaticToken());
+		kycAuthResponseDTO.setTransactionID(authResponseDTO.getTransactionID());
+		kycAuthResponseDTO.setVersion(authResponseDTO.getVersion());
+		kycAuthResponseDTO.setErrors(authResponseDTO.getErrors());
+		kycAuthResponseDTO.setStatus(authResponseDTO.getStatus());
+		kycAuthResponseDTO.setResponseTime(resTime);
+		return kycAuthResponseDTO;
+	}
+
+}