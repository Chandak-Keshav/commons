--- conflicted
+++ resolved
@@ -1,33 +1,29 @@
-package io.mosip.authentication.service;
-
-import org.springframework.boot.SpringApplication;
-import org.springframework.boot.autoconfigure.SpringBootApplication;
-import org.springframework.context.annotation.Import;
-
-<<<<<<< HEAD
-import io.mosip.kernel.dataaccess.hibernate.config.HibernateDaoConfig;
-=======
-import io.mosip.kernel.dataaccess.config.impl.HibernateDaoConfig;
-import io.mosip.kernel.idvalidator.uin.impl.UinValidatorImpl;
-import io.mosip.kernel.idvalidator.vid.impl.VidValidatorImpl;
->>>>>>> 1c7ac9a3
-
-/**
- * Spring-boot class for ID Authentication Application.
- *
- * @author Dinesh Karuppiah
- */
-@SpringBootApplication
-@Import(value = { HibernateDaoConfig.class, UinValidatorImpl.class, VidValidatorImpl.class })
-public class IdAuthenticationApplication {
-
-	/**
-	 * The main method.
-	 *
-	 * @param args
-	 *            the arguments
-	 */
-	public static void main(String[] args) {
-		SpringApplication.run(IdAuthenticationApplication.class, args);
-	}
-}
+package io.mosip.authentication.service;
+
+import org.springframework.boot.SpringApplication;
+import org.springframework.boot.autoconfigure.SpringBootApplication;
+import org.springframework.context.annotation.Import;
+
+import io.mosip.kernel.dataaccess.hibernate.config.HibernateDaoConfig;
+import io.mosip.kernel.idvalidator.uin.impl.UinValidatorImpl;
+import io.mosip.kernel.idvalidator.vid.impl.VidValidatorImpl;
+
+/**
+ * Spring-boot class for ID Authentication Application.
+ *
+ * @author Dinesh Karuppiah
+ */
+@SpringBootApplication
+@Import(value = { HibernateDaoConfig.class, UinValidatorImpl.class, VidValidatorImpl.class })
+public class IdAuthenticationApplication {
+
+	/**
+	 * The main method.
+	 *
+	 * @param args
+	 *            the arguments
+	 */
+	public static void main(String[] args) {
+		SpringApplication.run(IdAuthenticationApplication.class, args);
+	}
+}