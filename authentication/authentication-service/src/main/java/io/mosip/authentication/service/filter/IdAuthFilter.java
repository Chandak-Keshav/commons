--- conflicted
+++ resolved
@@ -8,24 +8,18 @@
 import java.util.Objects;
 import java.util.Optional;
 import java.util.stream.Collectors;
-<<<<<<< HEAD
-=======
 import java.util.stream.Stream;
 
 import javax.servlet.http.HttpServletRequestWrapper;
->>>>>>> 00226f99
 
 import org.springframework.stereotype.Component;
 
-import com.fasterxml.jackson.core.JsonProcessingException;
 import com.fasterxml.jackson.core.type.TypeReference;
 
 import io.mosip.authentication.core.constant.IdAuthenticationErrorConstants;
 import io.mosip.authentication.core.dto.indauth.AuthTypeDTO;
 import io.mosip.authentication.core.dto.indauth.BioIdentityInfoDTO;
-import io.mosip.authentication.core.dto.indauth.BioInfo;
 import io.mosip.authentication.core.exception.IdAuthenticationAppException;
-import io.mosip.authentication.core.exception.IdAuthenticationBusinessException;
 import io.mosip.authentication.core.spi.indauth.match.MatchType;
 import io.mosip.authentication.service.policy.AuthPolicy;
 import io.mosip.authentication.service.policy.Policies;
@@ -233,21 +227,10 @@
 											.orElse(Collections.emptyList());
 					List<BioIdentityInfoDTO> listBioInfo = mapper.readValue(
 							mapper.writeValueAsBytes(value),
-							new TypeReference<List<BioInfo>>() {
+							new TypeReference<List<BioIdentityInfoDTO>>() {
 							});
 
-<<<<<<< HEAD
-			if (authType.isBio() && !allowedauthType.contains(MatchType.Category.BIO.name())) {
-				throw new IdAuthenticationAppException(IdAuthenticationErrorConstants.AUTHTYPE_NOT_ALLOWED);
-			}
-			if (authType.isBio() && allowedauthType.contains(MatchType.Category.BIO.name())) {
-				List<String> bioInfoList = authRequestDTO.getRequest().getBiometrics().stream().map(s -> s.getData().getBioType())
-						.collect(Collectors.toList());
-				for (String bioInfo : bioInfoList) {
-					if (!bioInfoList.contains(bioInfo)) {
-						throw new IdAuthenticationAppException(IdAuthenticationErrorConstants.AUTHTYPE_NOT_ALLOWED);
-=======
-					List<String> bioTypeList = listBioInfo.stream().map(s -> s.getType())
+					List<String> bioTypeList = listBioInfo.stream().map(s -> s.getData().getBioType())
 							.collect(Collectors.toList());
 					for (String bioType : bioTypeList) {
 						if (bioType.equalsIgnoreCase("FIR") || bioType.equalsIgnoreCase("FMR")) {
@@ -257,7 +240,6 @@
 							throw new IdAuthenticationAppException(IdAuthenticationErrorConstants.AUTHTYPE_NOT_ALLOWED.getErrorCode()
 									,String.format(IdAuthenticationErrorConstants.AUTHTYPE_NOT_ALLOWED.getErrorMessage(), MatchType.Category.BIO.name()+"-"+bioType));
 						}
->>>>>>> 00226f99
 					}
 				}
 			}
@@ -282,9 +264,9 @@
 					.map(obj -> ((Map<String, Object>) obj).get("biometrics"))
 					.filter(obj -> obj instanceof List).orElse(Collections.emptyList());
 			List<BioIdentityInfoDTO> listBioInfo = mapper.readValue(mapper.writeValueAsBytes(value),
-					new TypeReference<List<BioInfo>>() {
+					new TypeReference<List<BioIdentityInfoDTO>>() {
 					});
-			List<String> bioTypeList = listBioInfo.stream().map(s -> s.getType())
+			List<String> bioTypeList = listBioInfo.stream().map(s -> s.getData().getBioType())
 					.collect(Collectors.toList());
 			if(bioTypeList.contains("FMR")||bioTypeList.contains("FIR")) {
 				bioTypeList.add("FINGER");
