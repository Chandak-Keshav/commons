
# Application name - the name appended at starting of file name to differentiate
# between different property files for different microservices
spring.application.name=id_authentication-authentication
 
#Active Profile - will relate to development properties file in the server.
#If this property is absent then default profile will be activated which is
#the property file without any environment name at the end. 
spring.profiles.active=dev


# defining current branch in which we are working as label
<<<<<<< HEAD
spring.cloud.config.label=DEV_FIT2_LOGA_IDA_ENHANCEMENTS
 
=======
spring.cloud.config.label=DEV
>>>>>>> ccd792af

# url where spring cloud config server is running 
spring.cloud.config.uri=http://104.211.212.28:51000

 
#management.security.enabled=false

#exposing refresh endpoint so that whenevr configuration changes in git,
#post /actuator/refresh endpoint can be called for the client microservices
#to update the configuration
management.endpoints.web.exposure.include=refresh
<|MERGE_RESOLUTION|>--- conflicted
+++ resolved
@@ -1,29 +1,25 @@
-
-# Application name - the name appended at starting of file name to differentiate
-# between different property files for different microservices
-spring.application.name=id_authentication-authentication
- 
-#Active Profile - will relate to development properties file in the server.
-#If this property is absent then default profile will be activated which is
-#the property file without any environment name at the end. 
-spring.profiles.active=dev
-
-
+
+# Application name - the name appended at starting of file name to differentiate
+# between different property files for different microservices
+spring.application.name=id_authentication-authentication
+ 
+#Active Profile - will relate to development properties file in the server.
+#If this property is absent then default profile will be activated which is
+#the property file without any environment name at the end. 
+spring.profiles.active=dev
+
+
 # defining current branch in which we are working as label
-<<<<<<< HEAD
-spring.cloud.config.label=DEV_FIT2_LOGA_IDA_ENHANCEMENTS
- 
-=======
-spring.cloud.config.label=DEV
->>>>>>> ccd792af
-
-# url where spring cloud config server is running 
-spring.cloud.config.uri=http://104.211.212.28:51000
-
- 
-#management.security.enabled=false
-
-#exposing refresh endpoint so that whenevr configuration changes in git,
-#post /actuator/refresh endpoint can be called for the client microservices
-#to update the configuration
-management.endpoints.web.exposure.include=refresh
+spring.cloud.config.label=DEV_FIT2_LOGA_IDA_ENHANCEMENTS
+ 
+
+# url where spring cloud config server is running 
+spring.cloud.config.uri=http://104.211.212.28:51000
+
+ 
+#management.security.enabled=false
+
+#exposing refresh endpoint so that whenevr configuration changes in git,
+#post /actuator/refresh endpoint can be called for the client microservices
+#to update the configuration
+management.endpoints.web.exposure.include=refresh