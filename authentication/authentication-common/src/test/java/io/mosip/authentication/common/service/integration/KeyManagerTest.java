package io.mosip.authentication.common.service.integration;

import static org.junit.Assert.assertTrue;

import java.io.IOException;
import java.util.HashMap;
import java.util.Map;

import org.apache.tomcat.util.codec.binary.Base64;
import org.junit.Before;
import org.junit.Ignore;
import org.junit.Test;
import org.junit.runner.RunWith;
import org.mockito.InjectMocks;
import org.mockito.Mock;
import org.mockito.Mockito;
import org.springframework.beans.factory.annotation.Autowired;
import org.springframework.boot.test.autoconfigure.web.servlet.WebMvcTest;
import org.springframework.core.env.Environment;
import org.springframework.http.HttpMethod;
import org.springframework.test.context.ContextConfiguration;
import org.springframework.test.context.TestContext;
import org.springframework.test.context.junit4.SpringRunner;
import org.springframework.test.util.ReflectionTestUtils;
import org.springframework.web.context.WebApplicationContext;

import com.fasterxml.jackson.core.JsonProcessingException;
import com.fasterxml.jackson.core.type.TypeReference;
import com.fasterxml.jackson.databind.ObjectMapper;

import io.mosip.authentication.common.service.factory.RestRequestFactory;
import io.mosip.authentication.common.service.helper.RestHelper;
import io.mosip.authentication.common.service.integration.dto.CryptomanagerRequestDto;
import io.mosip.authentication.common.service.integration.dto.CryptomanagerResponseDto;
import io.mosip.authentication.common.service.integration.dto.OtpGeneratorResponseDto;
import io.mosip.authentication.core.constant.IdAuthenticationErrorConstants;
import io.mosip.authentication.core.dto.RestRequestDTO;
import io.mosip.authentication.core.exception.IDDataValidationException;
import io.mosip.authentication.core.exception.IdAuthenticationAppException;
import io.mosip.authentication.core.exception.RestServiceException;
import io.mosip.kernel.core.http.ResponseWrapper;
import io.mosip.kernel.crypto.jce.impl.DecryptorImpl;

// 
/**
 * The Class KeyManagerTest which covers KeyManager
 * 
 * @author M1046368 Arun Bose S
 */
@RunWith(SpringRunner.class)
@ContextConfiguration(classes = { TestContext.class, WebApplicationContext.class, DecryptorImpl.class })
@WebMvcTest
public class KeyManagerTest {

	@Autowired
	private ObjectMapper mapper;

	/** The rest request factory. */
	@Mock
	private RestRequestFactory restRequestFactory;

	@Mock
	private RestHelper restHelper;

	/** The key manager. */
	@InjectMocks
	private KeyManager keyManager;

	@Autowired
	private Environment environment;

<<<<<<< HEAD
	
=======
	/**
	 * Before.
	 */
	@Before
	public void before() {
		//ReflectionTestUtils.setField(keyManager, "environment", environment);
	}

>>>>>>> be91e80e
	/**
	 * Request data test.
	 *
	 * @throws IdAuthenticationAppException the id authentication app exception
	 * @throws IDDataValidationException    the ID data validation exception
	 * @throws JsonProcessingException      the json processing exception
	 */
	@Test
	public void requestDataTest()
			throws IdAuthenticationAppException, IDDataValidationException, JsonProcessingException {
		Map<String, Object> reqMap = createRequest();
		RestRequestDTO restRequestDTO = getRestRequestDTO();
		ResponseWrapper<Map<String, Object>> symmetricKeyResponse = new ResponseWrapper<>();
		Map<String, Object> symKeyMap = new HashMap<>();
		symKeyMap.put("symmetricKey", "-CAj77ZNbtHjmCOSlPUsb4IgqnqHSv0MS5FeLMj2tDM");
		Map<String, Object> responseMap = new HashMap<>();
		responseMap.put("response", symKeyMap);
		CryptomanagerResponseDto cryptoResponse = new CryptomanagerResponseDto(Base64.encodeBase64URLSafeString(
				("{\"request\":\"TAYl52pSVnojUJaNSfZ7f4ItGcC71r_qj9ZxCZQfSO8ELfIohJSFZB_wlwVqkZgK9A1AIBtG-xni5f5WJrOXth_tRGZJTIRbM9Nxcs_tb9yfspTloMstYnzsQXdwyqKGraJHjpfDn6NIhpZpZ5QJ1g\"}")
						.getBytes()));
		Mockito.when(restRequestFactory.buildRequest(Mockito.any(), Mockito.any(), Mockito.any()))
				.thenReturn(restRequestDTO);
		Mockito.when(restHelper.requestSync(Mockito.any())).thenReturn(responseMap);
		Map<String, Object> decryptedReqMap = keyManager.requestData(reqMap, mapper);
		assertTrue(decryptedReqMap.containsKey("secretKey"));
	}

	/**
	 * Request data mapper test.
	 *
	 * @throws IdAuthenticationAppException the id authentication app exception
	 * @throws IDDataValidationException    the ID data validation exception
	 * @throws JsonProcessingException      the json processing exception
	 */

	@Test(expected = IdAuthenticationAppException.class)
	public void requestDataMapperTest()
			throws IdAuthenticationAppException, IDDataValidationException, JsonProcessingException {
		Map<String, Object> reqMap = createRequest();
		RestRequestDTO restRequestDTO = getRestRequestDTO();
		Map<String, Object> symKeyMap = new HashMap<>();
		symKeyMap.put("symmetricKey", "-CAj77ZNbtHjmCOSlPUsb4IgqnqHSv0MS5FeLMj");
		Map<String, Object> responseMap = new HashMap<>();
		responseMap.put("response", symKeyMap);
		Mockito.when(restRequestFactory.buildRequest(Mockito.any(), Mockito.any(), Mockito.any()))
				.thenReturn(restRequestDTO);
		Mockito.when(restHelper.requestSync(Mockito.any())).thenReturn(responseMap);
		keyManager.requestData(reqMap, mapper);

	}

	/**
	 * Request invalid data test 1.
	 *
	 * @throws IDDataValidationException    the ID data validation exception
	 * @throws IdAuthenticationAppException the id authentication app exception
	 */

	@Test(expected = IdAuthenticationAppException.class)
	public void requestInvalidDataTest1() throws IDDataValidationException, IdAuthenticationAppException {
		Map<String, Object> reqMap = createRequest();
		Mockito.when(restRequestFactory.buildRequest(Mockito.any(), Mockito.any(), Mockito.any())).thenThrow(
				new IDDataValidationException(IdAuthenticationErrorConstants.PUBLICKEY_EXPIRED, "publickey expired"));
		keyManager.requestData(reqMap, mapper);
	}

	/**
	 * Request invalid data test 2.
	 *
	 * @throws IdAuthenticationAppException the id authentication app exception
	 * @throws IOException                  Signals that an I/O exception has
	 *                                      occurred.
	 * @throws IDDataValidationException    the ID data validation exception
	 */

	@Test(expected = IdAuthenticationAppException.class)
	public void requestInvalidDataTest2() throws IdAuthenticationAppException, IOException, IDDataValidationException {
		Map<String, Object> reqMap = createRequest();
		RestRequestDTO restRequestDTO = getRestRequestDTO();
		Mockito.when(restRequestFactory.buildRequest(Mockito.any(), Mockito.any(), Mockito.any()))
				.thenReturn(restRequestDTO);
		Mockito.when(restHelper.requestSync(Mockito.any()))
				.thenThrow(new RestServiceException(IdAuthenticationErrorConstants.INVALID_REST_SERVICE));
		keyManager.requestData(reqMap, mapper);
	}

	@Test(expected = IdAuthenticationAppException.class)
	public void invalidKernelKeyManagerErrorRequest()
			throws IdAuthenticationAppException, IOException, IDDataValidationException {
		Map<String, Object> reqMap = createRequest();
		RestRequestDTO restRequestDTO = getRestRequestDTO();
		Mockito.when(restRequestFactory.buildRequest(Mockito.any(), Mockito.any(), Mockito.any()))
				.thenReturn(restRequestDTO);
		String kernelErrorMapStr = "{\r\n" + "	\"errors\": [{\r\n" + "			\"errCode\": \"KER-KMS-003\"\r\n"
				+ "		}\r\n" + "\r\n" + "	]\r\n" + "\r\n" + "}";
		RestServiceException restException = new RestServiceException(IdAuthenticationErrorConstants.CLIENT_ERROR,
				kernelErrorMapStr, new ObjectMapper().readValue(kernelErrorMapStr.getBytes("UTF-8"), Map.class));
		Mockito.when(restHelper.requestSync(Mockito.any())).thenThrow(restException);
		keyManager.requestData(reqMap, mapper);
	}

	@Test(expected = IdAuthenticationAppException.class)
	public void invalidKernelErrorRequest()
			throws IdAuthenticationAppException, IOException, IDDataValidationException {
		Map<String, Object> reqMap = createRequest();
		RestRequestDTO restRequestDTO = getRestRequestDTO();
		Mockito.when(restRequestFactory.buildRequest(Mockito.any(), Mockito.any(), Mockito.any()))
				.thenReturn(restRequestDTO);
		String kernelErrorMapStr = "{\r\n" + "	\"errors\": [{\r\n" + "			\"errCode\": \"KER-KMS-004\"\r\n"
				+ "		}\r\n" + "\r\n" + "	]\r\n" + "\r\n" + "}";
		RestServiceException restException = new RestServiceException(IdAuthenticationErrorConstants.CLIENT_ERROR,
				kernelErrorMapStr, new ObjectMapper().readValue(kernelErrorMapStr.getBytes("UTF-8"), Map.class));
		Mockito.when(restHelper.requestSync(Mockito.any())).thenThrow(restException);
		keyManager.requestData(reqMap, mapper);
	}

	@Test(expected = IdAuthenticationAppException.class)
	public void requestInvalidDataIOException() throws IDDataValidationException, IdAuthenticationAppException {
		Map<String, Object> reqMap = createRequest();
		RestRequestDTO restRequestDTO = getRestRequestDTO();
		Map<String, Object> symKeyMap = new HashMap<>();
		symKeyMap.put("symmetricKey", "-CAj77ZNbtHjmCOSlPUsb4IgqnqHSv0MS5FeLMj");
		Map<String, Object> responseMap = new HashMap<>();
		responseMap.put("response", symKeyMap);
		Mockito.when(restRequestFactory.buildRequest(Mockito.any(), Mockito.any(), Mockito.any()))
				.thenReturn(restRequestDTO);
		Mockito.when(restHelper.requestSync(Mockito.any())).thenReturn(responseMap);
		Mockito.when(keyManager.requestData(reqMap, mapper)).thenThrow(IOException.class);
	}

	/*
	 * @Test(expected = IdAuthenticationAppException.class) public void
	 * TestTspIdisNullorEmpty() throws IdAuthenticationAppException { Map<String,
	 * Object> requestBody = new HashMap<>(); keyManager.requestData(requestBody,
	 * mapper); }
	 * 
	 * @Ignore
	 * 
	 * @Test(expected = IdAuthenticationAppException.class) public void
	 * TestTspIdisNull() throws IdAuthenticationAppException { Map<String, Object>
	 * requestBody = new HashMap<>(); requestBody.put("tspID", null);
	 * keyManager.requestData(requestBody, mapper); }
	 */

	/*
	 * @Test(expected = IdAuthenticationAppException.class) public void
	 * TestTspIdisEmpty() throws IdAuthenticationAppException { Map<String, Object>
	 * requestBody = new HashMap<>(); requestBody.put("tspID", "");
	 * keyManager.requestData(requestBody, mapper); }
	 */

	// ====================================================================
	// ********************** Helper Method *******************************
	// ====================================================================

	/**
	 * Creates the request.
	 *
	 * @return the map
	 */
	private Map<String, Object> createRequest() {
		String data = "{\r\n" + "  \"consentObtained\": true,\r\n" + "  \"id\": \"mosip.identity.auth\",\r\n"
				+ "  \"individualId\": \"6892738569\",\r\n" + "  \"individualIdType\": \"UIN\",\r\n"
				+ "  \"keyIndex\": \"string\",\r\n"
				+ "  \"request\": \"iMw7w2duULAj3tgfJvPpKEmZ_KBdD1RruHE-jQlfssfHTl_pv8_6Ik_TlZbmcH2VyGWtC9sCxIYBoblXLZRkZIF4fErFg5VZgomvYCJ-RzQa78izAGkrehxuMfnXQcY3zaDObkSZPzlA7Law6sokohL6frRAnVcDdZ2kXxfjYgYyRR40CIqKtpuUXnEjBQbmiw8AguaBjTgK6r2pTTH9irfkONSvHjMDGbn6aTQFmGbuCJoOvCBR-qf2jaq9BpaAEXpNNTorr4XoS6Aen3hbdqYQHeyGm8yggmKTeiOZHVatEAaT8LVouYqlMVNV65eZKdmDQmZvY2f18aJu5RcU_XUlz0uvITtPkBIBpIbpVx7KGVIoe3iBKf6n9mmm3xjpGHMIipMZJZSdINMQx8t-pBXiAOr2fvrcR6rbvjLq24pzwBq6jkM3Zg1_QKbX9YwouraWKOhW79AZ8ZmVmDtYQr0DhQNypx-kNQrm2K8_BIjzP-Fvm3YhGudZ7yre1I05TwjNLCr-iLcEnOEl_KWAVNpfNLrotkWgwmaUbz2mZjkMbdGy5JtW5a0-yAg6_zZFiFWhCgOUEvaZ_226PZy1dZpElOrP3W-Mvc0ATJCc76e2F86JoNwpOA8SLpyYsd3j\",\r\n"
				+ "  \"requestHMAC\": \"TMXTCgmeuswzn2Ls2mWSz6ZXjiV8EWGmqfZoGHqKJEG0E__oDpBsoGjyEBzEK-GuXw70q8bWrPB7MoUuq2t3D7vV3r9X52B5mMezNH_xzsjrc6ruQrdWg-okg0nBasEs\",\r\n"
				+ "  \"requestSessionKey\": \"rBM6Ekp7xWwyzGgk1E4rgHRFUKUZCU3bAZG_wzRb35HI7tb-280bbTJYTBgik6U_LJIzXhTRmMRt2_sgPB4EmePsS4yC93HpyGF6uJ1yPoA6E--CKqHHaGx1z774moIH_sbB5TJw6fYQSiBGBABKFbrxSdj4FqLhejtIcyIxv5gRLN43Ye-WvIZNioHVOoBxCbRxgPCVESF8AHZK67S-SSy2jk8p-e-47g869C0yp6gYReo4dGIFs-1yD2bNSQC9b1mo-cC528W0iIt5j23PlJdELEj9a2oPI2PqIfU6zFtKEXqqYo_WmvpfA1Wu9r3yuY5MGp_C0F1nD0u_JIRjPw\",\r\n"
				+ "  \"requestTime\": \"2019-04-12T06:00:22.098Z\",\r\n" + "  \"requestedAuth\": {\r\n"
				+ "    \"bio\": true,\r\n" + "    \"demo\": false,\r\n" + "    \"otp\": false,\r\n"
				+ "    \"pin\": false\r\n" + "  },\r\n" + "  \"transactionID\": \"1234567890\",\r\n"
				+ "  \"version\": \"0.9\"\r\n" + "}" + "}";
		Map<String, Object> readValue = null;
		try {
			readValue = mapper.readValue(data, new TypeReference<Map<String, Object>>() {
			});
			readValue.put("request", Base64.decodeBase64((String) readValue.get("request")));
		} catch (IOException e) {
			// TODO Auto-generated catch block
			e.printStackTrace();
		}
		return readValue;
	}

	/**
	 * Creates the response.
	 *
	 * @return the map
	 */
	private Map<String, Object> createResponse() {
		String data = "{\\r\\n\\tidentity = {\\r\\n\\t\\tleftIndex = [{\\r\\n\\t\\t\\tvalue = Rk1SACAyMAAAAAEIAAABPAFiAMUAxQEAAAAoJ4CEAOs8UICiAQGXUIBzANXIV4CmARiXUEC6AObFZIB3ALUSZEBlATPYZICIAKUCZEBmAJ4YZEAnAOvBZIDOAKTjZEBCAUbQQ0ARANu0ZECRAOC4NYBnAPDUXYCtANzIXUBhAQ7bZIBTAQvQZICtASqWZEDSAPnMZICaAUAVZEDNAS63Q0CEAVZiSUDUAT + oNYBhAVprSUAmAJyvZICiAOeyQ0CLANDSPECgAMzXQ0CKAR8OV0DEAN \\/ QZEBNAMy9ZECaAKfwZEC9ATieUEDaAMfWUEDJAUA2NYB5AVttSUBKAI + oZECLAG0FZAAA\\r\\n\\t\\t}]\\r\\n\\t}\\r\\n}";
		Map<String, Object> readValue = null;
		try {
			readValue = mapper.readValue(data, new TypeReference<Map<String, Object>>() {
			});
			readValue.put("request", Base64.decodeBase64((String) readValue.get("request")));
		} catch (IOException e) {
			// TODO Auto-generated catch block
			e.printStackTrace();
		}
		return readValue;
	}

	/**
	 * Gets the rest request DTO.
	 *
	 * @return the rest request DTO
	 */
	private RestRequestDTO getRestRequestDTO() {
		RestRequestDTO restRequestDTO = new RestRequestDTO();
		restRequestDTO.setHttpMethod(HttpMethod.POST);
		restRequestDTO.setUri("http://localhost:8089/cryptomanager/v1.0/decrypt");
		CryptomanagerRequestDto cryptomanagerRqt = new CryptomanagerRequestDto();
		restRequestDTO.setRequestBody(cryptomanagerRqt);
		restRequestDTO.setResponseType(OtpGeneratorResponseDto.class);
		restRequestDTO.setTimeout(23);
		return restRequestDTO;
	}

}
<|MERGE_RESOLUTION|>--- conflicted
+++ resolved
@@ -1,302 +1,290 @@
-package io.mosip.authentication.common.service.integration;
+package io.mosip.authentication.common.service.integration;
+
+import static org.junit.Assert.assertTrue;
+
+import java.io.IOException;
+import java.util.HashMap;
+import java.util.Map;
+
+import org.apache.tomcat.util.codec.binary.Base64;
+import org.junit.Before;
+import org.junit.Ignore;
+import org.junit.Test;
+import org.junit.runner.RunWith;
+import org.mockito.InjectMocks;
+import org.mockito.Mock;
+import org.mockito.Mockito;
+import org.springframework.beans.factory.annotation.Autowired;
+import org.springframework.boot.test.autoconfigure.web.servlet.WebMvcTest;
+import org.springframework.core.env.Environment;
+import org.springframework.http.HttpMethod;
+import org.springframework.test.context.ContextConfiguration;
+import org.springframework.test.context.TestContext;
+import org.springframework.test.context.junit4.SpringRunner;
+import org.springframework.test.util.ReflectionTestUtils;
+import org.springframework.web.context.WebApplicationContext;
+
+import com.fasterxml.jackson.core.JsonProcessingException;
+import com.fasterxml.jackson.core.type.TypeReference;
+import com.fasterxml.jackson.databind.ObjectMapper;
+
+import io.mosip.authentication.common.service.factory.RestRequestFactory;
+import io.mosip.authentication.common.service.helper.RestHelper;
+import io.mosip.authentication.common.service.integration.dto.CryptomanagerRequestDto;
+import io.mosip.authentication.common.service.integration.dto.CryptomanagerResponseDto;
+import io.mosip.authentication.common.service.integration.dto.OtpGeneratorResponseDto;
+import io.mosip.authentication.core.constant.IdAuthenticationErrorConstants;
+import io.mosip.authentication.core.dto.RestRequestDTO;
+import io.mosip.authentication.core.exception.IDDataValidationException;
+import io.mosip.authentication.core.exception.IdAuthenticationAppException;
+import io.mosip.authentication.core.exception.RestServiceException;
+import io.mosip.kernel.core.http.ResponseWrapper;
+import io.mosip.kernel.crypto.jce.impl.DecryptorImpl;
+
+// 
+/**
+ * The Class KeyManagerTest which covers KeyManager
+ * 
+ * @author M1046368 Arun Bose S
+ */
+@RunWith(SpringRunner.class)
+@ContextConfiguration(classes = { TestContext.class, WebApplicationContext.class, DecryptorImpl.class })
+@WebMvcTest
+public class KeyManagerTest {
+
+	@Autowired
+	private ObjectMapper mapper;
+
+	/** The rest request factory. */
+	@Mock
+	private RestRequestFactory restRequestFactory;
+
+	@Mock
+	private RestHelper restHelper;
+
+	/** The key manager. */
+	@InjectMocks
+	private KeyManager keyManager;
+
+	@Autowired
+	private Environment environment;
 
-import static org.junit.Assert.assertTrue;
-
-import java.io.IOException;
-import java.util.HashMap;
-import java.util.Map;
-
-import org.apache.tomcat.util.codec.binary.Base64;
-import org.junit.Before;
-import org.junit.Ignore;
-import org.junit.Test;
-import org.junit.runner.RunWith;
-import org.mockito.InjectMocks;
-import org.mockito.Mock;
-import org.mockito.Mockito;
-import org.springframework.beans.factory.annotation.Autowired;
-import org.springframework.boot.test.autoconfigure.web.servlet.WebMvcTest;
-import org.springframework.core.env.Environment;
-import org.springframework.http.HttpMethod;
-import org.springframework.test.context.ContextConfiguration;
-import org.springframework.test.context.TestContext;
-import org.springframework.test.context.junit4.SpringRunner;
-import org.springframework.test.util.ReflectionTestUtils;
-import org.springframework.web.context.WebApplicationContext;
-
-import com.fasterxml.jackson.core.JsonProcessingException;
-import com.fasterxml.jackson.core.type.TypeReference;
-import com.fasterxml.jackson.databind.ObjectMapper;
-
-import io.mosip.authentication.common.service.factory.RestRequestFactory;
-import io.mosip.authentication.common.service.helper.RestHelper;
-import io.mosip.authentication.common.service.integration.dto.CryptomanagerRequestDto;
-import io.mosip.authentication.common.service.integration.dto.CryptomanagerResponseDto;
-import io.mosip.authentication.common.service.integration.dto.OtpGeneratorResponseDto;
-import io.mosip.authentication.core.constant.IdAuthenticationErrorConstants;
-import io.mosip.authentication.core.dto.RestRequestDTO;
-import io.mosip.authentication.core.exception.IDDataValidationException;
-import io.mosip.authentication.core.exception.IdAuthenticationAppException;
-import io.mosip.authentication.core.exception.RestServiceException;
-import io.mosip.kernel.core.http.ResponseWrapper;
-import io.mosip.kernel.crypto.jce.impl.DecryptorImpl;
-
-// 
-/**
- * The Class KeyManagerTest which covers KeyManager
- * 
- * @author M1046368 Arun Bose S
- */
-@RunWith(SpringRunner.class)
-@ContextConfiguration(classes = { TestContext.class, WebApplicationContext.class, DecryptorImpl.class })
-@WebMvcTest
-public class KeyManagerTest {
-
-	@Autowired
-	private ObjectMapper mapper;
-
-	/** The rest request factory. */
-	@Mock
-	private RestRequestFactory restRequestFactory;
-
-	@Mock
-	private RestHelper restHelper;
-
-	/** The key manager. */
-	@InjectMocks
-	private KeyManager keyManager;
-
-	@Autowired
-	private Environment environment;
-
-<<<<<<< HEAD
-	
-=======
-	/**
-	 * Before.
-	 */
-	@Before
-	public void before() {
-		//ReflectionTestUtils.setField(keyManager, "environment", environment);
-	}
-
->>>>>>> be91e80e
-	/**
-	 * Request data test.
-	 *
-	 * @throws IdAuthenticationAppException the id authentication app exception
-	 * @throws IDDataValidationException    the ID data validation exception
-	 * @throws JsonProcessingException      the json processing exception
-	 */
-	@Test
-	public void requestDataTest()
-			throws IdAuthenticationAppException, IDDataValidationException, JsonProcessingException {
-		Map<String, Object> reqMap = createRequest();
-		RestRequestDTO restRequestDTO = getRestRequestDTO();
-		ResponseWrapper<Map<String, Object>> symmetricKeyResponse = new ResponseWrapper<>();
-		Map<String, Object> symKeyMap = new HashMap<>();
-		symKeyMap.put("symmetricKey", "-CAj77ZNbtHjmCOSlPUsb4IgqnqHSv0MS5FeLMj2tDM");
-		Map<String, Object> responseMap = new HashMap<>();
-		responseMap.put("response", symKeyMap);
-		CryptomanagerResponseDto cryptoResponse = new CryptomanagerResponseDto(Base64.encodeBase64URLSafeString(
-				("{\"request\":\"TAYl52pSVnojUJaNSfZ7f4ItGcC71r_qj9ZxCZQfSO8ELfIohJSFZB_wlwVqkZgK9A1AIBtG-xni5f5WJrOXth_tRGZJTIRbM9Nxcs_tb9yfspTloMstYnzsQXdwyqKGraJHjpfDn6NIhpZpZ5QJ1g\"}")
-						.getBytes()));
-		Mockito.when(restRequestFactory.buildRequest(Mockito.any(), Mockito.any(), Mockito.any()))
-				.thenReturn(restRequestDTO);
-		Mockito.when(restHelper.requestSync(Mockito.any())).thenReturn(responseMap);
-		Map<String, Object> decryptedReqMap = keyManager.requestData(reqMap, mapper);
-		assertTrue(decryptedReqMap.containsKey("secretKey"));
-	}
-
-	/**
-	 * Request data mapper test.
-	 *
-	 * @throws IdAuthenticationAppException the id authentication app exception
-	 * @throws IDDataValidationException    the ID data validation exception
-	 * @throws JsonProcessingException      the json processing exception
-	 */
-
-	@Test(expected = IdAuthenticationAppException.class)
-	public void requestDataMapperTest()
-			throws IdAuthenticationAppException, IDDataValidationException, JsonProcessingException {
-		Map<String, Object> reqMap = createRequest();
-		RestRequestDTO restRequestDTO = getRestRequestDTO();
-		Map<String, Object> symKeyMap = new HashMap<>();
-		symKeyMap.put("symmetricKey", "-CAj77ZNbtHjmCOSlPUsb4IgqnqHSv0MS5FeLMj");
-		Map<String, Object> responseMap = new HashMap<>();
-		responseMap.put("response", symKeyMap);
-		Mockito.when(restRequestFactory.buildRequest(Mockito.any(), Mockito.any(), Mockito.any()))
-				.thenReturn(restRequestDTO);
-		Mockito.when(restHelper.requestSync(Mockito.any())).thenReturn(responseMap);
-		keyManager.requestData(reqMap, mapper);
-
-	}
-
-	/**
-	 * Request invalid data test 1.
-	 *
-	 * @throws IDDataValidationException    the ID data validation exception
-	 * @throws IdAuthenticationAppException the id authentication app exception
-	 */
-
-	@Test(expected = IdAuthenticationAppException.class)
-	public void requestInvalidDataTest1() throws IDDataValidationException, IdAuthenticationAppException {
-		Map<String, Object> reqMap = createRequest();
-		Mockito.when(restRequestFactory.buildRequest(Mockito.any(), Mockito.any(), Mockito.any())).thenThrow(
-				new IDDataValidationException(IdAuthenticationErrorConstants.PUBLICKEY_EXPIRED, "publickey expired"));
-		keyManager.requestData(reqMap, mapper);
-	}
-
-	/**
-	 * Request invalid data test 2.
-	 *
-	 * @throws IdAuthenticationAppException the id authentication app exception
-	 * @throws IOException                  Signals that an I/O exception has
-	 *                                      occurred.
-	 * @throws IDDataValidationException    the ID data validation exception
-	 */
-
-	@Test(expected = IdAuthenticationAppException.class)
-	public void requestInvalidDataTest2() throws IdAuthenticationAppException, IOException, IDDataValidationException {
-		Map<String, Object> reqMap = createRequest();
-		RestRequestDTO restRequestDTO = getRestRequestDTO();
-		Mockito.when(restRequestFactory.buildRequest(Mockito.any(), Mockito.any(), Mockito.any()))
-				.thenReturn(restRequestDTO);
-		Mockito.when(restHelper.requestSync(Mockito.any()))
-				.thenThrow(new RestServiceException(IdAuthenticationErrorConstants.INVALID_REST_SERVICE));
-		keyManager.requestData(reqMap, mapper);
-	}
-
-	@Test(expected = IdAuthenticationAppException.class)
-	public void invalidKernelKeyManagerErrorRequest()
-			throws IdAuthenticationAppException, IOException, IDDataValidationException {
-		Map<String, Object> reqMap = createRequest();
-		RestRequestDTO restRequestDTO = getRestRequestDTO();
-		Mockito.when(restRequestFactory.buildRequest(Mockito.any(), Mockito.any(), Mockito.any()))
-				.thenReturn(restRequestDTO);
-		String kernelErrorMapStr = "{\r\n" + "	\"errors\": [{\r\n" + "			\"errCode\": \"KER-KMS-003\"\r\n"
-				+ "		}\r\n" + "\r\n" + "	]\r\n" + "\r\n" + "}";
-		RestServiceException restException = new RestServiceException(IdAuthenticationErrorConstants.CLIENT_ERROR,
-				kernelErrorMapStr, new ObjectMapper().readValue(kernelErrorMapStr.getBytes("UTF-8"), Map.class));
-		Mockito.when(restHelper.requestSync(Mockito.any())).thenThrow(restException);
-		keyManager.requestData(reqMap, mapper);
-	}
-
-	@Test(expected = IdAuthenticationAppException.class)
-	public void invalidKernelErrorRequest()
-			throws IdAuthenticationAppException, IOException, IDDataValidationException {
-		Map<String, Object> reqMap = createRequest();
-		RestRequestDTO restRequestDTO = getRestRequestDTO();
-		Mockito.when(restRequestFactory.buildRequest(Mockito.any(), Mockito.any(), Mockito.any()))
-				.thenReturn(restRequestDTO);
-		String kernelErrorMapStr = "{\r\n" + "	\"errors\": [{\r\n" + "			\"errCode\": \"KER-KMS-004\"\r\n"
-				+ "		}\r\n" + "\r\n" + "	]\r\n" + "\r\n" + "}";
-		RestServiceException restException = new RestServiceException(IdAuthenticationErrorConstants.CLIENT_ERROR,
-				kernelErrorMapStr, new ObjectMapper().readValue(kernelErrorMapStr.getBytes("UTF-8"), Map.class));
-		Mockito.when(restHelper.requestSync(Mockito.any())).thenThrow(restException);
-		keyManager.requestData(reqMap, mapper);
-	}
-
-	@Test(expected = IdAuthenticationAppException.class)
-	public void requestInvalidDataIOException() throws IDDataValidationException, IdAuthenticationAppException {
-		Map<String, Object> reqMap = createRequest();
-		RestRequestDTO restRequestDTO = getRestRequestDTO();
-		Map<String, Object> symKeyMap = new HashMap<>();
-		symKeyMap.put("symmetricKey", "-CAj77ZNbtHjmCOSlPUsb4IgqnqHSv0MS5FeLMj");
-		Map<String, Object> responseMap = new HashMap<>();
-		responseMap.put("response", symKeyMap);
-		Mockito.when(restRequestFactory.buildRequest(Mockito.any(), Mockito.any(), Mockito.any()))
-				.thenReturn(restRequestDTO);
-		Mockito.when(restHelper.requestSync(Mockito.any())).thenReturn(responseMap);
-		Mockito.when(keyManager.requestData(reqMap, mapper)).thenThrow(IOException.class);
-	}
-
-	/*
-	 * @Test(expected = IdAuthenticationAppException.class) public void
-	 * TestTspIdisNullorEmpty() throws IdAuthenticationAppException { Map<String,
-	 * Object> requestBody = new HashMap<>(); keyManager.requestData(requestBody,
-	 * mapper); }
-	 * 
-	 * @Ignore
-	 * 
-	 * @Test(expected = IdAuthenticationAppException.class) public void
-	 * TestTspIdisNull() throws IdAuthenticationAppException { Map<String, Object>
-	 * requestBody = new HashMap<>(); requestBody.put("tspID", null);
-	 * keyManager.requestData(requestBody, mapper); }
-	 */
-
-	/*
-	 * @Test(expected = IdAuthenticationAppException.class) public void
-	 * TestTspIdisEmpty() throws IdAuthenticationAppException { Map<String, Object>
-	 * requestBody = new HashMap<>(); requestBody.put("tspID", "");
-	 * keyManager.requestData(requestBody, mapper); }
-	 */
-
-	// ====================================================================
-	// ********************** Helper Method *******************************
-	// ====================================================================
-
-	/**
-	 * Creates the request.
-	 *
-	 * @return the map
-	 */
-	private Map<String, Object> createRequest() {
-		String data = "{\r\n" + "  \"consentObtained\": true,\r\n" + "  \"id\": \"mosip.identity.auth\",\r\n"
-				+ "  \"individualId\": \"6892738569\",\r\n" + "  \"individualIdType\": \"UIN\",\r\n"
-				+ "  \"keyIndex\": \"string\",\r\n"
-				+ "  \"request\": \"iMw7w2duULAj3tgfJvPpKEmZ_KBdD1RruHE-jQlfssfHTl_pv8_6Ik_TlZbmcH2VyGWtC9sCxIYBoblXLZRkZIF4fErFg5VZgomvYCJ-RzQa78izAGkrehxuMfnXQcY3zaDObkSZPzlA7Law6sokohL6frRAnVcDdZ2kXxfjYgYyRR40CIqKtpuUXnEjBQbmiw8AguaBjTgK6r2pTTH9irfkONSvHjMDGbn6aTQFmGbuCJoOvCBR-qf2jaq9BpaAEXpNNTorr4XoS6Aen3hbdqYQHeyGm8yggmKTeiOZHVatEAaT8LVouYqlMVNV65eZKdmDQmZvY2f18aJu5RcU_XUlz0uvITtPkBIBpIbpVx7KGVIoe3iBKf6n9mmm3xjpGHMIipMZJZSdINMQx8t-pBXiAOr2fvrcR6rbvjLq24pzwBq6jkM3Zg1_QKbX9YwouraWKOhW79AZ8ZmVmDtYQr0DhQNypx-kNQrm2K8_BIjzP-Fvm3YhGudZ7yre1I05TwjNLCr-iLcEnOEl_KWAVNpfNLrotkWgwmaUbz2mZjkMbdGy5JtW5a0-yAg6_zZFiFWhCgOUEvaZ_226PZy1dZpElOrP3W-Mvc0ATJCc76e2F86JoNwpOA8SLpyYsd3j\",\r\n"
-				+ "  \"requestHMAC\": \"TMXTCgmeuswzn2Ls2mWSz6ZXjiV8EWGmqfZoGHqKJEG0E__oDpBsoGjyEBzEK-GuXw70q8bWrPB7MoUuq2t3D7vV3r9X52B5mMezNH_xzsjrc6ruQrdWg-okg0nBasEs\",\r\n"
-				+ "  \"requestSessionKey\": \"rBM6Ekp7xWwyzGgk1E4rgHRFUKUZCU3bAZG_wzRb35HI7tb-280bbTJYTBgik6U_LJIzXhTRmMRt2_sgPB4EmePsS4yC93HpyGF6uJ1yPoA6E--CKqHHaGx1z774moIH_sbB5TJw6fYQSiBGBABKFbrxSdj4FqLhejtIcyIxv5gRLN43Ye-WvIZNioHVOoBxCbRxgPCVESF8AHZK67S-SSy2jk8p-e-47g869C0yp6gYReo4dGIFs-1yD2bNSQC9b1mo-cC528W0iIt5j23PlJdELEj9a2oPI2PqIfU6zFtKEXqqYo_WmvpfA1Wu9r3yuY5MGp_C0F1nD0u_JIRjPw\",\r\n"
-				+ "  \"requestTime\": \"2019-04-12T06:00:22.098Z\",\r\n" + "  \"requestedAuth\": {\r\n"
-				+ "    \"bio\": true,\r\n" + "    \"demo\": false,\r\n" + "    \"otp\": false,\r\n"
-				+ "    \"pin\": false\r\n" + "  },\r\n" + "  \"transactionID\": \"1234567890\",\r\n"
-				+ "  \"version\": \"0.9\"\r\n" + "}" + "}";
-		Map<String, Object> readValue = null;
-		try {
-			readValue = mapper.readValue(data, new TypeReference<Map<String, Object>>() {
-			});
-			readValue.put("request", Base64.decodeBase64((String) readValue.get("request")));
-		} catch (IOException e) {
-			// TODO Auto-generated catch block
-			e.printStackTrace();
-		}
-		return readValue;
-	}
-
-	/**
-	 * Creates the response.
-	 *
-	 * @return the map
-	 */
-	private Map<String, Object> createResponse() {
-		String data = "{\\r\\n\\tidentity = {\\r\\n\\t\\tleftIndex = [{\\r\\n\\t\\t\\tvalue = Rk1SACAyMAAAAAEIAAABPAFiAMUAxQEAAAAoJ4CEAOs8UICiAQGXUIBzANXIV4CmARiXUEC6AObFZIB3ALUSZEBlATPYZICIAKUCZEBmAJ4YZEAnAOvBZIDOAKTjZEBCAUbQQ0ARANu0ZECRAOC4NYBnAPDUXYCtANzIXUBhAQ7bZIBTAQvQZICtASqWZEDSAPnMZICaAUAVZEDNAS63Q0CEAVZiSUDUAT + oNYBhAVprSUAmAJyvZICiAOeyQ0CLANDSPECgAMzXQ0CKAR8OV0DEAN \\/ QZEBNAMy9ZECaAKfwZEC9ATieUEDaAMfWUEDJAUA2NYB5AVttSUBKAI + oZECLAG0FZAAA\\r\\n\\t\\t}]\\r\\n\\t}\\r\\n}";
-		Map<String, Object> readValue = null;
-		try {
-			readValue = mapper.readValue(data, new TypeReference<Map<String, Object>>() {
-			});
-			readValue.put("request", Base64.decodeBase64((String) readValue.get("request")));
-		} catch (IOException e) {
-			// TODO Auto-generated catch block
-			e.printStackTrace();
-		}
-		return readValue;
-	}
-
-	/**
-	 * Gets the rest request DTO.
-	 *
-	 * @return the rest request DTO
-	 */
-	private RestRequestDTO getRestRequestDTO() {
-		RestRequestDTO restRequestDTO = new RestRequestDTO();
-		restRequestDTO.setHttpMethod(HttpMethod.POST);
-		restRequestDTO.setUri("http://localhost:8089/cryptomanager/v1.0/decrypt");
-		CryptomanagerRequestDto cryptomanagerRqt = new CryptomanagerRequestDto();
-		restRequestDTO.setRequestBody(cryptomanagerRqt);
-		restRequestDTO.setResponseType(OtpGeneratorResponseDto.class);
-		restRequestDTO.setTimeout(23);
-		return restRequestDTO;
-	}
-
-}
+	/**
+	 * Request data test.
+	 *
+	 * @throws IdAuthenticationAppException the id authentication app exception
+	 * @throws IDDataValidationException    the ID data validation exception
+	 * @throws JsonProcessingException      the json processing exception
+	 */
+	@Test
+	public void requestDataTest()
+			throws IdAuthenticationAppException, IDDataValidationException, JsonProcessingException {
+		Map<String, Object> reqMap = createRequest();
+		RestRequestDTO restRequestDTO = getRestRequestDTO();
+		ResponseWrapper<Map<String, Object>> symmetricKeyResponse = new ResponseWrapper<>();
+		Map<String, Object> symKeyMap = new HashMap<>();
+		symKeyMap.put("symmetricKey", "-CAj77ZNbtHjmCOSlPUsb4IgqnqHSv0MS5FeLMj2tDM");
+		Map<String, Object> responseMap = new HashMap<>();
+		responseMap.put("response", symKeyMap);
+		CryptomanagerResponseDto cryptoResponse = new CryptomanagerResponseDto(Base64.encodeBase64URLSafeString(
+				("{\"request\":\"TAYl52pSVnojUJaNSfZ7f4ItGcC71r_qj9ZxCZQfSO8ELfIohJSFZB_wlwVqkZgK9A1AIBtG-xni5f5WJrOXth_tRGZJTIRbM9Nxcs_tb9yfspTloMstYnzsQXdwyqKGraJHjpfDn6NIhpZpZ5QJ1g\"}")
+						.getBytes()));
+		Mockito.when(restRequestFactory.buildRequest(Mockito.any(), Mockito.any(), Mockito.any()))
+				.thenReturn(restRequestDTO);
+		Mockito.when(restHelper.requestSync(Mockito.any())).thenReturn(responseMap);
+		Map<String, Object> decryptedReqMap = keyManager.requestData(reqMap, mapper);
+		assertTrue(decryptedReqMap.containsKey("secretKey"));
+	}
+
+	/**
+	 * Request data mapper test.
+	 *
+	 * @throws IdAuthenticationAppException the id authentication app exception
+	 * @throws IDDataValidationException    the ID data validation exception
+	 * @throws JsonProcessingException      the json processing exception
+	 */
+
+	@Test(expected = IdAuthenticationAppException.class)
+	public void requestDataMapperTest()
+			throws IdAuthenticationAppException, IDDataValidationException, JsonProcessingException {
+		Map<String, Object> reqMap = createRequest();
+		RestRequestDTO restRequestDTO = getRestRequestDTO();
+		Map<String, Object> symKeyMap = new HashMap<>();
+		symKeyMap.put("symmetricKey", "-CAj77ZNbtHjmCOSlPUsb4IgqnqHSv0MS5FeLMj");
+		Map<String, Object> responseMap = new HashMap<>();
+		responseMap.put("response", symKeyMap);
+		Mockito.when(restRequestFactory.buildRequest(Mockito.any(), Mockito.any(), Mockito.any()))
+				.thenReturn(restRequestDTO);
+		Mockito.when(restHelper.requestSync(Mockito.any())).thenReturn(responseMap);
+		keyManager.requestData(reqMap, mapper);
+
+	}
+
+	/**
+	 * Request invalid data test 1.
+	 *
+	 * @throws IDDataValidationException    the ID data validation exception
+	 * @throws IdAuthenticationAppException the id authentication app exception
+	 */
+
+	@Test(expected = IdAuthenticationAppException.class)
+	public void requestInvalidDataTest1() throws IDDataValidationException, IdAuthenticationAppException {
+		Map<String, Object> reqMap = createRequest();
+		Mockito.when(restRequestFactory.buildRequest(Mockito.any(), Mockito.any(), Mockito.any())).thenThrow(
+				new IDDataValidationException(IdAuthenticationErrorConstants.PUBLICKEY_EXPIRED, "publickey expired"));
+		keyManager.requestData(reqMap, mapper);
+	}
+
+	/**
+	 * Request invalid data test 2.
+	 *
+	 * @throws IdAuthenticationAppException the id authentication app exception
+	 * @throws IOException                  Signals that an I/O exception has
+	 *                                      occurred.
+	 * @throws IDDataValidationException    the ID data validation exception
+	 */
+
+	@Test(expected = IdAuthenticationAppException.class)
+	public void requestInvalidDataTest2() throws IdAuthenticationAppException, IOException, IDDataValidationException {
+		Map<String, Object> reqMap = createRequest();
+		RestRequestDTO restRequestDTO = getRestRequestDTO();
+		Mockito.when(restRequestFactory.buildRequest(Mockito.any(), Mockito.any(), Mockito.any()))
+				.thenReturn(restRequestDTO);
+		Mockito.when(restHelper.requestSync(Mockito.any()))
+				.thenThrow(new RestServiceException(IdAuthenticationErrorConstants.INVALID_REST_SERVICE));
+		keyManager.requestData(reqMap, mapper);
+	}
+
+	@Test(expected = IdAuthenticationAppException.class)
+	public void invalidKernelKeyManagerErrorRequest()
+			throws IdAuthenticationAppException, IOException, IDDataValidationException {
+		Map<String, Object> reqMap = createRequest();
+		RestRequestDTO restRequestDTO = getRestRequestDTO();
+		Mockito.when(restRequestFactory.buildRequest(Mockito.any(), Mockito.any(), Mockito.any()))
+				.thenReturn(restRequestDTO);
+		String kernelErrorMapStr = "{\r\n" + "	\"errors\": [{\r\n" + "			\"errCode\": \"KER-KMS-003\"\r\n"
+				+ "		}\r\n" + "\r\n" + "	]\r\n" + "\r\n" + "}";
+		RestServiceException restException = new RestServiceException(IdAuthenticationErrorConstants.CLIENT_ERROR,
+				kernelErrorMapStr, new ObjectMapper().readValue(kernelErrorMapStr.getBytes("UTF-8"), Map.class));
+		Mockito.when(restHelper.requestSync(Mockito.any())).thenThrow(restException);
+		keyManager.requestData(reqMap, mapper);
+	}
+
+	@Test(expected = IdAuthenticationAppException.class)
+	public void invalidKernelErrorRequest()
+			throws IdAuthenticationAppException, IOException, IDDataValidationException {
+		Map<String, Object> reqMap = createRequest();
+		RestRequestDTO restRequestDTO = getRestRequestDTO();
+		Mockito.when(restRequestFactory.buildRequest(Mockito.any(), Mockito.any(), Mockito.any()))
+				.thenReturn(restRequestDTO);
+		String kernelErrorMapStr = "{\r\n" + "	\"errors\": [{\r\n" + "			\"errCode\": \"KER-KMS-004\"\r\n"
+				+ "		}\r\n" + "\r\n" + "	]\r\n" + "\r\n" + "}";
+		RestServiceException restException = new RestServiceException(IdAuthenticationErrorConstants.CLIENT_ERROR,
+				kernelErrorMapStr, new ObjectMapper().readValue(kernelErrorMapStr.getBytes("UTF-8"), Map.class));
+		Mockito.when(restHelper.requestSync(Mockito.any())).thenThrow(restException);
+		keyManager.requestData(reqMap, mapper);
+	}
+
+	@Test(expected = IdAuthenticationAppException.class)
+	public void requestInvalidDataIOException() throws IDDataValidationException, IdAuthenticationAppException {
+		Map<String, Object> reqMap = createRequest();
+		RestRequestDTO restRequestDTO = getRestRequestDTO();
+		Map<String, Object> symKeyMap = new HashMap<>();
+		symKeyMap.put("symmetricKey", "-CAj77ZNbtHjmCOSlPUsb4IgqnqHSv0MS5FeLMj");
+		Map<String, Object> responseMap = new HashMap<>();
+		responseMap.put("response", symKeyMap);
+		Mockito.when(restRequestFactory.buildRequest(Mockito.any(), Mockito.any(), Mockito.any()))
+				.thenReturn(restRequestDTO);
+		Mockito.when(restHelper.requestSync(Mockito.any())).thenReturn(responseMap);
+		Mockito.when(keyManager.requestData(reqMap, mapper)).thenThrow(IOException.class);
+	}
+
+	/*
+	 * @Test(expected = IdAuthenticationAppException.class) public void
+	 * TestTspIdisNullorEmpty() throws IdAuthenticationAppException { Map<String,
+	 * Object> requestBody = new HashMap<>(); keyManager.requestData(requestBody,
+	 * mapper); }
+	 * 
+	 * @Ignore
+	 * 
+	 * @Test(expected = IdAuthenticationAppException.class) public void
+	 * TestTspIdisNull() throws IdAuthenticationAppException { Map<String, Object>
+	 * requestBody = new HashMap<>(); requestBody.put("tspID", null);
+	 * keyManager.requestData(requestBody, mapper); }
+	 */
+
+	/*
+	 * @Test(expected = IdAuthenticationAppException.class) public void
+	 * TestTspIdisEmpty() throws IdAuthenticationAppException { Map<String, Object>
+	 * requestBody = new HashMap<>(); requestBody.put("tspID", "");
+	 * keyManager.requestData(requestBody, mapper); }
+	 */
+
+	// ====================================================================
+	// ********************** Helper Method *******************************
+	// ====================================================================
+
+	/**
+	 * Creates the request.
+	 *
+	 * @return the map
+	 */
+	private Map<String, Object> createRequest() {
+		String data = "{\r\n" + "  \"consentObtained\": true,\r\n" + "  \"id\": \"mosip.identity.auth\",\r\n"
+				+ "  \"individualId\": \"6892738569\",\r\n" + "  \"individualIdType\": \"UIN\",\r\n"
+				+ "  \"keyIndex\": \"string\",\r\n"
+				+ "  \"request\": \"iMw7w2duULAj3tgfJvPpKEmZ_KBdD1RruHE-jQlfssfHTl_pv8_6Ik_TlZbmcH2VyGWtC9sCxIYBoblXLZRkZIF4fErFg5VZgomvYCJ-RzQa78izAGkrehxuMfnXQcY3zaDObkSZPzlA7Law6sokohL6frRAnVcDdZ2kXxfjYgYyRR40CIqKtpuUXnEjBQbmiw8AguaBjTgK6r2pTTH9irfkONSvHjMDGbn6aTQFmGbuCJoOvCBR-qf2jaq9BpaAEXpNNTorr4XoS6Aen3hbdqYQHeyGm8yggmKTeiOZHVatEAaT8LVouYqlMVNV65eZKdmDQmZvY2f18aJu5RcU_XUlz0uvITtPkBIBpIbpVx7KGVIoe3iBKf6n9mmm3xjpGHMIipMZJZSdINMQx8t-pBXiAOr2fvrcR6rbvjLq24pzwBq6jkM3Zg1_QKbX9YwouraWKOhW79AZ8ZmVmDtYQr0DhQNypx-kNQrm2K8_BIjzP-Fvm3YhGudZ7yre1I05TwjNLCr-iLcEnOEl_KWAVNpfNLrotkWgwmaUbz2mZjkMbdGy5JtW5a0-yAg6_zZFiFWhCgOUEvaZ_226PZy1dZpElOrP3W-Mvc0ATJCc76e2F86JoNwpOA8SLpyYsd3j\",\r\n"
+				+ "  \"requestHMAC\": \"TMXTCgmeuswzn2Ls2mWSz6ZXjiV8EWGmqfZoGHqKJEG0E__oDpBsoGjyEBzEK-GuXw70q8bWrPB7MoUuq2t3D7vV3r9X52B5mMezNH_xzsjrc6ruQrdWg-okg0nBasEs\",\r\n"
+				+ "  \"requestSessionKey\": \"rBM6Ekp7xWwyzGgk1E4rgHRFUKUZCU3bAZG_wzRb35HI7tb-280bbTJYTBgik6U_LJIzXhTRmMRt2_sgPB4EmePsS4yC93HpyGF6uJ1yPoA6E--CKqHHaGx1z774moIH_sbB5TJw6fYQSiBGBABKFbrxSdj4FqLhejtIcyIxv5gRLN43Ye-WvIZNioHVOoBxCbRxgPCVESF8AHZK67S-SSy2jk8p-e-47g869C0yp6gYReo4dGIFs-1yD2bNSQC9b1mo-cC528W0iIt5j23PlJdELEj9a2oPI2PqIfU6zFtKEXqqYo_WmvpfA1Wu9r3yuY5MGp_C0F1nD0u_JIRjPw\",\r\n"
+				+ "  \"requestTime\": \"2019-04-12T06:00:22.098Z\",\r\n" + "  \"requestedAuth\": {\r\n"
+				+ "    \"bio\": true,\r\n" + "    \"demo\": false,\r\n" + "    \"otp\": false,\r\n"
+				+ "    \"pin\": false\r\n" + "  },\r\n" + "  \"transactionID\": \"1234567890\",\r\n"
+				+ "  \"version\": \"0.9\"\r\n" + "}" + "}";
+		Map<String, Object> readValue = null;
+		try {
+			readValue = mapper.readValue(data, new TypeReference<Map<String, Object>>() {
+			});
+			readValue.put("request", Base64.decodeBase64((String) readValue.get("request")));
+		} catch (IOException e) {
+			// TODO Auto-generated catch block
+			e.printStackTrace();
+		}
+		return readValue;
+	}
+
+	/**
+	 * Creates the response.
+	 *
+	 * @return the map
+	 */
+	private Map<String, Object> createResponse() {
+		String data = "{\\r\\n\\tidentity = {\\r\\n\\t\\tleftIndex = [{\\r\\n\\t\\t\\tvalue = Rk1SACAyMAAAAAEIAAABPAFiAMUAxQEAAAAoJ4CEAOs8UICiAQGXUIBzANXIV4CmARiXUEC6AObFZIB3ALUSZEBlATPYZICIAKUCZEBmAJ4YZEAnAOvBZIDOAKTjZEBCAUbQQ0ARANu0ZECRAOC4NYBnAPDUXYCtANzIXUBhAQ7bZIBTAQvQZICtASqWZEDSAPnMZICaAUAVZEDNAS63Q0CEAVZiSUDUAT + oNYBhAVprSUAmAJyvZICiAOeyQ0CLANDSPECgAMzXQ0CKAR8OV0DEAN \\/ QZEBNAMy9ZECaAKfwZEC9ATieUEDaAMfWUEDJAUA2NYB5AVttSUBKAI + oZECLAG0FZAAA\\r\\n\\t\\t}]\\r\\n\\t}\\r\\n}";
+		Map<String, Object> readValue = null;
+		try {
+			readValue = mapper.readValue(data, new TypeReference<Map<String, Object>>() {
+			});
+			readValue.put("request", Base64.decodeBase64((String) readValue.get("request")));
+		} catch (IOException e) {
+			// TODO Auto-generated catch block
+			e.printStackTrace();
+		}
+		return readValue;
+	}
+
+	/**
+	 * Gets the rest request DTO.
+	 *
+	 * @return the rest request DTO
+	 */
+	private RestRequestDTO getRestRequestDTO() {
+		RestRequestDTO restRequestDTO = new RestRequestDTO();
+		restRequestDTO.setHttpMethod(HttpMethod.POST);
+		restRequestDTO.setUri("http://localhost:8089/cryptomanager/v1.0/decrypt");
+		CryptomanagerRequestDto cryptomanagerRqt = new CryptomanagerRequestDto();
+		restRequestDTO.setRequestBody(cryptomanagerRqt);
+		restRequestDTO.setResponseType(OtpGeneratorResponseDto.class);
+		restRequestDTO.setTimeout(23);
+		return restRequestDTO;
+	}
+
+}