--- conflicted
+++ resolved
@@ -1,100 +1,97 @@
-package io.mosip.authentication.core.constant;
-
-/**
- * This Class will provide constants for all Configured properties.
- * 
- * @author Prem Kumar
- *
- */
-public final class IdAuthConfigKeyConstants {
-
-	private IdAuthConfigKeyConstants() {
-
-	}
-
-	public static final String APPLICATION_ID = "application.id";
-	public static final String API_VERSION = "ida.api.version";
-	public static final String DATE_TIME_PATTERN = "datetime.pattern";
-	public static final String REST_URI = ".rest.uri";
-	public static final String REST_HTTP_METHOD = ".rest.httpMethod";
-	public static final String REST_TIMEOUT = ".rest.timeout";
-	public static final String REST_HEADERS_MEDIA_TYPE = ".rest.headers.mediaType";
-	public static final String MOSIP_TSP_ORGANIZATION = "ida.jws.certificate.organization";
-	public static final String MOSIP_JWS_CERTIFICATE_ALGM = "ida.jws.certificate.algo";
-	public static final String MOSIP_IDA_API_IDS = "mosip.ida.api.ids.";
-	public static final String POLICY = "policy.";
-	public static final String LICENSE_KEY = "licenseKey.";
-	public static final String MISP_PARTNER_MAPPING = "misp.partner.mapping.";
-	public static final String PARTNER_KEY = "partner.";
-	public static final String MOSIP_IDENTITY_VID = "mosip.identity.vid";
-	public static final String MOSIP_VID_VALIDITY_HOURS = "ida.vid.validity.hours";
-	public static final String STATIC_TOKEN_ENABLE = "static.token.enable";
-	public static final String MOSIP_PRIMARY_LANGUAGE = "mosip.primary-language";
-	public static final String MOSIP_SECONDARY_LANGUAGE = "mosip.secondary-language";
-	public static final String MOSIP_KERNEL_OTP_DEFAULT_LENGTH = "mosip.kernel.otp.default-length";
-	public static final String MOSIP_ID_VALIDATION_IDENTITY_EMAIL = "mosip.id.validation.identity.email";
-	public static final String MOSIP_ID_VALIDATION_IDENTITY_PHONE = "mosip.id.validation.identity.phone";
-	public static final String AUTHREQUEST_RECEIVED_TIME_ALLOWED_IN_MINUTES = "authrequest.received-time-allowed.minutes";
-	public static final String OTP_CONTEXT = "ida.otp.context";
-	public static final String AUTH_SMS_TEMPLATE = "ida.auth.sms.template";
-	public static final String OTP_SMS_TEMPLATE = "ida.otp.sms.template";
-	public static final String AUTH_EMAIL_SUBJECT_TEMPLATE = "ida.auth.mail.subject.template";
-	public static final String AUTH_EMAIL_CONTENT_TEMPLATE = "ida.auth.mail.content.template";
-	public static final String OTP_SUBJECT_TEMPLATE = "ida.otp.mail.subject.template";
-	public static final String OTP_CONTENT_TEMPLATE = "ida.otp.mail.content.template";
-	public static final String NOTIFICATION_DATE_FORMAT = "notification.date.format";
-	public static final String NOTIFICATION_TIME_FORMAT = "notification.time.format";
-	public static final String UIN_MASKING_CHARCOUNT = "notification.uin.masking.charcount";
-	public static final String MOSIP_NOTIFICATIONTYPE = "mosip.notificationtype";
-	public static final String MOSIP_KERNEL_OTP_EXPIRY_TIME = "mosip.kernel.otp.expiry-time";
-	public static final String OTP_REQUEST_FLOODING_DURATION = "otp.request.flooding.duration";
-	public static final String OTP_REQUEST_FLOODING_MAX_COUNT = "otp.request.flooding.max-count";
-	public static final String MOSIP_IDTYPE_ALLOWED = "request.idtypes.allowed";
-	public static final String AUDIT_DEFAULT_HOST_NAME = "audit.defaultHostName";
-	public static final String AUDIT_DEFAULT_HOST_ADDRESS = "audit.defaultHostAddress";
-	public static final String APPLICATION_NAME = "application.name";
-	public static final String MOSIP_ERRORMESSAGES_DEFAULT_LANG = "ida.errormessages.default-lang";
-	public static final String USER_NAME = "user.name";
-	public static final String MOSIP_SUPPORTED_LANGUAGES = "mosip.supported-languages";
-	public static final String DEFAULT_MATCH_VALUE = "demo.threshold";
-	public static final String MOSIP_PHONETIC_LANG = "mosip.phonetic.lang.";
-	public static final String EKYC_ALLOWED_AUTH_TYPE = "ekyc.auth.types.allowed";
-	public static final String MOSIP_NOTIFICATION_LANGUAGE_TYPE = "mosip.notification.language-type";
-	public static final String CRYPTO_PARTNER_ID = "cryptomanager.partner.id";
-	public static final String IRIS_IMG_RIGHT_VALUE = ".irisimg.right.match.value";
-	public static final String IRIS_IMG_LEFT_VALUE = ".irisimg.left.match.value";
-	public static final String FACE_IMG_VALUE = ".faceimg.match.value";
-	public static final String SERVER_PORT = "server.port";
-	public static final String APP_ENVIRONMENT_LOCAL = "application.env.local";
-	public static final String SWAGGER_BASE_URL = "swagger.base-url";
-	public static final String KEY_SPLITTER = "mosip.kernel.data-key-splitter";
-	public static final String ALLOWED_AUTH_TYPE = "auth.types.allowed";
-	public static final String INTERNAL_AUTH_ALLOWED_IDTYPE = "request.idtypes.allowed.internalauth";
-	public static final String INTERNAL_ALLOWED_AUTH_TYPE = "internal.auth.types.allowed";
-	public static final String INTERNAL_APPLICATION_ID = "internal.application.id";
-	public static final String INTERNAL_REFERENCE_ID = "internal.reference.id";
-	public static final String SIGN_RESPONSE = "mosip.signed.response.header";
-	public static final String MOSIP_IDA_API_ID = "ida.api.id.";
-	public static final String MOSIP_IDA_API_VERSION = "ida.api.version.";
-	public static final String IDA_BASIC_NORMALISER = "ida.demo.%s.normalization.regex.%s[%s]";
-	public static final String IDA_NORMALISER_SEP = "ida.norm.sep";
-	public static final String AUTH_TRANSACTION = "auth.transactions";
-	public static final String AUTH_TYPE_READ = "authtype.status.read";
-	public static final String AUTH_TYPE_UPDATE = "authtype.status.update";
-	public static final String UIN_SALT_MODULO = "ida.uin.salt.modulo";
-	public static final String MOSIP_UTC_TIME= "mosip.utc-datetime-pattern";
-	
-	public static final String MOSIP_IDA_AUTH_CLIENTID="mosip.ida.auth.clientId";
-	public static final String FINGERPRINT_PROVIDER = "ida.fingerprint.provider";
-	public static final String FACE_PROVIDER = "ida.face.provider";
-	public static final String IRIS_PROVIDER = "ida.iris.provider";
-	public static final String OTP_INTERNAL_ID_SUFFIX = "otp.internal";
-<<<<<<< HEAD
-	public static final String IDA_AAD_LASTBYTES_NUM = "ida.aad.lastbytes.num";
-	public static final String IDA_SALT_LASTBYTES_NUM = "ida.salt.lastbytes.num";
-	public static final String CRYPTO_FIR_REF_ID = "cryptomanager.fir.id";
-=======
-	public static final String ID_TYPE_ALIAS = "mosip.%s.alias";
->>>>>>> e4a56e1e
-
-}
+package io.mosip.authentication.core.constant;
+
+/**
+ * This Class will provide constants for all Configured properties.
+ * 
+ * @author Prem Kumar
+ *
+ */
+public final class IdAuthConfigKeyConstants {
+
+	private IdAuthConfigKeyConstants() {
+
+	}
+
+	public static final String APPLICATION_ID = "application.id";
+	public static final String API_VERSION = "ida.api.version";
+	public static final String DATE_TIME_PATTERN = "datetime.pattern";
+	public static final String REST_URI = ".rest.uri";
+	public static final String REST_HTTP_METHOD = ".rest.httpMethod";
+	public static final String REST_TIMEOUT = ".rest.timeout";
+	public static final String REST_HEADERS_MEDIA_TYPE = ".rest.headers.mediaType";
+	public static final String MOSIP_TSP_ORGANIZATION = "ida.jws.certificate.organization";
+	public static final String MOSIP_JWS_CERTIFICATE_ALGM = "ida.jws.certificate.algo";
+	public static final String MOSIP_IDA_API_IDS = "mosip.ida.api.ids.";
+	public static final String POLICY = "policy.";
+	public static final String LICENSE_KEY = "licenseKey.";
+	public static final String MISP_PARTNER_MAPPING = "misp.partner.mapping.";
+	public static final String PARTNER_KEY = "partner.";
+	public static final String MOSIP_IDENTITY_VID = "mosip.identity.vid";
+	public static final String MOSIP_VID_VALIDITY_HOURS = "ida.vid.validity.hours";
+	public static final String STATIC_TOKEN_ENABLE = "static.token.enable";
+	public static final String MOSIP_PRIMARY_LANGUAGE = "mosip.primary-language";
+	public static final String MOSIP_SECONDARY_LANGUAGE = "mosip.secondary-language";
+	public static final String MOSIP_KERNEL_OTP_DEFAULT_LENGTH = "mosip.kernel.otp.default-length";
+	public static final String MOSIP_ID_VALIDATION_IDENTITY_EMAIL = "mosip.id.validation.identity.email";
+	public static final String MOSIP_ID_VALIDATION_IDENTITY_PHONE = "mosip.id.validation.identity.phone";
+	public static final String AUTHREQUEST_RECEIVED_TIME_ALLOWED_IN_MINUTES = "authrequest.received-time-allowed.minutes";
+	public static final String OTP_CONTEXT = "ida.otp.context";
+	public static final String AUTH_SMS_TEMPLATE = "ida.auth.sms.template";
+	public static final String OTP_SMS_TEMPLATE = "ida.otp.sms.template";
+	public static final String AUTH_EMAIL_SUBJECT_TEMPLATE = "ida.auth.mail.subject.template";
+	public static final String AUTH_EMAIL_CONTENT_TEMPLATE = "ida.auth.mail.content.template";
+	public static final String OTP_SUBJECT_TEMPLATE = "ida.otp.mail.subject.template";
+	public static final String OTP_CONTENT_TEMPLATE = "ida.otp.mail.content.template";
+	public static final String NOTIFICATION_DATE_FORMAT = "notification.date.format";
+	public static final String NOTIFICATION_TIME_FORMAT = "notification.time.format";
+	public static final String UIN_MASKING_CHARCOUNT = "notification.uin.masking.charcount";
+	public static final String MOSIP_NOTIFICATIONTYPE = "mosip.notificationtype";
+	public static final String MOSIP_KERNEL_OTP_EXPIRY_TIME = "mosip.kernel.otp.expiry-time";
+	public static final String OTP_REQUEST_FLOODING_DURATION = "otp.request.flooding.duration";
+	public static final String OTP_REQUEST_FLOODING_MAX_COUNT = "otp.request.flooding.max-count";
+	public static final String MOSIP_IDTYPE_ALLOWED = "request.idtypes.allowed";
+	public static final String AUDIT_DEFAULT_HOST_NAME = "audit.defaultHostName";
+	public static final String AUDIT_DEFAULT_HOST_ADDRESS = "audit.defaultHostAddress";
+	public static final String APPLICATION_NAME = "application.name";
+	public static final String MOSIP_ERRORMESSAGES_DEFAULT_LANG = "ida.errormessages.default-lang";
+	public static final String USER_NAME = "user.name";
+	public static final String MOSIP_SUPPORTED_LANGUAGES = "mosip.supported-languages";
+	public static final String DEFAULT_MATCH_VALUE = "demo.threshold";
+	public static final String MOSIP_PHONETIC_LANG = "mosip.phonetic.lang.";
+	public static final String EKYC_ALLOWED_AUTH_TYPE = "ekyc.auth.types.allowed";
+	public static final String MOSIP_NOTIFICATION_LANGUAGE_TYPE = "mosip.notification.language-type";
+	public static final String CRYPTO_PARTNER_ID = "cryptomanager.partner.id";
+	public static final String IRIS_IMG_RIGHT_VALUE = ".irisimg.right.match.value";
+	public static final String IRIS_IMG_LEFT_VALUE = ".irisimg.left.match.value";
+	public static final String FACE_IMG_VALUE = ".faceimg.match.value";
+	public static final String SERVER_PORT = "server.port";
+	public static final String APP_ENVIRONMENT_LOCAL = "application.env.local";
+	public static final String SWAGGER_BASE_URL = "swagger.base-url";
+	public static final String KEY_SPLITTER = "mosip.kernel.data-key-splitter";
+	public static final String ALLOWED_AUTH_TYPE = "auth.types.allowed";
+	public static final String INTERNAL_AUTH_ALLOWED_IDTYPE = "request.idtypes.allowed.internalauth";
+	public static final String INTERNAL_ALLOWED_AUTH_TYPE = "internal.auth.types.allowed";
+	public static final String INTERNAL_APPLICATION_ID = "internal.application.id";
+	public static final String INTERNAL_REFERENCE_ID = "internal.reference.id";
+	public static final String SIGN_RESPONSE = "mosip.signed.response.header";
+	public static final String MOSIP_IDA_API_ID = "ida.api.id.";
+	public static final String MOSIP_IDA_API_VERSION = "ida.api.version.";
+	public static final String IDA_BASIC_NORMALISER = "ida.demo.%s.normalization.regex.%s[%s]";
+	public static final String IDA_NORMALISER_SEP = "ida.norm.sep";
+	public static final String AUTH_TRANSACTION = "auth.transactions";
+	public static final String AUTH_TYPE_READ = "authtype.status.read";
+	public static final String AUTH_TYPE_UPDATE = "authtype.status.update";
+	public static final String UIN_SALT_MODULO = "ida.uin.salt.modulo";
+	public static final String MOSIP_UTC_TIME= "mosip.utc-datetime-pattern";
+	
+	public static final String MOSIP_IDA_AUTH_CLIENTID="mosip.ida.auth.clientId";
+	public static final String FINGERPRINT_PROVIDER = "ida.fingerprint.provider";
+	public static final String FACE_PROVIDER = "ida.face.provider";
+	public static final String IRIS_PROVIDER = "ida.iris.provider";
+	public static final String OTP_INTERNAL_ID_SUFFIX = "otp.internal";
+	public static final String ID_TYPE_ALIAS = "mosip.%s.alias";
+	public static final String IDA_AAD_LASTBYTES_NUM = "ida.aad.lastbytes.num";
+	public static final String IDA_SALT_LASTBYTES_NUM = "ida.salt.lastbytes.num";
+	public static final String CRYPTO_FIR_REF_ID = "cryptomanager.fir.id";
+
+}