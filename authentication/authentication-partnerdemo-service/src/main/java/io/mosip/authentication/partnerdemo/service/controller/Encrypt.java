--- conflicted
+++ resolved
@@ -1,417 +1,372 @@
-package io.mosip.authentication.partnerdemo.service.controller;
-
-import java.io.IOException;
-import java.nio.charset.StandardCharsets;
-import java.security.InvalidAlgorithmParameterException;
-import java.security.InvalidKeyException;
-import java.security.KeyFactory;
-import java.security.KeyManagementException;
-import java.security.NoSuchAlgorithmException;
-import java.security.PublicKey;
-import java.security.cert.CertificateException;
-import java.security.spec.InvalidKeySpecException;
-import java.security.spec.X509EncodedKeySpec;
-import java.util.Arrays;
-import java.util.Collections;
-import java.util.HashMap;
-import java.util.List;
-import java.util.Map;
-import java.util.stream.IntStream;
-
-import javax.crypto.BadPaddingException;
-import javax.crypto.IllegalBlockSizeException;
-import javax.crypto.NoSuchPaddingException;
-import javax.crypto.SecretKey;
-import javax.net.ssl.HttpsURLConnection;
-import javax.net.ssl.SSLContext;
-import javax.net.ssl.TrustManager;
-import javax.net.ssl.X509TrustManager;
-
-import org.apache.commons.codec.binary.Base64;
-import org.json.JSONException;
-import org.springframework.beans.factory.annotation.Autowired;
-import org.springframework.beans.factory.annotation.Value;
-import org.springframework.core.env.Environment;
-import org.springframework.http.HttpEntity;
-import org.springframework.http.HttpHeaders;
-import org.springframework.http.HttpMethod;
-import org.springframework.http.HttpRequest;
-import org.springframework.http.MediaType;
-import org.springframework.http.ResponseCookie;
-import org.springframework.http.ResponseEntity;
-import org.springframework.http.client.ClientHttpRequestExecution;
-import org.springframework.http.client.ClientHttpRequestInterceptor;
-import org.springframework.http.client.ClientHttpResponse;
-import org.springframework.lang.Nullable;
-import org.springframework.web.bind.annotation.PostMapping;
-import org.springframework.web.bind.annotation.RequestBody;
-import org.springframework.web.bind.annotation.RequestParam;
-import org.springframework.web.bind.annotation.RestController;
-import org.springframework.web.client.RestClientException;
-import org.springframework.web.client.RestTemplate;
-import org.springframework.web.reactive.function.client.ClientResponse;
-import org.springframework.web.reactive.function.client.WebClient;
-import org.springframework.web.util.UriComponentsBuilder;
-
-import com.fasterxml.jackson.databind.ObjectMapper;
-import com.fasterxml.jackson.databind.node.ObjectNode;
-
-import io.mosip.authentication.core.constant.IdAuthConfigKeyConstants;
-import io.mosip.authentication.core.logger.IdaLogger;
-import io.mosip.authentication.partnerdemo.service.dto.CryptomanagerRequestDto;
-import io.mosip.authentication.partnerdemo.service.dto.EncryptionRequestDto;
-import io.mosip.authentication.partnerdemo.service.dto.EncryptionResponseDto;
-import io.mosip.authentication.partnerdemo.service.helper.CryptoUtility;
-import io.mosip.kernel.core.http.RequestWrapper;
-import io.mosip.kernel.core.logger.spi.Logger;
-import io.mosip.kernel.core.util.CryptoUtil;
-import io.mosip.kernel.core.util.DateUtils;
-import io.mosip.kernel.core.util.HMACUtils;
-import io.swagger.annotations.ApiOperation;
-
-/**
- *  The Class Encrypt is used to encrypt the identity block using Kernel Api.
- *
- * @author Dinesh Karuppiah
- */
-
-@RestController
-public class Encrypt {
-
-	@Autowired
-	private Environment env;
-
-	private static final String ASYMMETRIC_ALGORITHM_NAME = "RSA";
-
-	/** The Constant ASYMMETRIC_ALGORITHM. */
-	private static final String SSL = "SSL";
-
-	/** The obj mapper. */
-	@Autowired
-	private ObjectMapper objMapper;
-
-	/** KeySplitter. */
-	@Value("${" + IdAuthConfigKeyConstants.KEY_SPLITTER + "}")
-	private String keySplitter;
-	
-	/** The encrypt URL. */
-	@Value("${mosip.kernel.publicKey-url}")
-	private String publicKeyURL;
-
-	/** The app ID. */
-	@Value("${application.id}")
-	private String appID;
-	
-	@Autowired
-	private CryptoUtility cryptoUtil;
-
-	
-	
-	/** The logger. */
-	private static Logger logger = IdaLogger.getLogger(Encrypt.class);
-	
-	/**
-	 * Encrypt.
-	 *
-	 * @param encryptionRequestDto            the encryption request dto
-	 * @param isInternal the is internal
-	 * @return the encryption response dto
-	 * @throws NoSuchAlgorithmException             the no such algorithm exception
-	 * @throws InvalidKeySpecException             the invalid key spec exception
-	 * @throws IOException             Signals that an I/O exception has occurred.
-	 * @throws KeyManagementException             the key management exception
-	 * @throws JSONException             the JSON exception
-	 * @throws InvalidKeyException the invalid key exception
-	 * @throws NoSuchPaddingException the no such padding exception
-	 * @throws InvalidAlgorithmParameterException the invalid algorithm parameter exception
-	 * @throws IllegalBlockSizeException the illegal block size exception
-	 * @throws BadPaddingException the bad padding exception
-	 * @throws RestClientException             the rest client exception
-	 */
-	@PostMapping(path = "/encrypt")
-	@ApiOperation(value = "Encrypt Identity with sessionKey and Encrypt Session Key with Public Key", response = EncryptionResponseDto.class)
-	public EncryptionResponseDto encrypt(@RequestBody EncryptionRequestDto encryptionRequestDto,
-			@RequestParam(name="isInternal",required=false) @Nullable boolean isInternal)
-			throws NoSuchAlgorithmException, InvalidKeySpecException, IOException, KeyManagementException,
-			JSONException, InvalidKeyException, NoSuchPaddingException, InvalidAlgorithmParameterException, IllegalBlockSizeException, BadPaddingException {
-		return kernelEncrypt(encryptionRequestDto, isInternal);
-	}
-<<<<<<< HEAD
-=======
-
-	/**
-	 * this method is used to call Kernel encrypt api.
-	 *
-	 * @param encryptionRequestDto            the encryption request dto
-	 * @param isInternal the is internal
-	 * @return the encryption response dto
-	 * @throws KeyManagementException             the key management exception
-	 * @throws NoSuchAlgorithmException             the no such algorithm exception
-	 * @throws IOException             Signals that an I/O exception has occurred.
-	 * @throws JSONException             the JSON exception
-	 * @throws InvalidKeyException the invalid key exception
-	 * @throws NoSuchPaddingException the no such padding exception
-	 * @throws InvalidAlgorithmParameterException the invalid algorithm parameter exception
-	 * @throws IllegalBlockSizeException the illegal block size exception
-	 * @throws BadPaddingException the bad padding exception
-	 * @throws InvalidKeySpecException the invalid key spec exception
-	 * @throws RestClientException             the rest client exception
-	 */
-	private EncryptionResponseDto kernelEncrypt(EncryptionRequestDto encryptionRequestDto, boolean isInternal)
-			throws KeyManagementException, NoSuchAlgorithmException, IOException, JSONException, InvalidKeyException,
-			NoSuchPaddingException, InvalidAlgorithmParameterException, IllegalBlockSizeException, BadPaddingException,
-			InvalidKeySpecException {
-		String identityBlock = objMapper.writeValueAsString(encryptionRequestDto.getIdentityRequest());
-		SecretKey secretKey = cryptoUtil.genSecKey();
-		EncryptionResponseDto encryptionResponseDto = new EncryptionResponseDto();
-		byte[] encryptedIdentityBlock = cryptoUtil.symmetricEncrypt(identityBlock.getBytes(), secretKey);
-		encryptionResponseDto.setEncryptedIdentity(Base64.encodeBase64URLSafeString(encryptedIdentityBlock));
-		String publicKeyStr = getPublicKey(identityBlock, isInternal);
-		PublicKey publicKey = KeyFactory.getInstance(ASYMMETRIC_ALGORITHM_NAME)
-				.generatePublic(new X509EncodedKeySpec(CryptoUtil.decodeBase64(publicKeyStr)));
-		byte[] encryptedSessionKeyByte = cryptoUtil.asymmetricEncrypt((secretKey.getEncoded()), publicKey);
-		encryptionResponseDto.setEncryptedSessionKey(Base64.encodeBase64URLSafeString(encryptedSessionKeyByte));
-		byte[] byteArr = cryptoUtil.symmetricEncrypt(
-				HMACUtils.digestAsPlainText(HMACUtils.generateHash(identityBlock.getBytes())).getBytes(), secretKey);
-		encryptionResponseDto.setRequestHMAC(Base64.encodeBase64URLSafeString(byteArr));
-		return encryptionResponseDto;
-	}
->>>>>>> c9e2608a
-	
-
-	@PostMapping(path = "/splitEncryptedData", produces = MediaType.APPLICATION_JSON_VALUE) 
-	public SplittedEncryptedData splitEncryptedData(@RequestBody String data) {
-		byte[] dataBytes = CryptoUtil.decodeBase64(data);
-		byte[][] splits = splitAtFirstOccurance(dataBytes, keySplitter.getBytes());
-		return new SplittedEncryptedData(CryptoUtil.encodeBase64(splits[0]), CryptoUtil.encodeBase64(splits[1]));
-	}
-	
-	@PostMapping(path = "/combineDataToEncrypt", consumes = MediaType.APPLICATION_JSON_VALUE) 
-	public String combineDataToEncrypt(@RequestBody SplittedEncryptedData splittedData) {
-		return CryptoUtil.encodeBase64String(
-				CryptoUtil.combineByteArray(
-						CryptoUtil.decodeBase64(splittedData.getEncryptedData()), 
-						CryptoUtil.decodeBase64(splittedData.getEncryptedSessionKey()), 
-						keySplitter));
-	}
-	
-	private static byte[][] splitAtFirstOccurance(byte[] strBytes, byte[] sepBytes) {
-		int index = findIndex(strBytes, sepBytes);
-		if (index >= 0) {
-			byte[] bytes1 = new byte[index];
-			byte[] bytes2 = new byte[strBytes.length - (bytes1.length + sepBytes.length)];
-			System.arraycopy(strBytes, 0, bytes1, 0, bytes1.length);
-			System.arraycopy(strBytes, (bytes1.length + sepBytes.length), bytes2, 0, bytes2.length);
-			return new byte[][] { bytes1, bytes2 };
-		} else {
-			return new byte[][] { strBytes, new byte[0] };
-		}
-	}
-
-	private static int findIndex(byte arr[], byte[] subarr) {
-		int len = arr.length;
-		int subArrayLen = subarr.length;
-		return IntStream.range(0, len).filter(currentIndex -> {
-			if ((currentIndex + subArrayLen) <= len) {
-				byte[] sArray = new byte[subArrayLen];
-				System.arraycopy(arr, currentIndex, sArray, 0, subArrayLen);
-				return Arrays.equals(sArray, subarr);
-			}
-			return false;
-		}).findFirst() // first occurence
-				.orElse(-1); // No element found
-	}
-
-	/**
-	 * this method is used to call Kernel encrypt api.
-	 *
-	 * @param encryptionRequestDto            the encryption request dto
-	 * @param isInternal the is internal
-	 * @return the encryption response dto
-	 * @throws KeyManagementException             the key management exception
-	 * @throws NoSuchAlgorithmException             the no such algorithm exception
-	 * @throws IOException             Signals that an I/O exception has occurred.
-	 * @throws JSONException             the JSON exception
-	 * @throws InvalidKeyException the invalid key exception
-	 * @throws NoSuchPaddingException the no such padding exception
-	 * @throws InvalidAlgorithmParameterException the invalid algorithm parameter exception
-	 * @throws IllegalBlockSizeException the illegal block size exception
-	 * @throws BadPaddingException the bad padding exception
-	 * @throws InvalidKeySpecException the invalid key spec exception
-	 * @throws RestClientException             the rest client exception
-	 */
-	private EncryptionResponseDto kernelEncrypt(EncryptionRequestDto encryptionRequestDto, boolean isInternal)
-			throws KeyManagementException, NoSuchAlgorithmException, IOException, JSONException, InvalidKeyException,
-			NoSuchPaddingException, InvalidAlgorithmParameterException, IllegalBlockSizeException, BadPaddingException,
-			InvalidKeySpecException {
-		String identityBlock = objMapper.writeValueAsString(encryptionRequestDto.getIdentityRequest());
-		SecretKey secretKey = cryptoUtil.genSecKey();
-		EncryptionResponseDto encryptionResponseDto = new EncryptionResponseDto();
-		byte[] encryptedIdentityBlock = cryptoUtil.symmetricEncrypt(identityBlock.getBytes(), secretKey);
-		encryptionResponseDto.setEncryptedIdentity(Base64.encodeBase64URLSafeString(encryptedIdentityBlock));
-		String publicKeyStr = getPublicKey(identityBlock, isInternal);
-		PublicKey publicKey = KeyFactory.getInstance(ASYMMETRIC_ALGORITHM_NAME)
-				.generatePublic(new X509EncodedKeySpec(CryptoUtil.decodeBase64(publicKeyStr)));
-		byte[] encryptedSessionKeyByte = cryptoUtil.asymmetricEncrypt((secretKey.getEncoded()), publicKey);
-		encryptionResponseDto.setEncryptedSessionKey(Base64.encodeBase64URLSafeString(encryptedSessionKeyByte));
-		byte[] byteArr = cryptoUtil.symmetricEncrypt(
-				HMACUtils.digestAsPlainText(HMACUtils.generateHash(identityBlock.getBytes())).getBytes(), secretKey);
-		encryptionResponseDto.setRequestHMAC(Base64.encodeBase64URLSafeString(byteArr));
-		return encryptionResponseDto;
-	}
-
-	
-	/**
-	 * Gets the encrypted value.
-	 *
-	 * @param data            the data
-	 * @param isInternal the is internal
-	 * @return the encrypted value
-	 * @throws IOException             Signals that an I/O exception has occurred.
-	 * @throws KeyManagementException             the key management exception
-	 * @throws NoSuchAlgorithmException             the no such algorithm exception
-	 * @throws RestClientException             the rest client exception
-	 * @throws JSONException             the JSON exception
-	 */
-	@SuppressWarnings({ "unchecked", "rawtypes" })
-	public String getPublicKey(String data, boolean isInternal)
-			throws IOException, KeyManagementException, NoSuchAlgorithmException, RestClientException, JSONException {
-		turnOffSslChecking();
-		RestTemplate restTemplate = new RestTemplate();
-		ClientHttpRequestInterceptor interceptor = new ClientHttpRequestInterceptor() {
-
-			@Override
-			public ClientHttpResponse intercept(HttpRequest request, byte[] body, ClientHttpRequestExecution execution)
-					throws IOException {
-				String authToken = generateAuthToken();
-				if(authToken != null && !authToken.isEmpty()) {
-					request.getHeaders().set("Cookie", "Authorization=" + authToken);
-				}
-				return execution.execute(request, body);
-			}
-		};
-
-		restTemplate.setInterceptors(Collections.singletonList(interceptor));
-
-		CryptomanagerRequestDto request = new CryptomanagerRequestDto();
-		request.setApplicationId(appID);
-		request.setData(Base64.encodeBase64URLSafeString(data.getBytes(StandardCharsets.UTF_8)));
-		String publicKeyId = isInternal ? env.getProperty("internal.reference.id") : env.getProperty("cryptomanager.partner.id");
-		request.setReferenceId(publicKeyId );
-		String utcTime = DateUtils.getUTCCurrentDateTimeString();
-		request.setTimeStamp(utcTime);
-		Map<String, String> uriParams = new HashMap<>();
-		uriParams.put("appId", appID);
-		UriComponentsBuilder builder = UriComponentsBuilder.fromUriString(publicKeyURL)
-				.queryParam("timeStamp", DateUtils.getUTCCurrentDateTimeString())
-				.queryParam("referenceId", publicKeyId);
-		ResponseEntity<Map> response = restTemplate.exchange(builder.build(uriParams), HttpMethod.GET,
-				null, Map.class);
-		return (String) ((Map<String, Object>) response.getBody().get("response")).get("publicKey");
-	}
-
-	/**
-	 * Generate auth token.
-	 *
-	 * @return the string
-	 */
-	private String generateAuthToken() {
-		ObjectNode requestBody = objMapper.createObjectNode();
-		requestBody.put("clientId", env.getProperty("auth-token-generator.rest.clientId"));
-		requestBody.put("secretKey", env.getProperty("auth-token-generator.rest.secretKey"));
-		requestBody.put("appId", env.getProperty("auth-token-generator.rest.appId"));
-		RequestWrapper<ObjectNode> request = new RequestWrapper<>();
-		request.setRequesttime(DateUtils.getUTCCurrentDateTime());
-		request.setRequest(requestBody);
-		ClientResponse response = WebClient.create(env.getProperty("auth-token-generator.rest.uri")).post()
-				.syncBody(request)
-				.exchange().block();
-		logger.info("sessionID", "IDA", "ENCRYPT", "AuthResponse :" +  response.toEntity(String.class).block().getBody());
-		List<ResponseCookie> list = response.cookies().get("Authorization");
-		if(list != null && !list.isEmpty()) {
-			ResponseCookie responseCookie = list.get(0);
-			return responseCookie.getValue();
-		}
-		return "";
-	}
-
-	/**
-	 * Gets the headers.
-	 *
-	 * @param req
-	 *            the req
-	 * @return the headers
-	 */
-	@SuppressWarnings("unused")
-	private HttpEntity<CryptomanagerRequestDto> getHeaders(CryptomanagerRequestDto req) {
-		HttpHeaders headers = new HttpHeaders();
-		headers.set("Accept", MediaType.APPLICATION_JSON_VALUE);
-		return new HttpEntity<CryptomanagerRequestDto>(req, headers);
-	}
-
-	/**
-	 * The Constant UNQUESTIONING_TRUST_MANAGER nullifies the check for certificates
-	 * for SSL Connection
-	 */
-	private static final TrustManager[] UNQUESTIONING_TRUST_MANAGER = new TrustManager[] { new X509TrustManager() {
-		public java.security.cert.X509Certificate[] getAcceptedIssuers() {
-			return null;
-		}
-
-		public void checkClientTrusted(java.security.cert.X509Certificate[] arg0, String arg1)
-				throws CertificateException {
-		}
-
-		public void checkServerTrusted(java.security.cert.X509Certificate[] certs, String arg1)
-				throws CertificateException {
-			}
-	} };
-
-	@Autowired
-	private CryptoUtility cryptoUtil;
-
-	/**
-	 * Turns off the ssl checking.
-	 *
-	 * @throws NoSuchAlgorithmException
-	 *             the no such algorithm exception
-	 * @throws KeyManagementException
-	 *             the key management exception
-	 */
-	public static void turnOffSslChecking() throws NoSuchAlgorithmException, KeyManagementException {
-		// Install the all-trusting trust manager
-		final SSLContext sc = SSLContext.getInstance(Encrypt.SSL);
-		sc.init(null, UNQUESTIONING_TRUST_MANAGER, null);
-		HttpsURLConnection.setDefaultSSLSocketFactory(sc.getSocketFactory());
-	}
-	
-	public static class SplittedEncryptedData {
-		private String encryptedSessionKey;
-		private String encryptedData;
-		
-		public SplittedEncryptedData() {
-			super();
-		}
-		
-		public SplittedEncryptedData(String encryptedSessionKey,String encryptedData) {
-			super();
-			this.encryptedData = encryptedData;
-			this.encryptedSessionKey = encryptedSessionKey;
-		}
-		
-		
-		public String getEncryptedData() {
-			return encryptedData;
-		}
-		public void setEncryptedData(String encryptedData) {
-			this.encryptedData = encryptedData;
-		}
-		public String getEncryptedSessionKey() {
-			return encryptedSessionKey;
-		}
-		public void setEncryptedSessionKey(String encryptedSessionKey) {
-			this.encryptedSessionKey = encryptedSessionKey;
-		}
-	}
-
-}
+package io.mosip.authentication.partnerdemo.service.controller;
+
+import java.io.IOException;
+import java.nio.charset.StandardCharsets;
+import java.security.InvalidAlgorithmParameterException;
+import java.security.InvalidKeyException;
+import java.security.KeyFactory;
+import java.security.KeyManagementException;
+import java.security.NoSuchAlgorithmException;
+import java.security.PublicKey;
+import java.security.cert.CertificateException;
+import java.security.spec.InvalidKeySpecException;
+import java.security.spec.X509EncodedKeySpec;
+import java.util.Arrays;
+import java.util.Collections;
+import java.util.HashMap;
+import java.util.List;
+import java.util.Map;
+import java.util.stream.IntStream;
+
+import javax.crypto.BadPaddingException;
+import javax.crypto.IllegalBlockSizeException;
+import javax.crypto.NoSuchPaddingException;
+import javax.crypto.SecretKey;
+import javax.net.ssl.HttpsURLConnection;
+import javax.net.ssl.SSLContext;
+import javax.net.ssl.TrustManager;
+import javax.net.ssl.X509TrustManager;
+
+import org.apache.commons.codec.binary.Base64;
+import org.json.JSONException;
+import org.springframework.beans.factory.annotation.Autowired;
+import org.springframework.beans.factory.annotation.Value;
+import org.springframework.core.env.Environment;
+import org.springframework.http.HttpEntity;
+import org.springframework.http.HttpHeaders;
+import org.springframework.http.HttpMethod;
+import org.springframework.http.HttpRequest;
+import org.springframework.http.MediaType;
+import org.springframework.http.ResponseCookie;
+import org.springframework.http.ResponseEntity;
+import org.springframework.http.client.ClientHttpRequestExecution;
+import org.springframework.http.client.ClientHttpRequestInterceptor;
+import org.springframework.http.client.ClientHttpResponse;
+import org.springframework.lang.Nullable;
+import org.springframework.web.bind.annotation.PostMapping;
+import org.springframework.web.bind.annotation.RequestBody;
+import org.springframework.web.bind.annotation.RequestParam;
+import org.springframework.web.bind.annotation.RestController;
+import org.springframework.web.client.RestClientException;
+import org.springframework.web.client.RestTemplate;
+import org.springframework.web.reactive.function.client.ClientResponse;
+import org.springframework.web.reactive.function.client.WebClient;
+import org.springframework.web.util.UriComponentsBuilder;
+
+import com.fasterxml.jackson.databind.ObjectMapper;
+import com.fasterxml.jackson.databind.node.ObjectNode;
+
+import io.mosip.authentication.core.constant.IdAuthConfigKeyConstants;
+import io.mosip.authentication.core.logger.IdaLogger;
+import io.mosip.authentication.partnerdemo.service.dto.CryptomanagerRequestDto;
+import io.mosip.authentication.partnerdemo.service.dto.EncryptionRequestDto;
+import io.mosip.authentication.partnerdemo.service.dto.EncryptionResponseDto;
+import io.mosip.authentication.partnerdemo.service.helper.CryptoUtility;
+import io.mosip.kernel.core.http.RequestWrapper;
+import io.mosip.kernel.core.logger.spi.Logger;
+import io.mosip.kernel.core.util.CryptoUtil;
+import io.mosip.kernel.core.util.DateUtils;
+import io.mosip.kernel.core.util.HMACUtils;
+import io.swagger.annotations.ApiOperation;
+
+/**
+ *  The Class Encrypt is used to encrypt the identity block using Kernel Api.
+ *
+ * @author Dinesh Karuppiah
+ */
+
+@RestController
+public class Encrypt {
+
+	@Autowired
+	private Environment env;
+
+	private static final String ASYMMETRIC_ALGORITHM_NAME = "RSA";
+
+	/** The Constant ASYMMETRIC_ALGORITHM. */
+	private static final String SSL = "SSL";
+
+	/** The obj mapper. */
+	@Autowired
+	private ObjectMapper objMapper;
+
+	/** KeySplitter. */
+	@Value("${" + IdAuthConfigKeyConstants.KEY_SPLITTER + "}")
+	private String keySplitter;
+	
+	/** The encrypt URL. */
+	@Value("${mosip.kernel.publicKey-url}")
+	private String publicKeyURL;
+
+	/** The app ID. */
+	@Value("${application.id}")
+	private String appID;
+	
+	@Autowired
+	private CryptoUtility cryptoUtil;
+
+	
+	
+	/** The logger. */
+	private static Logger logger = IdaLogger.getLogger(Encrypt.class);
+	
+	/**
+	 * Encrypt.
+	 *
+	 * @param encryptionRequestDto            the encryption request dto
+	 * @param isInternal the is internal
+	 * @return the encryption response dto
+	 * @throws NoSuchAlgorithmException             the no such algorithm exception
+	 * @throws InvalidKeySpecException             the invalid key spec exception
+	 * @throws IOException             Signals that an I/O exception has occurred.
+	 * @throws KeyManagementException             the key management exception
+	 * @throws JSONException             the JSON exception
+	 * @throws InvalidKeyException the invalid key exception
+	 * @throws NoSuchPaddingException the no such padding exception
+	 * @throws InvalidAlgorithmParameterException the invalid algorithm parameter exception
+	 * @throws IllegalBlockSizeException the illegal block size exception
+	 * @throws BadPaddingException the bad padding exception
+	 * @throws RestClientException             the rest client exception
+	 */
+	@PostMapping(path = "/encrypt")
+	@ApiOperation(value = "Encrypt Identity with sessionKey and Encrypt Session Key with Public Key", response = EncryptionResponseDto.class)
+	public EncryptionResponseDto encrypt(@RequestBody EncryptionRequestDto encryptionRequestDto,
+			@RequestParam(name="isInternal",required=false) @Nullable boolean isInternal)
+			throws NoSuchAlgorithmException, InvalidKeySpecException, IOException, KeyManagementException,
+			JSONException, InvalidKeyException, NoSuchPaddingException, InvalidAlgorithmParameterException, IllegalBlockSizeException, BadPaddingException {
+		return kernelEncrypt(encryptionRequestDto, isInternal);
+	}
+
+	/**
+	 * this method is used to call Kernel encrypt api.
+	 *
+	 * @param encryptionRequestDto            the encryption request dto
+	 * @param isInternal the is internal
+	 * @return the encryption response dto
+	 * @throws KeyManagementException             the key management exception
+	 * @throws NoSuchAlgorithmException             the no such algorithm exception
+	 * @throws IOException             Signals that an I/O exception has occurred.
+	 * @throws JSONException             the JSON exception
+	 * @throws InvalidKeyException the invalid key exception
+	 * @throws NoSuchPaddingException the no such padding exception
+	 * @throws InvalidAlgorithmParameterException the invalid algorithm parameter exception
+	 * @throws IllegalBlockSizeException the illegal block size exception
+	 * @throws BadPaddingException the bad padding exception
+	 * @throws InvalidKeySpecException the invalid key spec exception
+	 * @throws RestClientException             the rest client exception
+	 */
+	private EncryptionResponseDto kernelEncrypt(EncryptionRequestDto encryptionRequestDto, boolean isInternal)
+			throws KeyManagementException, NoSuchAlgorithmException, IOException, JSONException, InvalidKeyException,
+			NoSuchPaddingException, InvalidAlgorithmParameterException, IllegalBlockSizeException, BadPaddingException,
+			InvalidKeySpecException {
+		String identityBlock = objMapper.writeValueAsString(encryptionRequestDto.getIdentityRequest());
+		SecretKey secretKey = cryptoUtil.genSecKey();
+		EncryptionResponseDto encryptionResponseDto = new EncryptionResponseDto();
+		byte[] encryptedIdentityBlock = cryptoUtil.symmetricEncrypt(identityBlock.getBytes(), secretKey);
+		encryptionResponseDto.setEncryptedIdentity(Base64.encodeBase64URLSafeString(encryptedIdentityBlock));
+		String publicKeyStr = getPublicKey(identityBlock, isInternal);
+		PublicKey publicKey = KeyFactory.getInstance(ASYMMETRIC_ALGORITHM_NAME)
+				.generatePublic(new X509EncodedKeySpec(CryptoUtil.decodeBase64(publicKeyStr)));
+		byte[] encryptedSessionKeyByte = cryptoUtil.asymmetricEncrypt((secretKey.getEncoded()), publicKey);
+		encryptionResponseDto.setEncryptedSessionKey(Base64.encodeBase64URLSafeString(encryptedSessionKeyByte));
+		byte[] byteArr = cryptoUtil.symmetricEncrypt(
+				HMACUtils.digestAsPlainText(HMACUtils.generateHash(identityBlock.getBytes())).getBytes(), secretKey);
+		encryptionResponseDto.setRequestHMAC(Base64.encodeBase64URLSafeString(byteArr));
+		return encryptionResponseDto;
+	}
+	
+
+	@PostMapping(path = "/splitEncryptedData", produces = MediaType.APPLICATION_JSON_VALUE) 
+	public SplittedEncryptedData splitEncryptedData(@RequestBody String data) {
+		byte[] dataBytes = CryptoUtil.decodeBase64(data);
+		byte[][] splits = splitAtFirstOccurance(dataBytes, keySplitter.getBytes());
+		return new SplittedEncryptedData(CryptoUtil.encodeBase64(splits[0]), CryptoUtil.encodeBase64(splits[1]));
+	}
+	
+	@PostMapping(path = "/combineDataToEncrypt", consumes = MediaType.APPLICATION_JSON_VALUE) 
+	public String combineDataToEncrypt(@RequestBody SplittedEncryptedData splittedData) {
+		return CryptoUtil.encodeBase64String(
+				CryptoUtil.combineByteArray(
+						CryptoUtil.decodeBase64(splittedData.getEncryptedData()), 
+						CryptoUtil.decodeBase64(splittedData.getEncryptedSessionKey()), 
+						keySplitter));
+	}
+	
+	private static byte[][] splitAtFirstOccurance(byte[] strBytes, byte[] sepBytes) {
+		int index = findIndex(strBytes, sepBytes);
+		if (index >= 0) {
+			byte[] bytes1 = new byte[index];
+			byte[] bytes2 = new byte[strBytes.length - (bytes1.length + sepBytes.length)];
+			System.arraycopy(strBytes, 0, bytes1, 0, bytes1.length);
+			System.arraycopy(strBytes, (bytes1.length + sepBytes.length), bytes2, 0, bytes2.length);
+			return new byte[][] { bytes1, bytes2 };
+		} else {
+			return new byte[][] { strBytes, new byte[0] };
+		}
+	}
+
+	private static int findIndex(byte arr[], byte[] subarr) {
+		int len = arr.length;
+		int subArrayLen = subarr.length;
+		return IntStream.range(0, len).filter(currentIndex -> {
+			if ((currentIndex + subArrayLen) <= len) {
+				byte[] sArray = new byte[subArrayLen];
+				System.arraycopy(arr, currentIndex, sArray, 0, subArrayLen);
+				return Arrays.equals(sArray, subarr);
+			}
+			return false;
+		}).findFirst() // first occurence
+				.orElse(-1); // No element found
+	}
+	
+	/**
+	 * Gets the encrypted value.
+	 *
+	 * @param data            the data
+	 * @param isInternal the is internal
+	 * @return the encrypted value
+	 * @throws IOException             Signals that an I/O exception has occurred.
+	 * @throws KeyManagementException             the key management exception
+	 * @throws NoSuchAlgorithmException             the no such algorithm exception
+	 * @throws RestClientException             the rest client exception
+	 * @throws JSONException             the JSON exception
+	 */
+	@SuppressWarnings({ "unchecked", "rawtypes" })
+	public String getPublicKey(String data, boolean isInternal)
+			throws IOException, KeyManagementException, NoSuchAlgorithmException, RestClientException, JSONException {
+		turnOffSslChecking();
+		RestTemplate restTemplate = new RestTemplate();
+		ClientHttpRequestInterceptor interceptor = new ClientHttpRequestInterceptor() {
+
+			@Override
+			public ClientHttpResponse intercept(HttpRequest request, byte[] body, ClientHttpRequestExecution execution)
+					throws IOException {
+				String authToken = generateAuthToken();
+				if(authToken != null && !authToken.isEmpty()) {
+					request.getHeaders().set("Cookie", "Authorization=" + authToken);
+				}
+				return execution.execute(request, body);
+			}
+		};
+
+		restTemplate.setInterceptors(Collections.singletonList(interceptor));
+
+		CryptomanagerRequestDto request = new CryptomanagerRequestDto();
+		request.setApplicationId(appID);
+		request.setData(Base64.encodeBase64URLSafeString(data.getBytes(StandardCharsets.UTF_8)));
+		String publicKeyId = isInternal ? env.getProperty("internal.reference.id") : env.getProperty("cryptomanager.partner.id");
+		request.setReferenceId(publicKeyId );
+		String utcTime = DateUtils.getUTCCurrentDateTimeString();
+		request.setTimeStamp(utcTime);
+		Map<String, String> uriParams = new HashMap<>();
+		uriParams.put("appId", appID);
+		UriComponentsBuilder builder = UriComponentsBuilder.fromUriString(publicKeyURL)
+				.queryParam("timeStamp", DateUtils.getUTCCurrentDateTimeString())
+				.queryParam("referenceId", publicKeyId);
+		ResponseEntity<Map> response = restTemplate.exchange(builder.build(uriParams), HttpMethod.GET,
+				null, Map.class);
+		return (String) ((Map<String, Object>) response.getBody().get("response")).get("publicKey");
+	}
+
+	/**
+	 * Generate auth token.
+	 *
+	 * @return the string
+	 */
+	private String generateAuthToken() {
+		ObjectNode requestBody = objMapper.createObjectNode();
+		requestBody.put("clientId", env.getProperty("auth-token-generator.rest.clientId"));
+		requestBody.put("secretKey", env.getProperty("auth-token-generator.rest.secretKey"));
+		requestBody.put("appId", env.getProperty("auth-token-generator.rest.appId"));
+		RequestWrapper<ObjectNode> request = new RequestWrapper<>();
+		request.setRequesttime(DateUtils.getUTCCurrentDateTime());
+		request.setRequest(requestBody);
+		ClientResponse response = WebClient.create(env.getProperty("auth-token-generator.rest.uri")).post()
+				.syncBody(request)
+				.exchange().block();
+		logger.info("sessionID", "IDA", "ENCRYPT", "AuthResponse :" +  response.toEntity(String.class).block().getBody());
+		List<ResponseCookie> list = response.cookies().get("Authorization");
+		if(list != null && !list.isEmpty()) {
+			ResponseCookie responseCookie = list.get(0);
+			return responseCookie.getValue();
+		}
+		return "";
+	}
+
+	/**
+	 * Gets the headers.
+	 *
+	 * @param req
+	 *            the req
+	 * @return the headers
+	 */
+	@SuppressWarnings("unused")
+	private HttpEntity<CryptomanagerRequestDto> getHeaders(CryptomanagerRequestDto req) {
+		HttpHeaders headers = new HttpHeaders();
+		headers.set("Accept", MediaType.APPLICATION_JSON_VALUE);
+		return new HttpEntity<CryptomanagerRequestDto>(req, headers);
+	}
+
+	/**
+	 * The Constant UNQUESTIONING_TRUST_MANAGER nullifies the check for certificates
+	 * for SSL Connection
+	 */
+	private static final TrustManager[] UNQUESTIONING_TRUST_MANAGER = new TrustManager[] { new X509TrustManager() {
+		public java.security.cert.X509Certificate[] getAcceptedIssuers() {
+			return null;
+		}
+
+		public void checkClientTrusted(java.security.cert.X509Certificate[] arg0, String arg1)
+				throws CertificateException {
+		}
+
+		public void checkServerTrusted(java.security.cert.X509Certificate[] certs, String arg1)
+				throws CertificateException {
+			}
+	} };
+
+	/**
+	 * Turns off the ssl checking.
+	 *
+	 * @throws NoSuchAlgorithmException
+	 *             the no such algorithm exception
+	 * @throws KeyManagementException
+	 *             the key management exception
+	 */
+	public static void turnOffSslChecking() throws NoSuchAlgorithmException, KeyManagementException {
+		// Install the all-trusting trust manager
+		final SSLContext sc = SSLContext.getInstance(Encrypt.SSL);
+		sc.init(null, UNQUESTIONING_TRUST_MANAGER, null);
+		HttpsURLConnection.setDefaultSSLSocketFactory(sc.getSocketFactory());
+	}
+	
+	public static class SplittedEncryptedData {
+		private String encryptedSessionKey;
+		private String encryptedData;
+		
+		public SplittedEncryptedData() {
+			super();
+		}
+		
+		public SplittedEncryptedData(String encryptedSessionKey,String encryptedData) {
+			super();
+			this.encryptedData = encryptedData;
+			this.encryptedSessionKey = encryptedSessionKey;
+		}
+		
+		
+		public String getEncryptedData() {
+			return encryptedData;
+		}
+		public void setEncryptedData(String encryptedData) {
+			this.encryptedData = encryptedData;
+		}
+		public String getEncryptedSessionKey() {
+			return encryptedSessionKey;
+		}
+		public void setEncryptedSessionKey(String encryptedSessionKey) {
+			this.encryptedSessionKey = encryptedSessionKey;
+		}
+	}
+
+}