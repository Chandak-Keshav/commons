<project xmlns="http://maven.apache.org/POM/4.0.0" xmlns:xsi="http://www.w3.org/2001/XMLSchema-instance"
	xsi:schemaLocation="http://maven.apache.org/POM/4.0.0 http://maven.apache.org/xsd/maven-4.0.0.xsd">
	<modelVersion>4.0.0</modelVersion>
	<parent>
		<groupId>io.mosip.idrepository</groupId>
		<artifactId>id-repository-parent</artifactId>
<<<<<<< HEAD
		<version>0.9.0</version>
=======
		<version>0.12.18</version>
>>>>>>> b72fa601
	</parent>

	<artifactId>id-repository-core</artifactId>
	<name>idrepo-core</name>
	<description>ID-Repository core</description>

	<dependencies>
		<dependency>
			<groupId>org.springframework.boot</groupId>
			<artifactId>spring-boot-starter-web</artifactId>
			<version>${spring.boot.version}</version>
		</dependency>
		<dependency>
			<groupId>io.mosip.kernel</groupId>
			<artifactId>kernel-auth-adapter</artifactId>
			<version>${project.version}</version>
		</dependency>
		<dependency>
			<groupId>org.springframework.cloud</groupId>
			<artifactId>spring-cloud-starter-config</artifactId>
			<version>${spring-cloud-config.version}</version>
		</dependency>
		<dependency>
			<groupId>org.springframework.boot</groupId>
			<artifactId>spring-boot-starter-data-jpa</artifactId>
			<version>${spring.boot.version}</version>
		</dependency>
		<dependency>
			<groupId>org.springframework.boot</groupId>
			<artifactId>spring-boot-starter-actuator</artifactId>
			<version>${spring.boot.version}</version>
		</dependency>
		<dependency>
			<groupId>org.springframework.boot</groupId>
			<artifactId>spring-boot-starter-webflux</artifactId>
			<version>${spring.boot.version}</version>
		</dependency>
		<dependency>
			<groupId>org.springframework.boot</groupId>
			<artifactId>spring-boot-starter-test</artifactId>
			<version>${spring.boot.version}</version>
		</dependency>
		<dependency>
			<groupId>io.mosip.kernel</groupId>
			<artifactId>kernel-logger-logback</artifactId>
			<version>${project.version}</version>
		</dependency>
		<dependency>
			<groupId>io.springfox</groupId>
			<artifactId>springfox-swagger2</artifactId>
			<version>${swagger.version}</version>
		</dependency>
		<dependency>
			<groupId>io.springfox</groupId>
			<artifactId>springfox-swagger-ui</artifactId>
			<version>${swagger.version}</version>
		</dependency>
		<dependency>
			<groupId>org.projectlombok</groupId>
			<artifactId>lombok</artifactId>
			<version>${lombok.version}</version>
		</dependency>
		<dependency>
			<groupId>org.postgresql</groupId>
			<artifactId>postgresql</artifactId>
			<version>${postgresql.version}</version>
		</dependency>
		<dependency>
			<groupId>org.powermock</groupId>
			<artifactId>powermock-api-mockito2</artifactId>
			<version>${powermock.version}</version>
			<scope>test</scope>
		</dependency>
		<dependency>
			<groupId>org.powermock</groupId>
			<artifactId>powermock-module-junit4</artifactId>
			<version>${powermock.version}</version>
			<scope>test</scope>
		</dependency>
	</dependencies>
</project><|MERGE_RESOLUTION|>--- conflicted
+++ resolved
@@ -1,92 +1,88 @@
-<project xmlns="http://maven.apache.org/POM/4.0.0" xmlns:xsi="http://www.w3.org/2001/XMLSchema-instance"
-	xsi:schemaLocation="http://maven.apache.org/POM/4.0.0 http://maven.apache.org/xsd/maven-4.0.0.xsd">
-	<modelVersion>4.0.0</modelVersion>
-	<parent>
-		<groupId>io.mosip.idrepository</groupId>
-		<artifactId>id-repository-parent</artifactId>
-<<<<<<< HEAD
-		<version>0.9.0</version>
-=======
-		<version>0.12.18</version>
->>>>>>> b72fa601
-	</parent>
-
-	<artifactId>id-repository-core</artifactId>
-	<name>idrepo-core</name>
-	<description>ID-Repository core</description>
-
-	<dependencies>
-		<dependency>
-			<groupId>org.springframework.boot</groupId>
-			<artifactId>spring-boot-starter-web</artifactId>
-			<version>${spring.boot.version}</version>
-		</dependency>
-		<dependency>
-			<groupId>io.mosip.kernel</groupId>
-			<artifactId>kernel-auth-adapter</artifactId>
-			<version>${project.version}</version>
-		</dependency>
-		<dependency>
-			<groupId>org.springframework.cloud</groupId>
-			<artifactId>spring-cloud-starter-config</artifactId>
-			<version>${spring-cloud-config.version}</version>
-		</dependency>
-		<dependency>
-			<groupId>org.springframework.boot</groupId>
-			<artifactId>spring-boot-starter-data-jpa</artifactId>
-			<version>${spring.boot.version}</version>
-		</dependency>
-		<dependency>
-			<groupId>org.springframework.boot</groupId>
-			<artifactId>spring-boot-starter-actuator</artifactId>
-			<version>${spring.boot.version}</version>
-		</dependency>
-		<dependency>
-			<groupId>org.springframework.boot</groupId>
-			<artifactId>spring-boot-starter-webflux</artifactId>
-			<version>${spring.boot.version}</version>
-		</dependency>
-		<dependency>
-			<groupId>org.springframework.boot</groupId>
-			<artifactId>spring-boot-starter-test</artifactId>
-			<version>${spring.boot.version}</version>
-		</dependency>
-		<dependency>
-			<groupId>io.mosip.kernel</groupId>
-			<artifactId>kernel-logger-logback</artifactId>
-			<version>${project.version}</version>
-		</dependency>
-		<dependency>
-			<groupId>io.springfox</groupId>
-			<artifactId>springfox-swagger2</artifactId>
-			<version>${swagger.version}</version>
-		</dependency>
-		<dependency>
-			<groupId>io.springfox</groupId>
-			<artifactId>springfox-swagger-ui</artifactId>
-			<version>${swagger.version}</version>
-		</dependency>
-		<dependency>
-			<groupId>org.projectlombok</groupId>
-			<artifactId>lombok</artifactId>
-			<version>${lombok.version}</version>
-		</dependency>
-		<dependency>
-			<groupId>org.postgresql</groupId>
-			<artifactId>postgresql</artifactId>
-			<version>${postgresql.version}</version>
-		</dependency>
-		<dependency>
-			<groupId>org.powermock</groupId>
-			<artifactId>powermock-api-mockito2</artifactId>
-			<version>${powermock.version}</version>
-			<scope>test</scope>
-		</dependency>
-		<dependency>
-			<groupId>org.powermock</groupId>
-			<artifactId>powermock-module-junit4</artifactId>
-			<version>${powermock.version}</version>
-			<scope>test</scope>
-		</dependency>
-	</dependencies>
+<project xmlns="http://maven.apache.org/POM/4.0.0" xmlns:xsi="http://www.w3.org/2001/XMLSchema-instance"
+	xsi:schemaLocation="http://maven.apache.org/POM/4.0.0 http://maven.apache.org/xsd/maven-4.0.0.xsd">
+	<modelVersion>4.0.0</modelVersion>
+	<parent>
+		<groupId>io.mosip.idrepository</groupId>
+		<artifactId>id-repository-parent</artifactId>
+		<version>0.12.18</version>
+	</parent>
+
+	<artifactId>id-repository-core</artifactId>
+	<name>idrepo-core</name>
+	<description>ID-Repository core</description>
+
+	<dependencies>
+		<dependency>
+			<groupId>org.springframework.boot</groupId>
+			<artifactId>spring-boot-starter-web</artifactId>
+			<version>${spring.boot.version}</version>
+		</dependency>
+		<dependency>
+			<groupId>io.mosip.kernel</groupId>
+			<artifactId>kernel-auth-adapter</artifactId>
+			<version>${project.version}</version>
+		</dependency>
+		<dependency>
+			<groupId>org.springframework.cloud</groupId>
+			<artifactId>spring-cloud-starter-config</artifactId>
+			<version>${spring-cloud-config.version}</version>
+		</dependency>
+		<dependency>
+			<groupId>org.springframework.boot</groupId>
+			<artifactId>spring-boot-starter-data-jpa</artifactId>
+			<version>${spring.boot.version}</version>
+		</dependency>
+		<dependency>
+			<groupId>org.springframework.boot</groupId>
+			<artifactId>spring-boot-starter-actuator</artifactId>
+			<version>${spring.boot.version}</version>
+		</dependency>
+		<dependency>
+			<groupId>org.springframework.boot</groupId>
+			<artifactId>spring-boot-starter-webflux</artifactId>
+			<version>${spring.boot.version}</version>
+		</dependency>
+		<dependency>
+			<groupId>org.springframework.boot</groupId>
+			<artifactId>spring-boot-starter-test</artifactId>
+			<version>${spring.boot.version}</version>
+		</dependency>
+		<dependency>
+			<groupId>io.mosip.kernel</groupId>
+			<artifactId>kernel-logger-logback</artifactId>
+			<version>${project.version}</version>
+		</dependency>
+		<dependency>
+			<groupId>io.springfox</groupId>
+			<artifactId>springfox-swagger2</artifactId>
+			<version>${swagger.version}</version>
+		</dependency>
+		<dependency>
+			<groupId>io.springfox</groupId>
+			<artifactId>springfox-swagger-ui</artifactId>
+			<version>${swagger.version}</version>
+		</dependency>
+		<dependency>
+			<groupId>org.projectlombok</groupId>
+			<artifactId>lombok</artifactId>
+			<version>${lombok.version}</version>
+		</dependency>
+		<dependency>
+			<groupId>org.postgresql</groupId>
+			<artifactId>postgresql</artifactId>
+			<version>${postgresql.version}</version>
+		</dependency>
+		<dependency>
+			<groupId>org.powermock</groupId>
+			<artifactId>powermock-api-mockito2</artifactId>
+			<version>${powermock.version}</version>
+			<scope>test</scope>
+		</dependency>
+		<dependency>
+			<groupId>org.powermock</groupId>
+			<artifactId>powermock-module-junit4</artifactId>
+			<version>${powermock.version}</version>
+			<scope>test</scope>
+		</dependency>
+	</dependencies>
 </project>