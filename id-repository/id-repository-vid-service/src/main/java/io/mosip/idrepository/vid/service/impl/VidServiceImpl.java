--- conflicted
+++ resolved
@@ -1,597 +1,595 @@
-package io.mosip.idrepository.vid.service.impl;
-
-import static io.mosip.idrepository.core.constant.IdRepoConstants.ACTIVE_STATUS;
-import static io.mosip.idrepository.core.constant.IdRepoConstants.APPLICATION_VERSION_VID;
-import static io.mosip.idrepository.core.constant.IdRepoConstants.MODULO_VALUE;
-import static io.mosip.idrepository.core.constant.IdRepoConstants.SPLITTER;
-import static io.mosip.idrepository.core.constant.IdRepoConstants.VID_ACTIVE_STATUS;
-import static io.mosip.idrepository.core.constant.IdRepoConstants.VID_DEACTIVATED;
-import static io.mosip.idrepository.core.constant.IdRepoConstants.VID_REGENERATE_ACTIVE_STATUS;
-import static io.mosip.idrepository.core.constant.IdRepoConstants.VID_REGENERATE_ALLOWED_STATUS;
-import static io.mosip.idrepository.core.constant.IdRepoConstants.VID_UNLIMITED_TRANSACTION_STATUS;
-import static io.mosip.idrepository.core.constant.IdRepoErrorConstants.DATABASE_ACCESS_ERROR;
-import static io.mosip.idrepository.core.constant.IdRepoErrorConstants.INVALID_INPUT_PARAMETER;
-import static io.mosip.idrepository.core.constant.IdRepoErrorConstants.INVALID_UIN;
-import static io.mosip.idrepository.core.constant.IdRepoErrorConstants.INVALID_VID;
-import static io.mosip.idrepository.core.constant.IdRepoErrorConstants.NO_RECORD_FOUND;
-import static io.mosip.idrepository.core.constant.IdRepoErrorConstants.UIN_HASH_MISMATCH;
-import static io.mosip.idrepository.core.constant.IdRepoErrorConstants.UIN_RETRIEVAL_FAILED;
-import static io.mosip.idrepository.core.constant.IdRepoErrorConstants.VID_GENERATION_FAILED;
-import static io.mosip.idrepository.core.constant.IdRepoErrorConstants.VID_POLICY_FAILED;
-
-import java.security.MessageDigest;
-import java.time.LocalDateTime;
-import java.util.Arrays;
-import java.util.Collections;
-import java.util.List;
-import java.util.Map;
-import java.util.Objects;
-import java.util.stream.Collectors;
-
-import javax.annotation.Resource;
-
-import org.hibernate.exception.JDBCConnectionException;
-import org.springframework.beans.factory.annotation.Autowired;
-import org.springframework.core.env.Environment;
-import org.springframework.dao.DataAccessException;
-import org.springframework.stereotype.Component;
-import org.springframework.transaction.TransactionException;
-import org.springframework.transaction.annotation.Transactional;
-
-import io.mosip.idrepository.core.builder.RestRequestBuilder;
-import io.mosip.idrepository.core.constant.AuditEvents;
-import io.mosip.idrepository.core.constant.AuditModules;
-import io.mosip.idrepository.core.constant.IdType;
-import io.mosip.idrepository.core.constant.RestServicesConstants;
-import io.mosip.idrepository.core.dto.IdResponseDTO;
-import io.mosip.idrepository.core.dto.RestRequestDTO;
-import io.mosip.idrepository.core.dto.VidPolicy;
-import io.mosip.idrepository.core.dto.VidRequestDTO;
-import io.mosip.idrepository.core.dto.VidResponseDTO;
-import io.mosip.idrepository.core.exception.IdRepoAppException;
-import io.mosip.idrepository.core.exception.IdRepoAppUncheckedException;
-import io.mosip.idrepository.core.exception.IdRepoDataValidationException;
-import io.mosip.idrepository.core.exception.RestServiceException;
-import io.mosip.idrepository.core.helper.AuditHelper;
-import io.mosip.idrepository.core.helper.RestHelper;
-import io.mosip.idrepository.core.logger.IdRepoLogger;
-import io.mosip.idrepository.core.security.IdRepoSecurityManager;
-import io.mosip.idrepository.core.spi.VidService;
-import io.mosip.idrepository.vid.entity.Vid;
-import io.mosip.idrepository.vid.provider.VidPolicyProvider;
-import io.mosip.idrepository.vid.repository.UinEncryptSaltRepo;
-import io.mosip.idrepository.vid.repository.UinHashSaltRepo;
-import io.mosip.idrepository.vid.repository.VidRepo;
-import io.mosip.kernel.core.exception.ExceptionUtils;
-import io.mosip.kernel.core.exception.ServiceError;
-import io.mosip.kernel.core.http.ResponseWrapper;
-import io.mosip.kernel.core.logger.spi.Logger;
-import io.mosip.kernel.core.util.CryptoUtil;
-import io.mosip.kernel.core.util.DateUtils;
-import io.mosip.kernel.core.util.UUIDUtils;
-
-/**
- * The Class VidServiceImpl - service implementation for {@code VidService}.
- *
- * @author Manoj SP
- * @author Prem Kumar
- */
-@Component
-@Transactional
-public class VidServiceImpl implements VidService<VidRequestDTO, ResponseWrapper<VidResponseDTO>> {
-
-	/** The Constant VID. */
-	private static final String VID = "vid";
-
-	/** The Constant REACTIVATE. */
-	private static final String REACTIVATE = "reactivate";
-
-	/** The Constant DEACTIVATE. */
-	private static final String DEACTIVATE = "deactivate";
-
-	/** The Constant REGENERATE_VID. */
-	private static final String REGENERATE_VID = "regenerateVid";
-
-	/** The Constant UPDATE_VID. */
-	private static final String UPDATE_VID = "updateVid";
-
-	/** The Constant CREATE_VID. */
-	private static final String CREATE_VID = "createVid";
-
-	/** The Constant RETRIEVE_UIN_BY_VID. */
-	private static final String RETRIEVE_UIN_BY_VID = "retrieveUinByVid";
-
-	/** The mosip logger. */
-	private Logger mosipLogger = IdRepoLogger.getLogger(VidServiceImpl.class);
-
-	/** The Constant EXPIRED. */
-	private static final String EXPIRED = "EXPIRED";
-
-	/** The Constant ID_REPO_VID_SERVICE. */
-	private static final String ID_REPO_VID_SERVICE = "VidService";
-
-	/** The env. */
-	@Autowired
-	private Environment env;
-
-	/** The vid repo. */
-	@Autowired
-	private VidRepo vidRepo;
-
-	/** The rest builder. */
-	@Autowired
-	private RestRequestBuilder restBuilder;
-
-	/** The rest helper. */
-	@Autowired
-	private RestHelper restHelper;
-
-	/** The policy provider. */
-	@Autowired
-	private VidPolicyProvider policyProvider;
-
-	/** The security manager. */
-	@Autowired
-	private IdRepoSecurityManager securityManager;
-
-	/** The Audit Helper. */
-	@Autowired
-	private AuditHelper auditHelper;
-
-	/** The Uin Hash Salt Repo. */
-	@Autowired
-	private UinHashSaltRepo uinHashSaltRepo;
-
-	/** The Uin Encrypt Salt Repo. */
-	@Autowired
-	private UinEncryptSaltRepo uinEncryptSaltRepo;
-
-	/** The id. */
-	@Resource
-	private Map<String, String> id;
-
-	/*
-	 * (non-Javadoc)
-	 * 
-	 * @see io.mosip.idrepository.core.spi.VidService#createVid(java.lang.Object)
-	 */
-	@Override
-	public ResponseWrapper<VidResponseDTO> generateVid(VidRequestDTO vidRequest) throws IdRepoAppException {
-		String uin = vidRequest.getUin().toString();
-		try {
-			Vid vid = generateVid(uin, vidRequest.getVidType());
-			VidResponseDTO responseDTO = new VidResponseDTO();
-			responseDTO.setVid(Long.parseLong(vid.getVid()));
-			responseDTO.setVidStatus(vid.getStatusCode());
-			auditHelper.audit(AuditModules.ID_REPO_VID_SERVICE, AuditEvents.CREATE_VID,
-					securityManager.hash(uin.getBytes()), IdType.VID,
-					"Create VID requested for " + vidRequest.getVidType());
-			return buildResponse(responseDTO, id.get("create"));
-		} catch (IdRepoAppUncheckedException e) {
-			mosipLogger.error(IdRepoSecurityManager.getUser(), ID_REPO_VID_SERVICE, CREATE_VID,
-					"\n" + ExceptionUtils.getStackTrace(e));
-			throw new IdRepoAppException(e.getErrorCode(), e.getErrorText(), e);
-		} catch (DataAccessException | TransactionException | JDBCConnectionException e) {
-			mosipLogger.error(IdRepoSecurityManager.getUser(), ID_REPO_VID_SERVICE, CREATE_VID, e.getMessage());
-			auditHelper.audit(AuditModules.ID_REPO_VID_SERVICE, AuditEvents.CREATE_VID,
-					securityManager.hash(uin.getBytes()), IdType.VID, e.getMessage());
-			throw new IdRepoAppException(DATABASE_ACCESS_ERROR, e);
-		}
-	}
-
-	/**
-	 * This method will generate Vid and send back the Vid Object as Response.
-	 *
-	 * @param uin the uin
-	 * @param vidType the vid type
-	 * @return the vid
-	 * @throws IdRepoAppException the id repo app exception
-	 */
-	private Vid generateVid(String uin, String vidType) throws IdRepoAppException {
-		checkUinStatus(uin);
-		Integer moduloValue = env.getProperty(MODULO_VALUE, Integer.class);
-		int modResult = (int) (Long.parseLong(uin) % moduloValue);
-		String encryptSalt = uinEncryptSaltRepo.retrieveSaltById(modResult);
-		String hashSalt = uinHashSaltRepo.retrieveSaltById(modResult);
-		String uinToEncrypt = modResult + SPLITTER + uin + SPLITTER + encryptSalt;
-		String uinHash = String.valueOf(modResult) + SPLITTER
-				+ securityManager.hashwithSalt(uin.getBytes(), CryptoUtil.decodeBase64(hashSalt));
-		LocalDateTime currentTime = DateUtils.getUTCCurrentDateTime();
-		List<Vid> vidDetails = vidRepo.findByUinHashAndStatusCodeAndVidTypeCodeAndExpiryDTimesAfter(uinHash,
-				env.getProperty(VID_ACTIVE_STATUS), vidType, currentTime);
-		VidPolicy policy = policyProvider.getPolicy(vidType);
-		if (Objects.isNull(vidDetails) || vidDetails.isEmpty() || vidDetails.size() < policy.getAllowedInstances()) {
-			String vidRefId = UUIDUtils
-					.getUUID(UUIDUtils.NAMESPACE_OID, uin + SPLITTER + DateUtils.getUTCCurrentDateTime()).toString();
-			return vidRepo
-					.save(new Vid(vidRefId, generateVid(), uinHash, uinToEncrypt, vidType, currentTime,
-							Objects.nonNull(policy.getValidForInMinutes())
-									? DateUtils.getUTCCurrentDateTime().plusMinutes(policy.getValidForInMinutes())
-									: LocalDateTime.MAX.withYear(9999),
-							env.getProperty(VID_ACTIVE_STATUS),
-							IdRepoSecurityManager.getUser(), currentTime, null, null, false, null));
-		} else {
-			mosipLogger.error(IdRepoSecurityManager.getUser(), ID_REPO_VID_SERVICE, CREATE_VID,
-					"throwing vid creation failed");
-			throw new IdRepoAppException(VID_POLICY_FAILED);
-		}
-	}
-
-	/**
-	 * Generate vid.
-	 *
-	 * @return the vid
-	 * @throws IdRepoAppException the id repo app exception
-	 */
-	@SuppressWarnings({ "unchecked", "rawtypes" })
-	private String generateVid() throws IdRepoAppException {
-		try {
-			ResponseWrapper response = restHelper.requestSync(
-					restBuilder.buildRequest(RestServicesConstants.VID_GENERATOR_SERVICE, null, ResponseWrapper.class));
-			return ((Map<String, String>) response.getResponse()).get(VID);
-		} catch (IdRepoDataValidationException e) {
-			mosipLogger.error(IdRepoSecurityManager.getUser(), ID_REPO_VID_SERVICE, "generateVID",
-					"\n" + ExceptionUtils.getStackTrace(e));
-			throw new IdRepoAppException(INVALID_INPUT_PARAMETER.getErrorCode(), e.getErrorText());
-		} catch (RestServiceException e) {
-			mosipLogger.error(IdRepoSecurityManager.getUser(), ID_REPO_VID_SERVICE, CREATE_VID, e.getErrorText());
-<<<<<<< HEAD
-			throw new IdRepoAppException(VID_GENERATION_FAILED, e);
-=======
-			throw new IdRepoAppException(IdRepoErrorConstants.VID_GENERATION_FAILED);
->>>>>>> 2d21e402
-		}
-	}
-
-	/**
-	 * Fetch details of the provided uin from Id Repository identity service and
-	 * check if the uin is active or not. If not, Exception will be thrown.
-	 *
-	 * @param uin the uin
-	 * @throws IdRepoAppException the id repo app exception
-	 */
-	private void checkUinStatus(String uin) throws IdRepoAppException {
-		try {
-			RestRequestDTO request = restBuilder.buildRequest(RestServicesConstants.IDREPO_IDENTITY_SERVICE, null,
-					IdResponseDTO.class);
-			request.setPathVariables(Collections.singletonMap("uin", uin));
-			IdResponseDTO identityResponse = restHelper.requestSync(request);
-			String uinStatus = identityResponse.getResponse().getStatus();
-			if (!uinStatus.equals(env.getProperty(ACTIVE_STATUS))) {
-				throw new IdRepoAppException(INVALID_UIN.getErrorCode(),
-						String.format(INVALID_UIN.getErrorMessage(), uinStatus));
-			}
-		} catch (RestServiceException e) {
-			mosipLogger.error(IdRepoSecurityManager.getUser(), ID_REPO_VID_SERVICE, "checkUinStatus",
-					"\n" + ExceptionUtils.getStackTrace(e));
-			List<ServiceError> errorList = ExceptionUtils.getServiceErrorList(
-					e.getResponseBodyAsString().isPresent() ? e.getResponseBodyAsString().get() : null);
-			mosipLogger.error(IdRepoSecurityManager.getUser(), ID_REPO_VID_SERVICE, "checkUinStatus", "\n" + errorList);
-			if (Objects.nonNull(errorList) && !errorList.isEmpty()
-					&& errorList.get(0).getErrorCode().equals(NO_RECORD_FOUND.getErrorCode())) {
-				mosipLogger.error(IdRepoSecurityManager.getUser(), ID_REPO_VID_SERVICE, "checkUinStatus",
-						"throwing no record found");
-				throw new IdRepoAppException(NO_RECORD_FOUND);
-			} else {
-				mosipLogger.error(IdRepoSecurityManager.getUser(), ID_REPO_VID_SERVICE, "checkUinStatus",
-						"throwing UIN_RETRIEVAL_FAILED");
-				throw new IdRepoAppException(UIN_RETRIEVAL_FAILED);
-			}
-		} catch (IdRepoDataValidationException e) {
-			mosipLogger.error(IdRepoSecurityManager.getUser(), ID_REPO_VID_SERVICE, "checkUinStatus",
-					"\n" + ExceptionUtils.getStackTrace(e));
-			throw new IdRepoAppException(INVALID_INPUT_PARAMETER.getErrorCode(), e.getErrorText());
-		}
-	}
-
-	/*
-	 * (non-Javadoc)
-	 * 
-	 * @see
-	 * io.mosip.idrepository.core.spi.VidService#retrieveUinByVid(java.lang.String)
-	 */
-	@Override
-	public ResponseWrapper<VidResponseDTO> retrieveUinByVid(String vid) throws IdRepoAppException {
-		try {
-			Vid vidObject = retrieveVidEntity(vid);
-			if (vidObject != null) {
-				String decryptedUin = decryptUin(vidObject.getUin(), vidObject.getUinHash());
-				List<String> uinList = Arrays.asList(decryptedUin.split(SPLITTER));
-				checkExpiry(vidObject.getExpiryDTimes());
-				checkStatus(vidObject.getStatusCode());
-				checkUinStatus(uinList.get(1));
-				VidResponseDTO resDTO = new VidResponseDTO();
-				resDTO.setUin(Long.parseLong(uinList.get(1)));
-				auditHelper.audit(AuditModules.ID_REPO_VID_SERVICE, AuditEvents.RETRIEVE_VID_UIN,
-						securityManager.hash(vid.getBytes()), IdType.VID, "Retrieve Uin By VID requested");
-				return buildResponse(resDTO, id.get("read"));
-			} else {
-				mosipLogger.error(IdRepoSecurityManager.getUser(), ID_REPO_VID_SERVICE, RETRIEVE_UIN_BY_VID,
-						"throwing NO_RECORD_FOUND_VID");
-				throw new IdRepoAppException(NO_RECORD_FOUND);
-			}
-		} catch (IdRepoAppUncheckedException e) {
-			mosipLogger.error(IdRepoSecurityManager.getUser(), ID_REPO_VID_SERVICE, RETRIEVE_UIN_BY_VID,
-					"\n" + ExceptionUtils.getStackTrace(e));
-			throw new IdRepoAppException(e.getErrorCode(), e.getErrorText(), e);
-		} catch (DataAccessException | TransactionException | JDBCConnectionException e) {
-			mosipLogger.error(IdRepoSecurityManager.getUser(), ID_REPO_VID_SERVICE, RETRIEVE_UIN_BY_VID,
-					e.getMessage());
-			auditHelper.audit(AuditModules.ID_REPO_VID_SERVICE, AuditEvents.RETRIEVE_VID_UIN,
-					securityManager.hash(vid.getBytes()), IdType.VID, e.getMessage());
-			throw new IdRepoAppException(DATABASE_ACCESS_ERROR, e);
-		}
-	}
-
-	/*
-	 * (non-Javadoc)
-	 * 
-	 * @see io.mosip.idrepository.core.spi.VidService#updateVid(java.lang.String,
-	 * java.lang.Object)
-	 */
-	@Override
-	public ResponseWrapper<VidResponseDTO> updateVid(String vid, VidRequestDTO request) throws IdRepoAppException {
-		try {
-			String vidStatus = request.getVidStatus();
-			Vid vidObject = retrieveVidEntity(vid);
-			if (Objects.isNull(vidObject)) {
-				mosipLogger.error(IdRepoSecurityManager.getUser(), ID_REPO_VID_SERVICE, UPDATE_VID,
-						"throwing NO_RECORD_FOUND_VID");
-				throw new IdRepoAppException(NO_RECORD_FOUND);
-			}
-			checkStatus(vidObject.getStatusCode());
-			checkExpiry(vidObject.getExpiryDTimes());
-			String decryptedUin = decryptUin(vidObject.getUin(), vidObject.getUinHash());
-			VidPolicy policy = policyProvider.getPolicy(vidObject.getVidTypeCode());
-			VidResponseDTO response = updateVidStatus(vidStatus, vidObject, decryptedUin, policy);
-			auditHelper.audit(AuditModules.ID_REPO_VID_SERVICE, AuditEvents.UPDATE_VID_STATUS,
-					securityManager.hash(vid.getBytes()), IdType.VID, "Update VID requested");
-			return buildResponse(response, id.get("update"));
-		} catch (IdRepoAppUncheckedException e) {
-			mosipLogger.error(IdRepoSecurityManager.getUser(), ID_REPO_VID_SERVICE, UPDATE_VID,
-					"\n" + ExceptionUtils.getStackTrace(e));
-			throw new IdRepoAppException(e.getErrorCode(), e.getErrorText(), e);
-		} catch (DataAccessException | TransactionException | JDBCConnectionException e) {
-			mosipLogger.error(IdRepoSecurityManager.getUser(), ID_REPO_VID_SERVICE, UPDATE_VID, e.getMessage());
-			auditHelper.audit(AuditModules.ID_REPO_VID_SERVICE, AuditEvents.UPDATE_VID_STATUS,
-					securityManager.hash(vid.getBytes()), IdType.VID, e.getMessage());
-			throw new IdRepoAppException(DATABASE_ACCESS_ERROR, e);
-		}
-	}
-
-	/**
-	 * This method will update the status and VidResponseDTO will be sent back as
-	 * response.
-	 *
-	 * @param vidStatus the vid status
-	 * @param vidObject the vid object
-	 * @param decryptedUin the decrypted uin
-	 * @param policy the policy
-	 * @return VidResponseDTO
-	 * @throws IdRepoAppException the id repo app exception
-	 */
-	private VidResponseDTO updateVidStatus(String vidStatus, Vid vidObject, String decryptedUin, VidPolicy policy)
-			throws IdRepoAppException {
-		String uin = Arrays.asList(decryptedUin.split(SPLITTER)).get(1);
-		if (!(vidStatus.equals(env.getProperty(VID_UNLIMITED_TRANSACTION_STATUS))
-				&& Objects.isNull(policy.getAllowedTransactions()))) {
-			vidObject.setStatusCode(vidStatus);
-			vidObject.setUpdatedBy(IdRepoSecurityManager.getUser());
-			vidObject.setUpdatedDTimes(DateUtils.getUTCCurrentDateTime());
-			vidObject.setUin(decryptedUin);
-			vidRepo.saveAndFlush(vidObject);
-		}
-		VidResponseDTO response = new VidResponseDTO();
-		response.setVidStatus(vidObject.getStatusCode());
-		if (policy.getAutoRestoreAllowed() && policy.getRestoreOnAction().equals(vidStatus)) {
-			Vid createVidResponse = generateVid(uin, vidObject.getVidTypeCode());
-			VidResponseDTO restoredVidDTO = new VidResponseDTO();
-			restoredVidDTO.setVid(Long.valueOf(createVidResponse.getVid()));
-			restoredVidDTO.setVidStatus(createVidResponse.getStatusCode());
-			response.setRestoredVid(restoredVidDTO);
-		}
-		return response;
-	}
-
-	/*
-	 * (non-Javadoc)
-	 * 
-	 * @see
-	 * io.mosip.idrepository.core.spi.VidService#regenerateVid(java.lang.String)
-	 */
-	@Override
-	public ResponseWrapper<VidResponseDTO> regenerateVid(String vid) throws IdRepoAppException {
-		try {
-			Vid vidObject = retrieveVidEntity(vid);
-			if (Objects.isNull(vidObject)) {
-				mosipLogger.error(IdRepoSecurityManager.getUser(), ID_REPO_VID_SERVICE, REGENERATE_VID,
-						"throwing NO_RECORD_FOUND_VID");
-				throw new IdRepoAppException(NO_RECORD_FOUND);
-			}
-			VidPolicy policy = policyProvider.getPolicy(vidObject.getVidTypeCode());
-			if (policy.getAutoRestoreAllowed()) {
-				mosipLogger.error(IdRepoSecurityManager.getUser(), ID_REPO_VID_SERVICE, REGENERATE_VID,
-						"throwing Vid Regeneration Failed");
-				throw new IdRepoAppException(VID_POLICY_FAILED);
-			}
-			checkRegenerateStatus(vidObject.getStatusCode());
-			String decryptedUin = decryptUin(vidObject.getUin(), vidObject.getUinHash());
-			updateVidStatus(VID_REGENERATE_ACTIVE_STATUS, vidObject, decryptedUin, policy);
-			List<String> uinList = Arrays.asList(decryptedUin.split(SPLITTER));
-			VidResponseDTO response = new VidResponseDTO();
-			Vid generateVidObject = generateVid(uinList.get(1), vidObject.getVidTypeCode());
-			response.setVid(Long.parseLong(generateVidObject.getVid()));
-			response.setVidStatus(generateVidObject.getStatusCode());
-			auditHelper.audit(AuditModules.ID_REPO_VID_SERVICE, AuditEvents.REGENERATE_VID,
-					securityManager.hash(vid.getBytes()), IdType.VID, "Regenerate VID requested");
-			return buildResponse(response, id.get("regenerate"));
-		} catch (IdRepoAppUncheckedException e) {
-			mosipLogger.error(IdRepoSecurityManager.getUser(), ID_REPO_VID_SERVICE, REGENERATE_VID,
-					"\n" + ExceptionUtils.getStackTrace(e));
-			throw new IdRepoAppException(e.getErrorCode(), e.getErrorText(), e);
-		} catch (DataAccessException | TransactionException | JDBCConnectionException e) {
-			mosipLogger.error(IdRepoSecurityManager.getUser(), ID_REPO_VID_SERVICE, REGENERATE_VID, e.getMessage());
-			auditHelper.audit(AuditModules.ID_REPO_VID_SERVICE, AuditEvents.REGENERATE_VID,
-					securityManager.hash(vid.getBytes()), IdType.VID, e.getMessage());
-			throw new IdRepoAppException(DATABASE_ACCESS_ERROR, e);
-		}
-	}
-
-	/*
-	 * (non-Javadoc)
-	 * 
-	 * @see
-	 * io.mosip.idrepository.core.spi.VidService#deactivateVIDsForUIN(java.lang.
-	 * String)
-	 */
-	@Override
-	public ResponseWrapper<VidResponseDTO> deactivateVIDsForUIN(String uin) throws IdRepoAppException {
-		return applyVIDStatus(uin, env.getProperty(VID_DEACTIVATED), DEACTIVATE, env.getProperty(VID_ACTIVE_STATUS));
-	}
-
-	/*
-	 * (non-Javadoc)
-	 * 
-	 * @see
-	 * io.mosip.idrepository.core.spi.VidService#reactivateVIDsForUIN(java.lang.
-	 * String)
-	 */
-	@Override
-	public ResponseWrapper<VidResponseDTO> reactivateVIDsForUIN(String uin) throws IdRepoAppException {
-		return applyVIDStatus(uin, env.getProperty(VID_ACTIVE_STATUS), REACTIVATE, env.getProperty(VID_DEACTIVATED));
-	}
-
-	/**
-	 * Apply VID status.
-	 *
-	 * @param uin the uin
-	 * @param status the status
-	 * @param idType the id type
-	 * @param vidStatusToRetrieveVIDList the vid status to retrieve VID list
-	 * @return the response wrapper
-	 * @throws IdRepoAppException the id repo app exception
-	 */
-	private ResponseWrapper<VidResponseDTO> applyVIDStatus(String uin, String status, String idType,
-			String vidStatusToRetrieveVIDList) throws IdRepoAppException {
-		Integer moduloValue = env.getProperty(MODULO_VALUE, Integer.class);
-		String hashSalt = uinHashSaltRepo.retrieveSaltById((int) (Long.parseLong(uin) % moduloValue));
-		String uinHash = String.valueOf((Long.parseLong(uin) % moduloValue)) + SPLITTER
-				+ securityManager.hashwithSalt(uin.getBytes(), CryptoUtil.decodeBase64(hashSalt));
-		List<Vid> vidList = vidRepo.findByUinHashAndStatusCodeAndExpiryDTimesAfter(uinHash, vidStatusToRetrieveVIDList,
-				DateUtils.getUTCCurrentDateTime());
-		if (!vidList.isEmpty()) {
-			String decryptedUin = decryptUin(vidList.get(0).getUin(), uinHash);
-			vidList.forEach(vid -> {
-				vid.setStatusCode(status);
-				vid.setUpdatedBy(IdRepoSecurityManager.getUser());
-				vid.setUpdatedDTimes(DateUtils.getUTCCurrentDateTime());
-				vid.setUin(decryptedUin);
-			});
-			vidRepo.saveAll(vidList);
-			VidResponseDTO response = new VidResponseDTO();
-			response.setVidStatus(status);
-			return buildResponse(response, id.get(idType));
-		} else {
-			mosipLogger.error(IdRepoSecurityManager.getUser(), ID_REPO_VID_SERVICE, "deactivateVIDsForUIN",
-					"throwing NO_RECORD_FOUND_VID");
-			throw new IdRepoAppException(NO_RECORD_FOUND);
-		}
-	}
-
-	/**
-	 * This method will verify the status of vid from the allowed status available.
-	 *
-	 * @param statusCode the status code
-	 * @throws IdRepoAppException the id repo app exception
-	 */
-	private void checkRegenerateStatus(String statusCode) throws IdRepoAppException {
-		String allowedStatus = env.getProperty(VID_REGENERATE_ALLOWED_STATUS);
-		List<String> allowedStatusList = Arrays.asList(allowedStatus.split(","));
-		if (!allowedStatusList.contains(statusCode)) {
-			mosipLogger.error(IdRepoSecurityManager.getUser(), ID_REPO_VID_SERVICE, "checkRegenerateStatus",
-					"throwing " + statusCode + " VID");
-			throw new IdRepoAppException(INVALID_VID.getErrorCode(),
-					String.format(INVALID_VID.getErrorMessage(), statusCode));
-		}
-	}
-
-	/**
-	 * This Method will accepts vid as parameter and will return Vid Object from DB.
-	 *
-	 * @param vid the vid
-	 * @return the vid
-	 */
-	private Vid retrieveVidEntity(String vid) {
-		return vidRepo.findByVid(vid);
-	}
-
-	/**
-	 * This method will check expiry date of the vid, if vid is expired then it will
-	 * throw IdRepoAppException.
-	 *
-	 * @param expiryDTimes the expiry D times
-	 * @throws IdRepoAppException the id repo app exception
-	 */
-	private void checkExpiry(LocalDateTime expiryDTimes) throws IdRepoAppException {
-		if (!DateUtils.after(expiryDTimes, DateUtils.getUTCCurrentDateTime())) {
-			mosipLogger.error(IdRepoSecurityManager.getUser(), ID_REPO_VID_SERVICE, "checkExpiry",
-					"throwing Expired VID");
-			throw new IdRepoAppException(INVALID_VID.getErrorCode(),
-					String.format(INVALID_VID.getErrorMessage(), EXPIRED));
-		}
-	}
-
-	/**
-	 * This method will check Status of the vid.
-	 *
-	 * @param statusCode the status code
-	 * @throws IdRepoAppException the id repo app exception
-	 */
-	private void checkStatus(String statusCode) throws IdRepoAppException {
-		if (!statusCode.equalsIgnoreCase(env.getProperty(VID_ACTIVE_STATUS))) {
-			mosipLogger.error(IdRepoSecurityManager.getUser(), ID_REPO_VID_SERVICE, "checkStatus",
-					"throwing INVALID_VID with status - " + statusCode);
-			throw new IdRepoAppException(INVALID_VID.getErrorCode(),
-					String.format(INVALID_VID.getErrorMessage(), statusCode));
-		}
-	}
-
-	/**
-	 * This Method is used to decrypt the UIN stored in DB.
-	 *
-	 * @param uin the uin
-	 * @param uinHash the uin hash
-	 * @return the string
-	 * @throws IdRepoAppException the id repo app exception
-	 */
-	private String decryptUin(String uin, String uinHash) throws IdRepoAppException {
-		List<String> uinDetails = Arrays.stream(uin.split(SPLITTER))
-				.collect(Collectors.toList());
-		String decryptSalt = uinEncryptSaltRepo.retrieveSaltById(Integer.parseInt(uinDetails.get(0)));
-		String hashSalt = uinHashSaltRepo.retrieveSaltById(Integer.parseInt(uinDetails.get(0)));
-		String encryptedUin = uin.substring(uinDetails.get(0).length() + 1, uin.length());
-		String decryptedUin = new String(securityManager.decryptWithSalt(CryptoUtil.decodeBase64(encryptedUin),
-				CryptoUtil.decodeBase64(decryptSalt)));
-		String uinHashWithSalt = uinDetails.get(0) + SPLITTER
-				+ securityManager.hashwithSalt(decryptedUin.getBytes(), CryptoUtil.decodeBase64(hashSalt));
-		if (!MessageDigest.isEqual(uinHashWithSalt.getBytes(), uinHash.getBytes())) {
-			throw new IdRepoAppUncheckedException(UIN_HASH_MISMATCH);
-		}
-		return uinDetails.get(0) + SPLITTER + decryptedUin + SPLITTER + decryptSalt;
-	}
-
-	/**
-	 * This Method will build the Vid Response.
-	 *
-	 * @param response the response
-	 * @param id the id
-	 * @return the response wrapper
-	 */
-	private ResponseWrapper<VidResponseDTO> buildResponse(VidResponseDTO response, String id) {
-		ResponseWrapper<VidResponseDTO> responseDto = new ResponseWrapper<>();
-		responseDto.setId(id);
-		responseDto.setVersion(env.getProperty(APPLICATION_VERSION_VID));
-		responseDto.setResponse(response);
-		return responseDto;
-	}
-}+package io.mosip.idrepository.vid.service.impl;
+
+import static io.mosip.idrepository.core.constant.IdRepoConstants.ACTIVE_STATUS;
+import static io.mosip.idrepository.core.constant.IdRepoConstants.APPLICATION_VERSION_VID;
+import static io.mosip.idrepository.core.constant.IdRepoConstants.MODULO_VALUE;
+import static io.mosip.idrepository.core.constant.IdRepoConstants.SPLITTER;
+import static io.mosip.idrepository.core.constant.IdRepoConstants.VID_ACTIVE_STATUS;
+import static io.mosip.idrepository.core.constant.IdRepoConstants.VID_DEACTIVATED;
+import static io.mosip.idrepository.core.constant.IdRepoConstants.VID_REGENERATE_ACTIVE_STATUS;
+import static io.mosip.idrepository.core.constant.IdRepoConstants.VID_REGENERATE_ALLOWED_STATUS;
+import static io.mosip.idrepository.core.constant.IdRepoConstants.VID_UNLIMITED_TRANSACTION_STATUS;
+import static io.mosip.idrepository.core.constant.IdRepoErrorConstants.DATABASE_ACCESS_ERROR;
+import static io.mosip.idrepository.core.constant.IdRepoErrorConstants.INVALID_INPUT_PARAMETER;
+import static io.mosip.idrepository.core.constant.IdRepoErrorConstants.INVALID_UIN;
+import static io.mosip.idrepository.core.constant.IdRepoErrorConstants.INVALID_VID;
+import static io.mosip.idrepository.core.constant.IdRepoErrorConstants.NO_RECORD_FOUND;
+import static io.mosip.idrepository.core.constant.IdRepoErrorConstants.UIN_HASH_MISMATCH;
+import static io.mosip.idrepository.core.constant.IdRepoErrorConstants.UIN_RETRIEVAL_FAILED;
+import static io.mosip.idrepository.core.constant.IdRepoErrorConstants.VID_GENERATION_FAILED;
+import static io.mosip.idrepository.core.constant.IdRepoErrorConstants.VID_POLICY_FAILED;
+
+import java.security.MessageDigest;
+import java.time.LocalDateTime;
+import java.util.Arrays;
+import java.util.Collections;
+import java.util.List;
+import java.util.Map;
+import java.util.Objects;
+import java.util.stream.Collectors;
+
+import javax.annotation.Resource;
+
+import org.hibernate.exception.JDBCConnectionException;
+import org.springframework.beans.factory.annotation.Autowired;
+import org.springframework.core.env.Environment;
+import org.springframework.dao.DataAccessException;
+import org.springframework.stereotype.Component;
+import org.springframework.transaction.TransactionException;
+import org.springframework.transaction.annotation.Transactional;
+
+import io.mosip.idrepository.core.builder.RestRequestBuilder;
+import io.mosip.idrepository.core.constant.AuditEvents;
+import io.mosip.idrepository.core.constant.AuditModules;
+import io.mosip.idrepository.core.constant.IdType;
+import io.mosip.idrepository.core.constant.RestServicesConstants;
+import io.mosip.idrepository.core.dto.IdResponseDTO;
+import io.mosip.idrepository.core.dto.RestRequestDTO;
+import io.mosip.idrepository.core.dto.VidPolicy;
+import io.mosip.idrepository.core.dto.VidRequestDTO;
+import io.mosip.idrepository.core.dto.VidResponseDTO;
+import io.mosip.idrepository.core.exception.IdRepoAppException;
+import io.mosip.idrepository.core.exception.IdRepoAppUncheckedException;
+import io.mosip.idrepository.core.exception.IdRepoDataValidationException;
+import io.mosip.idrepository.core.exception.RestServiceException;
+import io.mosip.idrepository.core.helper.AuditHelper;
+import io.mosip.idrepository.core.helper.RestHelper;
+import io.mosip.idrepository.core.logger.IdRepoLogger;
+import io.mosip.idrepository.core.security.IdRepoSecurityManager;
+import io.mosip.idrepository.core.spi.VidService;
+import io.mosip.idrepository.vid.entity.Vid;
+import io.mosip.idrepository.vid.provider.VidPolicyProvider;
+import io.mosip.idrepository.vid.repository.UinEncryptSaltRepo;
+import io.mosip.idrepository.vid.repository.UinHashSaltRepo;
+import io.mosip.idrepository.vid.repository.VidRepo;
+import io.mosip.kernel.core.exception.ExceptionUtils;
+import io.mosip.kernel.core.exception.ServiceError;
+import io.mosip.kernel.core.http.ResponseWrapper;
+import io.mosip.kernel.core.logger.spi.Logger;
+import io.mosip.kernel.core.util.CryptoUtil;
+import io.mosip.kernel.core.util.DateUtils;
+import io.mosip.kernel.core.util.UUIDUtils;
+
+/**
+ * The Class VidServiceImpl - service implementation for {@code VidService}.
+ *
+ * @author Manoj SP
+ * @author Prem Kumar
+ */
+@Component
+@Transactional
+public class VidServiceImpl implements VidService<VidRequestDTO, ResponseWrapper<VidResponseDTO>> {
+
+	/** The Constant VID. */
+	private static final String VID = "vid";
+
+	/** The Constant REACTIVATE. */
+	private static final String REACTIVATE = "reactivate";
+
+	/** The Constant DEACTIVATE. */
+	private static final String DEACTIVATE = "deactivate";
+
+	/** The Constant REGENERATE_VID. */
+	private static final String REGENERATE_VID = "regenerateVid";
+
+	/** The Constant UPDATE_VID. */
+	private static final String UPDATE_VID = "updateVid";
+
+	/** The Constant CREATE_VID. */
+	private static final String CREATE_VID = "createVid";
+
+	/** The Constant RETRIEVE_UIN_BY_VID. */
+	private static final String RETRIEVE_UIN_BY_VID = "retrieveUinByVid";
+
+	/** The mosip logger. */
+	private Logger mosipLogger = IdRepoLogger.getLogger(VidServiceImpl.class);
+
+	/** The Constant EXPIRED. */
+	private static final String EXPIRED = "EXPIRED";
+
+	/** The Constant ID_REPO_VID_SERVICE. */
+	private static final String ID_REPO_VID_SERVICE = "VidService";
+
+	/** The env. */
+	@Autowired
+	private Environment env;
+
+	/** The vid repo. */
+	@Autowired
+	private VidRepo vidRepo;
+
+	/** The rest builder. */
+	@Autowired
+	private RestRequestBuilder restBuilder;
+
+	/** The rest helper. */
+	@Autowired
+	private RestHelper restHelper;
+
+	/** The policy provider. */
+	@Autowired
+	private VidPolicyProvider policyProvider;
+
+	/** The security manager. */
+	@Autowired
+	private IdRepoSecurityManager securityManager;
+
+	/** The Audit Helper. */
+	@Autowired
+	private AuditHelper auditHelper;
+
+	/** The Uin Hash Salt Repo. */
+	@Autowired
+	private UinHashSaltRepo uinHashSaltRepo;
+
+	/** The Uin Encrypt Salt Repo. */
+	@Autowired
+	private UinEncryptSaltRepo uinEncryptSaltRepo;
+
+	/** The id. */
+	@Resource
+	private Map<String, String> id;
+
+	/*
+	 * (non-Javadoc)
+	 * 
+	 * @see io.mosip.idrepository.core.spi.VidService#createVid(java.lang.Object)
+	 */
+	@Override
+	public ResponseWrapper<VidResponseDTO> generateVid(VidRequestDTO vidRequest) throws IdRepoAppException {
+		String uin = vidRequest.getUin().toString();
+		try {
+			Vid vid = generateVid(uin, vidRequest.getVidType());
+			VidResponseDTO responseDTO = new VidResponseDTO();
+			responseDTO.setVid(Long.parseLong(vid.getVid()));
+			responseDTO.setVidStatus(vid.getStatusCode());
+			auditHelper.audit(AuditModules.ID_REPO_VID_SERVICE, AuditEvents.CREATE_VID,
+					securityManager.hash(uin.getBytes()), IdType.VID,
+					"Create VID requested for " + vidRequest.getVidType());
+			return buildResponse(responseDTO, id.get("create"));
+		} catch (IdRepoAppUncheckedException e) {
+			mosipLogger.error(IdRepoSecurityManager.getUser(), ID_REPO_VID_SERVICE, CREATE_VID,
+					"\n" + ExceptionUtils.getStackTrace(e));
+			throw new IdRepoAppException(e.getErrorCode(), e.getErrorText(), e);
+		} catch (DataAccessException | TransactionException | JDBCConnectionException e) {
+			mosipLogger.error(IdRepoSecurityManager.getUser(), ID_REPO_VID_SERVICE, CREATE_VID, e.getMessage());
+			auditHelper.audit(AuditModules.ID_REPO_VID_SERVICE, AuditEvents.CREATE_VID,
+					securityManager.hash(uin.getBytes()), IdType.VID, e.getMessage());
+			throw new IdRepoAppException(DATABASE_ACCESS_ERROR, e);
+		}
+	}
+
+	/**
+	 * This method will generate Vid and send back the Vid Object as Response.
+	 *
+	 * @param uin the uin
+	 * @param vidType the vid type
+	 * @return the vid
+	 * @throws IdRepoAppException the id repo app exception
+	 */
+	private Vid generateVid(String uin, String vidType) throws IdRepoAppException {
+		checkUinStatus(uin);
+		Integer moduloValue = env.getProperty(MODULO_VALUE, Integer.class);
+		int modResult = (int) (Long.parseLong(uin) % moduloValue);
+		String encryptSalt = uinEncryptSaltRepo.retrieveSaltById(modResult);
+		String hashSalt = uinHashSaltRepo.retrieveSaltById(modResult);
+		String uinToEncrypt = modResult + SPLITTER + uin + SPLITTER + encryptSalt;
+		String uinHash = String.valueOf(modResult) + SPLITTER
+				+ securityManager.hashwithSalt(uin.getBytes(), CryptoUtil.decodeBase64(hashSalt));
+		LocalDateTime currentTime = DateUtils.getUTCCurrentDateTime();
+		List<Vid> vidDetails = vidRepo.findByUinHashAndStatusCodeAndVidTypeCodeAndExpiryDTimesAfter(uinHash,
+				env.getProperty(VID_ACTIVE_STATUS), vidType, currentTime);
+		VidPolicy policy = policyProvider.getPolicy(vidType);
+		if (Objects.isNull(vidDetails) || vidDetails.isEmpty() || vidDetails.size() < policy.getAllowedInstances()) {
+			String vidRefId = UUIDUtils
+					.getUUID(UUIDUtils.NAMESPACE_OID, uin + SPLITTER + DateUtils.getUTCCurrentDateTime()).toString();
+			return vidRepo
+					.save(new Vid(vidRefId, generateVid(), uinHash, uinToEncrypt, vidType, currentTime,
+							Objects.nonNull(policy.getValidForInMinutes())
+									? DateUtils.getUTCCurrentDateTime().plusMinutes(policy.getValidForInMinutes())
+									: LocalDateTime.MAX.withYear(9999),
+							env.getProperty(VID_ACTIVE_STATUS),
+							IdRepoSecurityManager.getUser(), currentTime, null, null, false, null));
+		} else {
+			mosipLogger.error(IdRepoSecurityManager.getUser(), ID_REPO_VID_SERVICE, CREATE_VID,
+					"throwing vid creation failed");
+			throw new IdRepoAppException(VID_POLICY_FAILED);
+		}
+	}
+
+	/**
+	 * Generate vid.
+	 *
+	 * @return the vid
+	 * @throws IdRepoAppException the id repo app exception
+	 */
+	@SuppressWarnings({ "unchecked", "rawtypes" })
+	private String generateVid() throws IdRepoAppException {
+		try {
+			ResponseWrapper response = restHelper.requestSync(
+					restBuilder.buildRequest(RestServicesConstants.VID_GENERATOR_SERVICE, null, ResponseWrapper.class));
+			return ((Map<String, String>) response.getResponse()).get(VID);
+		} catch (IdRepoDataValidationException e) {
+			mosipLogger.error(IdRepoSecurityManager.getUser(), ID_REPO_VID_SERVICE, "generateVID",
+					"\n" + ExceptionUtils.getStackTrace(e));
+			throw new IdRepoAppException(INVALID_INPUT_PARAMETER.getErrorCode(), e.getErrorText());
+		} catch (RestServiceException e) {
+			mosipLogger.error(IdRepoSecurityManager.getUser(), ID_REPO_VID_SERVICE, CREATE_VID, e.getErrorText());
+			throw new IdRepoAppException(VID_GENERATION_FAILED);
+		}
+	}
+
+	/**
+	 * Fetch details of the provided uin from Id Repository identity service and
+	 * check if the uin is active or not. If not, Exception will be thrown.
+	 *
+	 * @param uin
+	 *            the uin
+	 * @throws IdRepoAppException
+	 *             the id repo app exception
+	 */
+	private void checkUinStatus(String uin) throws IdRepoAppException {
+		try {
+			RestRequestDTO request = restBuilder.buildRequest(RestServicesConstants.IDREPO_IDENTITY_SERVICE, null,
+					IdResponseDTO.class);
+			request.setPathVariables(Collections.singletonMap("uin", uin));
+			IdResponseDTO identityResponse = restHelper.requestSync(request);
+			String uinStatus = identityResponse.getResponse().getStatus();
+			if (!uinStatus.equals(env.getProperty(ACTIVE_STATUS))) {
+				throw new IdRepoAppException(INVALID_UIN.getErrorCode(),
+						String.format(INVALID_UIN.getErrorMessage(), uinStatus));
+			}
+		} catch (RestServiceException e) {
+			mosipLogger.error(IdRepoSecurityManager.getUser(), ID_REPO_VID_SERVICE, "checkUinStatus",
+					"\n" + ExceptionUtils.getStackTrace(e));
+			List<ServiceError> errorList = ExceptionUtils.getServiceErrorList(
+					e.getResponseBodyAsString().isPresent() ? e.getResponseBodyAsString().get() : null);
+			mosipLogger.error(IdRepoSecurityManager.getUser(), ID_REPO_VID_SERVICE, "checkUinStatus", "\n" + errorList);
+			if (Objects.nonNull(errorList) && !errorList.isEmpty()
+					&& errorList.get(0).getErrorCode().equals(NO_RECORD_FOUND.getErrorCode())) {
+				mosipLogger.error(IdRepoSecurityManager.getUser(), ID_REPO_VID_SERVICE, "checkUinStatus",
+						"throwing no record found");
+				throw new IdRepoAppException(NO_RECORD_FOUND);
+			} else {
+				mosipLogger.error(IdRepoSecurityManager.getUser(), ID_REPO_VID_SERVICE, "checkUinStatus",
+						"throwing UIN_RETRIEVAL_FAILED");
+				throw new IdRepoAppException(UIN_RETRIEVAL_FAILED);
+			}
+		} catch (IdRepoDataValidationException e) {
+			mosipLogger.error(IdRepoSecurityManager.getUser(), ID_REPO_VID_SERVICE, "checkUinStatus",
+					"\n" + ExceptionUtils.getStackTrace(e));
+			throw new IdRepoAppException(INVALID_INPUT_PARAMETER.getErrorCode(), e.getErrorText());
+		}
+	}
+
+	/*
+	 * (non-Javadoc)
+	 * 
+	 * @see
+	 * io.mosip.idrepository.core.spi.VidService#retrieveUinByVid(java.lang.String)
+	 */
+	@Override
+	public ResponseWrapper<VidResponseDTO> retrieveUinByVid(String vid) throws IdRepoAppException {
+		try {
+			Vid vidObject = retrieveVidEntity(vid);
+			if (vidObject != null) {
+				String decryptedUin = decryptUin(vidObject.getUin(), vidObject.getUinHash());
+				List<String> uinList = Arrays.asList(decryptedUin.split(SPLITTER));
+				checkExpiry(vidObject.getExpiryDTimes());
+				checkStatus(vidObject.getStatusCode());
+				checkUinStatus(uinList.get(1));
+				VidResponseDTO resDTO = new VidResponseDTO();
+				resDTO.setUin(Long.parseLong(uinList.get(1)));
+				auditHelper.audit(AuditModules.ID_REPO_VID_SERVICE, AuditEvents.RETRIEVE_VID_UIN,
+						securityManager.hash(vid.getBytes()), IdType.VID, "Retrieve Uin By VID requested");
+				return buildResponse(resDTO, id.get("read"));
+			} else {
+				mosipLogger.error(IdRepoSecurityManager.getUser(), ID_REPO_VID_SERVICE, RETRIEVE_UIN_BY_VID,
+						"throwing NO_RECORD_FOUND_VID");
+				throw new IdRepoAppException(NO_RECORD_FOUND);
+			}
+		} catch (IdRepoAppUncheckedException e) {
+			mosipLogger.error(IdRepoSecurityManager.getUser(), ID_REPO_VID_SERVICE, RETRIEVE_UIN_BY_VID,
+					"\n" + ExceptionUtils.getStackTrace(e));
+			throw new IdRepoAppException(e.getErrorCode(), e.getErrorText(), e);
+		} catch (DataAccessException | TransactionException | JDBCConnectionException e) {
+			mosipLogger.error(IdRepoSecurityManager.getUser(), ID_REPO_VID_SERVICE, RETRIEVE_UIN_BY_VID,
+					e.getMessage());
+			auditHelper.audit(AuditModules.ID_REPO_VID_SERVICE, AuditEvents.RETRIEVE_VID_UIN,
+					securityManager.hash(vid.getBytes()), IdType.VID, e.getMessage());
+			throw new IdRepoAppException(DATABASE_ACCESS_ERROR, e);
+		}
+	}
+
+	/*
+	 * (non-Javadoc)
+	 * 
+	 * @see io.mosip.idrepository.core.spi.VidService#updateVid(java.lang.String,
+	 * java.lang.Object)
+	 */
+	@Override
+	public ResponseWrapper<VidResponseDTO> updateVid(String vid, VidRequestDTO request) throws IdRepoAppException {
+		try {
+			String vidStatus = request.getVidStatus();
+			Vid vidObject = retrieveVidEntity(vid);
+			if (Objects.isNull(vidObject)) {
+				mosipLogger.error(IdRepoSecurityManager.getUser(), ID_REPO_VID_SERVICE, UPDATE_VID,
+						"throwing NO_RECORD_FOUND_VID");
+				throw new IdRepoAppException(NO_RECORD_FOUND);
+			}
+			checkStatus(vidObject.getStatusCode());
+			checkExpiry(vidObject.getExpiryDTimes());
+			String decryptedUin = decryptUin(vidObject.getUin(), vidObject.getUinHash());
+			VidPolicy policy = policyProvider.getPolicy(vidObject.getVidTypeCode());
+			VidResponseDTO response = updateVidStatus(vidStatus, vidObject, decryptedUin, policy);
+			auditHelper.audit(AuditModules.ID_REPO_VID_SERVICE, AuditEvents.UPDATE_VID_STATUS,
+					securityManager.hash(vid.getBytes()), IdType.VID, "Update VID requested");
+			return buildResponse(response, id.get("update"));
+		} catch (IdRepoAppUncheckedException e) {
+			mosipLogger.error(IdRepoSecurityManager.getUser(), ID_REPO_VID_SERVICE, UPDATE_VID,
+					"\n" + ExceptionUtils.getStackTrace(e));
+			throw new IdRepoAppException(e.getErrorCode(), e.getErrorText(), e);
+		} catch (DataAccessException | TransactionException | JDBCConnectionException e) {
+			mosipLogger.error(IdRepoSecurityManager.getUser(), ID_REPO_VID_SERVICE, UPDATE_VID, e.getMessage());
+			auditHelper.audit(AuditModules.ID_REPO_VID_SERVICE, AuditEvents.UPDATE_VID_STATUS,
+					securityManager.hash(vid.getBytes()), IdType.VID, e.getMessage());
+			throw new IdRepoAppException(DATABASE_ACCESS_ERROR, e);
+		}
+	}
+
+	/**
+	 * This method will update the status and VidResponseDTO will be sent back as
+	 * response.
+	 *
+	 * @param vidStatus the vid status
+	 * @param vidObject the vid object
+	 * @param decryptedUin the decrypted uin
+	 * @param policy the policy
+	 * @return VidResponseDTO
+	 * @throws IdRepoAppException the id repo app exception
+	 */
+	private VidResponseDTO updateVidStatus(String vidStatus, Vid vidObject, String decryptedUin, VidPolicy policy)
+			throws IdRepoAppException {
+		String uin = Arrays.asList(decryptedUin.split(SPLITTER)).get(1);
+		if (!(vidStatus.equals(env.getProperty(VID_UNLIMITED_TRANSACTION_STATUS))
+				&& Objects.isNull(policy.getAllowedTransactions()))) {
+			vidObject.setStatusCode(vidStatus);
+			vidObject.setUpdatedBy(IdRepoSecurityManager.getUser());
+			vidObject.setUpdatedDTimes(DateUtils.getUTCCurrentDateTime());
+			vidObject.setUin(decryptedUin);
+			vidRepo.saveAndFlush(vidObject);
+		}
+		VidResponseDTO response = new VidResponseDTO();
+		response.setVidStatus(vidObject.getStatusCode());
+		if (policy.getAutoRestoreAllowed() && policy.getRestoreOnAction().equals(vidStatus)) {
+			Vid createVidResponse = generateVid(uin, vidObject.getVidTypeCode());
+			VidResponseDTO restoredVidDTO = new VidResponseDTO();
+			restoredVidDTO.setVid(Long.valueOf(createVidResponse.getVid()));
+			restoredVidDTO.setVidStatus(createVidResponse.getStatusCode());
+			response.setRestoredVid(restoredVidDTO);
+		}
+		return response;
+	}
+
+	/*
+	 * (non-Javadoc)
+	 * 
+	 * @see
+	 * io.mosip.idrepository.core.spi.VidService#regenerateVid(java.lang.String)
+	 */
+	@Override
+	public ResponseWrapper<VidResponseDTO> regenerateVid(String vid) throws IdRepoAppException {
+		try {
+			Vid vidObject = retrieveVidEntity(vid);
+			if (Objects.isNull(vidObject)) {
+				mosipLogger.error(IdRepoSecurityManager.getUser(), ID_REPO_VID_SERVICE, REGENERATE_VID,
+						"throwing NO_RECORD_FOUND_VID");
+				throw new IdRepoAppException(NO_RECORD_FOUND);
+			}
+			VidPolicy policy = policyProvider.getPolicy(vidObject.getVidTypeCode());
+			if (policy.getAutoRestoreAllowed()) {
+				mosipLogger.error(IdRepoSecurityManager.getUser(), ID_REPO_VID_SERVICE, REGENERATE_VID,
+						"throwing Vid Regeneration Failed");
+				throw new IdRepoAppException(VID_POLICY_FAILED);
+			}
+			checkRegenerateStatus(vidObject.getStatusCode());
+			String decryptedUin = decryptUin(vidObject.getUin(), vidObject.getUinHash());
+			updateVidStatus(VID_REGENERATE_ACTIVE_STATUS, vidObject, decryptedUin, policy);
+			List<String> uinList = Arrays.asList(decryptedUin.split(SPLITTER));
+			VidResponseDTO response = new VidResponseDTO();
+			Vid generateVidObject = generateVid(uinList.get(1), vidObject.getVidTypeCode());
+			response.setVid(Long.parseLong(generateVidObject.getVid()));
+			response.setVidStatus(generateVidObject.getStatusCode());
+			auditHelper.audit(AuditModules.ID_REPO_VID_SERVICE, AuditEvents.REGENERATE_VID,
+					securityManager.hash(vid.getBytes()), IdType.VID, "Regenerate VID requested");
+			return buildResponse(response, id.get("regenerate"));
+		} catch (IdRepoAppUncheckedException e) {
+			mosipLogger.error(IdRepoSecurityManager.getUser(), ID_REPO_VID_SERVICE, REGENERATE_VID,
+					"\n" + ExceptionUtils.getStackTrace(e));
+			throw new IdRepoAppException(e.getErrorCode(), e.getErrorText(), e);
+		} catch (DataAccessException | TransactionException | JDBCConnectionException e) {
+			mosipLogger.error(IdRepoSecurityManager.getUser(), ID_REPO_VID_SERVICE, REGENERATE_VID, e.getMessage());
+			auditHelper.audit(AuditModules.ID_REPO_VID_SERVICE, AuditEvents.REGENERATE_VID,
+					securityManager.hash(vid.getBytes()), IdType.VID, e.getMessage());
+			throw new IdRepoAppException(DATABASE_ACCESS_ERROR, e);
+		}
+	}
+
+	/*
+	 * (non-Javadoc)
+	 * 
+	 * @see
+	 * io.mosip.idrepository.core.spi.VidService#deactivateVIDsForUIN(java.lang.
+	 * String)
+	 */
+	@Override
+	public ResponseWrapper<VidResponseDTO> deactivateVIDsForUIN(String uin) throws IdRepoAppException {
+		return applyVIDStatus(uin, env.getProperty(VID_DEACTIVATED), DEACTIVATE, env.getProperty(VID_ACTIVE_STATUS));
+	}
+
+	/*
+	 * (non-Javadoc)
+	 * 
+	 * @see
+	 * io.mosip.idrepository.core.spi.VidService#reactivateVIDsForUIN(java.lang.
+	 * String)
+	 */
+	@Override
+	public ResponseWrapper<VidResponseDTO> reactivateVIDsForUIN(String uin) throws IdRepoAppException {
+		return applyVIDStatus(uin, env.getProperty(VID_ACTIVE_STATUS), REACTIVATE, env.getProperty(VID_DEACTIVATED));
+	}
+
+	/**
+	 * Apply VID status.
+	 *
+	 * @param uin the uin
+	 * @param status the status
+	 * @param idType the id type
+	 * @param vidStatusToRetrieveVIDList the vid status to retrieve VID list
+	 * @return the response wrapper
+	 * @throws IdRepoAppException the id repo app exception
+	 */
+	private ResponseWrapper<VidResponseDTO> applyVIDStatus(String uin, String status, String idType,
+			String vidStatusToRetrieveVIDList) throws IdRepoAppException {
+		Integer moduloValue = env.getProperty(MODULO_VALUE, Integer.class);
+		String hashSalt = uinHashSaltRepo.retrieveSaltById((int) (Long.parseLong(uin) % moduloValue));
+		String uinHash = String.valueOf((Long.parseLong(uin) % moduloValue)) + SPLITTER
+				+ securityManager.hashwithSalt(uin.getBytes(), CryptoUtil.decodeBase64(hashSalt));
+		List<Vid> vidList = vidRepo.findByUinHashAndStatusCodeAndExpiryDTimesAfter(uinHash, vidStatusToRetrieveVIDList,
+				DateUtils.getUTCCurrentDateTime());
+		if (!vidList.isEmpty()) {
+			String decryptedUin = decryptUin(vidList.get(0).getUin(), uinHash);
+			vidList.forEach(vid -> {
+				vid.setStatusCode(status);
+				vid.setUpdatedBy(IdRepoSecurityManager.getUser());
+				vid.setUpdatedDTimes(DateUtils.getUTCCurrentDateTime());
+				vid.setUin(decryptedUin);
+			});
+			vidRepo.saveAll(vidList);
+			VidResponseDTO response = new VidResponseDTO();
+			response.setVidStatus(status);
+			return buildResponse(response, id.get(idType));
+		} else {
+			mosipLogger.error(IdRepoSecurityManager.getUser(), ID_REPO_VID_SERVICE, "deactivateVIDsForUIN",
+					"throwing NO_RECORD_FOUND_VID");
+			throw new IdRepoAppException(NO_RECORD_FOUND);
+		}
+	}
+
+	/**
+	 * This method will verify the status of vid from the allowed status available.
+	 *
+	 * @param statusCode the status code
+	 * @throws IdRepoAppException the id repo app exception
+	 */
+	private void checkRegenerateStatus(String statusCode) throws IdRepoAppException {
+		String allowedStatus = env.getProperty(VID_REGENERATE_ALLOWED_STATUS);
+		List<String> allowedStatusList = Arrays.asList(allowedStatus.split(","));
+		if (!allowedStatusList.contains(statusCode)) {
+			mosipLogger.error(IdRepoSecurityManager.getUser(), ID_REPO_VID_SERVICE, "checkRegenerateStatus",
+					"throwing " + statusCode + " VID");
+			throw new IdRepoAppException(INVALID_VID.getErrorCode(),
+					String.format(INVALID_VID.getErrorMessage(), statusCode));
+		}
+	}
+
+	/**
+	 * This Method will accepts vid as parameter and will return Vid Object from DB.
+	 *
+	 * @param vid the vid
+	 * @return the vid
+	 */
+	private Vid retrieveVidEntity(String vid) {
+		return vidRepo.findByVid(vid);
+	}
+
+	/**
+	 * This method will check expiry date of the vid, if vid is expired then it will
+	 * throw IdRepoAppException.
+	 *
+	 * @param expiryDTimes the expiry D times
+	 * @throws IdRepoAppException the id repo app exception
+	 */
+	private void checkExpiry(LocalDateTime expiryDTimes) throws IdRepoAppException {
+		if (!DateUtils.after(expiryDTimes, DateUtils.getUTCCurrentDateTime())) {
+			mosipLogger.error(IdRepoSecurityManager.getUser(), ID_REPO_VID_SERVICE, "checkExpiry",
+					"throwing Expired VID");
+			throw new IdRepoAppException(INVALID_VID.getErrorCode(),
+					String.format(INVALID_VID.getErrorMessage(), EXPIRED));
+		}
+	}
+
+	/**
+	 * This method will check Status of the vid.
+	 *
+	 * @param statusCode the status code
+	 * @throws IdRepoAppException the id repo app exception
+	 */
+	private void checkStatus(String statusCode) throws IdRepoAppException {
+		if (!statusCode.equalsIgnoreCase(env.getProperty(VID_ACTIVE_STATUS))) {
+			mosipLogger.error(IdRepoSecurityManager.getUser(), ID_REPO_VID_SERVICE, "checkStatus",
+					"throwing INVALID_VID with status - " + statusCode);
+			throw new IdRepoAppException(INVALID_VID.getErrorCode(),
+					String.format(INVALID_VID.getErrorMessage(), statusCode));
+		}
+	}
+
+	/**
+	 * This Method is used to decrypt the UIN stored in DB.
+	 *
+	 * @param uin the uin
+	 * @param uinHash the uin hash
+	 * @return the string
+	 * @throws IdRepoAppException the id repo app exception
+	 */
+	private String decryptUin(String uin, String uinHash) throws IdRepoAppException {
+		List<String> uinDetails = Arrays.stream(uin.split(SPLITTER))
+				.collect(Collectors.toList());
+		String decryptSalt = uinEncryptSaltRepo.retrieveSaltById(Integer.parseInt(uinDetails.get(0)));
+		String hashSalt = uinHashSaltRepo.retrieveSaltById(Integer.parseInt(uinDetails.get(0)));
+		String encryptedUin = uin.substring(uinDetails.get(0).length() + 1, uin.length());
+		String decryptedUin = new String(securityManager.decryptWithSalt(CryptoUtil.decodeBase64(encryptedUin),
+				CryptoUtil.decodeBase64(decryptSalt)));
+		String uinHashWithSalt = uinDetails.get(0) + SPLITTER
+				+ securityManager.hashwithSalt(decryptedUin.getBytes(), CryptoUtil.decodeBase64(hashSalt));
+		if (!MessageDigest.isEqual(uinHashWithSalt.getBytes(), uinHash.getBytes())) {
+			throw new IdRepoAppUncheckedException(UIN_HASH_MISMATCH);
+		}
+		return uinDetails.get(0) + SPLITTER + decryptedUin + SPLITTER + decryptSalt;
+	}
+
+	/**
+	 * This Method will build the Vid Response.
+	 *
+	 * @param response the response
+	 * @param id the id
+	 * @return the response wrapper
+	 */
+	private ResponseWrapper<VidResponseDTO> buildResponse(VidResponseDTO response, String id) {
+		ResponseWrapper<VidResponseDTO> responseDto = new ResponseWrapper<>();
+		responseDto.setId(id);
+		responseDto.setVersion(env.getProperty(APPLICATION_VERSION_VID));
+		responseDto.setResponse(response);
+		return responseDto;
+	}
+}