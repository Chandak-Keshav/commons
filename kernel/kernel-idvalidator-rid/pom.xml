--- conflicted
+++ resolved
@@ -2,15 +2,7 @@
   <modelVersion>4.0.0</modelVersion>
   <groupId>io.mosip.kernel</groupId>
   <artifactId>kernel-idvalidator-rid</artifactId>
-<<<<<<< HEAD
-<<<<<<< HEAD
-  <version>1.1.2</version>
-=======
-  <version>1.1.3</version>
->>>>>>> origin/1.1.3
-=======
   <version>1.1.4</version>
->>>>>>> 6605a4e1
   <name>kernel-idvalidator-rid</name>
   <description>kernel-idvalidator-rid</description>
   <properties>		
@@ -119,15 +111,7 @@
 		<aspectjweaver.version>1.8.12</aspectjweaver.version>
 		<micrometer.core.version>1.4.2</micrometer.core.version>
 		<micrometer.registry.prometheus.version>1.4.2</micrometer.registry.prometheus.version>
-<<<<<<< HEAD
-<<<<<<< HEAD
-		<kernel.core.version>1.1.2</kernel.core.version>
-=======
-		<kernel.core.version>1.1.3</kernel.core.version>
->>>>>>> origin/1.1.3
-=======
 		<kernel.core.version>1.1.4</kernel.core.version>
->>>>>>> 6605a4e1
     </properties>
   <dependencies>
 		<dependency>
@@ -137,9 +121,6 @@
 		</dependency>
 	</dependencies>
 	
-<<<<<<< HEAD
-<build>
-=======
 <distributionManagement>
 		<snapshotRepository>
                         <id>ossrh</id>
@@ -151,7 +132,6 @@
                 </repository> 
         </distributionManagement> 
         <build>
->>>>>>> origin/1.1.3
 <resources>
 			<resource>
 				<directory>src/main/resources</directory>
