package io.mosip.kernel.masterdata.test.service;

import static org.junit.Assert.assertEquals;
import static org.junit.Assert.assertNotNull;
import static org.mockito.Mockito.doReturn;
import static org.mockito.Mockito.doThrow;
import static org.mockito.Mockito.when;

import java.time.LocalDateTime;
import java.time.LocalTime;
import java.time.Month;
import java.util.ArrayList;
import java.util.List;

import org.junit.Assert;
import org.junit.Before;
import org.junit.Ignore;
import org.junit.Test;
import org.junit.runner.RunWith;
import org.mockito.Mockito;
import org.springframework.beans.factory.annotation.Autowired;
import org.springframework.boot.test.autoconfigure.web.servlet.AutoConfigureMockMvc;
import org.springframework.boot.test.context.SpringBootTest;
import org.springframework.boot.test.mock.mockito.MockBean;
import org.springframework.dao.DataAccessResourceFailureException;
import org.springframework.dao.DataRetrievalFailureException;
import org.springframework.orm.hibernate5.HibernateObjectRetrievalFailureException;
import org.springframework.test.context.junit4.SpringRunner;

import io.mosip.kernel.core.dataaccess.exception.DataAccessLayerException;
import io.mosip.kernel.core.http.RequestWrapper;
import io.mosip.kernel.masterdata.constant.MasterDataConstant;
import io.mosip.kernel.masterdata.dto.ApplicationDto;
import io.mosip.kernel.masterdata.dto.BiometricAttributeDto;
import io.mosip.kernel.masterdata.dto.BiometricTypeDto;
import io.mosip.kernel.masterdata.dto.DayNameAndSeqListDto;
import io.mosip.kernel.masterdata.dto.DeviceSpecificationDto;
import io.mosip.kernel.masterdata.dto.DocumentCategoryDto;
import io.mosip.kernel.masterdata.dto.DocumentTypeDto;
import io.mosip.kernel.masterdata.dto.LanguageDto;
import io.mosip.kernel.masterdata.dto.LocationDto;
import io.mosip.kernel.masterdata.dto.RegCenterPostReqDto;
import io.mosip.kernel.masterdata.dto.RegCenterPutReqDto;
import io.mosip.kernel.masterdata.dto.RegistrationCenterMachineDeviceHistoryDto;
import io.mosip.kernel.masterdata.dto.TemplateFileFormatDto;
import io.mosip.kernel.masterdata.dto.WeekDaysResponseDto;
import io.mosip.kernel.masterdata.dto.getresponse.ApplicationResponseDto;
import io.mosip.kernel.masterdata.dto.getresponse.BiometricTypeResponseDto;
import io.mosip.kernel.masterdata.dto.getresponse.BlacklistedWordsResponseDto;
import io.mosip.kernel.masterdata.dto.getresponse.DocumentCategoryResponseDto;
import io.mosip.kernel.masterdata.dto.getresponse.LanguageResponseDto;
import io.mosip.kernel.masterdata.dto.getresponse.LocationCodeResponseDto;
import io.mosip.kernel.masterdata.dto.getresponse.LocationHierarchyResponseDto;
import io.mosip.kernel.masterdata.dto.getresponse.LocationResponseDto;
import io.mosip.kernel.masterdata.dto.getresponse.ResgistrationCenterStatusResponseDto;
import io.mosip.kernel.masterdata.dto.getresponse.TemplateResponseDto;
import io.mosip.kernel.masterdata.dto.getresponse.WeekDaysDto;
import io.mosip.kernel.masterdata.dto.getresponse.WorkingDaysDto;
import io.mosip.kernel.masterdata.dto.postresponse.IdResponseDto;
import io.mosip.kernel.masterdata.dto.postresponse.RegCenterMachineDeviceHistoryResponseDto;
import io.mosip.kernel.masterdata.entity.Application;
import io.mosip.kernel.masterdata.entity.BiometricAttribute;
import io.mosip.kernel.masterdata.entity.BiometricType;
import io.mosip.kernel.masterdata.entity.BlacklistedWords;
import io.mosip.kernel.masterdata.entity.DeviceSpecification;
import io.mosip.kernel.masterdata.entity.DocumentCategory;
import io.mosip.kernel.masterdata.entity.DocumentType;
import io.mosip.kernel.masterdata.entity.Language;
import io.mosip.kernel.masterdata.entity.Location;
import io.mosip.kernel.masterdata.entity.RegistrationCenter;
import io.mosip.kernel.masterdata.entity.RegistrationCenterMachineDeviceHistory;
import io.mosip.kernel.masterdata.entity.Template;
import io.mosip.kernel.masterdata.entity.TemplateFileFormat;
import io.mosip.kernel.masterdata.entity.Zone;
import io.mosip.kernel.masterdata.entity.id.CodeAndLanguageCodeID;
import io.mosip.kernel.masterdata.entity.id.RegistrationCenterMachineDeviceHistoryID;
import io.mosip.kernel.masterdata.exception.DataNotFoundException;
import io.mosip.kernel.masterdata.exception.MasterDataServiceException;
import io.mosip.kernel.masterdata.exception.RequestException;
import io.mosip.kernel.masterdata.repository.ApplicationRepository;
import io.mosip.kernel.masterdata.repository.BiometricAttributeRepository;
import io.mosip.kernel.masterdata.repository.BiometricTypeRepository;
import io.mosip.kernel.masterdata.repository.BlacklistedWordsRepository;
import io.mosip.kernel.masterdata.repository.DeviceSpecificationRepository;
import io.mosip.kernel.masterdata.repository.DeviceTypeRepository;
import io.mosip.kernel.masterdata.repository.DocumentCategoryRepository;
import io.mosip.kernel.masterdata.repository.DocumentTypeRepository;
import io.mosip.kernel.masterdata.repository.LanguageRepository;
import io.mosip.kernel.masterdata.repository.LocationRepository;
import io.mosip.kernel.masterdata.repository.RegWorkingNonWorkingRepo;
import io.mosip.kernel.masterdata.repository.RegistrationCenterMachineDeviceHistoryRepository;
import io.mosip.kernel.masterdata.repository.RegistrationCenterRepository;
import io.mosip.kernel.masterdata.repository.TemplateFileFormatRepository;
import io.mosip.kernel.masterdata.repository.TemplateRepository;
import io.mosip.kernel.masterdata.service.ApplicationService;
import io.mosip.kernel.masterdata.service.BiometricAttributeService;
import io.mosip.kernel.masterdata.service.BiometricTypeService;
import io.mosip.kernel.masterdata.service.BlacklistedWordsService;
import io.mosip.kernel.masterdata.service.DeviceHistoryService;
import io.mosip.kernel.masterdata.service.DeviceSpecificationService;
import io.mosip.kernel.masterdata.service.DocumentCategoryService;
import io.mosip.kernel.masterdata.service.DocumentTypeService;
import io.mosip.kernel.masterdata.service.LanguageService;
import io.mosip.kernel.masterdata.service.LocationService;
import io.mosip.kernel.masterdata.service.MachineHistoryService;
import io.mosip.kernel.masterdata.service.RegWorkingNonWorkingService;
import io.mosip.kernel.masterdata.service.RegistrationCenterDeviceHistoryService;
import io.mosip.kernel.masterdata.service.RegistrationCenterMachineDeviceHistoryService;
import io.mosip.kernel.masterdata.service.RegistrationCenterService;
import io.mosip.kernel.masterdata.service.TemplateFileFormatService;
import io.mosip.kernel.masterdata.service.TemplateService;
import io.mosip.kernel.masterdata.test.TestBootApplication;
import io.mosip.kernel.masterdata.utils.MetaDataUtils;
import io.mosip.kernel.masterdata.utils.ZoneUtils;

/**
 * @author Bal Vikash Sharma
 * @author Neha Sinha
 * @author tapaswini
 * @author srinivasan
 * @since 1.0.0
 *
 * 
 * @since 1.0.0
 *
 */

@SpringBootTest(classes = TestBootApplication.class)
@RunWith(SpringRunner.class)
@AutoConfigureMockMvc
public class MasterDataServiceTest {

	@MockBean
	private ApplicationRepository applicationRepository;

	@Autowired
	private ApplicationService applicationService;

	private Application application1;
	private Application application2;

	private List<Application> applicationList;
	private ApplicationDto applicationDto;

	private RequestWrapper<ApplicationDto> applicationRequestWrapper;
	private RequestWrapper<DocumentCategoryDto> documentCategoryRequestDto;

	private RegistrationCenterMachineDeviceHistoryDto registrationCenterMachimeDeviceHistoryDto;

	@MockBean
	BiometricAttributeRepository biometricAttributeRepository;

	@Autowired
	BiometricAttributeService biometricAttributeService;

	List<BiometricAttribute> biometricattributes = null;

	@MockBean
	private BiometricTypeRepository biometricTypeRepository;

	@Autowired
	private BiometricTypeService biometricTypeService;

	private BiometricType biometricType1 = new BiometricType();
	private BiometricType biometricType2 = new BiometricType();

	List<BiometricType> biometricTypeList = new ArrayList<>();

	@Autowired
	private BlacklistedWordsService blacklistedWordsService;

	@Autowired
	private RegistrationCenterService registrationCenterService;

	private RegistrationCenter registrationCenter;

	@MockBean
	private RegistrationCenterRepository registrationCenterRepository;

	@MockBean
	private BlacklistedWordsRepository wordsRepository;

	List<BlacklistedWords> words;

	@MockBean
	DeviceSpecificationRepository deviceSpecificationRepository;

	@Autowired
	DeviceSpecificationService deviceSpecificationService;

	List<DeviceSpecification> deviceSpecifications = null;
	List<DeviceSpecification> deviceSpecificationListWithDeviceTypeCode = null;

	@MockBean
	DocumentCategoryRepository documentCategoryRepository;

	@Autowired
	DocumentCategoryService documentCategoryService;

	@MockBean
	RegistrationCenterMachineDeviceHistoryRepository registrationCenterMachineDeviceHistoryRepository;

	RegistrationCenterMachineDeviceHistory registrationCenterMachineDeviceHistory;

	@Autowired
		RegistrationCenterMachineDeviceHistoryService registrationCenterMachineDeviceHistoryService;
	
		@MockBean
	RegWorkingNonWorkingRepo regWorkingNonWorkingRepo;

	@Autowired
	RegWorkingNonWorkingService regWorkingNonWorkingService;

	private DocumentCategory documentCategory1;
	private DocumentCategory documentCategory2;

	private List<DocumentCategory> documentCategoryList = new ArrayList<>();

	@Autowired
	private LanguageService languageService;
	@Autowired
	private RegistrationCenterDeviceHistoryService registrationCenterDeviceHistoryService;

	private RegCenterMachineDeviceHistoryResponseDto regCenterMachineDeviceHistroyResponseDto;
	@MockBean
	private LanguageRepository languageRepository;

	private List<Language> languages;
	private LanguageResponseDto resp;
	private List<LanguageDto> languageDtos;
	private Language hin;
	private Language eng;
	private LanguageDto hinDto;
	private LanguageDto engDto;

	@MockBean
	LocationRepository locationHierarchyRepository;

	@Autowired
	LocationService locationHierarchyService;

	List<Location> locationHierarchies = null;
	List<Location> locationHierarchyList = null;
	List<Object[]> locObjList = null;
	LocationCodeResponseDto locationCodeResponseDto = null;
	Location locationHierarchy = null;
	Location locationHierarchy1 = null;
	LocationDto locationDtos = null;
	Location locationHierarchy2 = null;
	Location locationHierarchy3 = null;

	RequestWrapper<LocationDto> requestLocationDto = null;
	RequestWrapper<LocationDto> requestLocationDto1 = null;

	@MockBean
	private TemplateRepository templateRepository;

	@MockBean
	private TemplateFileFormatRepository templateFileFormatRepository;

	@Autowired
	private TemplateFileFormatService templateFileFormatService;

	private TemplateFileFormat templateFileFormat;

	private RequestWrapper<TemplateFileFormatDto> templateFileFormatRequestDto;

	@Autowired
	private TemplateService templateService;

	private List<Template> templateList = new ArrayList<>();

	private TemplateResponseDto templateResponseDto;

	@MockBean
	DocumentTypeRepository documentTypeRepository;

	@Autowired
	DocumentTypeService documentTypeService;

	List<DocumentType> documents = null;

	// -----------------------------DeviceType-------------------------------------------------
	@MockBean
	private DeviceTypeRepository deviceTypeRepository;

	@MockBean
	private MetaDataUtils metaUtils;

	// -----------------------------DeviceSpecification----------------------------------

	private List<DeviceSpecification> deviceSpecificationList;
	private DeviceSpecification deviceSpecification;

	@Autowired
	MachineHistoryService machineHistoryService;

	@Autowired
	DeviceHistoryService deviceHistoryService;

	private RequestWrapper<BiometricTypeDto> biometricTypeRequestWrapper;

	private BiometricTypeDto biometricTypeDto;

	@Before
	public void setUp() {

		applicationSetup();

		biometricAttrSetup();

		biometricTypeSetup();

		blackListedSetup();

		deviceSpecSetup();

		docCategorySetup();

		langServiceSetup();

		locationServiceSetup();

		templateServiceSetup();

		templateFileFormatSetup();

		documentTypeSetup();

		registrationCenterSetup();
		updateRegistrationCenter();

		registrationCenterMachineDeviceHistorySetup();

	}

	private void documentTypeSetup() {
		documents = new ArrayList<DocumentType>();
		DocumentType documentType = new DocumentType();
		documentType.setCode("addhar");
		documentType.setName("addhar_card");
		documentType.setDescription("adhar_card_desc");
		documentType.setIsActive(true);
		documents.add(documentType);
		DocumentType documentType1 = new DocumentType();
		documentType1.setCode("residensial");
		documentType1.setName("residensial_proof");
		documentType1.setDescription("residensial_proof_desc");
		documentType1.setIsActive(true);
		documents.add(documentType1);
	}

	private void templateServiceSetup() {
		Template template = new Template();
		template.setId("3");
		template.setName("Email template");
		template.setFileFormatCode("xml");
		template.setTemplateTypeCode("EMAIL");
		template.setLangCode("HIN");
		template.setCreatedBy("Neha");
		template.setCreatedDateTime(LocalDateTime.of(2018, Month.NOVEMBER, 12, 0, 0, 0));
		template.setIsActive(true);
		template.setIsDeleted(false);

		templateList.add(template);
	}

	private void locationServiceSetup() {
		locationHierarchies = new ArrayList<>();
		locationHierarchy = new Location();
		locationHierarchy.setCode("IND");
		locationHierarchy.setName("INDIA");
		locationHierarchy.setHierarchyLevel((short) 0);
		locationHierarchy.setHierarchyName("country");
		locationHierarchy.setParentLocCode(null);
		locationHierarchy.setLangCode("HIN");
		locationHierarchy.setCreatedBy("dfs");
		locationHierarchy.setUpdatedBy("sdfsd");
		locationHierarchy.setIsActive(true);
		locationHierarchies.add(locationHierarchy);
		locationHierarchy1 = new Location();
		locationHierarchy1.setCode("KAR");
		locationHierarchy1.setName("KARNATAKA");
		locationHierarchy1.setHierarchyLevel((short) 1);
		locationHierarchy1.setHierarchyName(null);
		locationHierarchy1.setParentLocCode("TEST");
		locationHierarchy1.setLangCode("KAN");
		locationHierarchy1.setCreatedBy("dfs");
		locationHierarchy1.setUpdatedBy("sdfsd");
		locationHierarchy1.setIsActive(true);
		locationHierarchies.add(locationHierarchy1);
		Object[] objectArray = new Object[3];
		objectArray[0] = (short) 0;
		objectArray[1] = "COUNTRY";
		objectArray[2] = true;
		locObjList = new ArrayList<>();
		locObjList.add(objectArray);
		LocationDto locationDto = new LocationDto();
		locationDto.setCode("KAR");
		locationDto.setName("KARNATAKA");
		locationDto.setHierarchyLevel((short) 2);
		locationDto.setHierarchyName("STATE");
		locationDto.setLangCode("FRA");
		locationDto.setParentLocCode("IND");
		locationDto.setIsActive(true);
		requestLocationDto = new RequestWrapper<>();
		requestLocationDto.setRequest(locationDto);

		locationHierarchyList = new ArrayList<>();
		locationHierarchy3 = new Location();
		locationHierarchy3.setCode("KAR");
		locationHierarchy3.setName("KARNATAKA");
		locationHierarchy3.setHierarchyLevel((short) 1);
		locationHierarchy3.setHierarchyName(null);
		locationHierarchy3.setParentLocCode("IND");
		locationHierarchy3.setLangCode("KAN");
		locationHierarchy3.setCreatedBy("dfs");
		locationHierarchy3.setUpdatedBy("sdfsd");
		locationHierarchy3.setIsActive(true);
		locationHierarchyList.add(locationHierarchy3);

		LocationDto locationDto1 = new LocationDto();
		locationDto1.setCode("IND");
		locationDto1.setName("INDIA");
		locationDto1.setHierarchyLevel((short) 1);
		locationDto1.setHierarchyName("CONTRY");
		locationDto1.setLangCode("HIN");
		locationDto1.setParentLocCode(null);
		locationDto1.setIsActive(false);
		requestLocationDto1 = new RequestWrapper<>();
		requestLocationDto1.setRequest(locationDto1);

	}

	private void langServiceSetup() {
		languages = new ArrayList<>();

		// creating language
		hin = new Language();
		hin.setCode("hin");
		hin.setName("hindi");
		hin.setFamily("hindi");
		hin.setNativeName("hindi");
		hin.setIsActive(Boolean.TRUE);

		eng = new Language();
		eng.setCode("en");
		eng.setName("english");
		eng.setFamily("english");
		eng.setNativeName("english");
		eng.setIsActive(Boolean.TRUE);

		// adding language to list
		languages.add(hin);
		languages.add(eng);

		languageDtos = new ArrayList<>();
		// creating language
		hinDto = new LanguageDto();
		hinDto.setCode("hin");
		hinDto.setName("hindi");
		hinDto.setFamily("hindi");
		hinDto.setNativeName("hindi");

		engDto = new LanguageDto();
		engDto.setCode("en");
		engDto.setName("english");
		engDto.setFamily("english");
		engDto.setNativeName("english");

		languageDtos.add(hinDto);
		languageDtos.add(engDto);

		resp = new LanguageResponseDto();
		resp.setLanguages(languageDtos);
	}

	private void docCategorySetup() {
		documentCategory1 = new DocumentCategory();
		documentCategory1.setCode("101");
		documentCategory1.setName("POI");
		documentCategory1.setLangCode("ENG");
		documentCategory1.setIsActive(true);
		documentCategory1.setIsDeleted(false);
		documentCategory1.setDescription(null);
		documentCategory1.setCreatedBy("Neha");
		documentCategory1.setUpdatedBy(null);

		documentCategory2 = new DocumentCategory();
		documentCategory2.setCode("102");
		documentCategory2.setName("POR");
		documentCategory2.setLangCode("ENG");
		documentCategory2.setIsActive(true);
		documentCategory2.setIsDeleted(false);
		documentCategory2.setDescription(null);
		documentCategory2.setCreatedBy("Neha");
		documentCategory2.setUpdatedBy(null);

		documentCategoryList.add(documentCategory1);
		documentCategoryList.add(documentCategory2);

		documentCategoryRequestDto = new RequestWrapper<DocumentCategoryDto>();
		DocumentCategoryDto documentCategoryDto = new DocumentCategoryDto();
		documentCategoryDto.setCode("102");
		documentCategoryDto.setName("POR");
		documentCategoryDto.setDescription(null);
		documentCategoryDto.setLangCode("ENG");

		documentCategoryRequestDto.setRequest(documentCategoryDto);
	}

	private void deviceSpecSetup() {
		deviceSpecifications = new ArrayList<>();
		deviceSpecification = new DeviceSpecification();
		deviceSpecification.setId("lp");
		deviceSpecification.setName("laptop");
		deviceSpecification.setBrand("hp");
		deviceSpecification.setModel("pavalian_dv6");
		deviceSpecification.setDeviceTypeCode("operating_sys");
		deviceSpecification.setMinDriverversion("window_10");
		deviceSpecification.setDescription("laptop discription");
		deviceSpecification.setLangCode("ENG");
		deviceSpecification.setIsActive(true);
		deviceSpecifications.add(deviceSpecification);
		DeviceSpecification deviceSpecification1 = new DeviceSpecification();
		deviceSpecification1.setId("printer");
		deviceSpecification1.setName("printer");
		deviceSpecification1.setBrand("hp");
		deviceSpecification1.setModel("marker_dv6");
		deviceSpecification1.setDeviceTypeCode("printer_id");
		deviceSpecification1.setMinDriverversion("ver_5.0");
		deviceSpecification1.setDescription("printer discription");
		deviceSpecification1.setLangCode("ENG");
		deviceSpecification1.setIsActive(true);
		deviceSpecifications.add(deviceSpecification1);
		deviceSpecificationListWithDeviceTypeCode = new ArrayList<DeviceSpecification>();
		deviceSpecificationListWithDeviceTypeCode.add(deviceSpecification);

		deviceSpecificationList = new ArrayList<>();
		deviceSpecification = new DeviceSpecification();
		deviceSpecification.setId("100");
		deviceSpecification.setDeviceTypeCode("Laptop");
		deviceSpecification.setLangCode("ENG");
		deviceSpecificationList.add(deviceSpecification);

		IdResponseDto idResponseDto = new IdResponseDto();
		idResponseDto.setId("1111");
	}

	private void blackListedSetup() {
		words = new ArrayList<>();

		BlacklistedWords blacklistedWords = new BlacklistedWords();
		blacklistedWords.setWord("abc");
		blacklistedWords.setLangCode("ENG");
		blacklistedWords.setDescription("no description available");

		words.add(blacklistedWords);
	}

	private void biometricTypeSetup() {
		biometricType1.setCode("1");
		biometricType1.setName("DNA MATCHING");
		biometricType1.setDescription(null);
		biometricType1.setLangCode("ENG");
		biometricType1.setIsActive(true);
		biometricType1.setCreatedBy("Neha");
		biometricType1.setUpdatedBy(null);
		biometricType1.setIsDeleted(false);

		biometricType2.setCode("3");
		biometricType2.setName("EYE SCAN");
		biometricType2.setDescription(null);
		biometricType2.setLangCode("ENG");
		biometricType2.setIsActive(true);
		biometricType2.setCreatedBy("Neha");
		biometricType2.setUpdatedBy(null);
		biometricType2.setIsDeleted(false);

		biometricTypeList.add(biometricType1);
		biometricTypeList.add(biometricType2);

		biometricTypeRequestWrapper = new RequestWrapper<BiometricTypeDto>();
		// BiometricTypeData request = new BiometricTypeData();
		biometricTypeDto = new BiometricTypeDto();
		biometricTypeDto.setCode("1");
		biometricTypeDto.setName("DNA MATCHING");
		biometricTypeDto.setDescription(null);
		biometricTypeDto.setLangCode("ENG");
		// request.setBiometricType(biometricTypeDto);
		biometricTypeRequestWrapper.setRequest(biometricTypeDto);
	}

	private void biometricAttrSetup() {
		biometricattributes = new ArrayList<>();
		BiometricAttribute biometricAttribute = new BiometricAttribute();
		biometricAttribute.setCode("iric_black");
		biometricAttribute.setName("black");
		biometricAttribute.setIsActive(true);
		biometricattributes.add(biometricAttribute);
		BiometricAttribute biometricAttribute1 = new BiometricAttribute();
		biometricAttribute1.setCode("iric_brown");
		biometricAttribute1.setName("brown");
		biometricAttribute1.setIsActive(true);
		biometricattributes.add(biometricAttribute1);
	}

	private void applicationSetup() {
		application1 = new Application();
		application2 = new Application();

		applicationList = new ArrayList<>();
		application1.setCode("101");
		application1.setName("pre-registeration");
		application1.setDescription("Pre-registration Application Form");
		application1.setLangCode("ENG");
		application1.setIsActive(true);
		application1.setCreatedBy("Neha");
		application1.setUpdatedBy(null);
		application1.setIsDeleted(false);

		application2.setCode("102");
		application2.setName("registeration");
		application2.setDescription("Registeration Application Form");
		application2.setLangCode("ENG");
		application2.setIsActive(true);
		application2.setCreatedBy("Neha");
		application2.setUpdatedBy(null);
		application2.setIsDeleted(false);

		applicationList.add(application1);
		applicationList.add(application2);

		applicationRequestWrapper = new RequestWrapper<ApplicationDto>();
		// ApplicationData request = new ApplicationData();
		applicationDto = new ApplicationDto();
		applicationDto.setCode("101");
		applicationDto.setName("pre-registeration");
		applicationDto.setDescription("Pre-registration Application Form");
		applicationDto.setLangCode("ENG");
		// request.setApplicationtype(applicationDto);
		applicationRequestWrapper.setRequest(applicationDto);
	}

	private void templateFileFormatSetup() {
		templateFileFormat = new TemplateFileFormat();
		templateFileFormat.setCode("xml");
		templateFileFormat.setLangCode("ENG");

		templateFileFormatRequestDto = new RequestWrapper<TemplateFileFormatDto>();
		TemplateFileFormatDto templateFileFormatDto = new TemplateFileFormatDto();
		templateFileFormatDto.setCode("xml");
		templateFileFormatDto.setLangCode("ENG");

		templateFileFormatRequestDto.setRequest(templateFileFormatDto);
	}

	List<RegCenterPostReqDto> requestNotAllLang = null;
	List<RegCenterPostReqDto> requestDuplicateLang = null;
	List<RegCenterPostReqDto> requestSetLongitudeInvalide = null;
	List<RegCenterPostReqDto> requestCenterTime = null;
	List<RegCenterPostReqDto> requestLunchTime = null;
	List<RegCenterPostReqDto> requestZoneCode = null;
	RegCenterPostReqDto registrationCenterDto1 = null;
	RegCenterPostReqDto registrationCenterDto2 = null;
	RegCenterPostReqDto registrationCenterDto3 = null;
	RegCenterPostReqDto registrationCenterDto4 = null;
	RegCenterPostReqDto registrationCenterDto5 = null;
	RegCenterPostReqDto registrationCenterDto6 = null;
	RegCenterPostReqDto registrationCenterDto7 = null;
	RegCenterPostReqDto registrationCenterDto8 = null;

	@MockBean
	ZoneUtils zoneUtils;
	List<Zone> zones = null;

	private void registrationCenterSetup() {
		Zone zone = new Zone();
		zone.setCode("JRD");
		zones = new ArrayList<>();
		zones.add(zone);

		// ----------
		registrationCenter = new RegistrationCenter();
		registrationCenter.setId("1");
		registrationCenter.setName("bangalore");
		registrationCenter.setLatitude("12.9180722");
		registrationCenter.setLongitude("77.5028792");
		registrationCenter.setLangCode("ENG");

		// ----
		LocalTime centerStartTime = LocalTime.of(1, 10, 10, 30);
		LocalTime centerEndTime = LocalTime.of(1, 10, 10, 30);
		LocalTime lunchStartTime = LocalTime.of(1, 10, 10, 30);
		LocalTime lunchEndTime = LocalTime.of(1, 10, 10, 30);
		LocalTime perKioskProcessTime = LocalTime.of(1, 10, 10, 30);

		LocalTime centerStartTimeGrt = LocalTime.parse("18:00:00");
		LocalTime centerEndTimeSm = LocalTime.parse("17:00:00");
		LocalTime lunchStartTimeGrt = LocalTime.parse("18:00:00");
		LocalTime lunchEndTimeSm = LocalTime.parse("17:00:00");

		requestNotAllLang = new ArrayList<>();
		requestDuplicateLang = new ArrayList<>();
		requestSetLongitudeInvalide = new ArrayList<>();
		requestCenterTime = new ArrayList<>();
		requestLunchTime = new ArrayList<>();
		requestZoneCode = new ArrayList<>();

		// 1st obj
		registrationCenterDto1 = new RegCenterPostReqDto();
		registrationCenterDto1.setName("TEST CENTER");
		registrationCenterDto1.setAddressLine1("Address Line 1");
		registrationCenterDto1.setAddressLine2("Address Line 2");
		registrationCenterDto1.setAddressLine3("Address Line 3");
		registrationCenterDto1.setCenterTypeCode("REG");
		registrationCenterDto1.setContactPerson("Test");
		registrationCenterDto1.setContactPhone("9999999999");
		registrationCenterDto1.setHolidayLocationCode("HLC01");
		registrationCenterDto1.setLangCode("eng");
		registrationCenterDto1.setLatitude("12.9646818");
		registrationCenterDto1.setLocationCode("10190");
		registrationCenterDto1.setLongitude("77.70168");
		registrationCenterDto1.setPerKioskProcessTime(perKioskProcessTime);
		registrationCenterDto1.setCenterStartTime(centerStartTime);
		registrationCenterDto1.setCenterEndTime(centerEndTime);
		registrationCenterDto1.setLunchStartTime(lunchStartTime);
		registrationCenterDto1.setLunchEndTime(lunchEndTime);
		registrationCenterDto1.setTimeZone("UTC");
		registrationCenterDto1.setWorkingHours("9");
		registrationCenterDto1.setZoneCode("JRD");
		requestNotAllLang.add(registrationCenterDto1);
		requestDuplicateLang.add(registrationCenterDto1);
		requestCenterTime.add(registrationCenterDto1);
		requestLunchTime.add(registrationCenterDto1);
		requestZoneCode.add(registrationCenterDto1);

		// 2nd obj
		registrationCenterDto2 = new RegCenterPostReqDto();
		registrationCenterDto2.setName("TEST CENTER");
		registrationCenterDto2.setAddressLine1("Address Line 1");
		registrationCenterDto2.setAddressLine2("Address Line 2");
		registrationCenterDto2.setAddressLine3("Address Line 3");
		registrationCenterDto2.setCenterTypeCode("REG");
		registrationCenterDto2.setContactPerson("Test");
		registrationCenterDto2.setContactPhone("9999999999");
		registrationCenterDto2.setHolidayLocationCode("HLC01");
		registrationCenterDto2.setLangCode("ara");
		registrationCenterDto2.setLatitude("12.9646818");
		registrationCenterDto2.setLocationCode("10190");
		registrationCenterDto2.setLongitude("77.70168");
		registrationCenterDto2.setPerKioskProcessTime(perKioskProcessTime);
		registrationCenterDto2.setCenterStartTime(centerStartTime);
		registrationCenterDto2.setCenterEndTime(centerEndTime);
		registrationCenterDto2.setLunchStartTime(lunchStartTime);
		registrationCenterDto2.setLunchEndTime(lunchEndTime);
		registrationCenterDto2.setTimeZone("UTC");
		registrationCenterDto2.setWorkingHours("9");
		registrationCenterDto2.setZoneCode("JRD");
		requestNotAllLang.add(registrationCenterDto2);
		requestDuplicateLang.add(registrationCenterDto2);
		requestCenterTime.add(registrationCenterDto2);
		requestLunchTime.add(registrationCenterDto2);
		requestZoneCode.add(registrationCenterDto2);

		// 3rd obj
		registrationCenterDto3 = new RegCenterPostReqDto();
		registrationCenterDto3.setName("TEST CENTER");
		registrationCenterDto3.setAddressLine1("Address Line 1");
		registrationCenterDto3.setAddressLine2("Address Line 2");
		registrationCenterDto3.setAddressLine3("Address Line 3");
		registrationCenterDto3.setCenterTypeCode("REG");
		registrationCenterDto3.setContactPerson("Test");
		registrationCenterDto3.setContactPhone("9999999999");
		registrationCenterDto3.setHolidayLocationCode("HLC01");
		registrationCenterDto3.setLangCode("fra");
		registrationCenterDto3.setLatitude("12.9646818");
		registrationCenterDto3.setLocationCode("10190");
		registrationCenterDto3.setLongitude("77.70168");
		registrationCenterDto3.setPerKioskProcessTime(perKioskProcessTime);
		registrationCenterDto3.setCenterStartTime(centerStartTime);
		registrationCenterDto3.setCenterEndTime(centerEndTime);
		registrationCenterDto3.setLunchStartTime(lunchStartTime);
		registrationCenterDto3.setLunchEndTime(lunchEndTime);
		registrationCenterDto3.setTimeZone("UTC");
		registrationCenterDto3.setWorkingHours("9");
		registrationCenterDto3.setZoneCode("JRD");

		registrationCenterDto4 = new RegCenterPostReqDto();
		registrationCenterDto4.setName("TEST CENTER");
		registrationCenterDto4.setAddressLine1("Address Line 1");
		registrationCenterDto4.setAddressLine2("Address Line 2");
		registrationCenterDto4.setAddressLine3("Address Line 3");
		registrationCenterDto4.setCenterTypeCode("REG");
		registrationCenterDto4.setContactPerson("Test");
		registrationCenterDto4.setContactPhone("9999999999");
		registrationCenterDto4.setHolidayLocationCode("HLC01");
		registrationCenterDto4.setLangCode("eng");
		registrationCenterDto4.setLatitude("-7.333");
		registrationCenterDto4.setLocationCode("10190");
		registrationCenterDto4.setLongitude("77.70168");
		registrationCenterDto4.setPerKioskProcessTime(perKioskProcessTime);
		registrationCenterDto4.setCenterStartTime(centerStartTime);
		registrationCenterDto4.setCenterEndTime(centerEndTime);
		registrationCenterDto4.setLunchStartTime(lunchStartTime);
		registrationCenterDto4.setLunchEndTime(lunchEndTime);
		registrationCenterDto4.setTimeZone("UTC");
		registrationCenterDto4.setWorkingHours("9");
		registrationCenterDto4.setZoneCode("JRD");
		requestSetLongitudeInvalide.add(registrationCenterDto4);

		registrationCenterDto5 = new RegCenterPostReqDto();
		registrationCenterDto5.setName("TEST CENTER");
		registrationCenterDto5.setAddressLine1("Address Line 1");
		registrationCenterDto5.setAddressLine2("Address Line 2");
		registrationCenterDto5.setAddressLine3("Address Line 3");
		registrationCenterDto5.setCenterTypeCode("REG");
		registrationCenterDto5.setContactPerson("Test");
		registrationCenterDto5.setContactPhone("9999999999");
		registrationCenterDto5.setHolidayLocationCode("HLC01");
		registrationCenterDto5.setLangCode("fra");
		registrationCenterDto5.setLatitude("12.9646818");
		registrationCenterDto5.setLocationCode("10190");
		registrationCenterDto5.setLongitude("77.70168");
		registrationCenterDto5.setPerKioskProcessTime(perKioskProcessTime);
		registrationCenterDto5.setCenterStartTime(centerStartTime);
		registrationCenterDto5.setCenterEndTime(centerEndTime);
		registrationCenterDto5.setLunchStartTime(lunchStartTime);
		registrationCenterDto5.setLunchEndTime(lunchEndTime);
		registrationCenterDto5.setTimeZone("UTC");
		registrationCenterDto5.setWorkingHours("9");
		registrationCenterDto5.setZoneCode("JRD");
		requestDuplicateLang.add(registrationCenterDto5);
		requestDuplicateLang.add(registrationCenterDto5);

		registrationCenterDto6 = new RegCenterPostReqDto();
		registrationCenterDto6.setName("TEST CENTER");
		registrationCenterDto6.setAddressLine1("Address Line 1");
		registrationCenterDto6.setAddressLine2("Address Line 2");
		registrationCenterDto6.setAddressLine3("Address Line 3");
		registrationCenterDto6.setCenterTypeCode("REG");
		registrationCenterDto6.setContactPerson("Test");
		registrationCenterDto6.setContactPhone("9999999999");
		registrationCenterDto6.setHolidayLocationCode("HLC01");
		registrationCenterDto6.setLangCode("eng");
		registrationCenterDto6.setLatitude("12.9646818");
		registrationCenterDto6.setLocationCode("10190");
		registrationCenterDto6.setLongitude("77.70168");
		registrationCenterDto6.setPerKioskProcessTime(perKioskProcessTime);
		registrationCenterDto6.setCenterStartTime(centerStartTimeGrt);
		registrationCenterDto6.setCenterEndTime(centerEndTimeSm);
		registrationCenterDto6.setLunchStartTime(lunchStartTime);
		registrationCenterDto6.setLunchEndTime(lunchEndTime);
		registrationCenterDto6.setTimeZone("UTC");
		registrationCenterDto6.setWorkingHours("9");
		registrationCenterDto6.setZoneCode("JRD");
		requestCenterTime.add(registrationCenterDto6);

		registrationCenterDto7 = new RegCenterPostReqDto();
		registrationCenterDto7.setName("TEST CENTER");
		registrationCenterDto7.setAddressLine1("Address Line 1");
		registrationCenterDto7.setAddressLine2("Address Line 2");
		registrationCenterDto7.setAddressLine3("Address Line 3");
		registrationCenterDto7.setCenterTypeCode("REG");
		registrationCenterDto7.setContactPerson("Test");
		registrationCenterDto7.setContactPhone("9999999999");
		registrationCenterDto7.setHolidayLocationCode("HLC01");
		registrationCenterDto7.setLangCode("eng");
		registrationCenterDto7.setLatitude("12.9646818");
		registrationCenterDto7.setLocationCode("10190");
		registrationCenterDto7.setLongitude("77.70168");
		registrationCenterDto7.setPerKioskProcessTime(perKioskProcessTime);
		registrationCenterDto7.setCenterStartTime(centerStartTime);
		registrationCenterDto7.setCenterEndTime(centerEndTime);
		registrationCenterDto7.setLunchStartTime(lunchStartTimeGrt);
		registrationCenterDto7.setLunchEndTime(lunchEndTimeSm);
		registrationCenterDto7.setTimeZone("UTC");
		registrationCenterDto7.setWorkingHours("9");
		registrationCenterDto7.setZoneCode("JRD");
		requestLunchTime.add(registrationCenterDto7);

		registrationCenterDto8 = new RegCenterPostReqDto();
		registrationCenterDto8.setName("TEST CENTER");
		registrationCenterDto8.setAddressLine1("Address Line 1");
		registrationCenterDto8.setAddressLine2("Address Line 2");
		registrationCenterDto8.setAddressLine3("Address Line 3");
		registrationCenterDto8.setCenterTypeCode("REG");
		registrationCenterDto8.setContactPerson("Test");
		registrationCenterDto8.setContactPhone("9999999999");
		registrationCenterDto8.setHolidayLocationCode("HLC01");
		registrationCenterDto8.setLangCode("eng");
		registrationCenterDto8.setLatitude("12.9646818");
		registrationCenterDto8.setLocationCode("10190");
		registrationCenterDto8.setLongitude("77.70168");
		registrationCenterDto8.setPerKioskProcessTime(perKioskProcessTime);
		registrationCenterDto8.setCenterStartTime(centerStartTime);
		registrationCenterDto8.setCenterEndTime(centerEndTime);
		registrationCenterDto8.setLunchStartTime(lunchStartTime);
		registrationCenterDto8.setLunchEndTime(lunchEndTime);
		registrationCenterDto8.setTimeZone("UTC");
		registrationCenterDto8.setWorkingHours("9");
		registrationCenterDto8.setZoneCode("JJJ");
		requestLunchTime.add(registrationCenterDto8);

	}

	private void registrationCenterMachineDeviceHistorySetup() {
		registrationCenterMachimeDeviceHistoryDto = new RegistrationCenterMachineDeviceHistoryDto();
		registrationCenterMachimeDeviceHistoryDto.setDeviceId("1");
		registrationCenterMachimeDeviceHistoryDto.setMachineId("1000");
		registrationCenterMachimeDeviceHistoryDto.setRegCenterId("10");
		RegistrationCenterMachineDeviceHistoryID registrationCenterMachineDeviceHistoryPk = new RegistrationCenterMachineDeviceHistoryID();
		regCenterMachineDeviceHistroyResponseDto = new RegCenterMachineDeviceHistoryResponseDto();
		regCenterMachineDeviceHistroyResponseDto
				.setRegistrationCenterMachineDeviceHistoryDto(registrationCenterMachimeDeviceHistoryDto);

		registrationCenterMachineDeviceHistory = new RegistrationCenterMachineDeviceHistory();
		registrationCenterMachineDeviceHistory
				.setRegistrationCenterMachineDeviceHistoryPk(registrationCenterMachineDeviceHistoryPk);

	}

	List<RegCenterPutReqDto> updRequestNotAllLang = null;
	List<RegCenterPutReqDto> updRequestInvalideID = null;
	List<RegCenterPutReqDto> updRequestDuplicateIDLang = null;
	List<RegCenterPutReqDto> updRequestSetLongitudeInvalide = null;
	List<RegCenterPutReqDto> updRequestCenterTime = null;
	List<RegCenterPutReqDto> updRequestLunchTime = null;
	List<RegCenterPutReqDto> updRequestZoneCode = null;

	RegCenterPutReqDto registrationCenterPutReqAdmDto1 = null;
	RegCenterPutReqDto registrationCenterPutReqAdmDto2 = null;
	RegCenterPutReqDto registrationCenterPutReqAdmDto3 = null;
	RegCenterPutReqDto registrationCenterPutReqAdmDto4 = null;
	RegCenterPutReqDto registrationCenterPutReqAdmDto5 = null;
	RegCenterPutReqDto registrationCenterPutReqAdmDto6 = null;
	RegCenterPutReqDto registrationCenterPutReqAdmDto7 = null;
	RegCenterPutReqDto registrationCenterPutReqAdmDto8 = null;

	private void updateRegistrationCenter() {

		registrationCenter = new RegistrationCenter();
		registrationCenter.setId("1");
		registrationCenter.setName("bangalore");
		registrationCenter.setLatitude("12.9180722");
		registrationCenter.setLongitude("77.5028792");
		registrationCenter.setLangCode("ENG");

		// ----
		LocalTime centerStartTime = LocalTime.of(1, 10, 10, 30);
		LocalTime centerEndTime = LocalTime.of(1, 10, 10, 30);
		LocalTime lunchStartTime = LocalTime.of(1, 10, 10, 30);
		LocalTime lunchEndTime = LocalTime.of(1, 10, 10, 30);
		LocalTime perKioskProcessTime = LocalTime.of(1, 10, 10, 30);

		LocalTime centerStartTimeGrt = LocalTime.parse("18:00:00");
		LocalTime centerEndTimeSm = LocalTime.parse("17:00:00");
		LocalTime lunchStartTimeGrt = LocalTime.parse("18:00:00");
		LocalTime lunchEndTimeSm = LocalTime.parse("17:00:00");

		updRequestNotAllLang = new ArrayList<>();
		updRequestInvalideID = new ArrayList<>();
		updRequestDuplicateIDLang = new ArrayList<>();
		updRequestSetLongitudeInvalide = new ArrayList<>();
		updRequestCenterTime = new ArrayList<>();
		updRequestLunchTime = new ArrayList<>();
		updRequestZoneCode = new ArrayList<>();

		// 1st obj
		registrationCenterPutReqAdmDto1 = new RegCenterPutReqDto();
		registrationCenterPutReqAdmDto1.setName("TEST CENTER");
		registrationCenterPutReqAdmDto1.setAddressLine1("Address Line 1");
		registrationCenterPutReqAdmDto1.setAddressLine2("Address Line 2");
		registrationCenterPutReqAdmDto1.setAddressLine3("Address Line 3");
		registrationCenterPutReqAdmDto1.setCenterTypeCode("REG");
		registrationCenterPutReqAdmDto1.setContactPerson("Test");
		registrationCenterPutReqAdmDto1.setContactPhone("9999999999");
		registrationCenterPutReqAdmDto1.setHolidayLocationCode("HLC01");
		registrationCenterPutReqAdmDto1.setId("676");
		registrationCenterPutReqAdmDto1.setLangCode("eng");
		registrationCenterPutReqAdmDto1.setLatitude("12.9646818");
		registrationCenterPutReqAdmDto1.setLocationCode("10190");
		registrationCenterPutReqAdmDto1.setLongitude("77.70168");
		registrationCenterPutReqAdmDto1.setPerKioskProcessTime(perKioskProcessTime);
		registrationCenterPutReqAdmDto1.setCenterStartTime(centerStartTime);
		registrationCenterPutReqAdmDto1.setCenterEndTime(centerEndTime);
		registrationCenterPutReqAdmDto1.setLunchStartTime(lunchStartTime);
		registrationCenterPutReqAdmDto1.setLunchEndTime(lunchEndTime);
		registrationCenterPutReqAdmDto1.setTimeZone("UTC");
		registrationCenterPutReqAdmDto1.setWorkingHours("9");
		registrationCenterPutReqAdmDto1.setIsActive(false);
		registrationCenterPutReqAdmDto1.setZoneCode("JRD");
		updRequestNotAllLang.add(registrationCenterPutReqAdmDto1);
		updRequestInvalideID.add(registrationCenterPutReqAdmDto1);
		updRequestDuplicateIDLang.add(registrationCenterPutReqAdmDto1);
		updRequestCenterTime.add(registrationCenterPutReqAdmDto1);
		updRequestLunchTime.add(registrationCenterPutReqAdmDto1);
		updRequestZoneCode.add(registrationCenterPutReqAdmDto1);

		// 2nd obj
		registrationCenterPutReqAdmDto2 = new RegCenterPutReqDto();
		registrationCenterPutReqAdmDto2.setName("TEST CENTER");
		registrationCenterPutReqAdmDto2.setAddressLine1("Address Line 1");
		registrationCenterPutReqAdmDto2.setAddressLine2("Address Line 2");
		registrationCenterPutReqAdmDto2.setAddressLine3("Address Line 3");
		registrationCenterPutReqAdmDto2.setCenterTypeCode("REG");
		registrationCenterPutReqAdmDto2.setContactPerson("Test");
		registrationCenterPutReqAdmDto2.setContactPhone("9999999999");
		registrationCenterPutReqAdmDto2.setHolidayLocationCode("HLC01");
		registrationCenterPutReqAdmDto2.setId("676");
		registrationCenterPutReqAdmDto2.setLangCode("ara");
		registrationCenterPutReqAdmDto2.setLatitude("12.9646818");
		registrationCenterPutReqAdmDto2.setLocationCode("10190");
		registrationCenterPutReqAdmDto2.setLongitude("77.70168");
		registrationCenterPutReqAdmDto2.setPerKioskProcessTime(perKioskProcessTime);
		registrationCenterPutReqAdmDto2.setCenterStartTime(centerStartTime);
		registrationCenterPutReqAdmDto2.setCenterEndTime(centerEndTime);
		registrationCenterPutReqAdmDto2.setLunchStartTime(lunchStartTime);
		registrationCenterPutReqAdmDto2.setLunchEndTime(lunchEndTime);
		registrationCenterPutReqAdmDto2.setTimeZone("UTC");
		registrationCenterPutReqAdmDto2.setWorkingHours("9");
		registrationCenterPutReqAdmDto2.setIsActive(false);
		registrationCenterPutReqAdmDto2.setZoneCode("JRD");
		updRequestNotAllLang.add(registrationCenterPutReqAdmDto2);
		updRequestInvalideID.add(registrationCenterPutReqAdmDto2);
		updRequestDuplicateIDLang.add(registrationCenterPutReqAdmDto2);
		updRequestCenterTime.add(registrationCenterPutReqAdmDto2);
		updRequestLunchTime.add(registrationCenterPutReqAdmDto2);
		updRequestZoneCode.add(registrationCenterPutReqAdmDto2);

		// 3rd obj
		registrationCenterPutReqAdmDto3 = new RegCenterPutReqDto();
		registrationCenterPutReqAdmDto3.setName("TEST CENTER");
		registrationCenterPutReqAdmDto3.setAddressLine1("Address Line 1");
		registrationCenterPutReqAdmDto3.setAddressLine2("Address Line 2");
		registrationCenterPutReqAdmDto3.setAddressLine3("Address Line 3");
		registrationCenterPutReqAdmDto3.setCenterTypeCode("REG");
		registrationCenterPutReqAdmDto3.setContactPerson("Test");
		registrationCenterPutReqAdmDto3.setContactPhone("9999999999");
		registrationCenterPutReqAdmDto3.setHolidayLocationCode("HLC01");
		registrationCenterPutReqAdmDto3.setId("6767");
		registrationCenterPutReqAdmDto3.setLangCode("fra");
		registrationCenterPutReqAdmDto3.setLatitude("12.9646818");
		registrationCenterPutReqAdmDto3.setLocationCode("10190");
		registrationCenterPutReqAdmDto3.setLongitude("77.70168");
		registrationCenterPutReqAdmDto3.setPerKioskProcessTime(perKioskProcessTime);
		registrationCenterPutReqAdmDto3.setCenterStartTime(centerStartTime);
		registrationCenterPutReqAdmDto3.setCenterEndTime(centerEndTime);
		registrationCenterPutReqAdmDto3.setLunchStartTime(lunchStartTime);
		registrationCenterPutReqAdmDto3.setLunchEndTime(lunchEndTime);
		registrationCenterPutReqAdmDto3.setTimeZone("UTC");
		registrationCenterPutReqAdmDto3.setWorkingHours("9");
		registrationCenterPutReqAdmDto3.setIsActive(false);
		registrationCenterPutReqAdmDto3.setZoneCode("JRD");
		updRequestInvalideID.add(registrationCenterPutReqAdmDto3);

		registrationCenterPutReqAdmDto4 = new RegCenterPutReqDto();
		registrationCenterPutReqAdmDto4.setName("TEST CENTER");
		registrationCenterPutReqAdmDto4.setAddressLine1("Address Line 1");
		registrationCenterPutReqAdmDto4.setAddressLine2("Address Line 2");
		registrationCenterPutReqAdmDto4.setAddressLine3("Address Line 3");
		registrationCenterPutReqAdmDto4.setCenterTypeCode("REG");
		registrationCenterPutReqAdmDto4.setContactPerson("Test");
		registrationCenterPutReqAdmDto4.setContactPhone("9999999999");
		registrationCenterPutReqAdmDto4.setHolidayLocationCode("HLC01");
		registrationCenterPutReqAdmDto4.setId("676");
		registrationCenterPutReqAdmDto4.setLangCode("eng");
		registrationCenterPutReqAdmDto4.setLatitude("-7.333");
		registrationCenterPutReqAdmDto4.setLocationCode("10190");
		registrationCenterPutReqAdmDto4.setLongitude("77.70168");
		registrationCenterPutReqAdmDto4.setPerKioskProcessTime(perKioskProcessTime);
		registrationCenterPutReqAdmDto4.setCenterStartTime(centerStartTime);
		registrationCenterPutReqAdmDto4.setCenterEndTime(centerEndTime);
		registrationCenterPutReqAdmDto4.setLunchStartTime(lunchStartTime);
		registrationCenterPutReqAdmDto4.setLunchEndTime(lunchEndTime);
		registrationCenterPutReqAdmDto4.setTimeZone("UTC");
		registrationCenterPutReqAdmDto4.setWorkingHours("9");
		registrationCenterPutReqAdmDto4.setIsActive(false);
		registrationCenterPutReqAdmDto4.setZoneCode("JRD");
		updRequestSetLongitudeInvalide.add(registrationCenterPutReqAdmDto4);

		registrationCenterPutReqAdmDto5 = new RegCenterPutReqDto();
		registrationCenterPutReqAdmDto5.setName("TEST CENTER");
		registrationCenterPutReqAdmDto5.setAddressLine1("Address Line 1");
		registrationCenterPutReqAdmDto5.setAddressLine2("Address Line 2");
		registrationCenterPutReqAdmDto5.setAddressLine3("Address Line 3");
		registrationCenterPutReqAdmDto5.setCenterTypeCode("REG");
		registrationCenterPutReqAdmDto5.setContactPerson("Test");
		registrationCenterPutReqAdmDto5.setContactPhone("9999999999");
		registrationCenterPutReqAdmDto5.setHolidayLocationCode("HLC01");
		registrationCenterPutReqAdmDto5.setId("676");
		registrationCenterPutReqAdmDto5.setLangCode("fra");
		registrationCenterPutReqAdmDto5.setLatitude("12.9646818");
		registrationCenterPutReqAdmDto5.setLocationCode("10190");
		registrationCenterPutReqAdmDto5.setLongitude("77.70168");
		registrationCenterPutReqAdmDto5.setPerKioskProcessTime(perKioskProcessTime);
		registrationCenterPutReqAdmDto5.setCenterStartTime(centerStartTime);
		registrationCenterPutReqAdmDto5.setCenterEndTime(centerEndTime);
		registrationCenterPutReqAdmDto5.setLunchStartTime(lunchStartTime);
		registrationCenterPutReqAdmDto5.setLunchEndTime(lunchEndTime);
		registrationCenterPutReqAdmDto5.setTimeZone("UTC");
		registrationCenterPutReqAdmDto5.setWorkingHours("9");
		registrationCenterPutReqAdmDto5.setIsActive(false);
		registrationCenterPutReqAdmDto5.setZoneCode("JRD");
		updRequestDuplicateIDLang.add(registrationCenterPutReqAdmDto5);
		updRequestDuplicateIDLang.add(registrationCenterPutReqAdmDto5);

		registrationCenterPutReqAdmDto6 = new RegCenterPutReqDto();
		registrationCenterPutReqAdmDto6.setName("TEST CENTER");
		registrationCenterPutReqAdmDto6.setAddressLine1("Address Line 1");
		registrationCenterPutReqAdmDto6.setAddressLine2("Address Line 2");
		registrationCenterPutReqAdmDto6.setAddressLine3("Address Line 3");
		registrationCenterPutReqAdmDto6.setCenterTypeCode("REG");
		registrationCenterPutReqAdmDto6.setContactPerson("Test");
		registrationCenterPutReqAdmDto6.setContactPhone("9999999999");
		registrationCenterPutReqAdmDto6.setHolidayLocationCode("HLC01");
		registrationCenterPutReqAdmDto6.setId("676");
		registrationCenterPutReqAdmDto6.setLangCode("eng");
		registrationCenterPutReqAdmDto6.setLatitude("12.9646818");
		registrationCenterPutReqAdmDto6.setLocationCode("10190");
		registrationCenterPutReqAdmDto6.setLongitude("77.70168");
		registrationCenterPutReqAdmDto6.setPerKioskProcessTime(perKioskProcessTime);
		registrationCenterPutReqAdmDto6.setCenterStartTime(centerStartTimeGrt);
		registrationCenterPutReqAdmDto6.setCenterEndTime(centerEndTimeSm);
		registrationCenterPutReqAdmDto6.setLunchStartTime(lunchStartTime);
		registrationCenterPutReqAdmDto6.setLunchEndTime(lunchEndTime);
		registrationCenterPutReqAdmDto6.setTimeZone("UTC");
		registrationCenterPutReqAdmDto6.setWorkingHours("9");
		registrationCenterPutReqAdmDto6.setIsActive(false);
		registrationCenterPutReqAdmDto6.setZoneCode("JRD");
		updRequestCenterTime.add(registrationCenterPutReqAdmDto6);

		registrationCenterPutReqAdmDto7 = new RegCenterPutReqDto();
		registrationCenterPutReqAdmDto7.setName("TEST CENTER");
		registrationCenterPutReqAdmDto7.setAddressLine1("Address Line 1");
		registrationCenterPutReqAdmDto7.setAddressLine2("Address Line 2");
		registrationCenterPutReqAdmDto7.setAddressLine3("Address Line 3");
		registrationCenterPutReqAdmDto7.setCenterTypeCode("REG");
		registrationCenterPutReqAdmDto7.setContactPerson("Test");
		registrationCenterPutReqAdmDto7.setContactPhone("9999999999");
		registrationCenterPutReqAdmDto7.setHolidayLocationCode("HLC01");
		registrationCenterPutReqAdmDto7.setId("676");
		registrationCenterPutReqAdmDto7.setLangCode("eng");
		registrationCenterPutReqAdmDto7.setLatitude("12.9646818");
		registrationCenterPutReqAdmDto7.setLocationCode("10190");
		registrationCenterPutReqAdmDto7.setLongitude("77.70168");
		registrationCenterPutReqAdmDto7.setPerKioskProcessTime(perKioskProcessTime);
		registrationCenterPutReqAdmDto7.setCenterStartTime(centerStartTime);
		registrationCenterPutReqAdmDto7.setCenterEndTime(centerEndTime);
		registrationCenterPutReqAdmDto7.setLunchStartTime(lunchStartTimeGrt);
		registrationCenterPutReqAdmDto7.setLunchEndTime(lunchEndTimeSm);
		registrationCenterPutReqAdmDto7.setTimeZone("UTC");
		registrationCenterPutReqAdmDto7.setWorkingHours("9");
		registrationCenterPutReqAdmDto7.setIsActive(false);
		registrationCenterPutReqAdmDto7.setZoneCode("JRD");
		updRequestLunchTime.add(registrationCenterPutReqAdmDto7);

		registrationCenterPutReqAdmDto8 = new RegCenterPutReqDto();
		registrationCenterPutReqAdmDto8.setName("TEST CENTER");
		registrationCenterPutReqAdmDto8.setAddressLine1("Address Line 1");
		registrationCenterPutReqAdmDto8.setAddressLine2("Address Line 2");
		registrationCenterPutReqAdmDto8.setAddressLine3("Address Line 3");
		registrationCenterPutReqAdmDto8.setCenterTypeCode("REG");
		registrationCenterPutReqAdmDto8.setContactPerson("Test");
		registrationCenterPutReqAdmDto8.setContactPhone("9999999999");
		registrationCenterPutReqAdmDto8.setHolidayLocationCode("HLC01");
		registrationCenterPutReqAdmDto8.setId("676");
		registrationCenterPutReqAdmDto8.setLangCode("eng");
		registrationCenterPutReqAdmDto8.setLatitude("12.9646818");
		registrationCenterPutReqAdmDto8.setLocationCode("10190");
		registrationCenterPutReqAdmDto8.setLongitude("77.70168");
		registrationCenterPutReqAdmDto8.setPerKioskProcessTime(perKioskProcessTime);
		registrationCenterPutReqAdmDto8.setCenterStartTime(centerStartTime);
		registrationCenterPutReqAdmDto8.setCenterEndTime(centerEndTime);
		registrationCenterPutReqAdmDto8.setLunchStartTime(lunchStartTime);
		registrationCenterPutReqAdmDto8.setLunchEndTime(lunchEndTime);
		registrationCenterPutReqAdmDto8.setTimeZone("UTC");
		registrationCenterPutReqAdmDto8.setWorkingHours("9");
		registrationCenterPutReqAdmDto8.setIsActive(false);
		registrationCenterPutReqAdmDto8.setZoneCode("JJJ");
		updRequestZoneCode.add(registrationCenterPutReqAdmDto8);
	}

	// ----------------------- ApplicationServiceTest ----------------//
	@Test
	public void getAllApplicationSuccess() {
		Mockito.when(applicationRepository.findAllByIsDeletedFalseOrIsDeletedNull(Mockito.eq(Application.class)))
				.thenReturn(applicationList);
		ApplicationResponseDto applicationResponseDto = applicationService.getAllApplication();
		List<ApplicationDto> applicationDtos = applicationResponseDto.getApplicationtypes();
		assertEquals(applicationList.get(0).getCode(), applicationDtos.get(0).getCode());
		assertEquals(applicationList.get(0).getName(), applicationDtos.get(0).getName());
	}

	@Test
	public void getAllApplicationByLanguageCodeSuccess() {
		Mockito.when(applicationRepository.findAllByLangCodeAndIsDeletedFalseOrIsDeletedIsNull(Mockito.anyString()))
				.thenReturn(applicationList);
		ApplicationResponseDto applicationResponseDto = applicationService
				.getAllApplicationByLanguageCode(Mockito.anyString());
		List<ApplicationDto> applicationDtoList = applicationResponseDto.getApplicationtypes();
		assertEquals(applicationList.get(0).getCode(), applicationDtoList.get(0).getCode());
		assertEquals(applicationList.get(0).getName(), applicationDtoList.get(0).getName());
	}

	@Test
	public void getApplicationByCodeAndLangCodeSuccess() {
		Mockito.when(applicationRepository.findByCodeAndLangCodeAndIsDeletedFalseOrIsDeletedIsNull(Mockito.anyString(),
				Mockito.anyString())).thenReturn(application1);
		ApplicationResponseDto applicationResponseDto = applicationService
				.getApplicationByCodeAndLanguageCode(Mockito.anyString(), Mockito.anyString());
		List<ApplicationDto> actual = applicationResponseDto.getApplicationtypes();
		assertEquals(application1.getCode(), actual.get(0).getCode());
		assertEquals(application1.getName(), actual.get(0).getName());
	}

	@Test
	public void addApplicationDataSuccess() {
		Mockito.when(applicationRepository.create(Mockito.any())).thenReturn(application1);

		CodeAndLanguageCodeID codeAndLanguageCodeId = applicationService
				.createApplication(applicationRequestWrapper.getRequest());
		assertEquals(applicationRequestWrapper.getRequest().getCode(), codeAndLanguageCodeId.getCode());
		assertEquals(applicationRequestWrapper.getRequest().getLangCode(), codeAndLanguageCodeId.getLangCode());
	}

	@Test(expected = MasterDataServiceException.class)
	public void addApplicationDataFetchException() {
		Mockito.when(applicationRepository.create(Mockito.any())).thenThrow(DataAccessLayerException.class);
		applicationService.createApplication(applicationRequestWrapper.getRequest());
	}

	@Test(expected = MasterDataServiceException.class)
	public void getAllApplicationFetchException() {
		Mockito.when(applicationRepository.findAllByIsDeletedFalseOrIsDeletedNull(Mockito.eq(Application.class)))
				.thenThrow(DataRetrievalFailureException.class);
		applicationService.getAllApplication();
	}

	@Test(expected = DataNotFoundException.class)
	public void getAllApplicationNotFoundException() {
		applicationList = new ArrayList<>();
		Mockito.when(applicationRepository.findAllByIsDeletedFalseOrIsDeletedNull(Application.class))
				.thenReturn(applicationList);
		applicationService.getAllApplication();
	}

	@Test(expected = MasterDataServiceException.class)
	public void getAllApplicationByLanguageCodeFetchException() {
		Mockito.when(applicationRepository.findAllByLangCodeAndIsDeletedFalseOrIsDeletedIsNull(Mockito.anyString()))
				.thenThrow(DataRetrievalFailureException.class);
		applicationService.getAllApplicationByLanguageCode(Mockito.anyString());
	}

	@Test(expected = DataNotFoundException.class)
	public void getAllApplicationByLanguageCodeNotFoundException() {
		Mockito.when(applicationRepository.findAllByLangCodeAndIsDeletedFalseOrIsDeletedIsNull(Mockito.anyString()))
				.thenReturn(new ArrayList<Application>());
		applicationService.getAllApplicationByLanguageCode(Mockito.anyString());
	}

	@Test(expected = MasterDataServiceException.class)
	public void getApplicationByCodeAndLangCodeFetchException() {
		Mockito.when(applicationRepository.findByCodeAndLangCodeAndIsDeletedFalseOrIsDeletedIsNull(Mockito.anyString(),
				Mockito.anyString())).thenThrow(DataRetrievalFailureException.class);
		applicationService.getApplicationByCodeAndLanguageCode(Mockito.anyString(), Mockito.anyString());
	}

	@Test(expected = DataNotFoundException.class)
	public void getApplicationByCodeAndLangCodeNotFoundException() {
		Mockito.when(applicationRepository.findByCodeAndLangCodeAndIsDeletedFalseOrIsDeletedIsNull(Mockito.anyString(),
				Mockito.anyString())).thenReturn(null);
		applicationService.getApplicationByCodeAndLanguageCode(Mockito.anyString(), Mockito.anyString());
	}

	// ------------------ BiometricAttributeServiceTest -----------------//
	@Test
	public void getBiometricAttributeTest() {
		String biometricTypeCode = "iric";
		String langCode = "eng";
		Mockito.when(biometricAttributeRepository
				.findByBiometricTypeCodeAndLangCodeAndIsDeletedFalseOrIsDeletedIsNull(biometricTypeCode, langCode))
				.thenReturn(biometricattributes);

		List<BiometricAttributeDto> attributes = biometricAttributeService.getBiometricAttribute(biometricTypeCode,
				langCode);
		Assert.assertEquals(attributes.get(0).getCode(), biometricattributes.get(0).getCode());
		Assert.assertEquals(attributes.get(0).getName(), biometricattributes.get(0).getName());

	}

	@Test(expected = DataNotFoundException.class)
	public void noRecordsFoudExceptionTest() {
		List<BiometricAttribute> empityList = new ArrayList<BiometricAttribute>();
		String biometricTypeCode = "face";
		String langCode = "eng";
		Mockito.when(biometricAttributeRepository
				.findByBiometricTypeCodeAndLangCodeAndIsDeletedFalseOrIsDeletedIsNull(biometricTypeCode, langCode))
				.thenReturn(empityList);
		biometricAttributeService.getBiometricAttribute(biometricTypeCode, langCode);
	}

	@Test(expected = DataNotFoundException.class)
	public void noRecordsFoudExceptionForNullTest() {
		String biometricTypeCode = "face";
		String langCode = "eng";
		Mockito.when(biometricAttributeRepository
				.findByBiometricTypeCodeAndLangCodeAndIsDeletedFalseOrIsDeletedIsNull(biometricTypeCode, langCode))
				.thenReturn(null);
		biometricAttributeService.getBiometricAttribute(biometricTypeCode, langCode);
	}

	@Test(expected = MasterDataServiceException.class)
	public void dataAccessExceptionInGetAllTest() {
		String biometricTypeCode = "face";
		String langCode = "eng";
		Mockito.when(biometricAttributeRepository
				.findByBiometricTypeCodeAndLangCodeAndIsDeletedFalseOrIsDeletedIsNull(biometricTypeCode, langCode))
				.thenThrow(DataAccessResourceFailureException.class);
		biometricAttributeService.getBiometricAttribute(biometricTypeCode, langCode);
	}

	// ------------------ BiometricTypeServiceTest -----------------//

	@Test(expected = MasterDataServiceException.class)
	public void getAllBiometricTypesFetchException() {
		Mockito.when(biometricTypeRepository.findAllByIsDeletedFalseOrIsDeletedIsNull(Mockito.eq(BiometricType.class)))
				.thenThrow(DataRetrievalFailureException.class);
		biometricTypeService.getAllBiometricTypes();
	}

	@Test(expected = DataNotFoundException.class)
	public void getAllBiometricTypesNotFoundException() {
		biometricTypeList = new ArrayList<>();
		Mockito.when(biometricTypeRepository.findAllByIsDeletedFalseOrIsDeletedIsNull(BiometricType.class))
				.thenReturn(biometricTypeList);
		biometricTypeService.getAllBiometricTypes();
	}

	@Test(expected = MasterDataServiceException.class)
	public void getAllBiometricTypesByLanguageCodeFetchException() {
		Mockito.when(biometricTypeRepository.findAllByLangCodeAndIsDeletedFalseOrIsDeletedIsNull(Mockito.anyString()))
				.thenThrow(DataRetrievalFailureException.class);
		biometricTypeService.getAllBiometricTypesByLanguageCode(Mockito.anyString());
	}

	@Test(expected = DataNotFoundException.class)
	public void getAllBiometricTypesByLanguageCodeNotFoundException() {
		Mockito.when(biometricTypeRepository.findAllByLangCodeAndIsDeletedFalseOrIsDeletedIsNull(Mockito.anyString()))
				.thenReturn(new ArrayList<BiometricType>());
		biometricTypeService.getAllBiometricTypesByLanguageCode(Mockito.anyString());
	}

	@Test(expected = MasterDataServiceException.class)
	public void getBiometricTypeByCodeAndLangCodeFetchException() {
		Mockito.when(biometricTypeRepository
				.findByCodeAndLangCodeAndIsDeletedFalseOrIsDeletedIsNull(Mockito.anyString(), Mockito.anyString()))
				.thenThrow(DataRetrievalFailureException.class);
		biometricTypeService.getBiometricTypeByCodeAndLangCode(Mockito.anyString(), Mockito.anyString());
	}

	@Test(expected = DataNotFoundException.class)
	public void getBiometricTypeByCodeAndLangCodeNotFoundException() {
		Mockito.when(biometricTypeRepository
				.findByCodeAndLangCodeAndIsDeletedFalseOrIsDeletedIsNull(Mockito.anyString(), Mockito.anyString()))
				.thenReturn(null);
		biometricTypeService.getBiometricTypeByCodeAndLangCode(Mockito.anyString(), Mockito.anyString());
	}

	@Test
	public void addBiometricTypeDataSuccess() {
		Mockito.when(biometricTypeRepository.create(Mockito.any())).thenReturn(biometricType1);

		CodeAndLanguageCodeID codeAndLanguageCodeId = biometricTypeService
				.createBiometricType(biometricTypeRequestWrapper.getRequest());
		assertEquals(biometricTypeRequestWrapper.getRequest().getCode(), codeAndLanguageCodeId.getCode());
		assertEquals(biometricTypeRequestWrapper.getRequest().getLangCode(), codeAndLanguageCodeId.getLangCode());
	}

	@Test(expected = MasterDataServiceException.class)
	public void addBiometricTypeDataInsertException() {
		Mockito.when(biometricTypeRepository.create(Mockito.any())).thenThrow(DataAccessLayerException.class);
		biometricTypeService.createBiometricType(biometricTypeRequestWrapper.getRequest());
	}

	@Test
	public void getAllBioTypesSuccess() {
		Mockito.when(biometricTypeRepository.findAllByIsDeletedFalseOrIsDeletedIsNull(Mockito.eq(BiometricType.class)))
				.thenReturn(biometricTypeList);
		BiometricTypeResponseDto biometricTypeResponseDto = biometricTypeService.getAllBiometricTypes();
		assertEquals(biometricTypeList.get(0).getCode(), biometricTypeResponseDto.getBiometrictypes().get(0).getCode());
		assertEquals(biometricTypeList.get(0).getName(), biometricTypeResponseDto.getBiometrictypes().get(0).getName());
	}

	@Test
	public void getAllBioTypesByLanguageCodeSuccess() {
		Mockito.when(biometricTypeRepository.findAllByLangCodeAndIsDeletedFalseOrIsDeletedIsNull(Mockito.anyString()))
				.thenReturn(biometricTypeList);
		BiometricTypeResponseDto biometricTypeResponseDto = biometricTypeService
				.getAllBiometricTypesByLanguageCode(Mockito.anyString());
		assertEquals(biometricTypeList.get(0).getCode(), biometricTypeResponseDto.getBiometrictypes().get(0).getCode());
		assertEquals(biometricTypeList.get(0).getName(), biometricTypeResponseDto.getBiometrictypes().get(0).getName());
	}

	@Test
	public void getBioTypeByCodeAndLangCodeSuccess() {
		Mockito.when(biometricTypeRepository
				.findByCodeAndLangCodeAndIsDeletedFalseOrIsDeletedIsNull(Mockito.anyString(), Mockito.anyString()))
				.thenReturn(biometricType1);
		BiometricTypeResponseDto biometricTypeResponseDto = biometricTypeService
				.getBiometricTypeByCodeAndLangCode(Mockito.anyString(), Mockito.anyString());
		assertEquals(biometricType1.getCode(), biometricTypeResponseDto.getBiometrictypes().get(0).getCode());
		assertEquals(biometricType1.getName(), biometricTypeResponseDto.getBiometrictypes().get(0).getName());
	}

	// ------------------ BlacklistedServiceTest -----------------//

	@Test(expected = DataNotFoundException.class)
	public void testGetAllBlacklistedWordsNullvalue() {
		blacklistedWordsService.getAllBlacklistedWordsBylangCode(null);
	}

	@Test(expected = DataNotFoundException.class)
	public void testGetAllBlacklistedWordsEmptyvalue() {
		blacklistedWordsService.getAllBlacklistedWordsBylangCode("");
	}

	@Test
	public void testGetAllBlackListedWordsSuccess() {
		int expected = 1;
		when(wordsRepository.findAllByLangCode(Mockito.anyString())).thenReturn(words);
		BlacklistedWordsResponseDto actual = blacklistedWordsService.getAllBlacklistedWordsBylangCode("ENG");
		assertEquals(actual.getBlacklistedwords().size(), expected);
	}

	@Test(expected = MasterDataServiceException.class)
	public void testGetAllBlackListedWordsFetchException() {
		when(wordsRepository.findAllByLangCode(Mockito.anyString())).thenThrow(DataRetrievalFailureException.class);
		blacklistedWordsService.getAllBlacklistedWordsBylangCode("ENG");
	}

	@Test(expected = DataNotFoundException.class)
	public void testGetAllBlackListedWordsNoDataFound() {
		when(wordsRepository.findAllByLangCode(Mockito.anyString())).thenReturn(null);
		blacklistedWordsService.getAllBlacklistedWordsBylangCode("ENG");
	}

	@Test(expected = DataNotFoundException.class)
	public void testGetAllBlackListedWordsEmptyData() {
		when(wordsRepository.findAllByLangCode(Mockito.anyString())).thenReturn(new ArrayList<>());
		blacklistedWordsService.getAllBlacklistedWordsBylangCode("ENG");
	}

	@Test(expected = DataNotFoundException.class)
	public void testGetAllBlackListedWordsDataNotFoundException() {
		when(wordsRepository.findAllByLangCode(Mockito.anyString())).thenReturn(null);
		blacklistedWordsService.getAllBlacklistedWordsBylangCode("ENG");
	}

	@Test(expected = DataNotFoundException.class)
	public void testGetAllBlackListedWordsEmptyDataException() {
		when(wordsRepository.findAllByLangCode(Mockito.anyString())).thenReturn(new ArrayList<>());
		blacklistedWordsService.getAllBlacklistedWordsBylangCode("ENG");
	}

	@Test(expected = MasterDataServiceException.class)
	public void testGetAllBlackListedWordsServiceException() {
		when(wordsRepository.findAllByLangCode(Mockito.anyString())).thenThrow(DataRetrievalFailureException.class);
		blacklistedWordsService.getAllBlacklistedWordsBylangCode("ENG");
	}

	// ------------------ DeviceSpecificationServiceTest -----------------//

	@Test
	public void findDeviceSpecificationByLangugeCodeTest() {
		String languageCode = "ENG";
		Mockito.when(deviceSpecificationRepository.findByLangCodeAndIsDeletedFalseOrIsDeletedIsNull(languageCode))
				.thenReturn(deviceSpecifications);

		List<DeviceSpecificationDto> deviceSpecificationDtos = deviceSpecificationService
				.findDeviceSpecificationByLangugeCode(languageCode);
		Assert.assertEquals(deviceSpecificationDtos.get(0).getId(), deviceSpecifications.get(0).getId());
		Assert.assertEquals(deviceSpecificationDtos.get(0).getName(), deviceSpecifications.get(0).getName());

	}

	@Test(expected = DataNotFoundException.class)
	public void noDeviceSpecRecordsFoudExceptionTest() {
		List<DeviceSpecification> empityList = new ArrayList<DeviceSpecification>();
		String languageCode = "FRN";
		Mockito.when(deviceSpecificationRepository.findByLangCodeAndIsDeletedFalseOrIsDeletedIsNull(languageCode))
				.thenReturn(empityList);
		deviceSpecificationService.findDeviceSpecificationByLangugeCode(languageCode);
	}

	@Test(expected = DataNotFoundException.class)
	public void noDeviceSpecRecordsFoudExceptionForNullTest() {
		String languageCode = "FRN";
		Mockito.when(deviceSpecificationRepository.findByLangCodeAndIsDeletedFalseOrIsDeletedIsNull(languageCode))
				.thenReturn(null);
		deviceSpecificationService.findDeviceSpecificationByLangugeCode(languageCode);

	}

	@Test(expected = MasterDataServiceException.class)
	public void dataDeviceSpecAccessExceptionInGetAllTest() {
		String languageCode = "eng";
		Mockito.when(deviceSpecificationRepository.findByLangCodeAndIsDeletedFalseOrIsDeletedIsNull(languageCode))
				.thenThrow(DataAccessResourceFailureException.class);
		deviceSpecificationService.findDeviceSpecificationByLangugeCode(languageCode);
	}

	@Test
	public void findDeviceSpecificationByLangugeCodeAndDeviceTypeCodeTest() {
		String languageCode = "ENG";
		String deviceTypeCode = "operating_sys";
		Mockito.when(deviceSpecificationRepository
				.findByLangCodeAndDeviceTypeCodeAndIsDeletedFalseOrIsDeletedIsNull(languageCode, deviceTypeCode))
				.thenReturn(deviceSpecificationListWithDeviceTypeCode);

		List<DeviceSpecificationDto> deviceSpecificationDtos = deviceSpecificationService
				.findDeviceSpecByLangCodeAndDevTypeCode(languageCode, deviceTypeCode);
		Assert.assertEquals(deviceSpecificationDtos.get(0).getId(),
				deviceSpecificationListWithDeviceTypeCode.get(0).getId());
		Assert.assertEquals(deviceSpecificationDtos.get(0).getName(),
				deviceSpecificationListWithDeviceTypeCode.get(0).getName());
		Assert.assertEquals(deviceSpecificationDtos.get(0).getDeviceTypeCode(),
				deviceSpecificationListWithDeviceTypeCode.get(0).getDeviceTypeCode());

	}

	@Test(expected = DataNotFoundException.class)
	public void noRecordsFoudExceptionInDeviceSpecificationByDevicTypeCodeTest() {
		List<DeviceSpecification> empityList = new ArrayList<DeviceSpecification>();
		String languageCode = "FRN";
		String deviceTypeCode = "operating_sys";
		Mockito.when(deviceSpecificationRepository
				.findByLangCodeAndDeviceTypeCodeAndIsDeletedFalseOrIsDeletedIsNull(deviceTypeCode, deviceTypeCode))
				.thenReturn(empityList);
		deviceSpecificationService.findDeviceSpecByLangCodeAndDevTypeCode(languageCode, deviceTypeCode);
	}

	@Test(expected = DataNotFoundException.class)
	public void noRecordsFoudExceptionnDeviceSpecificationByDevicTypeCodeForNullTest() {
		String languageCode = "FRN";
		String deviceTypeCode = "operating_sys";
		Mockito.when(deviceSpecificationRepository
				.findByLangCodeAndDeviceTypeCodeAndIsDeletedFalseOrIsDeletedIsNull(deviceTypeCode, deviceTypeCode))
				.thenReturn(null);
		deviceSpecificationService.findDeviceSpecByLangCodeAndDevTypeCode(languageCode, deviceTypeCode);

	}

	@Test(expected = MasterDataServiceException.class)
	public void dataAccessExceptionnDeviceSpecificationByDevicTypeCodeTest() {
		String languageCode = "ENG";
		String deviceTypeCode = "operating_sys";
		Mockito.when(deviceSpecificationRepository
				.findByLangCodeAndDeviceTypeCodeAndIsDeletedFalseOrIsDeletedIsNull(languageCode, deviceTypeCode))
				.thenThrow(DataAccessResourceFailureException.class);
		deviceSpecificationService.findDeviceSpecByLangCodeAndDevTypeCode(languageCode, deviceTypeCode);

	}

	// ------------------ DocumentCategoryServiceTest -----------------//

	@Test
	public void getAllDocumentCategorySuccessTest() {
		Mockito.when(
				documentCategoryRepository.findAllByIsDeletedFalseOrIsDeletedIsNull(Mockito.eq(DocumentCategory.class)))
				.thenReturn(documentCategoryList);
		DocumentCategoryResponseDto documentCategoryResponseDto = documentCategoryService.getAllDocumentCategory();
		assertEquals(documentCategoryList.get(0).getName(),
				documentCategoryResponseDto.getDocumentcategories().get(0).getName());
	}

	@Test(expected = MasterDataServiceException.class)
	public void getAllDocumentCategoryFetchException() {
		Mockito.when(
				documentCategoryRepository.findAllByIsDeletedFalseOrIsDeletedIsNull(Mockito.eq(DocumentCategory.class)))
				.thenThrow(DataRetrievalFailureException.class);
		documentCategoryService.getAllDocumentCategory();
	}

	@Test(expected = DataNotFoundException.class)
	public void getAllDocumentCategoryNotFoundException() {
		Mockito.when(documentCategoryRepository.findAllByIsDeletedFalseOrIsDeletedIsNull(DocumentCategory.class))
				.thenReturn(new ArrayList<DocumentCategory>());
		documentCategoryService.getAllDocumentCategory();
	}

	@Test
	public void getAllDocumentCategoryByLaguageCodeSuccessTest() {
		Mockito.when(
				documentCategoryRepository.findAllByLangCodeAndIsDeletedFalseOrIsDeletedIsNull(Mockito.anyString()))
				.thenReturn(documentCategoryList);
		DocumentCategoryResponseDto documentCategoryResponseDto = documentCategoryService
				.getAllDocumentCategoryByLaguageCode("ENG");
		assertEquals(documentCategoryList.get(0).getName(),
				documentCategoryResponseDto.getDocumentcategories().get(0).getName());
	}

	@Test(expected = MasterDataServiceException.class)
	public void getAllDocumentCategoryByLaguageCodeFetchException() {
		Mockito.when(
				documentCategoryRepository.findAllByLangCodeAndIsDeletedFalseOrIsDeletedIsNull(Mockito.anyString()))
				.thenThrow(DataRetrievalFailureException.class);
		documentCategoryService.getAllDocumentCategoryByLaguageCode(Mockito.anyString());
	}

	@Test(expected = DataNotFoundException.class)
	public void getAllDocumentCategoryByLaguageCodeNotFound() {
		Mockito.when(
				documentCategoryRepository.findAllByLangCodeAndIsDeletedFalseOrIsDeletedIsNull(Mockito.anyString()))
				.thenReturn(new ArrayList<DocumentCategory>());
		documentCategoryService.getAllDocumentCategoryByLaguageCode(Mockito.anyString());
	}

	@Test
	public void getDocumentCategoryByCodeAndLangCodeSuccessTest() {
		Mockito.when(documentCategoryRepository
				.findByCodeAndLangCodeAndIsDeletedFalseOrIsDeletedIsNull(Mockito.anyString(), Mockito.anyString()))
				.thenReturn(documentCategory1);
		DocumentCategoryResponseDto documentCategoryResponseDto = documentCategoryService
				.getDocumentCategoryByCodeAndLangCode("123", "ENG");
		assertEquals(documentCategory1.getName(), documentCategoryResponseDto.getDocumentcategories().get(0).getName());
	}

	@Test(expected = MasterDataServiceException.class)
	public void getDocumentCategoryByCodeAndLangCodeFetchException() {
		Mockito.when(documentCategoryRepository
				.findByCodeAndLangCodeAndIsDeletedFalseOrIsDeletedIsNull(Mockito.anyString(), Mockito.anyString()))
				.thenThrow(DataRetrievalFailureException.class);
		documentCategoryService.getDocumentCategoryByCodeAndLangCode(Mockito.anyString(), Mockito.anyString());
	}

	@Test(expected = DataNotFoundException.class)
	public void getDocumentCategoryByCodeAndLangCodeNotFoundException() {
		Mockito.when(documentCategoryRepository
				.findByCodeAndLangCodeAndIsDeletedFalseOrIsDeletedIsNull(Mockito.anyString(), Mockito.anyString()))
				.thenReturn(null);
		documentCategoryService.getDocumentCategoryByCodeAndLangCode(Mockito.anyString(), Mockito.anyString());
	}

	@Test
	public void addDocumentcategoryDataSuccess() {
		Mockito.when(documentCategoryRepository.create(Mockito.any())).thenReturn(documentCategory2);

		CodeAndLanguageCodeID codeAndLanguageCodeId = documentCategoryService
				.createDocumentCategory(documentCategoryRequestDto.getRequest());
		assertEquals(documentCategoryRequestDto.getRequest().getCode(), codeAndLanguageCodeId.getCode());
		assertEquals(documentCategoryRequestDto.getRequest().getLangCode(), codeAndLanguageCodeId.getLangCode());
	}

	@Test(expected = MasterDataServiceException.class)
	public void addDocumentcategoryDataFetchException() {
		Mockito.when(documentCategoryRepository.create(Mockito.any())).thenThrow(DataAccessLayerException.class);
		documentCategoryService.createDocumentCategory(documentCategoryRequestDto.getRequest());
	}

	// ------------------ LanguageServiceTest -----------------//

	@Test
	public void testSucessGetAllLaguages() {
		Mockito.when(languageRepository.findAllByIsDeletedFalseOrIsDeletedIsNull()).thenReturn(languages);
		LanguageResponseDto dto = languageService.getAllLaguages();
		assertNotNull(dto);
		assertEquals(2, dto.getLanguages().size());
	}

	@Test(expected = DataNotFoundException.class)
	public void testLanguageNotFoundException() {
		Mockito.when(languageRepository.findAllByIsDeletedFalseOrIsDeletedIsNull()).thenReturn(null);
		languageService.getAllLaguages();
	}

	@Test(expected = DataNotFoundException.class)
	public void testLanguageNotFoundExceptionWhenNoLanguagePresent() {
		Mockito.when(languageRepository.findAllByIsDeletedFalseOrIsDeletedIsNull())
				.thenReturn(new ArrayList<Language>());
		languageService.getAllLaguages();
	}

	@Test(expected = MasterDataServiceException.class)
	public void testLanguageFetchException() {
		Mockito.when(languageRepository.findAllByIsDeletedFalseOrIsDeletedIsNull())
				.thenThrow(HibernateObjectRetrievalFailureException.class);
		languageService.getAllLaguages();
	}

	// ------------------ LocationServiceTest -----------------//

	@Test()
	public void getLocationHierarchyTest() {
		Mockito.when(locationHierarchyRepository.findDistinctLocationHierarchyByIsDeletedFalse(Mockito.anyString()))
				.thenReturn(locObjList);
		LocationHierarchyResponseDto locationHierarchyResponseDto = locationHierarchyService
				.getLocationDetails(Mockito.anyString());
		Assert.assertEquals("COUNTRY", locationHierarchyResponseDto.getLocations().get(0).getLocationHierarchyName());
	}

	@Test(expected = DataNotFoundException.class)
	public void getLocationHierarchyNoDataFoundExceptionTest() {
		Mockito.when(locationHierarchyRepository.findDistinctLocationHierarchyByIsDeletedFalse(Mockito.anyString()))
				.thenReturn(new ArrayList<Object[]>());
		locationHierarchyService.getLocationDetails(Mockito.anyString());

	}

	@Test(expected = MasterDataServiceException.class)
	public void getLocationHierarchyFetchExceptionTest() {
		Mockito.when(locationHierarchyRepository.findDistinctLocationHierarchyByIsDeletedFalse(Mockito.anyString()))
				.thenThrow(DataRetrievalFailureException.class);
		locationHierarchyService.getLocationDetails(Mockito.anyString());

	}

	@Test()
	public void getLocationHierachyBasedOnLangAndLoc() {
		Mockito.when(locationHierarchyRepository.findLocationHierarchyByCodeAndLanguageCode("IND", "HIN"))
				.thenReturn(locationHierarchies);

		LocationResponseDto locationHierarchyResponseDto = locationHierarchyService
				.getLocationHierarchyByLangCode("IND", "HIN");
		Assert.assertEquals("IND", locationHierarchyResponseDto.getLocations().get(0).getCode());

	}

	@Test(expected = DataNotFoundException.class)
	public void getLocationHierarchyExceptionTest() {
		Mockito.when(locationHierarchyRepository.findLocationHierarchyByCodeAndLanguageCode("IND", "HIN"))
				.thenReturn(null);
		locationHierarchyService.getLocationHierarchyByLangCode("IND", "HIN");

	}

	@Test(expected = DataNotFoundException.class)
	public void getLocationHierarchyExceptionTestWithEmptyList() {
		Mockito.when(locationHierarchyRepository.findLocationHierarchyByCodeAndLanguageCode("IND", "HIN"))
				.thenReturn(new ArrayList<Location>());
		locationHierarchyService.getLocationHierarchyByLangCode("IND", "HIN");

	}

	@Test(expected = MasterDataServiceException.class)
	public void locationHierarchyDataAccessExceptionTest() {
		Mockito.when(locationHierarchyRepository.findLocationHierarchyByCodeAndLanguageCode("IND", "HIN"))
				.thenThrow(DataRetrievalFailureException.class);
		locationHierarchyService.getLocationHierarchyByLangCode("IND", "HIN");
	}

<<<<<<< HEAD
**/
	@Test(expected = MasterDataServiceException.class)
=======
	/**
	 * @Test public void locationHierarchySaveTest() {
	 *       Mockito.when(locationHierarchyRepository.create(Mockito.any())).thenReturn(locationHierarchy);
	 *       locationHierarchyService.createLocationHierarchy(requestLocationDto.getRequest());
	 *       }
	 * 
	 * @Test(expected = MasterDataServiceException.class) public void
	 *                locationHierarchySaveNegativeTest() {
	 *                Mockito.when(locationHierarchyRepository.create(Mockito.any())).thenThrow(DataAccessLayerException.class);
	 *                locationHierarchyService.createLocationHierarchy(requestLocationDto.getRequest());
	 *                }
	 * 
	 **/
	@Test(expected = RequestException.class)
>>>>>>> f2a49079
	public void updateLocationDetailsIsActiveTest() {

		Mockito.when(locationHierarchyRepository.findById(Mockito.any(), Mockito.any())).thenReturn(locationHierarchy2);
		Mockito.when(locationHierarchyRepository
				.findLocationHierarchyByParentLocCodeAndLanguageCode(Mockito.anyString(), Mockito.anyString()))
				.thenReturn(locationHierarchyList);

		locationHierarchyService.updateLocationDetails(requestLocationDto1.getRequest());
	}
    
	@Ignore
	@Test
	public void updateLocationDetailsTest() {

		Mockito.when(locationHierarchyRepository.findById(Mockito.any(), Mockito.any())).thenReturn(locationHierarchy);
		Mockito.when(locationHierarchyRepository.update(Mockito.any())).thenReturn(locationHierarchy);

		locationHierarchyService.updateLocationDetails(requestLocationDto.getRequest());
	}

	@Test(expected = MasterDataServiceException.class)
	public void updateLocationDetailsExceptionTest() {
		Mockito.when(locationHierarchyRepository.findById(Mockito.any(), Mockito.any())).thenReturn(locationHierarchy);
		Mockito.when(locationHierarchyRepository.update(Mockito.any())).thenThrow(DataRetrievalFailureException.class);

		locationHierarchyService.updateLocationDetails(requestLocationDto.getRequest());
	}

	@Ignore
	@Test(expected = RequestException.class)
	public void updateLocationDetailsDataNotFoundTest() {
		Mockito.when(locationHierarchyRepository.findById(Mockito.any(), Mockito.any())).thenReturn(null);
		locationHierarchyService.updateLocationDetails(requestLocationDto.getRequest());
	}

	@Test
	public void deleteLocationDetailsTest() {

		Mockito.when(locationHierarchyRepository.findByCode(Mockito.anyString())).thenReturn(locationHierarchies);
		Mockito.when(locationHierarchyRepository.update(Mockito.any())).thenReturn(locationHierarchy);
		locationHierarchyService.deleteLocationDetials("KAR");

	}

	@Test(expected = MasterDataServiceException.class)
	public void deleteLocationDetailsServiceExceptionTest() {

		Mockito.when(locationHierarchyRepository.findByCode(Mockito.anyString())).thenReturn(locationHierarchies);
		Mockito.when(locationHierarchyRepository.update(Mockito.any())).thenThrow(DataRetrievalFailureException.class);
		locationHierarchyService.deleteLocationDetials("KAR");

	}

	@Test(expected = RequestException.class)
	public void deleteLocationDetailDataNotFoundExceptionTest() {

		Mockito.when(locationHierarchyRepository.findByCode(Mockito.anyString())).thenReturn(new ArrayList<Location>());

		locationHierarchyService.deleteLocationDetials("KAR");

	}

	@Test()
	public void getLocationHierachyBasedOnHierarchyNameTest() {
		Mockito.when(locationHierarchyRepository.findAllByHierarchyNameIgnoreCase("country"))
				.thenReturn(locationHierarchies);

		LocationResponseDto locationResponseDto = locationHierarchyService.getLocationDataByHierarchyName("country");

		Assert.assertEquals("country", locationResponseDto.getLocations().get(0).getHierarchyName());

	}

	@Test(expected = DataNotFoundException.class)
	public void dataNotFoundExceptionTest() {

		Mockito.when(locationHierarchyRepository.findAllByHierarchyNameIgnoreCase("123")).thenReturn(null);

		locationHierarchyService.getLocationDataByHierarchyName("country");

	}

	@Test(expected = MasterDataServiceException.class)
	public void masterDataServiceExceptionTest() {
		Mockito.when(locationHierarchyRepository.findAllByHierarchyNameIgnoreCase("country"))
				.thenThrow(DataRetrievalFailureException.class);
		locationHierarchyService.getLocationDataByHierarchyName("country");

	}

	@Test
	public void getImmediateChildrenTest() {
		Mockito.when(locationHierarchyRepository
				.findLocationHierarchyByParentLocCodeAndLanguageCode(Mockito.anyString(), Mockito.anyString()))
				.thenReturn(locationHierarchies);
		locationHierarchyService.getImmediateChildrenByLocCodeAndLangCode("KAR", "KAN");
	}

	@Test(expected = MasterDataServiceException.class)
	public void getImmediateChildrenServiceExceptionTest() {
		Mockito.when(locationHierarchyRepository
				.findLocationHierarchyByParentLocCodeAndLanguageCode(Mockito.anyString(), Mockito.anyString()))
				.thenThrow(DataRetrievalFailureException.class);
		locationHierarchyService.getImmediateChildrenByLocCodeAndLangCode("KAR", "KAN");
	}

	@Test(expected = DataNotFoundException.class)
	public void getImmediateChildrenDataExceptionTest() {
		Mockito.when(locationHierarchyRepository
				.findLocationHierarchyByParentLocCodeAndLanguageCode(Mockito.anyString(), Mockito.anyString()))
				.thenReturn(new ArrayList<Location>());
		locationHierarchyService.getImmediateChildrenByLocCodeAndLangCode("KAR", "KAN");
	}

	// ------------------ TemplateServiceTest -----------------//

	@Test(expected = MasterDataServiceException.class)
	public void getAllTemplateFetchExceptionTest() {
		Mockito.when(templateRepository.findAllByIsDeletedFalseOrIsDeletedIsNull(Mockito.eq(Template.class)))
				.thenThrow(DataRetrievalFailureException.class);

		templateService.getAllTemplate();
	}

	@Test(expected = DataNotFoundException.class)
	public void getAllTemplateNotFoundExceptionTest() {
		templateList = new ArrayList<>();
		Mockito.when(templateRepository.findAllByIsDeletedFalseOrIsDeletedIsNull(Mockito.eq(Template.class)))
				.thenReturn(templateList);
		templateService.getAllTemplate();
	}

	@Test(expected = MasterDataServiceException.class)
	public void getAllTemplateByLanguageCodeFetchExceptionTest() {
		Mockito.when(templateRepository.findAllByLangCodeAndIsDeletedFalseOrIsDeletedIsNull(Mockito.anyString()))
				.thenThrow(DataRetrievalFailureException.class);

		templateService.getAllTemplateByLanguageCode("HIN");
	}

	@Test(expected = DataNotFoundException.class)
	public void getAllTemplateByLanguageCodeNotFoundExceptionTest() {
		templateList = new ArrayList<>();
		Mockito.when(templateRepository.findAllByLangCodeAndIsDeletedFalseOrIsDeletedIsNull(Mockito.anyString()))
				.thenReturn(templateList);

		templateService.getAllTemplateByLanguageCode("HIN");
	}

	@Test(expected = MasterDataServiceException.class)
	public void getAllTemplateByLanguageCodeAndTemplateTypeCodeFetchExceptionTest() {
		Mockito.when(templateRepository.findAllByLangCodeAndTemplateTypeCodeAndIsDeletedFalseOrIsDeletedIsNull(
				Mockito.anyString(), Mockito.anyString())).thenThrow(DataRetrievalFailureException.class);
		templateService.getAllTemplateByLanguageCodeAndTemplateTypeCode("HIN", "EMAIL");
	}

	@Test(expected = DataNotFoundException.class)
	public void getAllTemplateByLanguageCodeAndTemplateTypeCodeNotFoundExceptionTest() {
		templateList = new ArrayList<>();
		Mockito.when(templateRepository.findAllByLangCodeAndTemplateTypeCodeAndIsDeletedFalseOrIsDeletedIsNull(
				Mockito.anyString(), Mockito.anyString())).thenReturn(templateList);
		templateService.getAllTemplateByLanguageCodeAndTemplateTypeCode("HIN", "EMAIL");
	}

	@Test
	public void getAllTemplateTest() {
		Mockito.when(templateRepository.findAllByIsDeletedFalseOrIsDeletedIsNull(Template.class))
				.thenReturn(templateList);
		templateResponseDto = templateService.getAllTemplate();

		assertEquals(templateList.get(0).getId(), templateResponseDto.getTemplates().get(0).getId());
		assertEquals(templateList.get(0).getName(), templateResponseDto.getTemplates().get(0).getName());
	}

	@Test
	public void getAllTemplateByLanguageCodeTest() {
		Mockito.when(templateRepository.findAllByLangCodeAndIsDeletedFalseOrIsDeletedIsNull(Mockito.anyString()))
				.thenReturn(templateList);
		templateResponseDto = templateService.getAllTemplateByLanguageCode(Mockito.anyString());

		assertEquals(templateList.get(0).getId(), templateResponseDto.getTemplates().get(0).getId());
		assertEquals(templateList.get(0).getName(), templateResponseDto.getTemplates().get(0).getName());
	}

	@Test
	public void getAllTemplateByLanguageCodeAndTemplateTypeCodeTest() {
		Mockito.when(templateRepository.findAllByLangCodeAndTemplateTypeCodeAndIsDeletedFalseOrIsDeletedIsNull(
				Mockito.anyString(), Mockito.anyString())).thenReturn(templateList);
		templateResponseDto = templateService.getAllTemplateByLanguageCodeAndTemplateTypeCode(Mockito.anyString(),
				Mockito.anyString());

		assertEquals(templateList.get(0).getId(), templateResponseDto.getTemplates().get(0).getId());
		assertEquals(templateList.get(0).getName(), templateResponseDto.getTemplates().get(0).getName());
	}

	// ------------------------------------TemplateFileFormatServiceTest---------------------------//
	@Test
	public void addTemplateFileFormatSuccess() {
		Mockito.when(templateFileFormatRepository.create(Mockito.any())).thenReturn(templateFileFormat);

		CodeAndLanguageCodeID codeAndLanguageCodeId = templateFileFormatService
				.createTemplateFileFormat(templateFileFormatRequestDto.getRequest());
		assertEquals(templateFileFormat.getCode(), codeAndLanguageCodeId.getCode());
		assertEquals(templateFileFormat.getLangCode(), codeAndLanguageCodeId.getLangCode());
	}

	@Test(expected = MasterDataServiceException.class)
	public void addTemplateFileFormatInsertExceptionTest() {
		Mockito.when(templateFileFormatRepository.create(Mockito.any())).thenThrow(DataRetrievalFailureException.class);
		templateFileFormatService.createTemplateFileFormat(templateFileFormatRequestDto.getRequest());
	}

	@Test(expected = MasterDataServiceException.class)
	public void updateTemplateFileFormatDataAccessExceptionTest() {
		Mockito.when(templateFileFormatRepository.findByCodeAndLangCodeAndIsDeletedFalseOrIsDeletedIsNull(Mockito.any(),
				Mockito.any())).thenReturn(templateFileFormat);
		Mockito.when(templateFileFormatRepository.update(Mockito.any())).thenThrow(DataRetrievalFailureException.class);
		templateFileFormatService.updateTemplateFileFormat(templateFileFormatRequestDto.getRequest());
	}

	@Test(expected = MasterDataServiceException.class)
	public void deleteTemplateFileFormatDataAccessExceptionTest() {
		Mockito.when(templateRepository.findAllByFileFormatCodeAndIsDeletedFalseOrIsDeletedIsNull(Mockito.any()))
				.thenReturn(templateList);
		Mockito.when(templateFileFormatRepository.deleteTemplateFileFormat(Mockito.any(), Mockito.any(), Mockito.any()))
				.thenThrow(DataRetrievalFailureException.class);
		templateFileFormatService.deleteTemplateFileFormat(templateFileFormatRequestDto.getRequest().getCode());
	}

	@Test(expected = MasterDataServiceException.class)
	public void deleteTemplateFileFormatDataAccessExceptionTest2() {
		Mockito.when(templateRepository.findAllByFileFormatCodeAndIsDeletedFalseOrIsDeletedIsNull(Mockito.any()))
				.thenThrow(DataRetrievalFailureException.class);
		templateFileFormatService.deleteTemplateFileFormat(templateFileFormatRequestDto.getRequest().getCode());
	}

	@Test(expected = MasterDataServiceException.class)
	public void deleteTemplateFileFormatDataAccessExceptionTest3() {
		Mockito.when(templateRepository.findAllByFileFormatCodeAndIsDeletedFalseOrIsDeletedIsNull(Mockito.any()))
				.thenReturn(templateList);
		Mockito.when(templateFileFormatRepository.deleteTemplateFileFormat(Mockito.any(), Mockito.any(), Mockito.any()))
				.thenReturn(0);
		templateFileFormatService.deleteTemplateFileFormat(templateFileFormatRequestDto.getRequest().getCode());
	}

	// ----------------------------------DocumentTypeServiceTest-------------------------//

	@Test
	public void getAllValidDocumentTypeTest() {
		String documentCategoryCode = "iric";
		String langCode = "eng";

		Mockito.when(documentTypeRepository.findByCodeAndLangCodeAndIsDeletedFalse(documentCategoryCode, langCode))
				.thenReturn(documents);

		List<DocumentTypeDto> documentTypes = documentTypeService.getAllValidDocumentType(documentCategoryCode,
				langCode);
		Assert.assertEquals(documentTypes.get(0).getCode(), documents.get(0).getCode());
		Assert.assertEquals(documentTypes.get(0).getName(), documents.get(0).getName());

	}

	@Test
	public void documentTypeNoRecordsFoudExceptionTest() {
		String documentCategoryCode = "poc";
		String langCode = "eng";
		List<DocumentType> entitydocuments = new ArrayList<DocumentType>();
		Mockito.when(documentTypeRepository.findByCodeAndLangCodeAndIsDeletedFalse(documentCategoryCode, langCode))
				.thenReturn(entitydocuments);
		documentTypeService.getAllValidDocumentType(documentCategoryCode, langCode);

	}

	@Test
	public void documentTypeNoRecordsFoudExceptionForNullTest() {
		String documentCategoryCode = "poc";
		String langCode = "eng";
		Mockito.when(documentTypeRepository.findByCodeAndLangCodeAndIsDeletedFalse(documentCategoryCode, langCode))
				.thenReturn(null);
		documentTypeService.getAllValidDocumentType(documentCategoryCode, langCode);

	}

	@Test(expected = MasterDataServiceException.class)
	public void documentTypeDataAccessExceptionInGetAllTest() {
		String documentCategoryCode = "poc";
		String langCode = "eng";
		Mockito.when(documentTypeRepository.findByCodeAndLangCodeAndIsDeletedFalse(documentCategoryCode, langCode))
				.thenThrow(DataAccessResourceFailureException.class);
		documentTypeService.getAllValidDocumentType(documentCategoryCode, langCode);

	}

	@Test
	public void updateDocumentTypeSuccessTest() {

		DocumentTypeDto documentTypeDto = new DocumentTypeDto();
		documentTypeDto.setCode("code");
		documentTypeDto.setIsActive(Boolean.TRUE);
		documentTypeDto.setLangCode("eng");

		DocumentType documentType = new DocumentType();
		documentType.setCode(documentTypeDto.getCode());
		documentType.setIsActive(!documentTypeDto.getIsActive());
		documentType.setLangCode(documentTypeDto.getLangCode());

		Mockito.when(
				documentTypeRepository.findByCodeAndLangCode(documentTypeDto.getCode(), documentTypeDto.getLangCode()))
				.thenReturn(documentType);

		documentTypeService.updateDocumentType(documentTypeDto);

	}
	
	@Test(expected = RequestException.class)
	public void updateDocumentTypeReactivateTest() {

		DocumentTypeDto documentTypeDto = new DocumentTypeDto();
		documentTypeDto.setCode("code");
		documentTypeDto.setIsActive(Boolean.TRUE);
		documentTypeDto.setLangCode("eng");

		DocumentType documentType = new DocumentType();
		documentType.setCode(documentTypeDto.getCode());
		documentType.setIsActive(documentTypeDto.getIsActive());
		documentType.setLangCode(documentTypeDto.getLangCode());

		Mockito.when(
				documentTypeRepository.findByCodeAndLangCode(documentTypeDto.getCode(), documentTypeDto.getLangCode()))
				.thenReturn(documentType);

		documentTypeService.updateDocumentType(documentTypeDto);

	}
	

	@Test(expected = RequestException.class)
	public void updateDocumentTypeRedeactivateTest() {

		DocumentTypeDto documentTypeDto = new DocumentTypeDto();
		documentTypeDto.setCode("code");
		documentTypeDto.setIsActive(Boolean.FALSE);
		documentTypeDto.setLangCode("eng");

		DocumentType documentType = new DocumentType();
		documentType.setCode(documentTypeDto.getCode());
		documentType.setIsActive(documentTypeDto.getIsActive());
		documentType.setLangCode(documentTypeDto.getLangCode());

		Mockito.when(
				documentTypeRepository.findByCodeAndLangCode(documentTypeDto.getCode(), documentTypeDto.getLangCode()))
				.thenReturn(documentType);

		documentTypeService.updateDocumentType(documentTypeDto);

	}
	/*---------------------- Blacklisted word validator----------------------*/

	@Test
	public void validateWordNegativeTest() {
		List<BlacklistedWords> badWords = new ArrayList<>();
		BlacklistedWords word = new BlacklistedWords();
		word.setWord("not-allowed");
		badWords.add(word);
		doReturn(badWords).when(wordsRepository).findAllByIsDeletedFalseOrIsDeletedNull();
		List<String> wordsList = new ArrayList<>();
		wordsList.add("not-allowed");
		boolean isValid = blacklistedWordsService.validateWord(wordsList);
		assertEquals("Invalid word", false, isValid);
	}

	@Test
	public void validateWordPositiveTest() {
		List<BlacklistedWords> badWords = new ArrayList<>();
		BlacklistedWords word = new BlacklistedWords();
		word.setWord("nun");
		badWords.add(word);
		doReturn(badWords).when(wordsRepository).findAllByIsDeletedFalseOrIsDeletedNull();
		List<String> wordsList = new ArrayList<>();
		wordsList.add("allowed");
		boolean isValid = blacklistedWordsService.validateWord(wordsList);
		assertEquals("Valid word", true, isValid);
	}

	@Test(expected = MasterDataServiceException.class)
	public void validateWordExceptionTest() {
		doThrow(DataRetrievalFailureException.class).when(wordsRepository).findAllByIsDeletedFalseOrIsDeletedNull();
		List<String> wordsList = new ArrayList<>();
		wordsList.add("allowed");
		blacklistedWordsService.validateWord(wordsList);
	}

	// -------------------------------------MachineHistroyTest----------------------------
	@Test(expected = RequestException.class)
	public void getMachineHistroyIdLangEffDTimeParseDateException() {
		machineHistoryService.getMachineHistroyIdLangEffDTime("1000", "ENG", "2018-12-11T11:18:261.033Z");
	}

	// ----------------------------------
	@Test(expected = RequestException.class)
	public void getRegCentDevHistByregCentIdDevIdEffTimeinvalidDateFormateTest() {
		registrationCenterDeviceHistoryService.getRegCenterDeviceHisByregCenterIdDevIdEffDTime("RCI100", "DI001",
				"2018-12-11T11:18:261.033Z");
	}

	// -------------------------------------DeviceHistroyTest------------------------------------------
	@Test(expected = RequestException.class)
	public void getDeviceHistroyIdLangEffDTimeParseDateException() {
		deviceHistoryService.getDeviceHistroyIdLangEffDTime("1000", "ENG", "2018-12-11T11:18:261.033Z");
	}

	// ---------------------RegistrationCenterIntegrationTest-validatetimestamp----------------//

	/*
	 * @Test public void getStatusOfWorkingHoursRejectedTest() throws Exception {
	 * Mockito.when(registrationCenterRepository.validateDateWithHoliday(Mockito.any
	 * (), Mockito.any())) .thenReturn(true);
	 * Mockito.when(registrationCenterRepository.findById(Mockito.any(),
	 * Mockito.anyString())) .thenReturn(registrationCenter); LocalTime startTime =
	 * LocalTime.of(10, 00, 000); LocalTime endTime = LocalTime.of(18, 00, 000);
	 * registrationCenter.setCenterStartTime(startTime);
	 * registrationCenter.setCenterEndTime(endTime);
	 * 
	 * mockMvc.perform(get(
	 * "/registrationcenters/validate/1/2017-12-12T17:59:59.999Z"))
	 * .andExpect(status().isOk());
	 * 
	 * 
	 * ResgistrationCenterStatusResponseDto resgistrationCenterStatusResponseDto =
	 * registrationCenterService .validateTimeStampWithRegistrationCenter("1",
	 * "eng", "2017-12-12T17:59:59.999Z");
	 * 
	 * Assert.assertEquals(MasterDataConstant.INVALID,
	 * resgistrationCenterStatusResponseDto.getStatus());
	 * 
	 * }
	 */

	@Test
	public void getStatusOfWorkingHoursTest() throws Exception {
		Mockito.when(registrationCenterRepository.validateDateWithHoliday(Mockito.any(), Mockito.any()))
				.thenReturn(false);
		Mockito.when(registrationCenterRepository.findByIdAndLangCode(Mockito.any(), Mockito.anyString()))
				.thenReturn(registrationCenter);
		LocalTime startTime = LocalTime.of(10, 00, 000);
		LocalTime endTime = LocalTime.of(18, 00, 000);
		registrationCenter.setCenterStartTime(startTime);
		registrationCenter.setCenterEndTime(endTime);

		ResgistrationCenterStatusResponseDto resgistrationCenterStatusResponseDto = registrationCenterService
				.validateTimeStampWithRegistrationCenter("1", "eng", "2017-12-12T17:59:59.999Z");

		/*
		 * mockMvc.perform(get(
		 * "/registrationcenters/validate/1/2017-12-12T17:59:59.999Z"))
		 * .andExpect(status().isOk());
		 */

		Assert.assertEquals(MasterDataConstant.VALID, resgistrationCenterStatusResponseDto.getStatus());

	}

	@Test(expected = DataNotFoundException.class)
	public void getStatusOfWorkingHoursServiceExceptionTest() throws Exception {
		Mockito.when(registrationCenterRepository.validateDateWithHoliday(Mockito.any(), Mockito.any()))
				.thenThrow(DataRetrievalFailureException.class);
		Mockito.when(registrationCenterRepository.findById(Mockito.any(), Mockito.anyString()))
				.thenReturn(registrationCenter);

		registrationCenterService.validateTimeStampWithRegistrationCenter("1", "eng", "2017-12-12T17:59:59.999Z");

	}

	@Test(expected = DataNotFoundException.class)
	public void getStatusOfWorkingHoursDataNotFoundExceptionTest() throws Exception {
		Mockito.when(registrationCenterRepository.validateDateWithHoliday(Mockito.any(), Mockito.any()))
				.thenReturn(false);
		Mockito.when(registrationCenterRepository.findById(Mockito.any(), Mockito.anyString())).thenReturn(null);

		registrationCenterService.validateTimeStampWithRegistrationCenter("1", "eng", "2017-12-12T17:59:59.999Z");

	}

	@Test(expected = DataNotFoundException.class)
	public void getStatusOfWorkingHoursDataNotFoundTest() throws Exception {
		Mockito.when(registrationCenterRepository.validateDateWithHoliday(Mockito.any(), Mockito.any()))
				.thenReturn(false);
		Mockito.when(registrationCenterRepository.findById(Mockito.any(), Mockito.anyString()))
				.thenReturn(registrationCenter);

		registrationCenterService.validateTimeStampWithRegistrationCenter("1", "eng", "2017-12-12T17:59:59.999Z");

	}

	@Test
	public void getStatusOfWorkingHoursRejectedWorkingHourTest() throws Exception {
		Mockito.when(registrationCenterRepository.validateDateWithHoliday(Mockito.any(), Mockito.any()))
				.thenReturn(false);
		Mockito.when(registrationCenterRepository.findByIdAndLangCode(Mockito.any(), Mockito.anyString()))
				.thenReturn(registrationCenter);
		LocalTime startTime = LocalTime.of(10, 00, 000);
		LocalTime endTime = LocalTime.of(15, 00, 000);
		registrationCenter.setCenterStartTime(startTime);
		registrationCenter.setCenterEndTime(endTime);

		ResgistrationCenterStatusResponseDto resgistrationCenterStatusResponseDto = registrationCenterService
				.validateTimeStampWithRegistrationCenter("1", "eng", "2017-12-12T17:59:59.999Z");

		Assert.assertEquals(MasterDataConstant.VALID, resgistrationCenterStatusResponseDto.getStatus());

	}

	@Test(expected = RequestException.class)
	public void invalidDateFormatTest() throws Exception {
		Mockito.when(registrationCenterRepository.validateDateWithHoliday(Mockito.any(), Mockito.any()))
				.thenReturn(false);
		Mockito.when(registrationCenterRepository.findById(Mockito.any(), Mockito.anyString()))
				.thenReturn(registrationCenter);

		registrationCenterService.validateTimeStampWithRegistrationCenter("1", "eng", "2017-12-1217:59:59.999Z");

	}
	// ---------------------------------Registration Center
	// TestCases----------------------------------
	/*
	 * @Test(expected= RequestException.class) public void
	 * notAllCongfLangRegCenterCreateExcpTest() {
	 * when(zoneUtils.getUserZones()).thenReturn(zones);
	 * registrationCenterService.createRegistrationCenterAdmin(requestNotAllLang); }
	 * 
	 * @Test(expected= RequestException.class) public void
	 * invalideLongitudeRegCenterCreateExcpTest() {
	 * when(zoneUtils.getUserZones()).thenReturn(zones);
	 * registrationCenterService.createRegistrationCenterAdmin(
	 * requestSetLongitudeInvalide); }
	 * 
	 * @Test(expected= RequestException.class) public void
	 * duplicateLangCodeRegCenterCreateExcpTest() {
	 * when(zoneUtils.getUserZones()).thenReturn(zones);
	 * registrationCenterService.createRegistrationCenterAdmin(requestDuplicateLang)
	 * ; }
	 * 
	 * @Test(expected= RequestException.class) public void
	 * startTimeValidationRegCenterCreateExcpTest() {
	 * when(zoneUtils.getUserZones()).thenReturn(zones);
	 * registrationCenterService.createRegistrationCenterAdmin(requestCenterTime); }
	 * 
	 * @Test(expected= RequestException.class) public void
	 * lunchTimeValidationRegCenterCreateExcpTest() {
	 * when(zoneUtils.getUserZones()).thenReturn(zones);
	 * registrationCenterService.createRegistrationCenterAdmin(requestLunchTime); }
	 * 
	 * @Test(expected= RequestException.class) public void
	 * zoneCodeValidationRegCenterCreateExcpTest() {
	 * registrationCenterService.createRegistrationCenterAdmin(requestZoneCode); }
	 */
	/*
	 * // ----------------------- update Registration center-----------------------
	 * 
	 * @Test(expected= RequestException.class) public void
	 * notAllCongfLangRegCenterUpdateExcpTest() {
	 * when(zoneUtils.getUserZones()).thenReturn(zones);
	 * registrationCenterService.updateRegistrationCenterAdmin(updRequestNotAllLang)
	 * ; }
	 */

	/*
	 * @Test(expected= RequestException.class) public void
	 * invalideIDRegCenterUpdateExcpTest() {
	 * when(zoneUtils.getUserZones()).thenReturn(zones);
	 * registrationCenterService.updateRegistrationCenterAdmin(updRequestInvalideID)
	 * ; }
	 */

	/*
	 * @Test(expected= RequestException.class) public void
	 * invalideLongitudeRegCenterUpdateExcpTest() {
	 * when(zoneUtils.getUserZones()).thenReturn(zones);
	 * registrationCenterService.updateRegistrationCenterAdmin(
	 * updRequestSetLongitudeInvalide); }
	 */

	/*
	 * @Test(expected= RequestException.class) public void
	 * duplicateIDLangCodeRegCenterUpdateExcpTest() {
	 * when(zoneUtils.getUserZones()).thenReturn(zones);
	 * registrationCenterService.updateRegistrationCenterAdmin(
	 * updRequestDuplicateIDLang); }
	 */

	/*
	 * @Test(expected= RequestException.class) public void
	 * startTimeValidationRegCenterUpdateExcpTest() {
	 * when(zoneUtils.getUserZones()).thenReturn(zones);
	 * registrationCenterService.updateRegistrationCenterAdmin(updRequestCenterTime)
	 * ; }
	 */

	/*
	 * @Test(expected= RequestException.class) public void
	 * lunchTimeValidationRegCenterUpdateExcpTest() {
	 * when(zoneUtils.getUserZones()).thenReturn(zones);
	 * registrationCenterService.updateRegistrationCenterAdmin(updRequestLunchTime);
	 * }
	 */

	/*
	 * @Test(expected= RequestException.class) public void
	 * zoneCodeValidationRegCenterUpdateExcpTest() {
	 * registrationCenterService.updateRegistrationCenterAdmin(updRequestZoneCode);
	 * }
	 */

	// -----------------------------WorkingDayControllerTest------------------------

	@Test
	public void getWeekService() {

		List<DayNameAndSeqListDto> nameSeqDtoList = new ArrayList<>();
		DayNameAndSeqListDto nameSeqDto = new DayNameAndSeqListDto();
		nameSeqDto.setDaySeq((short) 1);
		nameSeqDto.setName("Monday");
		nameSeqDtoList.add(nameSeqDto);

		List<WeekDaysDto> weekdayList = new ArrayList<>();
		WeekDaysResponseDto weekdays = new WeekDaysResponseDto();
		WeekDaysDto daysDto = new WeekDaysDto();
		daysDto.setLanguageCode("eng");
		daysDto.setName("Monday");
		daysDto.setOrder((short) 1);
		weekdayList.add(daysDto);
		weekdays.setWeekdays(weekdayList);

		Mockito.when(regWorkingNonWorkingRepo.findByregistrationCenterIdAndlanguagecode(Mockito.anyString(),
				Mockito.anyString())).thenReturn(nameSeqDtoList);
		assertEquals("Monday",
				regWorkingNonWorkingService.getWeekDaysList("10001", "eng").getWeekdays().get(0).getName());
	}

	@Test
	public void getWorkingDaysServiceTest() {
		List<WorkingDaysDto> workingDaysDtos = new ArrayList<>();
		WorkingDaysDto workingDaysDto = new WorkingDaysDto();
		workingDaysDto.setActive(true);
		workingDaysDto.setDayCode("101");
		workingDaysDto.setName("Monday");
		workingDaysDto.setLanguagecode("eng");
		workingDaysDtos.add(workingDaysDto);

		Mockito.when(regWorkingNonWorkingRepo.findByregistrationCenterIdAnddayCode("10001", "101"))
				.thenReturn(workingDaysDtos);

		assertEquals("Monday",
				regWorkingNonWorkingService.getWorkingDays("10001", "101").getWorkingdays().get(0).getName());
	}

	@Test(expected = DataNotFoundException.class)
	public void getWorkingDaysServiceFailureTest() {
		List<WorkingDaysDto> workingDaysDtos = new ArrayList<>();
		WorkingDaysDto workingDaysDto = new WorkingDaysDto();

		workingDaysDtos.add(workingDaysDto);

		Mockito.when(regWorkingNonWorkingRepo.findByregistrationCenterIdAnddayCode("10001", "101")).thenReturn(null);
		regWorkingNonWorkingService.getWorkingDays("10001", "101");
	}

	@Test(expected = MasterDataServiceException.class)
	public void getWorkingDaysServiceFailureTest2() {
		List<WorkingDaysDto> workingDaysDtos = new ArrayList<>();
		WorkingDaysDto workingDaysDto = new WorkingDaysDto();

		workingDaysDtos.add(workingDaysDto);

		Mockito.when(regWorkingNonWorkingRepo.findByregistrationCenterIdAnddayCode("10001", "101"))
				.thenThrow(new DataAccessLayerException("", "", new Throwable()));
		regWorkingNonWorkingService.getWorkingDays("10001", "101");
	}

	@Test(expected = DataNotFoundException.class)
	public void getWeekServiceFailureTest() {

		Mockito.when(regWorkingNonWorkingRepo.findByregistrationCenterIdAndlanguagecode(Mockito.anyString(),
				Mockito.anyString())).thenReturn(null);
		regWorkingNonWorkingService.getWeekDaysList("10001", "eng");
	}

	@Test(expected = MasterDataServiceException.class)
	public void getWeekServiceFailureTest2() {

		Mockito.when(regWorkingNonWorkingRepo.findByregistrationCenterIdAndlanguagecode(Mockito.anyString(),
				Mockito.anyString())).thenThrow(new DataAccessLayerException("", "", new Throwable()));
		regWorkingNonWorkingService.getWeekDaysList("10001", "eng");
	}

}<|MERGE_RESOLUTION|>--- conflicted
+++ resolved
@@ -1749,25 +1749,7 @@
 		locationHierarchyService.getLocationHierarchyByLangCode("IND", "HIN");
 	}
 
-<<<<<<< HEAD
-**/
-	@Test(expected = MasterDataServiceException.class)
-=======
-	/**
-	 * @Test public void locationHierarchySaveTest() {
-	 *       Mockito.when(locationHierarchyRepository.create(Mockito.any())).thenReturn(locationHierarchy);
-	 *       locationHierarchyService.createLocationHierarchy(requestLocationDto.getRequest());
-	 *       }
-	 * 
-	 * @Test(expected = MasterDataServiceException.class) public void
-	 *                locationHierarchySaveNegativeTest() {
-	 *                Mockito.when(locationHierarchyRepository.create(Mockito.any())).thenThrow(DataAccessLayerException.class);
-	 *                locationHierarchyService.createLocationHierarchy(requestLocationDto.getRequest());
-	 *                }
-	 * 
-	 **/
-	@Test(expected = RequestException.class)
->>>>>>> f2a49079
+  @Test(expected = MasterDataServiceException.class)
 	public void updateLocationDetailsIsActiveTest() {
 
 		Mockito.when(locationHierarchyRepository.findById(Mockito.any(), Mockito.any())).thenReturn(locationHierarchy2);
