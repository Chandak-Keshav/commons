package io.mosip.kernel.masterdata.test.integration;

import static org.hamcrest.CoreMatchers.is;
import static org.junit.Assert.assertThat;
import static org.mockito.ArgumentMatchers.any;
import static org.mockito.ArgumentMatchers.anyString;
import static org.mockito.Mockito.when;
import static org.springframework.test.web.servlet.request.MockMvcRequestBuilders.get;
import static org.springframework.test.web.servlet.request.MockMvcRequestBuilders.post;
import static org.springframework.test.web.servlet.result.MockMvcResultMatchers.status;

import java.time.LocalDate;
import java.time.LocalDateTime;
import java.time.Month;
import java.time.ZoneId;
import java.util.ArrayList;
import java.util.List;

import org.junit.Before;
import org.junit.Test;
import org.junit.runner.RunWith;
import org.mockito.ArgumentMatchers;
import org.mockito.Mockito;
import org.springframework.beans.factory.annotation.Autowired;
import org.springframework.boot.test.autoconfigure.web.servlet.AutoConfigureMockMvc;
import org.springframework.boot.test.context.SpringBootTest;
import org.springframework.boot.test.mock.mockito.MockBean;
import org.springframework.dao.DataRetrievalFailureException;
import org.springframework.http.MediaType;
import org.springframework.test.context.junit4.SpringRunner;
import org.springframework.test.web.servlet.MockMvc;
import org.springframework.test.web.servlet.MvcResult;

import com.fasterxml.jackson.databind.ObjectMapper;

import io.mosip.kernel.core.dataaccess.exception.DataAccessLayerException;
import io.mosip.kernel.masterdata.dto.LanguageDto;
import io.mosip.kernel.masterdata.dto.RegistrationCenterDeviceDto;
import io.mosip.kernel.masterdata.dto.RegistrationCenterMachineDeviceDto;
import io.mosip.kernel.masterdata.dto.RegistrationCenterMachineDto;
import io.mosip.kernel.masterdata.dto.RegistrationCenterUserMachineMappingHistoryResponseDto;
import io.mosip.kernel.masterdata.dto.RequestDto;
import io.mosip.kernel.masterdata.dto.getresponse.IdTypeResponseDto;
import io.mosip.kernel.masterdata.dto.getresponse.RegistrationCenterHierarchyLevelResponseDto;
import io.mosip.kernel.masterdata.dto.getresponse.RegistrationCenterResponseDto;
import io.mosip.kernel.masterdata.entity.BiometricAttribute;
import io.mosip.kernel.masterdata.entity.BlacklistedWords;
import io.mosip.kernel.masterdata.entity.Device;
import io.mosip.kernel.masterdata.entity.DocumentCategory;
import io.mosip.kernel.masterdata.entity.DocumentType;
import io.mosip.kernel.masterdata.entity.Gender;
import io.mosip.kernel.masterdata.entity.Holiday;
import io.mosip.kernel.masterdata.entity.IdType;
import io.mosip.kernel.masterdata.entity.Language;
import io.mosip.kernel.masterdata.entity.Location;
import io.mosip.kernel.masterdata.entity.ReasonCategory;
import io.mosip.kernel.masterdata.entity.ReasonList;
import io.mosip.kernel.masterdata.entity.RegistrationCenter;
import io.mosip.kernel.masterdata.entity.RegistrationCenterDevice;
import io.mosip.kernel.masterdata.entity.RegistrationCenterDeviceHistory;
import io.mosip.kernel.masterdata.entity.RegistrationCenterDeviceHistoryPk;
import io.mosip.kernel.masterdata.entity.RegistrationCenterHistory;
import io.mosip.kernel.masterdata.entity.RegistrationCenterMachine;
import io.mosip.kernel.masterdata.entity.RegistrationCenterMachineDevice;
import io.mosip.kernel.masterdata.entity.RegistrationCenterMachineDeviceHistory;
import io.mosip.kernel.masterdata.entity.RegistrationCenterMachineHistory;
import io.mosip.kernel.masterdata.entity.RegistrationCenterType;
import io.mosip.kernel.masterdata.entity.RegistrationCenterUserMachineHistory;
import io.mosip.kernel.masterdata.entity.Template;
import io.mosip.kernel.masterdata.entity.TemplateType;
import io.mosip.kernel.masterdata.entity.Title;
import io.mosip.kernel.masterdata.entity.ValidDocument;
import io.mosip.kernel.masterdata.entity.id.CodeAndLanguageCodeID;
import io.mosip.kernel.masterdata.entity.id.CodeLangCodeAndRsnCatCodeID;
import io.mosip.kernel.masterdata.entity.id.GenderID;
import io.mosip.kernel.masterdata.entity.id.HolidayID;
import io.mosip.kernel.masterdata.entity.id.RegistrationCenterDeviceID;
import io.mosip.kernel.masterdata.entity.id.RegistrationCenterMachineDeviceID;
import io.mosip.kernel.masterdata.entity.id.RegistrationCenterMachineID;
import io.mosip.kernel.masterdata.entity.id.RegistrationCenterMachineUserID;
import io.mosip.kernel.masterdata.repository.BiometricAttributeRepository;
import io.mosip.kernel.masterdata.repository.BlacklistedWordsRepository;
import io.mosip.kernel.masterdata.repository.DeviceRepository;
import io.mosip.kernel.masterdata.repository.DocumentCategoryRepository;
import io.mosip.kernel.masterdata.repository.DocumentTypeRepository;
import io.mosip.kernel.masterdata.repository.GenderTypeRepository;
import io.mosip.kernel.masterdata.repository.HolidayRepository;
import io.mosip.kernel.masterdata.repository.IdTypeRepository;
import io.mosip.kernel.masterdata.repository.LanguageRepository;
import io.mosip.kernel.masterdata.repository.ReasonCategoryRepository;
import io.mosip.kernel.masterdata.repository.ReasonListRepository;
import io.mosip.kernel.masterdata.repository.RegistrationCenterDeviceHistoryRepository;
import io.mosip.kernel.masterdata.repository.RegistrationCenterDeviceRepository;
import io.mosip.kernel.masterdata.repository.RegistrationCenterHistoryRepository;
import io.mosip.kernel.masterdata.repository.RegistrationCenterMachineDeviceHistoryRepository;
import io.mosip.kernel.masterdata.repository.RegistrationCenterMachineDeviceRepository;
import io.mosip.kernel.masterdata.repository.RegistrationCenterMachineHistoryRepository;
import io.mosip.kernel.masterdata.repository.RegistrationCenterMachineRepository;
import io.mosip.kernel.masterdata.repository.RegistrationCenterRepository;
import io.mosip.kernel.masterdata.repository.RegistrationCenterTypeRepository;
import io.mosip.kernel.masterdata.repository.RegistrationCenterUserMachineHistoryRepository;
import io.mosip.kernel.masterdata.repository.TemplateRepository;
import io.mosip.kernel.masterdata.repository.TemplateTypeRepository;
import io.mosip.kernel.masterdata.repository.TitleRepository;
import io.mosip.kernel.masterdata.repository.ValidDocumentRepository;

/**
 * 
 * @author Sidhant Agarwal
 * @author Urvil Joshi
 * @author Dharmesh Khandelwal
 * @author Sagar Mahapatra
 * @author Ritesh Sinha
 * @author Abhishek Kumar
 * @author Bal Vikash Sharma
 * @author Uday Kumar
 * 
 * @since 1.0.0
 */
@SpringBootTest
@RunWith(SpringRunner.class)
@AutoConfigureMockMvc
public class MasterdataIntegrationTest {
	@Autowired
	private MockMvc mockMvc;
	@MockBean
	private BlacklistedWordsRepository wordsRepository;

	@MockBean
	private DeviceRepository deviceRepository;

	@MockBean
	private DocumentTypeRepository documentTypeRepository;

	@MockBean
	private DocumentCategoryRepository documentCategoryRepository;

	@MockBean
	private ValidDocumentRepository validDocumentRepository;

	@MockBean
	private BiometricAttributeRepository biometricAttributeRepository;

	@MockBean
	private TemplateRepository templateRepository;

	@MockBean
	private TemplateTypeRepository templateTypeRepository;

	List<DocumentType> documentTypes;

	DocumentType type;

	List<RegistrationCenterType> regCenterTypes;

	RegistrationCenterType regCenterType;

	List<IdType> idTypes;

	IdType idType;

	List<DocumentCategory> entities;

	DocumentCategory category;

	List<BlacklistedWords> words;

	@MockBean
	private GenderTypeRepository genderTypeRepository;

	private List<Gender> genderTypes;

	private List<Gender> genderTypesNull;

	private GenderID genderId;

	@MockBean
	private HolidayRepository holidayRepository;

	private List<Holiday> holidays;

	@MockBean
	IdTypeRepository idTypeRepository;

	@MockBean
	ReasonCategoryRepository reasonRepository;

	@MockBean
	ReasonListRepository reasonListRepository;

	@MockBean
	RegistrationCenterTypeRepository registrationCenterTypeRepository;

	private List<ReasonCategory> reasoncategories;

	private List<ReasonList> reasonList;

	private CodeLangCodeAndRsnCatCodeID reasonListId;

	private static final String REASON_LIST_REQUEST = "{ \"request\":  { \"code\": \"RL1\", \"name\": \"reas_list\", \"description\": \"reason List\", \"rsnCatCode\": \"RC5\", \"langCode\": \"ENG\", \"isActive\": true, \"isDeleted\": false }}";
	private static final String REASON_EMPTY_LIST_REQUEST = "{ \"request\": }";
	private static final String REASON_CATEGORY_REQUEST = "{ \"request\": { \"code\": \"RC9\", \"name\": \"reason_category\", \"description\": \"reason categroy\", \"langCode\": \"ENG\" ,\"isActive\": true ,\"isDeleted\": false} }";
	private static final String REASON_EMPTY_CATEGORY_LIST = "{ \"request\": }";

	@MockBean
	RegistrationCenterHistoryRepository repository;

	RegistrationCenterHistory center;
	Device device;

	List<RegistrationCenterHistory> centers = new ArrayList<>();

	@MockBean
	RegistrationCenterRepository registrationCenterRepository;

	RegistrationCenter registrationCenter;
	RegistrationCenter banglore;
	RegistrationCenter chennai;

	List<RegistrationCenter> registrationCenters = new ArrayList<>();

	@MockBean
	RegistrationCenterUserMachineHistoryRepository registrationCenterUserMachineHistoryRepository;

	RegistrationCenterUserMachineHistory registrationCenterUserMachineHistory;

	RegistrationCenterMachineUserID registrationCenterUserMachineHistoryId;

	List<RegistrationCenterUserMachineHistory> registrationCenterUserMachineHistories = new ArrayList<>();

	@MockBean
	private TitleRepository titleRepository;

	private List<Title> titleList;

	private List<Title> titlesNull;

	private CodeAndLanguageCodeID titleId;

	@MockBean
	private LanguageRepository languageRepository;

	private LanguageDto languageDto;

	private Language language;

	private Gender genderType;

	private ValidDocument validDocument;
	private Holiday holiday;

	@MockBean
	private RegistrationCenterDeviceRepository registrationCenterDeviceRepository;
	@MockBean
	private RegistrationCenterDeviceHistoryRepository registrationCenterDeviceHistoryRepository;
	private RegistrationCenterDeviceDto registrationCenterDeviceDto;
	private RegistrationCenterDevice registrationCenterDevice;
	private RegistrationCenterDeviceHistory registrationCenterDeviceHistory;
	@MockBean
	private RegistrationCenterMachineRepository registrationCenterMachineRepository;
	@MockBean
	private RegistrationCenterMachineHistoryRepository registrationCenterMachineHistoryRepository;
	private RegistrationCenterMachineDto registrationCenterMachineDto;
	private RegistrationCenterMachine registrationCenterMachine;
	private RegistrationCenterMachineHistory registrationCenterMachineHistory;
	@MockBean
	private RegistrationCenterMachineDeviceRepository registrationCenterMachineDeviceRepository;
	@MockBean
	private RegistrationCenterMachineDeviceHistoryRepository registrationCenterMachineDeviceHistoryRepository;
	private RegistrationCenterMachineDeviceDto registrationCenterMachineDeviceDto;
	private RegistrationCenterMachineDevice registrationCenterMachineDevice;
	private RegistrationCenterMachineDeviceHistory registrationCenterMachineDeviceHistory;

	private ObjectMapper mapper;

	@Before
	public void setUp() {
		mapper = new ObjectMapper();
		blacklistedSetup();

		genderTypeSetup();

		holidaySetup();

		idTypeSetup();

		packetRejectionSetup();

		registrationCenterHistorySetup();

		registrationCenterSetup();

		registrationCenterUserMachineSetup();

		titleIntegrationSetup();

		documentCategorySetUp();

		documentTypeSetUp();

		registrationCenterTypeSetUp();

		languageTestSetup();

		addValidDocumentSetUp();

		deviceSetup();

		registrationCenterDeviceSetup();
		registrationCenterMachineSetup();
		registrationCenterMachineDeviceSetup();
	}

	private void registrationCenterDeviceSetup() {
		registrationCenterDeviceDto = new RegistrationCenterDeviceDto();
		registrationCenterDeviceDto.setDeviceId("101");
		registrationCenterDeviceDto.setRegCenterId("1");
		registrationCenterDeviceDto.setIsActive(true);

		registrationCenterDevice = new RegistrationCenterDevice();
		RegistrationCenterDeviceID rcId = new RegistrationCenterDeviceID();
		rcId.setDeviceId(registrationCenterDeviceDto.getDeviceId());
		rcId.setRegCenterId(registrationCenterDeviceDto.getRegCenterId());
		registrationCenterDevice.setRegistrationCenterDevicePk(rcId);
		registrationCenterDevice.setIsActive(true);
		registrationCenterDevice.setCreatedBy("admin");
		registrationCenterDevice.setCreatedDateTime(LocalDateTime.now(ZoneId.of("UTC")));

		registrationCenterDeviceHistory = new RegistrationCenterDeviceHistory();
		RegistrationCenterDeviceHistoryPk rcIdH = new RegistrationCenterDeviceHistoryPk();
		rcIdH.setDeviceId(rcId.getDeviceId());
		rcIdH.setRegCenterId(rcId.getRegCenterId());
		registrationCenterDeviceHistory.setRegistrationCenterDeviceHistoryPk(rcIdH);
		registrationCenterDeviceHistory.setCreatedDateTime(registrationCenterDevice.getCreatedDateTime());
		registrationCenterDeviceHistory.setCreatedBy("admin");
		registrationCenterDeviceHistory.setIsActive(true);
	}

	private void registrationCenterMachineSetup() {
		registrationCenterMachineDto = new RegistrationCenterMachineDto();
		registrationCenterMachineDto.setMachineId("1789");
		registrationCenterMachineDto.setRegCenterId("1");
		registrationCenterMachineDto.setIsActive(true);

		registrationCenterMachine = new RegistrationCenterMachine();
		RegistrationCenterMachineID rmId = new RegistrationCenterMachineID();
		rmId.setMachineId(registrationCenterMachineDto.getMachineId());
		rmId.setRegCenterId(registrationCenterMachineDto.getRegCenterId());
		registrationCenterMachine.setRegistrationCenterMachinePk(rmId);
		registrationCenterMachine.setIsActive(true);
		registrationCenterMachine.setCreatedBy("admin");
		registrationCenterMachine.setCreatedDateTime(LocalDateTime.now(ZoneId.of("UTC")));

		registrationCenterMachineHistory = new RegistrationCenterMachineHistory();
		RegistrationCenterMachineID rmIdH = new RegistrationCenterMachineID();
		rmIdH.setMachineId(rmId.getMachineId());
		rmIdH.setRegCenterId(rmId.getRegCenterId());
		registrationCenterMachineHistory.setRegistrationCenterMachineHistoryPk(rmIdH);
		registrationCenterMachineHistory.setCreatedDateTime(registrationCenterMachine.getCreatedDateTime());
		registrationCenterMachineHistory.setCreatedBy("admin");
		registrationCenterMachineHistory.setIsActive(true);
	}

	private void registrationCenterMachineDeviceSetup() {
		registrationCenterMachineDeviceDto = new RegistrationCenterMachineDeviceDto();
		registrationCenterMachineDeviceDto.setMachineId("1789");
		registrationCenterMachineDeviceDto.setDeviceId("101");
		registrationCenterMachineDeviceDto.setRegCenterId("1");
		registrationCenterMachineDeviceDto.setIsActive(true);

		registrationCenterMachineDevice = new RegistrationCenterMachineDevice();
		RegistrationCenterMachineDeviceID rcmdId = new RegistrationCenterMachineDeviceID();
		rcmdId.setDeviceId("101");
		rcmdId.setMachineId("1789");
		rcmdId.setRegCenterId("1");
		registrationCenterMachineDevice.setRegistrationCenterMachineDevicePk(rcmdId);
		registrationCenterMachineDevice.setIsActive(true);
		registrationCenterMachineDevice.setCreatedDateTime(LocalDateTime.now(ZoneId.of("UTC")));
		registrationCenterMachineDevice.setCreatedBy("admin");

		registrationCenterMachineDeviceHistory = new RegistrationCenterMachineDeviceHistory();
		RegistrationCenterMachineDeviceID rcmdIdH = new RegistrationCenterMachineDeviceID();
		rcmdIdH.setDeviceId("101");
		rcmdIdH.setMachineId("1789");
		rcmdIdH.setRegCenterId("1");
		registrationCenterMachineDeviceHistory.setRegistrationCenterMachineDeviceHistoryPk(rcmdIdH);
		registrationCenterMachineDeviceHistory.setCreatedDateTime(registrationCenterMachineDevice.getCreatedDateTime());
		registrationCenterMachineDeviceHistory.setIsActive(true);
		registrationCenterMachineDeviceHistory.setCreatedBy("admin");

	}

	private void deviceSetup() {
		List<Device> deviceList = new ArrayList<>();
		device = new Device();
		device.setId("1001");
		device.setName("laptop");
		device.setSerialNum("1234567890");
		device.setIpAddress("100.100.100.80");
		device.setMacAddress("100.100.100.80");
		device.setDeviceSpecId("laptop_id");
		device.setLangCode("ENG");
		device.setIsActive(true);
		deviceList.add(device);
	}

	private void addValidDocumentSetUp() {
		validDocument = new ValidDocument();
		validDocument.setDocTypeCode("ttt");
		validDocument.setDocCategoryCode("ddd");
	}

	private void languageTestSetup() {
		// creating data coming from user

		languageDto = new LanguageDto();
		languageDto.setCode("ter");
		languageDto.setName("terman");
		languageDto.setIsActive(Boolean.TRUE);

		language = new Language();
		language.setCode("ter");
		language.setName("terman");
		language.setIsActive(Boolean.TRUE);
	}

	private void documentTypeSetUp() {
		type = new DocumentType();
		type.setCode("DT001");
		documentTypes = new ArrayList<>();
		documentTypes.add(type);
	}

	private void registrationCenterTypeSetUp() {
		regCenterType = new RegistrationCenterType();
		regCenterType.setCode("T01");
		regCenterTypes = new ArrayList<>();
		regCenterTypes.add(regCenterType);

	}

	private void documentCategorySetUp() {
		category = new DocumentCategory();
		category.setCode("DC001");
		entities = new ArrayList<>();
		entities.add(category);
	}

	private void titleIntegrationSetup() {
		titleList = new ArrayList<>();
		Title title = new Title();
		titleId = new CodeAndLanguageCodeID();
		titleId.setLangCode("ENG");
		titleId.setCode("ABC");
		title.setIsActive(true);
		title.setCreatedBy("Ajay");
		title.setCreatedDateTime(null);
		title.setId(titleId);
		title.setTitleDescription("AAAAAAAAAAAA");
		title.setTitleName("HELLO");
		title.setUpdatedBy("XYZ");
		title.setUpdatedDateTime(null);
		titleList.add(title);
	}

	private void registrationCenterUserMachineSetup() {
		registrationCenterUserMachineHistoryId = new RegistrationCenterMachineUserID("1", "1", "1");
		registrationCenterUserMachineHistory = new RegistrationCenterUserMachineHistory();
		registrationCenterUserMachineHistory.setId(registrationCenterUserMachineHistoryId);
		registrationCenterUserMachineHistory.setEffectivetimes(LocalDateTime.now().minusDays(1));
	}

	private void registrationCenterSetup() {
		registrationCenter = new RegistrationCenter();
		registrationCenter.setId("1");
		registrationCenter.setName("bangalore");
		registrationCenter.setLatitude("12.9180722");
		registrationCenter.setLongitude("77.5028792");
		registrationCenter.setLanguageCode("ENG");
		registrationCenters.add(registrationCenter);

		Location location = new Location();
		location.setCode("BLR");

		banglore = new RegistrationCenter();
		banglore.setId("1");
		banglore.setName("bangalore");
		banglore.setLatitude("12.9180722");
		banglore.setLongitude("77.5028792");
		banglore.setLanguageCode("ENG");
		banglore.setLocationCode("LOC");
		chennai = new RegistrationCenter();
		chennai.setId("2");
		chennai.setName("Bangalore Central");
		chennai.setLanguageCode("ENG");
		chennai.setLocationCode("LOC");
		registrationCenters.add(banglore);
		registrationCenters.add(chennai);

	}

	private void registrationCenterHistorySetup() {
		center = new RegistrationCenterHistory();
		center.setId("1");
		center.setName("bangalore");
		center.setLatitude("12.9180722");
		center.setLongitude("77.5028792");
		center.setLanguageCode("ENG");
		center.setLocationCode("BLR");
		centers.add(center);
	}

	private void packetRejectionSetup() {
		ReasonCategory reasonCategory = new ReasonCategory();
		ReasonList reasonListObj = new ReasonList();
		reasonList = new ArrayList<>();
		reasonListObj.setCode("RL1");
		reasonListObj.setLangCode("ENG");
		reasonListObj.setRsnCatCode("RC1");
		reasonListObj.setDescription("reasonList");
		reasonList.add(reasonListObj);
		reasonCategory.setReasonList(reasonList);
		reasonCategory.setCode("RC1");
		reasonCategory.setLangCode("ENG");
		reasoncategories = new ArrayList<>();
		reasoncategories.add(reasonCategory);
		titleId = new CodeAndLanguageCodeID();
		titleId.setCode("RC1");
		titleId.setLangCode("ENG");
		reasonListId = new CodeLangCodeAndRsnCatCodeID();
		reasonListId.setCode("RL1");
		reasonListId.setLangCode("ENG");
		reasonListId.setRsnCatCode("RC1");
	}

	private void idTypeSetup() {
		idType = new IdType();
		idType.setIsActive(true);
		idType.setCreatedBy("testCreation");
		idType.setLangCode("ENG");
		idType.setCode("POA");
		idType.setDescr("Proof Of Address");
		idTypes = new ArrayList<>();
		idTypes.add(idType);
	}

	private void holidaySetup() {
		LocalDateTime specificDate = LocalDateTime.of(2018, Month.JANUARY, 1, 10, 10, 30);
		LocalDate date = LocalDate.of(2018, Month.NOVEMBER, 7);
		holidays = new ArrayList<>();
		Holiday holiday = new Holiday();

		holiday = new Holiday();
		holiday.setHolidayId(new HolidayID("KAR", date, "ENG"));
		holiday.setId(1);
		holiday.setHolidayName("Diwali");
		holiday.setCreatedBy("John");
		holiday.setCreatedDateTime(specificDate);
		holiday.setHolidayDesc("Diwali");
		holiday.setIsActive(true);

		Holiday holiday2 = new Holiday();
		holiday2.setHolidayId(new HolidayID("KAH", date, "ENG"));
		holiday2.setId(1);
		holiday2.setHolidayName("Durga Puja");
		holiday2.setCreatedBy("John");
		holiday2.setCreatedDateTime(specificDate);
		holiday2.setHolidayDesc("Diwali");
		holiday2.setIsActive(true);

		holidays.add(holiday);
		holidays.add(holiday2);
	}

	private void genderTypeSetup() {
		genderTypes = new ArrayList<>();
		genderTypesNull = new ArrayList<>();
		genderType = new Gender();
		genderId = new GenderID();
		genderId.setGenderCode("123");
		genderId.setGenderName("Raj");
		genderType.setIsActive(true);
		genderType.setCreatedBy("John");
		genderType.setCreatedDateTime(null);
		genderType.setIsDeleted(true);
		genderType.setDeletedDateTime(null);
		genderType.setLangCode("ENG");
		genderType.setUpdatedBy("Dom");
		genderType.setUpdatedDateTime(null);
		genderTypes.add(genderType);
	}

	private void blacklistedSetup() {
		words = new ArrayList<>();

		BlacklistedWords blacklistedWords = new BlacklistedWords();
		blacklistedWords.setWord("abc");
		blacklistedWords.setLangCode("ENG");
		blacklistedWords.setDescription("no description available");

		words.add(blacklistedWords);
		blacklistedWords.setLangCode("TST");
		blacklistedWords.setIsActive(true);
		blacklistedWords.setWord("testword");
	}
	// -------RegistrationCenter mapping-------------------------

	@Test
	public void mapRegistrationCenterAndDeviceTest() throws Exception {
		RequestDto<RegistrationCenterDeviceDto> requestDto = new RequestDto<>();
		requestDto.setId("mosip.match.regcentr.deviceid");
		requestDto.setVer("1.0.0");
		requestDto.setRequest(registrationCenterDeviceDto);
		String content = mapper.writeValueAsString(requestDto);
		when(registrationCenterDeviceRepository.create(Mockito.any())).thenReturn(registrationCenterDevice);
		when(registrationCenterDeviceHistoryRepository.create(Mockito.any()))
				.thenReturn(registrationCenterDeviceHistory);

		mockMvc.perform(post("/v1.0/registrationcenterdevice").contentType(MediaType.APPLICATION_JSON).content(content))
				.andExpect(status().isCreated());
	}

	@Test
	public void mapRegistrationCenterAndDeviceDataAccessLayerExceptionTest() throws Exception {
		RequestDto<RegistrationCenterDeviceDto> requestDto = new RequestDto<>();
		requestDto.setId("mosip.match.regcentr.deviceid");
		requestDto.setVer("1.0.0");
		requestDto.setRequest(registrationCenterDeviceDto);
		String content = mapper.writeValueAsString(requestDto);
		when(registrationCenterDeviceRepository.create(Mockito.any())).thenThrow(DataAccessLayerException.class);
		when(registrationCenterDeviceHistoryRepository.create(Mockito.any()))
				.thenReturn(registrationCenterDeviceHistory);

		mockMvc.perform(post("/v1.0/registrationcenterdevice").contentType(MediaType.APPLICATION_JSON).content(content))
				.andExpect(status().isInternalServerError());

	}

	@Test
	public void mapRegistrationCenterAndDeviceBadRequestTest() throws Exception {
		RequestDto<RegistrationCenterDeviceDto> requestDto = new RequestDto<>();
		requestDto.setId("mosip.match.regcentr.deviceid");
		requestDto.setVer("1.0.0");
		String content = mapper.writeValueAsString(requestDto);
		mockMvc.perform(post("/v1.0/registrationcenterdevice").contentType(MediaType.APPLICATION_JSON).content(content))
				.andExpect(status().isBadRequest());

	}
	// -------RegistrationCenterMachine mapping-------------------------

	@Test
	public void mapRegistrationCenterAndMachineTest() throws Exception {
		RequestDto<RegistrationCenterMachineDto> requestDto = new RequestDto<>();
		requestDto.setId("mosip.match.regcentr.machineid");
		requestDto.setVer("1.0.0");
		requestDto.setRequest(registrationCenterMachineDto);
		String content = mapper.writeValueAsString(requestDto);
		when(registrationCenterMachineRepository.create(Mockito.any())).thenReturn(registrationCenterMachine);
		when(registrationCenterMachineHistoryRepository.create(Mockito.any()))
				.thenReturn(registrationCenterMachineHistory);
		mockMvc.perform(
				post("/v1.0/registrationcentermachine").contentType(MediaType.APPLICATION_JSON).content(content))
				.andExpect(status().isCreated());
	}

	@Test
	public void mapRegistrationCenterAndMachineDataAccessLayerExceptionTest() throws Exception {
		RequestDto<RegistrationCenterMachineDto> requestDto = new RequestDto<>();
		requestDto.setId("mosip.match.regcentr.machineid");
		requestDto.setVer("1.0.0");
		requestDto.setRequest(registrationCenterMachineDto);
		String content = mapper.writeValueAsString(requestDto);
		when(registrationCenterMachineRepository.create(Mockito.any())).thenThrow(DataAccessLayerException.class);
		when(registrationCenterMachineHistoryRepository.create(Mockito.any()))
				.thenReturn(registrationCenterMachineHistory);
		mockMvc.perform(
				post("/v1.0/registrationcentermachine").contentType(MediaType.APPLICATION_JSON).content(content))
				.andExpect(status().isInternalServerError());
	}

	@Test
	public void mapRegistrationCenterAndMachineBadRequestTest() throws Exception {
		RequestDto<RegistrationCenterMachineDto> requestDto = new RequestDto<>();
		requestDto.setId("mosip.match.regcentr.machineid");
		requestDto.setVer("1.0.0");
		String content = mapper.writeValueAsString(requestDto);
		mockMvc.perform(
				post("/v1.0/registrationcentermachine").contentType(MediaType.APPLICATION_JSON).content(content))
				.andExpect(status().isBadRequest());
	}
	// -------RegistrationCentermachineDevice mapping-------------------------

	@Test
	public void mapRegistrationCenterMachineAndDeviceTest() throws Exception {
		RequestDto<RegistrationCenterMachineDeviceDto> requestDto = new RequestDto<>();
		requestDto.setId("mosip.match.regcentr.machineid.deviceid");
		requestDto.setVer("1.0.0");
		requestDto.setRequest(registrationCenterMachineDeviceDto);
		String content = mapper.writeValueAsString(requestDto);
		when(registrationCenterMachineDeviceRepository.create(Mockito.any()))
				.thenReturn(registrationCenterMachineDevice);
		when(registrationCenterMachineDeviceHistoryRepository.create(Mockito.any()))
				.thenReturn(registrationCenterMachineDeviceHistory);
		mockMvc.perform(
				post("/v1.0/registrationcentermachinedevice").contentType(MediaType.APPLICATION_JSON).content(content))
				.andExpect(status().isCreated());
	}

	@Test
	public void mapRegistrationCenterMachineAndDeviceDataAccessLayerExceptionTest() throws Exception {
		RequestDto<RegistrationCenterMachineDeviceDto> requestDto = new RequestDto<>();
		requestDto.setId("mosip.match.regcentr.machineid.deviceid");
		requestDto.setVer("1.0.0");
		requestDto.setRequest(registrationCenterMachineDeviceDto);
		String content = mapper.writeValueAsString(requestDto);
		when(registrationCenterMachineDeviceRepository.create(Mockito.any())).thenThrow(DataAccessLayerException.class);
		when(registrationCenterMachineDeviceHistoryRepository.create(Mockito.any()))
				.thenReturn(registrationCenterMachineDeviceHistory);
		mockMvc.perform(
				post("/v1.0/registrationcentermachinedevice").contentType(MediaType.APPLICATION_JSON).content(content))
				.andExpect(status().isInternalServerError());
	}

	@Test
	public void mapRegistrationCenterMachineAndDeviceBadRequestTest() throws Exception {
		RequestDto<RegistrationCenterMachineDeviceDto> requestDto = new RequestDto<>();
		requestDto.setId("mosip.match.regcentr.machineid.deviceid");
		requestDto.setVer("1.0.0");
		String content = mapper.writeValueAsString(requestDto);
		mockMvc.perform(
				post("/v1.0/registrationcentermachinedevice").contentType(MediaType.APPLICATION_JSON).content(content))
				.andExpect(status().isBadRequest());
	}

	// -----------------------------LanguageImplementationTest----------------------------------
	@Test
	public void saveLanguagesTest() throws Exception {
		RequestDto<LanguageDto> requestDto = new RequestDto<>();
		requestDto.setId("mosip.language.create");
		requestDto.setVer("1.0.0");
		requestDto.setRequest(languageDto);
		String content = mapper.writeValueAsString(requestDto);
		when(languageRepository.create(Mockito.any())).thenReturn(language);
		mockMvc.perform(post("/v1.0/languages").contentType(MediaType.APPLICATION_JSON).content(content))
				.andExpect(status().isCreated());

	}

	@Test
	public void saveLanguagesDataAccessLayerExceptionTest() throws Exception {
		RequestDto<LanguageDto> requestDto = new RequestDto<>();
		requestDto.setId("mosip.language.create");
		requestDto.setVer("1.0.0");
		requestDto.setRequest(languageDto);
		String content = mapper.writeValueAsString(requestDto);
		when(languageRepository.create(Mockito.any())).thenThrow(DataAccessLayerException.class);
		mockMvc.perform(post("/v1.0/languages").contentType(MediaType.APPLICATION_JSON).content(content))
				.andExpect(status().isInternalServerError());

	}

	@Test
	public void saveLanguagesExceptionTest() throws Exception {
		RequestDto<LanguageDto> requestDto = new RequestDto<>();
		requestDto.setId("");
		requestDto.setVer("1.0.0");
		String content = mapper.writeValueAsString(requestDto);
		mockMvc.perform(post("/v1.0/languages").contentType(MediaType.APPLICATION_JSON).content(content))
				.andExpect(status().isBadRequest());

	}

	// -----------------------------BlacklistedWordsTest----------------------------------
	@Test
	public void getAllWordsBylangCodeSuccessTest() throws Exception {
		when(wordsRepository.findAllByLangCode(anyString())).thenReturn(words);
		mockMvc.perform(get("/v1.0/blacklistedwords/{langcode}", "ENG")).andExpect(status().isOk());
	}

	@Test
	public void getAllWordsBylangCodeNullResponseTest() throws Exception {
		when(wordsRepository.findAllByLangCode(anyString())).thenReturn(null);
		mockMvc.perform(get("/v1.0/blacklistedwords/{langcode}", "ENG")).andExpect(status().isNotFound());
	}

	@Test
	public void getAllWordsBylangCodeEmptyArrayResponseTest() throws Exception {
		when(wordsRepository.findAllByLangCode(anyString())).thenReturn(new ArrayList<>());
		mockMvc.perform(get("/v1.0/blacklistedwords/{langcode}", "ENG")).andExpect(status().isNotFound());
	}

	@Test
	public void getAllWordsBylangCodeFetchExceptionTest() throws Exception {
		when(wordsRepository.findAllByLangCode(anyString())).thenThrow(DataRetrievalFailureException.class);
		mockMvc.perform(get("/v1.0/blacklistedwords/{langcode}", "ENG")).andExpect(status().isInternalServerError());
	}

	@Test
	public void getAllWordsBylangCodeNullArgExceptionTest() throws Exception {
		mockMvc.perform(get("/v1.0/blacklistedwords/{langcode}", " ")).andExpect(status().isNotFound());
	}

	@Test
	public void addBlackListedWordTest() throws Exception {
		BlacklistedWords blacklistedWords = new BlacklistedWords();
		blacklistedWords.setLangCode("TST");
		String json = "{\"id\":\"mosip.documentcategories.create\",\"ver\":\"1.0\",\"timestamp\":\"\",\"request\":{\"description\":\"test description\",\"word\":\"testword\",\"langCode\":\"TST\",\"isActive\":\"true\"}}";
		Mockito.when(wordsRepository.create(Mockito.any())).thenReturn(blacklistedWords);
		mockMvc.perform(post("/v1.0/blacklistedwords").contentType(MediaType.APPLICATION_JSON).content(json))
				.andExpect(status().isCreated());
	}

	@Test
	public void addBlackListedWordExceptionTest() throws Exception {
		String json = "{\"id\":\"mosip.documentcategories.create\",\"ver\":\"1.0\",\"timestamp\":\"\",\"request\":{\"description\":\"test description\",\"word\":\"testword\",\"langCode\":\"TST\",\"isActive\":\"true\"}}";
		when(wordsRepository.create(Mockito.any())).thenThrow(new DataAccessLayerException("", "cannot insert", null));
		mockMvc.perform(post("/v1.0/blacklistedwords").contentType(MediaType.APPLICATION_JSON).content(json))
				.andExpect(status().isInternalServerError());
	}

	// -----------------------------GenderTypeTest----------------------------------
	@Test
	public void getGenderByLanguageCodeFetchExceptionTest() throws Exception {

		Mockito.when(genderTypeRepository.findGenderByLangCodeAndIsDeletedFalseOrIsDeletedIsNull("ENG"))
				.thenThrow(DataAccessLayerException.class);

		mockMvc.perform(get("/v1.0/gendertype/ENG").contentType(MediaType.APPLICATION_JSON))
				.andExpect(status().isInternalServerError());

	}

	@Test
	public void getGenderByLanguageCodeNotFoundExceptionTest() throws Exception {

		Mockito.when(genderTypeRepository.findGenderByLangCodeAndIsDeletedFalseOrIsDeletedIsNull("ENG"))
				.thenReturn(genderTypesNull);

		mockMvc.perform(get("/v1.0/gendertype/ENG").contentType(MediaType.APPLICATION_JSON))
				.andExpect(status().isNotFound());

	}

	@Test
	public void getAllGenderFetchExceptionTest() throws Exception {

		Mockito.when(genderTypeRepository.findAll(Gender.class)).thenThrow(DataAccessLayerException.class);

		mockMvc.perform(get("/v1.0/gendertype").contentType(MediaType.APPLICATION_JSON))
				.andExpect(status().isInternalServerError());

	}

	@Test
	public void getAllGenderNotFoundExceptionTest() throws Exception {

		Mockito.when(genderTypeRepository.findAll(Gender.class)).thenReturn(genderTypesNull);

		mockMvc.perform(get("/v1.0/gendertype").contentType(MediaType.APPLICATION_JSON))
				.andExpect(status().isNotFound());

	}

	@Test
	public void getGenderByLanguageCodeTest() throws Exception {

		Mockito.when(genderTypeRepository.findGenderByLangCodeAndIsDeletedFalseOrIsDeletedIsNull(Mockito.anyString()))
				.thenReturn(genderTypes);
		mockMvc.perform(get("/v1.0/gendertype/{languageCode}", "ENG")).andExpect(status().isOk());

	}

	@Test
	public void getAllGendersTest() throws Exception {
		Mockito.when(genderTypeRepository.findAll(Gender.class)).thenReturn(genderTypes);
		mockMvc.perform(get("/v1.0/gendertype")).andExpect(status().isOk());

	}

	// -----------------------------HolidayTest----------------------------------

	@Test
	public void getHolidayAllHolidaysSuccessTest() throws Exception {
		when(holidayRepository.findAll(Holiday.class)).thenReturn(holidays);
		mockMvc.perform(get("/v1.0/holidays")).andExpect(status().isOk());
	}

	@Test
	public void getAllHolidaNoHolidayFoundTest() throws Exception {
		mockMvc.perform(get("/v1.0/holidays")).andExpect(status().isNotFound());
	}

	@SuppressWarnings("unchecked")
	@Test
	public void getAllHolidaysHolidayFetchExceptionTest() throws Exception {
		when(holidayRepository.findAll(Mockito.any(Class.class))).thenThrow(DataRetrievalFailureException.class);
		mockMvc.perform(get("/v1.0/holidays")).andExpect(status().isInternalServerError());
	}

	@Test
	public void getHolidayByIdSuccessTest() throws Exception {
		when(holidayRepository.findAllById(any(Integer.class))).thenReturn(holidays);
		mockMvc.perform(get("/v1.0/holidays/{holidayId}", 1)).andExpect(status().isOk());
	}

	@Test
	public void getHolidayByIdHolidayFetchExceptionTest() throws Exception {
		when(holidayRepository.findAllById(any(Integer.class))).thenThrow(DataRetrievalFailureException.class);
		mockMvc.perform(get("/v1.0/holidays/{holidayId}", 1)).andExpect(status().isInternalServerError());
	}

	@Test
	public void getHolidayByIdNoHolidayFoundTest() throws Exception {
		mockMvc.perform(get("/v1.0/holidays/{holidayId}", 1)).andExpect(status().isNotFound());
	}

	@Test
	public void getHolidayByIdAndLangCodeSuccessTest() throws Exception {
		when(holidayRepository.findHolidayByIdAndHolidayIdLangCode(any(Integer.class), anyString()))
				.thenReturn(holidays);
		mockMvc.perform(get("/v1.0/holidays/{holidayId}/{languagecode}", 1, "ENG")).andExpect(status().isOk());
	}

	@Test
	public void getHolidayByIdAndLangCodeHolidayFetchExceptionTest() throws Exception {
		when(holidayRepository.findHolidayByIdAndHolidayIdLangCode(any(Integer.class), anyString()))
				.thenThrow(DataRetrievalFailureException.class);
		mockMvc.perform(get("/v1.0/holidays/{holidayId}/{languagecode}", 1, "ENG"))
				.andExpect(status().isInternalServerError());
	}

	@Test
	public void getHolidayByIdAndLangCodeHolidayNoDataFoundTest() throws Exception {
		mockMvc.perform(get("/v1.0/holidays/{holidayId}/{languagecode}", 1, "ENG")).andExpect(status().isNotFound());
	}

	@Test
	public void addHolidayTypeTest() throws Exception {
		String json = "{ \"id\": \"string\", \"request\": { \"holidayDate\": \"2019-01-01\", \"holidayDay\": \"Sunday\", \"holidayDesc\": \"New Year\", \"holidayMonth\": \"January\", \"holidayName\": \"New Year\", \"holidayYear\": \"2019\", \"id\": 1, \"isActive\": true, \"langCode\": \"ENG\", \"locationCode\": \"BLR\" }, \"timestamp\": \"2018-12-06T08:49:32.190Z\", \"ver\": \"string\"}";
		when(holidayRepository.create(Mockito.any())).thenReturn(holiday);
		mockMvc.perform(post("/v1.0/holidays").contentType(MediaType.APPLICATION_JSON).content(json))
				.andExpect(status().isCreated());
	}

	@Test
	public void addHolidayTypeExceptionTest() throws Exception {

		String json = "{ \"id\": \"string\", \"request\": { \"holidayDate\": \"2019-01-01\", \"holidayDay\": \"Sunday\", \"holidayDesc\": \"New Year\", \"holidayMonth\": \"January\", \"holidayName\": \"New Year\", \"holidayYear\": \"2019\", \"id\": 1, \"isActive\": true, \"langCode\": \"ENG\", \"locationCode\": \"BLR\" }, \"timestamp\": \"2018-12-06T08:49:32.190Z\", \"ver\": \"string\"}";
		when(holidayRepository.create(Mockito.any()))
				.thenThrow(new DataAccessLayerException("", "cannot execute ", null));
		mockMvc.perform(post("/v1.0/holidays").contentType(MediaType.APPLICATION_JSON).content(json))
				.andExpect(status().isInternalServerError());

	}

	// -----------------------------IdTypeTest----------------------------------
	@Test
	public void getIdTypesByLanguageCodeFetchExceptionTest() throws Exception {
		when(idTypeRepository.findByLangCode("ENG")).thenThrow(DataAccessLayerException.class);
		mockMvc.perform(get("/v1.0/idtypes/ENG").contentType(MediaType.APPLICATION_JSON))
				.andExpect(status().isInternalServerError());
	}

	@Test
	public void getIdTypesByLanguageCodeNotFoundExceptionTest() throws Exception {
		List<IdType> idTypeList = new ArrayList<>();
		idTypeList.add(idType);
		when(idTypeRepository.findByLangCode("ENG")).thenReturn(idTypeList);
		mockMvc.perform(get("/v1.0/idtypes/HIN").contentType(MediaType.APPLICATION_JSON))
				.andExpect(status().isNotFound());
	}

	@Test
	public void getIdTypesByLanguageCodeTest() throws Exception {
		List<IdType> idTypeList = new ArrayList<>();
		idTypeList.add(idType);
		when(idTypeRepository.findByLangCode("ENG")).thenReturn(idTypeList);
		MvcResult result = mockMvc.perform(get("/v1.0/idtypes/ENG").contentType(MediaType.APPLICATION_JSON))
				.andExpect(status().isOk()).andReturn();

		IdTypeResponseDto returnResponse = mapper.readValue(result.getResponse().getContentAsString(),
				IdTypeResponseDto.class);
		assertThat(returnResponse.getIdtypes().get(0).getCode(), is("POA"));
	}

	@Test
	public void createIdTypeTest() throws Exception {
		IdType idType = new IdType();
		idType.setCode("IDT001");
		String json = "{\"id\":\"mosip.documentcategories.create\",\"ver\":\"1.0\",\"timestamp\":\"\",\"request\":{\"code\":\"testcode\",\"name\":\"testname\",\"descr\":\"testdescription\",\"langCode\":\"ENG\",\"isActive\":\"true\"}}";
		when(idTypeRepository.create(Mockito.any())).thenReturn(idType);
		mockMvc.perform(post("/v1.0/idtypes").contentType(MediaType.APPLICATION_JSON).content(json))
				.andExpect(status().isCreated());
	}

	@Test
	public void createIdTypeExceptionTest() throws Exception {
		String json = "{\"id\":\"mosip.documentcategories.create\",\"ver\":\"1.0\",\"timestamp\":\"\",\"request\":{\"code\":\"testcode\",\"name\":\"testname\",\"descr\":\"testdescription\",\"langCode\":\"ENG\",\"isActive\":\"true\"}}";
		when(idTypeRepository.create(Mockito.any()))
				.thenThrow(new DataAccessLayerException("", "cannot execute statement", null));
		mockMvc.perform(post("/v1.0/idtypes").contentType(MediaType.APPLICATION_JSON).content(json))
				.andExpect(status().isInternalServerError());
	}

	// -----------------------------PacketRejectionTest----------------------------------
	@Test
	public void getAllRjectionReasonTest() throws Exception {
		Mockito.when(reasonRepository.findReasonCategoryByIsDeletedFalseOrIsDeletedIsNull())
				.thenReturn(reasoncategories);
		mockMvc.perform(get("/v1.0/packetrejectionreasons")).andExpect(status().isOk());
	}

	@Test
	public void getAllRejectionReasonByCodeAndLangCodeTest() throws Exception {
		Mockito.when(
				reasonRepository.findReasonCategoryByCodeAndLangCode(ArgumentMatchers.any(), ArgumentMatchers.any()))
				.thenReturn(reasoncategories);
		mockMvc.perform(get("/v1.0/packetrejectionreasons/{code}/{languageCode}", "RC1", "ENG"))
				.andExpect(status().isOk());
	}

	@Test
	public void getAllRjectionReasonFetchExceptionTest() throws Exception {
		Mockito.when(reasonRepository.findReasonCategoryByIsDeletedFalseOrIsDeletedIsNull())
				.thenThrow(DataRetrievalFailureException.class);
		mockMvc.perform(get("/v1.0/packetrejectionreasons")).andExpect(status().isInternalServerError());
	}

	@Test
	public void getAllRejectionReasonByCodeAndLangCodeFetchExceptionTest() throws Exception {
		Mockito.when(
				reasonRepository.findReasonCategoryByCodeAndLangCode(ArgumentMatchers.any(), ArgumentMatchers.any()))
				.thenThrow(DataRetrievalFailureException.class);
		mockMvc.perform(get("/v1.0/packetrejectionreasons/{code}/{languageCode}", "RC1", "ENG"))
				.andExpect(status().isInternalServerError());
	}

	@Test
	public void getAllRjectionReasonRecordsNotFoundTest() throws Exception {
		Mockito.when(reasonRepository.findReasonCategoryByIsDeletedFalseOrIsDeletedIsNull()).thenReturn(null);
		mockMvc.perform(get("/v1.0/packetrejectionreasons")).andExpect(status().isNotFound());
	}

	@Test
	public void getRjectionReasonByCodeAndLangCodeRecordsNotFoundExceptionTest() throws Exception {
		Mockito.when(
				reasonRepository.findReasonCategoryByCodeAndLangCode(ArgumentMatchers.any(), ArgumentMatchers.any()))
				.thenReturn(null);
		mockMvc.perform(get("/v1.0/packetrejectionreasons/{code}/{languageCode}", "RC1", "ENG"))
				.andExpect(status().isBadRequest());
	}

	@Test
	public void getRjectionReasonByCodeAndLangCodeRecordsEmptyExceptionTest() throws Exception {
		Mockito.when(
				reasonRepository.findReasonCategoryByCodeAndLangCode(ArgumentMatchers.any(), ArgumentMatchers.any()))
				.thenReturn(new ArrayList<ReasonCategory>());
		mockMvc.perform(get("/v1.0/packetrejectionreasons/{code}/{languageCode}", "RC1", "ENG"))
				.andExpect(status().isBadRequest());
	}

	@Test
	public void getAllRjectionReasonRecordsEmptyExceptionTest() throws Exception {
		Mockito.when(reasonRepository.findReasonCategoryByIsDeletedFalseOrIsDeletedIsNull())
				.thenReturn(new ArrayList<ReasonCategory>());
		mockMvc.perform(get("/v1.0/packetrejectionreasons")).andExpect(status().isNotFound());
	}

	@Test
	public void createReasonCateogryTest() throws Exception {
		Mockito.when(reasonRepository.create(Mockito.any())).thenReturn(reasoncategories.get(0));
		mockMvc.perform(post("/v1.0/packetrejectionreasons/reasoncategory").contentType(MediaType.APPLICATION_JSON)
				.content(REASON_CATEGORY_REQUEST.getBytes())).andExpect(status().isCreated());
	}

	@Test
	public void createReasonListTest() throws Exception {
		Mockito.when(reasonListRepository.create(Mockito.any())).thenReturn(reasonList.get(0));
		mockMvc.perform(post("/v1.0/packetrejectionreasons/reasonlist").contentType(MediaType.APPLICATION_JSON)
				.content(REASON_LIST_REQUEST.getBytes())).andExpect(status().isCreated());
	}

	@Test
	public void createReasonCateogryFetchExceptionTest() throws Exception {
		Mockito.when(reasonRepository.create(Mockito.any())).thenThrow(DataAccessLayerException.class);
		mockMvc.perform(post("/v1.0/packetrejectionreasons/reasoncategory").contentType(MediaType.APPLICATION_JSON)
				.content(REASON_CATEGORY_REQUEST.getBytes())).andExpect(status().isInternalServerError());
	}

	@Test
	public void createReasonListFetchExceptionTest() throws Exception {
		Mockito.when(reasonListRepository.create(Mockito.any())).thenThrow(DataAccessLayerException.class);
		mockMvc.perform(post("/v1.0/packetrejectionreasons/reasonlist").contentType(MediaType.APPLICATION_JSON)
				.content(REASON_LIST_REQUEST.getBytes())).andExpect(status().isInternalServerError());
	}

	// -----------------------------RegistrationCenterTest----------------------------------

	@Test
	public void getSpecificRegistrationCenterByIdTest() throws Exception {
		when(repository.findByIdAndLanguageCodeAndEffectivetimesLessThanEqualAndIsDeletedFalse("1", "ENG",
				LocalDateTime.parse("2018-10-30T19:20:30.45"))).thenReturn(centers);

		MvcResult result = mockMvc.perform(get("/v1.0/registrationcentershistory/1/ENG/2018-10-30T19:20:30.45")
				.contentType(MediaType.APPLICATION_JSON)).andExpect(status().isOk()).andReturn();

		RegistrationCenterResponseDto returnResponse = mapper.readValue(result.getResponse().getContentAsString(),
				RegistrationCenterResponseDto.class);

		assertThat(returnResponse.getRegistrationCenters().get(0).getId(), is("1"));
	}

	@Test
	public void getRegistrationCentersHistoryNotFoundExceptionTest() throws Exception {
		when(repository.findByIdAndLanguageCodeAndEffectivetimesLessThanEqualAndIsDeletedFalse("1", "ENG",
				LocalDateTime.parse("2018-10-30T19:20:30.45"))).thenReturn(null);
		mockMvc.perform(get("/v1.0/registrationcentershistory/1/ENG/2018-10-30T19:20:30.45")
				.contentType(MediaType.APPLICATION_JSON)).andExpect(status().isNotFound()).andReturn();
	}

	@Test
	public void getRegistrationCentersHistoryEmptyExceptionTest() throws Exception {
		when(repository.findByIdAndLanguageCodeAndEffectivetimesLessThanEqualAndIsDeletedFalse("1", "ENG",
				LocalDateTime.parse("2018-10-30T19:20:30.45"))).thenReturn(new ArrayList<RegistrationCenterHistory>());
		mockMvc.perform(get("/v1.0/registrationcentershistory/1/ENG/2018-10-30T19:20:30.45")
				.contentType(MediaType.APPLICATION_JSON)).andExpect(status().isNotFound()).andReturn();
	}

	@Test
	public void getRegistrationCentersHistoryFetchExceptionTest() throws Exception {
		when(repository.findByIdAndLanguageCodeAndEffectivetimesLessThanEqualAndIsDeletedFalse("1", "ENG",
				LocalDateTime.parse("2018-10-30T19:20:30.45"))).thenThrow(DataAccessLayerException.class);
		mockMvc.perform(get("/v1.0/registrationcentershistory/1/ENG/2018-10-30T19:20:30.45")
				.contentType(MediaType.APPLICATION_JSON)).andExpect(status().isInternalServerError()).andReturn();
	}

	@Test
	public void getRegistrationCenterByHierarchylevelAndTextAndLanguageCodeTest() throws Exception {
		centers.add(center);
		when(registrationCenterRepository.findRegistrationCenterHierarchyLevelName("COUNTRY", "INDIA", "ENG"))
				.thenReturn(registrationCenters);
		MvcResult result = mockMvc
				.perform(get("/v1.0/registrationcenters/COUNTRY/INDIA/ENG").contentType(MediaType.APPLICATION_JSON))
				.andExpect(status().isOk()).andReturn();

		RegistrationCenterHierarchyLevelResponseDto returnResponse = mapper.readValue(
				result.getResponse().getContentAsString(), RegistrationCenterHierarchyLevelResponseDto.class);
		assertThat(returnResponse.getRegistrationCenters().get(1).getName(), is("bangalore"));
		assertThat(returnResponse.getRegistrationCenters().get(2).getName(), is("Bangalore Central"));
	}

	@Test
	public void getSpecificRegistrationCenterHierarchyLevelFetchExceptionTest() throws Exception {

		when(registrationCenterRepository.findRegistrationCenterHierarchyLevelName("ENG", "CITY", "BANGALORE"))
				.thenThrow(DataAccessLayerException.class);

		mockMvc.perform(get("/v1.0/registrationcenters/ENG/CITY/BANGALORE").contentType(MediaType.APPLICATION_JSON))
				.andExpect(status().isInternalServerError());

	}

	@Test
	public void getRegistrationCenterHierarchyLevelNotFoundExceptionTest() throws Exception {

		List<RegistrationCenter> emptyList = new ArrayList<>();
		when(registrationCenterRepository.findRegistrationCenterHierarchyLevelName("ENG", "CITY", "BANGALORE"))
				.thenReturn(emptyList);

		mockMvc.perform(get("/v1.0/registrationcenters/ENG/CITY/BANGALORE").contentType(MediaType.APPLICATION_JSON))
				.andExpect(status().isNotFound());

	}

	// -----------------------------RegistrationCenterIntegrationTest----------------------------------

	@Test
	public void getSpecificRegistrationCenterByIdAndLangCodeNotFoundExceptionTest() throws Exception {
		when(registrationCenterRepository.findByIdAndLanguageCode("1", "ENG")).thenReturn(null);

		mockMvc.perform(get("/v1.0/registrationcenters/1/ENG").contentType(MediaType.APPLICATION_JSON))
				.andExpect(status().isNotFound());

	}

	@Test
	public void getSpecificRegistrationCenterByIdAndLangCodeFetchExceptionTest() throws Exception {

		when(registrationCenterRepository.findByIdAndLanguageCode("1", "ENG"))
				.thenThrow(DataAccessLayerException.class);

		mockMvc.perform(get("/v1.0/registrationcenters/1/ENG").contentType(MediaType.APPLICATION_JSON))
				.andExpect(status().isInternalServerError());

	}

	@Test
	public void getCoordinateSpecificRegistrationCentersRegistrationCenterNotFoundExceptionTest() throws Exception {
		when(registrationCenterRepository.findRegistrationCentersByLat(12.9180022, 77.5028892, 0.999785939, "ENG"))
				.thenReturn(new ArrayList<>());
		mockMvc.perform(get("/v1.0/getcoordinatespecificregistrationcenters/ENG/77.5028892/12.9180022/1609")
				.contentType(MediaType.APPLICATION_JSON)).andExpect(status().isNotFound()).andReturn();
	}

	@Test
	public void getCoordinateSpecificRegistrationCentersRegistrationCenterFetchExceptionTest() throws Exception {
		when(registrationCenterRepository.findRegistrationCentersByLat(12.9180022, 77.5028892, 0.999785939, "ENG"))
				.thenThrow(DataAccessLayerException.class);
		mockMvc.perform(get("/v1.0/getcoordinatespecificregistrationcenters/ENG/77.5028892/12.9180022/1609")
				.contentType(MediaType.APPLICATION_JSON)).andExpect(status().isInternalServerError()).andReturn();
	}

	@Test
	public void getCoordinateSpecificRegistrationCentersNumberFormatExceptionTest() throws Exception {
		mockMvc.perform(get("/v1.0/getcoordinatespecificregistrationcenters/ENG/77.5028892/12.9180022/ae")
				.contentType(MediaType.APPLICATION_JSON)).andExpect(status().isBadRequest()).andReturn();
	}

	@Test
	public void getSpecificRegistrationCenterByLocationCodeAndLangCodeNotFoundExceptionTest() throws Exception {
		when(registrationCenterRepository.findByLocationCodeAndLanguageCode("ENG", "BLR")).thenReturn(null);

		mockMvc.perform(get("/v1.0/getlocspecificregistrationcenters/ENG/BLR").contentType(MediaType.APPLICATION_JSON))
				.andExpect(status().isNotFound());

	}

	@Test
	public void getSpecificRegistrationCenterByLocationCodeAndLangCodeFetchExceptionTest() throws Exception {

		when(registrationCenterRepository.findByLocationCodeAndLanguageCode("BLR", "ENG"))
				.thenThrow(DataAccessLayerException.class);

		mockMvc.perform(get("/v1.0/getlocspecificregistrationcenters/ENG/BLR").contentType(MediaType.APPLICATION_JSON))
				.andExpect(status().isInternalServerError());

	}

	@Test
	public void getAllRegistrationCentersNotFoundExceptionTest() throws Exception {
		when(registrationCenterRepository.findAll(RegistrationCenter.class))
				.thenReturn(new ArrayList<RegistrationCenter>());

		mockMvc.perform(get("/v1.0/registrationcenters").contentType(MediaType.APPLICATION_JSON))
				.andExpect(status().isNotFound());

	}

	@Test
	public void getAllRegistrationCentersFetchExceptionTest() throws Exception {
		when(registrationCenterRepository.findAllByIsDeletedFalseOrIsDeletedIsNull())
				.thenThrow(DataAccessLayerException.class);

		mockMvc.perform(get("/v1.0/registrationcenters").contentType(MediaType.APPLICATION_JSON))
				.andExpect(status().isInternalServerError());
	}

	@Test
	public void getSpecificRegistrationCenterByIdTestSuccessTest() throws Exception {
		when(registrationCenterRepository.findByIdAndLanguageCode("1", "ENG")).thenReturn(banglore);

		MvcResult result = mockMvc
				.perform(get("/v1.0/registrationcenters/1/ENG").contentType(MediaType.APPLICATION_JSON))
				.andExpect(status().isOk()).andReturn();

		RegistrationCenterResponseDto returnResponse = mapper.readValue(result.getResponse().getContentAsString(),
				RegistrationCenterResponseDto.class);

		assertThat(returnResponse.getRegistrationCenters().get(0).getId(), is("1"));
	}

	@Test
	public void getCoordinateSpecificRegistrationCentersTest() throws Exception {
		when(registrationCenterRepository.findRegistrationCentersByLat(12.9180022, 77.5028892, 0.999785939, "ENG"))
				.thenReturn(registrationCenters);
		MvcResult result = mockMvc
				.perform(get("/v1.0/getcoordinatespecificregistrationcenters/ENG/77.5028892/12.9180022/1609")
						.contentType(MediaType.APPLICATION_JSON))
				.andExpect(status().isOk()).andReturn();

		RegistrationCenterResponseDto returnResponse = mapper.readValue(result.getResponse().getContentAsString(),
				RegistrationCenterResponseDto.class);
		assertThat(returnResponse.getRegistrationCenters().get(1).getLatitude(), is("12.9180722"));
		assertThat(returnResponse.getRegistrationCenters().get(1).getLongitude(), is("77.5028792"));
	}

	@Test
	public void getLocationSpecificRegistrationCentersTest() throws Exception {
		when(registrationCenterRepository.findByLocationCodeAndLanguageCode("BLR", "ENG"))
				.thenReturn(registrationCenters);
		MvcResult result = mockMvc
				.perform(get("/v1.0/getlocspecificregistrationcenters/ENG/BLR").contentType(MediaType.APPLICATION_JSON))
				.andExpect(status().isOk()).andReturn();

		RegistrationCenterResponseDto returnResponse = mapper.readValue(result.getResponse().getContentAsString(),
				RegistrationCenterResponseDto.class);
		assertThat(returnResponse.getRegistrationCenters().get(1).getName(), is("bangalore"));
		assertThat(returnResponse.getRegistrationCenters().get(1).getLongitude(), is("77.5028792"));
	}

	@Test
	public void getLocationSpecificMultipleRegistrationCentersTest() throws Exception {
		when(registrationCenterRepository.findByLocationCodeAndLanguageCode("BLR", "ENG"))
				.thenReturn(registrationCenters);
		MvcResult result = mockMvc
				.perform(get("/v1.0/getlocspecificregistrationcenters/ENG/BLR").contentType(MediaType.APPLICATION_JSON))
				.andExpect(status().isOk()).andReturn();

		RegistrationCenterResponseDto returnResponse = mapper.readValue(result.getResponse().getContentAsString(),
				RegistrationCenterResponseDto.class);
		assertThat(returnResponse.getRegistrationCenters().get(1).getName(), is("bangalore"));
		assertThat(returnResponse.getRegistrationCenters().get(2).getName(), is("Bangalore Central"));
	}

	@Test
	public void getAllRegistrationCenterTest() throws Exception {
		when(registrationCenterRepository.findAllByIsDeletedFalseOrIsDeletedIsNull()).thenReturn(registrationCenters);
		MvcResult result = mockMvc.perform(get("/v1.0/registrationcenters").contentType(MediaType.APPLICATION_JSON))
				.andExpect(status().isOk()).andReturn();
		RegistrationCenterResponseDto returnResponse = mapper.readValue(result.getResponse().getContentAsString(),
				RegistrationCenterResponseDto.class);
		assertThat(returnResponse.getRegistrationCenters().get(1).getName(), is("bangalore"));
		assertThat(returnResponse.getRegistrationCenters().get(2).getName(), is("Bangalore Central"));
	}

	// -----------------------------RegistrationCenterIntegrationTest----------------------------------

	@Test
	public void getRegistrationCentersMachineUserMappingNotFoundExceptionTest() throws Exception {
		when(registrationCenterUserMachineHistoryRepository.findByIdAndEffectivetimesLessThanEqualAndIsDeletedFalse(
				registrationCenterUserMachineHistoryId, LocalDateTime.parse("2018-10-30T19:20:30.45")))
						.thenReturn(registrationCenterUserMachineHistories);
		mockMvc.perform(get("/v1.0/getregistrationmachineusermappinghistory/2018-10-30T19:20:30.45/1/1/1")
				.contentType(MediaType.APPLICATION_JSON)).andExpect(status().isNotFound()).andReturn();
	}

	@Test
	public void getRegistrationCentersMachineUserMappingFetchExceptionTest() throws Exception {
		when(registrationCenterUserMachineHistoryRepository.findByIdAndEffectivetimesLessThanEqualAndIsDeletedFalse(
				registrationCenterUserMachineHistoryId, LocalDateTime.parse("2018-10-30T19:20:30.45")))
						.thenThrow(DataAccessLayerException.class);
		mockMvc.perform(get("/v1.0/getregistrationmachineusermappinghistory/2018-10-30T19:20:30.45/1/1/1")
				.contentType(MediaType.APPLICATION_JSON)).andExpect(status().isInternalServerError()).andReturn();
	}

	@Test
	public void getCoordinateSpecificRegistrationCentersDateTimeParseExceptionTest() throws Exception {
		mockMvc.perform(get("/v1.0/getregistrationmachineusermappinghistory/2018-10-30T19:20:30.45+5:30/1/1/1")
				.contentType(MediaType.APPLICATION_JSON)).andExpect(status().isBadRequest()).andReturn();
	}

	// @Test
	public void getRegistrationCentersMachineUserMappingTest() throws Exception {
		registrationCenterUserMachineHistories.add(registrationCenterUserMachineHistory);
		when(registrationCenterUserMachineHistoryRepository.findByIdAndEffectivetimesLessThanEqualAndIsDeletedFalse(
				registrationCenterUserMachineHistoryId, LocalDateTime.parse("2018-10-30T19:20:30.45")))
						.thenReturn(registrationCenterUserMachineHistories);
		MvcResult result = mockMvc
				.perform(get("/v1.0/getregistrationmachineusermappinghistory/2018-10-30T19:20:30.45/1/1/1")
						.contentType(MediaType.APPLICATION_JSON))
				.andExpect(status().isOk()).andReturn();

		RegistrationCenterUserMachineMappingHistoryResponseDto returnResponse = mapper.readValue(
				result.getResponse().getContentAsString(),
				RegistrationCenterUserMachineMappingHistoryResponseDto.class);
		assertThat(returnResponse.getRegistrationCenters().get(0).getCntrId(), is("1"));
		assertThat(returnResponse.getRegistrationCenters().get(0).getUsrId(), is("1"));
		assertThat(returnResponse.getRegistrationCenters().get(0).getMachineId(), is("1"));
	}

	// -----------------------------TitleIntegrationTest----------------------------------
	@Test
	public void getTitleByLanguageCodeNotFoundExceptionTest() throws Exception {

		titlesNull = new ArrayList<>();

		Mockito.when(titleRepository.getThroughLanguageCode("ENG")).thenReturn(titlesNull);

		mockMvc.perform(get("/v1.0/title/ENG").contentType(MediaType.APPLICATION_JSON))
				.andExpect(status().isNotFound());

	}

	@Test
	public void getAllTitleFetchExceptionTest() throws Exception {

		Mockito.when(titleRepository.findAll(Title.class)).thenThrow(DataAccessLayerException.class);

		mockMvc.perform(get("/v1.0/title").contentType(MediaType.APPLICATION_JSON))
				.andExpect(status().isInternalServerError());

	}

	@Test
	public void getAllTitleNotFoundExceptionTest() throws Exception {

		titlesNull = new ArrayList<>();

		Mockito.when(titleRepository.findAll(Title.class)).thenReturn(titlesNull);

		mockMvc.perform(get("/v1.0/title").contentType(MediaType.APPLICATION_JSON)).andExpect(status().isNotFound());

	}

	@Test
	public void getAllTitlesTest() throws Exception {
		Mockito.when(titleRepository.findAll(Title.class)).thenReturn(titleList);
		mockMvc.perform(get("/v1.0/title")).andExpect(status().isOk());

	}

	@Test
	public void getTitleByLanguageCodeTest() throws Exception {

		Mockito.when(titleRepository.getThroughLanguageCode(Mockito.anyString())).thenReturn(titleList);
		mockMvc.perform(get("/v1.0/title/{langcode}", "ENG")).andExpect(status().isOk());

	}
	// ----------------------------------------document-category----------------------------------------

	@Test
	public void addDocumentCategoryTest() throws Exception {
		String json = "{\"id\":\"mosip.documentcategories.create\",\"ver\":\"1.0\",\"timestamp\":\"\",\"request\":{\"name\":\"POI\",\"langCode\":\"ENG\",\"code\":\"D001\",\"description\":\"Proof Of Identity\",\"isActive\":\"true\"}}";
		when(documentCategoryRepository.create(Mockito.any())).thenReturn(category);
		mockMvc.perform(post("/v1.0/documentcategories").contentType(MediaType.APPLICATION_JSON).content(json))
				.andExpect(status().isCreated());
	}

	@Test
	public void addDocumentCategoryDatabaseConnectionExceptionTest() throws Exception {
		String json = "{\"id\":\"mosip.documentcategories.create\",\"ver\":\"1.0\",\"timestamp\":\"\",\"request\":{\"name\":\"POI\",\"langCode\":\"ENG\",\"code\":\"D001\",\"description\":\"Proof Of Identity\",\"isActive\":\"true\"}}";
		when(documentCategoryRepository.create(Mockito.any()))
				.thenThrow(new DataAccessLayerException("", "cannot execute statement", null));
		mockMvc.perform(post("/v1.0/documentcategories").contentType(MediaType.APPLICATION_JSON).content(json))
				.andExpect(status().isInternalServerError());
	}

	// -----------------------------------document-type----------------------------------------
	@Test
	public void addDocumentTypeListTest() throws Exception {
		String json = "{\"id\":\"mosip.documentcategories.create\",\"ver\":\"1.0\",\"timestamp\":\"\",\"request\":{\"name\":\"POI\",\"langCode\":\"ENG\",\"code\":\"D001\",\"description\":\"Proof Of Identity\",\"isActive\":\"true\"}}";
		when(documentTypeRepository.create(Mockito.any())).thenReturn(type);
		mockMvc.perform(post("/v1.0/documenttypes").contentType(MediaType.APPLICATION_JSON).content(json))
				.andExpect(status().isCreated());
	}

	@Test
	public void addDocumentTypesDatabaseConnectionExceptionTest() throws Exception {
		String json = "{\"id\":\"mosip.documentcategories.create\",\"ver\":\"1.0\",\"timestamp\":\"\",\"request\":{\"name\":\"POI\",\"langCode\":\"ENG\",\"code\":\"D001\",\"description\":\"Proof Of Identity\",\"isActive\":\"true\"}}";
		when(documentTypeRepository.create(Mockito.any()))
				.thenThrow(new DataAccessLayerException("", "cannot execute statement", null));
		mockMvc.perform(post("/v1.0/documenttypes").contentType(MediaType.APPLICATION_JSON).content(json))
				.andExpect(status().isInternalServerError());
	}

	// -----------------------------------registration-center-type----------------------------------------
	@Test
	public void addRegistrationCenterTypeListTest() throws Exception {
		String json = "{\"id\":\"mosip.documentcategories.create\",\"ver\":\"1.0\",\"timestamp\":\"\",\"request\":{\"code\":\"testcode\",\"name\":\"testname\",\"descr\":\"testdescription\",\"langCode\":\"ENG\",\"isActive\":\"true\"}}";
		when(registrationCenterTypeRepository.create(Mockito.any())).thenReturn(regCenterType);
		mockMvc.perform(post("/v1.0/registrationcentertypes").contentType(MediaType.APPLICATION_JSON).content(json))
				.andExpect(status().isCreated());
	}

	@Test
	public void addRegistrationCenterTypeListTestExceptionTest() throws Exception {
		String json = "{\"id\":\"mosip.documentcategories.create\",\"ver\":\"1.0\",\"timestamp\":\"\",\"request\":{\"code\":\"testcode\",\"name\":\"testname\",\"descr\":\"testdescription\",\"langCode\":\"ENG\",\"isActive\":\"true\"}}";
		when(registrationCenterTypeRepository.create(Mockito.any()))
				.thenThrow(new DataAccessLayerException("", "cannot execute statement", null));
		mockMvc.perform(post("/v1.0/registrationcentertypes").contentType(MediaType.APPLICATION_JSON).content(json))
				.andExpect(status().isInternalServerError());
	}

	// -----------------------------------gender-type----------------------------------------

	@Test
	public void addGenderTypeTest() throws Exception {
		String json = "{\"id\":\"mosip.documentcategories.create\",\"ver\":\"1.0\",\"timestamp\":\"\", \"request\": { \"code\": \"string12345\", \"genderName\": \"string\", \"isActive\":\"true\", \"langCode\": \"ENG\"}}";
		when(genderTypeRepository.create(Mockito.any())).thenReturn(genderType);
		mockMvc.perform(post("/v1.0/gendertype").contentType(MediaType.APPLICATION_JSON).content(json))
				.andExpect(status().isCreated());
	}

	@Test
	public void addGenderTypeExceptionTest() throws Exception {

		String json = "{\"id\":\"mosip.documentcategories.create\",\"ver\":\"1.0\",\"timestamp\":\"\", \"request\": { \"code\": \"string12345\", \"genderName\": \"string\", \"isActive\": \"true\", \"langCode\": \"ENG\"}}";
		when(genderTypeRepository.create(Mockito.any()))
				.thenThrow(new DataAccessLayerException("", "cannot execute ", null));
		mockMvc.perform(post("/v1.0/gendertype").contentType(MediaType.APPLICATION_JSON).content(json))
				.andExpect(status().isInternalServerError());

	}
	// ------------------------------------------valid-document-------------------------------------------

	@Test
	public void insertValidDocumentTest() throws Exception {
		String json = "{\"id\":\"mosip.documentcategories.create\",\"ver\":\"1.0\",\"timestamp\":\"\",\"request\":{\"docTypeCode\":\"ttt\",\"docCategoryCode\":\"ddd\",\"langCode\":\"ENG\",\"isActive\":\"true\"}}";
		when(validDocumentRepository.create(Mockito.any())).thenReturn(validDocument);
		mockMvc.perform(post("/v1.0/validdocuments").contentType(MediaType.APPLICATION_JSON).content(json))
				.andExpect(status().isCreated());
	}

	@Test
	public void insertValidDocumentExceptionTest() throws Exception {
		String json = "{\"id\":\"mosip.documentcategories.create\",\"ver\":\"1.0\",\"timestamp\":\"\",\"request\":{\"docTypeCode\":\"ttt\",\"docCategoryCode\":\"ddd\",\"langCode\":\"ENG\",\"isActive\":\"true\"}}";
		when(validDocumentRepository.create(Mockito.any()))
				.thenThrow(new DataAccessLayerException("", "cannot execute statement", null));
		mockMvc.perform(post("/v1.0/validdocuments").contentType(MediaType.APPLICATION_JSON).content(json))
				.andExpect(status().isInternalServerError());
	}

	// ------------------------------------------device
	// ----------------------------------------
	
	

<<<<<<< HEAD
	@Test
	public void createDeviceTypeTest() throws Exception {
		String json = "{ \"id\": \"string\", \"ver\": \"string\", \"timestamp\": \"2018-12-06T07:05:31.177Z\", \"request\": { \"deviceSpecId\": \"6655\", \"id\": \"665555\", \"ipAddress\": \"129.0.0.0\", \"isActive\": true, \"langCode\": \"ENG\", \"macAddress\": \"129.0.0.0\", \"name\": \"HP\", \"serialNum\": \"66\", \"validityDateTime\": \"2018-12-06T07:05:31.177Z\" } }";
		when(deviceRepository.create(Mockito.any())).thenReturn(device);
		mockMvc.perform(post("/v1.0/devices/device").contentType(MediaType.APPLICATION_JSON).content(json))
=======
	/*
	 * @Test public void addDeviceTypeTest() throws Exception { String json =
	 * "{ \"id\": \"string\", \"request\": { \"code\": \"1234rf\", \"deviceSpecId\": \"1011\", \"ipAddress\": \"string\", \"isActive\": true, \"langCode\": \"ENG\", \"macAddress\": \"string\", \"name\": \"string\", \"serialNum\": \"string\" }, \"timestamp\": \"2018-12-03T09:46:53.033Z\", \"ver\": \"string\"}"
	 * ; when(deviceRepository.create(Mockito.any())).thenReturn(device);
	 * mockMvc.perform(post("/v1.0/devices/device").contentType(MediaType.
	 * APPLICATION_JSON).content(json)) .andExpect(status().isCreated()); }
	 */

	/*
	 * @Test public void addDeviceTypeExceptionTest() throws Exception {
	 * 
	 * String json =
	 * "{ \"id\": \"string\", \"request\": { \"code\": \"1234rf\", \"deviceSpecId\": \"1011\", \"ipAddress\": \"string\", \"isActive\": true, \"langCode\": \"ENG\", \"macAddress\": \"string\", \"name\": \"string\", \"serialNum\": \"string\" }, \"timestamp\": \"2018-12-03T09:46:53.033Z\", \"ver\": \"string\"}"
	 * ; when(deviceRepository.create(Mockito.any())) .thenThrow(new
	 * DataAccessLayerException("", "cannot execute ", null));
	 * mockMvc.perform(post("/v1.0/devices/device").contentType(MediaType.
	 * APPLICATION_JSON).content(json))
	 * .andExpect(status().isInternalServerError());
	 * 
	 * }
	 */

	// ----------------------------------BiometricAttributeCreateApiTest--------------------------------------------------
	@Test
	public void createBiometricAttributeTest() throws Exception {
		BiometricAttribute biometricAttribute = new BiometricAttribute();
		biometricAttribute.setCode("BA222");
		biometricAttribute.setLangCode("ENG");
		String json = "{ \"id\": \"string\", \"ver\": \"string\", \"timestamp\": \"\", \"request\": { \"code\": \"BA222\", \"name\": \"sample data\", \"description\": \"sample data desc\", \"biometricTypeCode\": \"4\", \"langCode\": \"ENG\", \"isActive\": true }}";
		Mockito.when(biometricAttributeRepository.create(Mockito.any())).thenReturn(biometricAttribute);
		mockMvc.perform(post("/v1.0/biometricattributes").contentType(MediaType.APPLICATION_JSON).content(json))
>>>>>>> be6563f4
				.andExpect(status().isCreated());
	}

	@Test
<<<<<<< HEAD
	public void createDeviceTypeExceptionTest() throws Exception {

		String json = "{ \"id\": \"string\", \"ver\": \"string\", \"timestamp\": \"2018-12-06T07:05:31.177Z\", \"request\": { \"deviceSpecId\": \"6655\", \"id\": \"665555\", \"ipAddress\": \"129.0.0.0\", \"isActive\": true, \"langCode\": \"ENG\", \"macAddress\": \"129.0.0.0\", \"name\": \"HP\", \"serialNum\": \"66\", \"validityDateTime\": \"2018-12-06T07:05:31.177Z\" } }";
		when(deviceRepository.create(Mockito.any()))
				.thenThrow(new DataAccessLayerException("", "cannot execute ", null));
		mockMvc.perform(post("/v1.0/devices/device").contentType(MediaType.APPLICATION_JSON).content(json))
=======
	public void createBiometricAttributeExceptionTest() throws Exception {
		String json = "{ \"id\": \"string\", \"ver\": \"string\", \"timestamp\": \"\", \"request\": { \"code\": \"BA222\", \"name\": \"sample data\", \"description\": \"sample data desc\", \"biometricTypeCode\": \"4\", \"langCode\": \"ENG\", \"isActive\": true }}";
		when(biometricAttributeRepository.create(Mockito.any()))
				.thenThrow(new DataAccessLayerException("", "cannot insert", null));
		mockMvc.perform(post("/v1.0/biometricattributes").contentType(MediaType.APPLICATION_JSON).content(json))
				.andExpect(status().isInternalServerError());
	}

	// ----------------------------------TemplateCreateApiTest--------------------------------------------------
	@Test
	public void createTemplateTest() throws Exception {
		Template template = new Template();
		template.setId("T222");
		String json = "{ \"id\": \"string\",  \"ver\": \"string\",  \"timestamp\": \"\",  \"request\": {    \"id\": \"T222\",    \"name\": \"Email template\",    \"description\": null,    \"fileFormatCode\": \"xml\",    \"model\": null,    \"fileText\": null,    \"moduleId\": \"preregistation\",    \"moduleName\": null,    \"templateTypeCode\": \"EMAIL\",    \"langCode\": \"ENG\",    \"isActive\": true  }}";
		Mockito.when(templateRepository.create(Mockito.any())).thenReturn(template);
		mockMvc.perform(post("/v1.0/templates").contentType(MediaType.APPLICATION_JSON).content(json))
				.andExpect(status().isCreated());
	}

	@Test
	public void createTemplateExceptionTest() throws Exception {
		String json = "{ \"id\": \"string\",  \"ver\": \"string\",  \"timestamp\": \"\",  \"request\": {    \"id\": \"TT22\",    \"name\": \"Email template\",    \"description\": null,    \"fileFormatCode\": \"xml\",    \"model\": null,    \"fileText\": null,    \"moduleId\": \"preregistation\",    \"moduleName\": null,    \"templateTypeCode\": \"EMAIL\",    \"langCode\": \"ENG\",    \"isActive\": true  }}";
		when(templateRepository.create(Mockito.any()))
				.thenThrow(new DataAccessLayerException("", "cannot insert", null));
		mockMvc.perform(post("/v1.0/templates").contentType(MediaType.APPLICATION_JSON).content(json))
>>>>>>> be6563f4
				.andExpect(status().isInternalServerError());
	}

	// ----------------------------------TemplateTypeCreateApiTest--------------------------------------------------
	@Test
	public void createTemplateTypeTest() throws Exception {
		TemplateType templateType = new TemplateType();
		templateType.setCode("TTC222");
		templateType.setLangCode("ENG");
		String json = "{ \"id\": \"string\",  \"ver\": \"string\",  \"timestamp\": \"\",  \"request\": {    \"code\": \"TTC222\",    \"description\": \"Template type desc\",    \"isActive\": true,    \"langCode\": \"ENG\"  }}";
		Mockito.when(templateTypeRepository.create(Mockito.any())).thenReturn(templateType);
		mockMvc.perform(post("/v1.0/templatetypes").contentType(MediaType.APPLICATION_JSON).content(json))
				.andExpect(status().isCreated());
	}

	@Test
	public void createTemplatetypeExceptionTest() throws Exception {
		String json = "{ \"id\": \"string\",  \"ver\": \"string\",  \"timestamp\": \"\",  \"request\": {    \"code\": \"TTC222\",    \"description\": \"Template type desc\",    \"isActive\": true,    \"langCode\": \"ENG\"  }}";
		when(templateTypeRepository.create(Mockito.any()))
				.thenThrow(new DataAccessLayerException("", "cannot insert", null));
		mockMvc.perform(post("/v1.0/templatetypes").contentType(MediaType.APPLICATION_JSON).content(json))
				.andExpect(status().isInternalServerError());
	}

<<<<<<< HEAD
	}
	
	// ----------------------------------BiometricAttributeCreateApiTest--------------------------------------------------
		@Test
		public void createBiometricAttributeTest() throws Exception {
			BiometricAttribute biometricAttribute = new BiometricAttribute();
			biometricAttribute.setCode("BA222");
			biometricAttribute.setLangCode("ENG");
			String json = "{ \"id\": \"string\", \"ver\": \"string\", \"timestamp\": \"\", \"request\": { \"code\": \"BA222\", \"name\": \"sample data\", \"description\": \"sample data desc\", \"biometricTypeCode\": \"4\", \"langCode\": \"ENG\", \"isActive\": true }}";
			Mockito.when(biometricAttributeRepository.create(Mockito.any())).thenReturn(biometricAttribute);
			mockMvc.perform(post("/v1.0/biometricattributes").contentType(MediaType.APPLICATION_JSON).content(json))
					.andExpect(status().isCreated());
		}

		@Test
		public void createBiometricAttributeExceptionTest() throws Exception {
			String json = "{ \"id\": \"string\", \"ver\": \"string\", \"timestamp\": \"\", \"request\": { \"code\": \"BA222\", \"name\": \"sample data\", \"description\": \"sample data desc\", \"biometricTypeCode\": \"4\", \"langCode\": \"ENG\", \"isActive\": true }}";
			when(biometricAttributeRepository.create(Mockito.any()))
					.thenThrow(new DataAccessLayerException("", "cannot insert", null));
			mockMvc.perform(post("/v1.0/biometricattributes").contentType(MediaType.APPLICATION_JSON).content(json))
					.andExpect(status().isInternalServerError());
		}

		// ----------------------------------TemplateCreateApiTest--------------------------------------------------
		@Test
		public void createTemplateTest() throws Exception {
			Template template = new Template();
			template.setId("T222");
			String json = "{ \"id\": \"string\",  \"ver\": \"string\",  \"timestamp\": \"\",  \"request\": {    \"id\": \"T222\",    \"name\": \"Email template\",    \"description\": null,    \"fileFormatCode\": \"xml\",    \"model\": null,    \"fileText\": null,    \"moduleId\": \"preregistation\",    \"moduleName\": null,    \"templateTypeCode\": \"EMAIL\",    \"langCode\": \"ENG\",    \"isActive\": true  }}";
			Mockito.when(templateRepository.create(Mockito.any())).thenReturn(template);
			mockMvc.perform(post("/v1.0/templates").contentType(MediaType.APPLICATION_JSON).content(json))
					.andExpect(status().isCreated());
		}

		@Test
		public void createTemplateExceptionTest() throws Exception {
			String json = "{ \"id\": \"string\",  \"ver\": \"string\",  \"timestamp\": \"\",  \"request\": {    \"id\": \"TT22\",    \"name\": \"Email template\",    \"description\": null,    \"fileFormatCode\": \"xml\",    \"model\": null,    \"fileText\": null,    \"moduleId\": \"preregistation\",    \"moduleName\": null,    \"templateTypeCode\": \"EMAIL\",    \"langCode\": \"ENG\",    \"isActive\": true  }}";
			when(templateRepository.create(Mockito.any()))
					.thenThrow(new DataAccessLayerException("", "cannot insert", null));
			mockMvc.perform(post("/v1.0/templates").contentType(MediaType.APPLICATION_JSON).content(json))
					.andExpect(status().isInternalServerError());
		}

		// ----------------------------------TemplateTypeCreateApiTest--------------------------------------------------
		@Test
		public void createTemplateTypeTest() throws Exception {
			TemplateType templateType = new TemplateType();
			templateType.setCode("TTC222");
			templateType.setLangCode("ENG");
			String json = "{ \"id\": \"string\",  \"ver\": \"string\",  \"timestamp\": \"\",  \"request\": {    \"code\": \"TTC222\",    \"description\": \"Template type desc\",    \"isActive\": true,    \"langCode\": \"ENG\"  }}";
			Mockito.when(templateTypeRepository.create(Mockito.any())).thenReturn(templateType);
			mockMvc.perform(post("/v1.0/templatetypes").contentType(MediaType.APPLICATION_JSON).content(json))
					.andExpect(status().isCreated());
		}

		/*@Test
		public void createTemplatetypeExceptionTest() throws Exception {
			String json = "{ \"id\": \"string\", \"ver\": \"string\", \"timestamp\": \"\", \"request\": { \"code\": \"BA222\", \"name\": \"sample data\", \"description\": \"sample data desc\", \"biometricTypeCode\": \"4\", \"langCode\": \"ENG\", \"isActive\": true }}";
			when(templateTypeRepository.create(Mockito.any()))
					.thenThrow(new DataAccessLayerException("", "cannot insert", null));
			mockMvc.perform(post("/v1.0/templatetypes").contentType(MediaType.APPLICATION_JSON).content(json))
					.andExpect(status().isInternalServerError());
		}*/
=======
>>>>>>> be6563f4

}<|MERGE_RESOLUTION|>--- conflicted
+++ resolved
@@ -1509,41 +1509,7 @@
 		mockMvc.perform(post("/v1.0/validdocuments").contentType(MediaType.APPLICATION_JSON).content(json))
 				.andExpect(status().isInternalServerError());
 	}
-
-	// ------------------------------------------device
-	// ----------------------------------------
 	
-	
-
-<<<<<<< HEAD
-	@Test
-	public void createDeviceTypeTest() throws Exception {
-		String json = "{ \"id\": \"string\", \"ver\": \"string\", \"timestamp\": \"2018-12-06T07:05:31.177Z\", \"request\": { \"deviceSpecId\": \"6655\", \"id\": \"665555\", \"ipAddress\": \"129.0.0.0\", \"isActive\": true, \"langCode\": \"ENG\", \"macAddress\": \"129.0.0.0\", \"name\": \"HP\", \"serialNum\": \"66\", \"validityDateTime\": \"2018-12-06T07:05:31.177Z\" } }";
-		when(deviceRepository.create(Mockito.any())).thenReturn(device);
-		mockMvc.perform(post("/v1.0/devices/device").contentType(MediaType.APPLICATION_JSON).content(json))
-=======
-	/*
-	 * @Test public void addDeviceTypeTest() throws Exception { String json =
-	 * "{ \"id\": \"string\", \"request\": { \"code\": \"1234rf\", \"deviceSpecId\": \"1011\", \"ipAddress\": \"string\", \"isActive\": true, \"langCode\": \"ENG\", \"macAddress\": \"string\", \"name\": \"string\", \"serialNum\": \"string\" }, \"timestamp\": \"2018-12-03T09:46:53.033Z\", \"ver\": \"string\"}"
-	 * ; when(deviceRepository.create(Mockito.any())).thenReturn(device);
-	 * mockMvc.perform(post("/v1.0/devices/device").contentType(MediaType.
-	 * APPLICATION_JSON).content(json)) .andExpect(status().isCreated()); }
-	 */
-
-	/*
-	 * @Test public void addDeviceTypeExceptionTest() throws Exception {
-	 * 
-	 * String json =
-	 * "{ \"id\": \"string\", \"request\": { \"code\": \"1234rf\", \"deviceSpecId\": \"1011\", \"ipAddress\": \"string\", \"isActive\": true, \"langCode\": \"ENG\", \"macAddress\": \"string\", \"name\": \"string\", \"serialNum\": \"string\" }, \"timestamp\": \"2018-12-03T09:46:53.033Z\", \"ver\": \"string\"}"
-	 * ; when(deviceRepository.create(Mockito.any())) .thenThrow(new
-	 * DataAccessLayerException("", "cannot execute ", null));
-	 * mockMvc.perform(post("/v1.0/devices/device").contentType(MediaType.
-	 * APPLICATION_JSON).content(json))
-	 * .andExpect(status().isInternalServerError());
-	 * 
-	 * }
-	 */
-
 	// ----------------------------------BiometricAttributeCreateApiTest--------------------------------------------------
 	@Test
 	public void createBiometricAttributeTest() throws Exception {
@@ -1553,19 +1519,10 @@
 		String json = "{ \"id\": \"string\", \"ver\": \"string\", \"timestamp\": \"\", \"request\": { \"code\": \"BA222\", \"name\": \"sample data\", \"description\": \"sample data desc\", \"biometricTypeCode\": \"4\", \"langCode\": \"ENG\", \"isActive\": true }}";
 		Mockito.when(biometricAttributeRepository.create(Mockito.any())).thenReturn(biometricAttribute);
 		mockMvc.perform(post("/v1.0/biometricattributes").contentType(MediaType.APPLICATION_JSON).content(json))
->>>>>>> be6563f4
 				.andExpect(status().isCreated());
 	}
 
 	@Test
-<<<<<<< HEAD
-	public void createDeviceTypeExceptionTest() throws Exception {
-
-		String json = "{ \"id\": \"string\", \"ver\": \"string\", \"timestamp\": \"2018-12-06T07:05:31.177Z\", \"request\": { \"deviceSpecId\": \"6655\", \"id\": \"665555\", \"ipAddress\": \"129.0.0.0\", \"isActive\": true, \"langCode\": \"ENG\", \"macAddress\": \"129.0.0.0\", \"name\": \"HP\", \"serialNum\": \"66\", \"validityDateTime\": \"2018-12-06T07:05:31.177Z\" } }";
-		when(deviceRepository.create(Mockito.any()))
-				.thenThrow(new DataAccessLayerException("", "cannot execute ", null));
-		mockMvc.perform(post("/v1.0/devices/device").contentType(MediaType.APPLICATION_JSON).content(json))
-=======
 	public void createBiometricAttributeExceptionTest() throws Exception {
 		String json = "{ \"id\": \"string\", \"ver\": \"string\", \"timestamp\": \"\", \"request\": { \"code\": \"BA222\", \"name\": \"sample data\", \"description\": \"sample data desc\", \"biometricTypeCode\": \"4\", \"langCode\": \"ENG\", \"isActive\": true }}";
 		when(biometricAttributeRepository.create(Mockito.any()))
@@ -1591,7 +1548,6 @@
 		when(templateRepository.create(Mockito.any()))
 				.thenThrow(new DataAccessLayerException("", "cannot insert", null));
 		mockMvc.perform(post("/v1.0/templates").contentType(MediaType.APPLICATION_JSON).content(json))
->>>>>>> be6563f4
 				.andExpect(status().isInternalServerError());
 	}
 
@@ -1616,71 +1572,5 @@
 				.andExpect(status().isInternalServerError());
 	}
 
-<<<<<<< HEAD
-	}
-	
-	// ----------------------------------BiometricAttributeCreateApiTest--------------------------------------------------
-		@Test
-		public void createBiometricAttributeTest() throws Exception {
-			BiometricAttribute biometricAttribute = new BiometricAttribute();
-			biometricAttribute.setCode("BA222");
-			biometricAttribute.setLangCode("ENG");
-			String json = "{ \"id\": \"string\", \"ver\": \"string\", \"timestamp\": \"\", \"request\": { \"code\": \"BA222\", \"name\": \"sample data\", \"description\": \"sample data desc\", \"biometricTypeCode\": \"4\", \"langCode\": \"ENG\", \"isActive\": true }}";
-			Mockito.when(biometricAttributeRepository.create(Mockito.any())).thenReturn(biometricAttribute);
-			mockMvc.perform(post("/v1.0/biometricattributes").contentType(MediaType.APPLICATION_JSON).content(json))
-					.andExpect(status().isCreated());
-		}
-
-		@Test
-		public void createBiometricAttributeExceptionTest() throws Exception {
-			String json = "{ \"id\": \"string\", \"ver\": \"string\", \"timestamp\": \"\", \"request\": { \"code\": \"BA222\", \"name\": \"sample data\", \"description\": \"sample data desc\", \"biometricTypeCode\": \"4\", \"langCode\": \"ENG\", \"isActive\": true }}";
-			when(biometricAttributeRepository.create(Mockito.any()))
-					.thenThrow(new DataAccessLayerException("", "cannot insert", null));
-			mockMvc.perform(post("/v1.0/biometricattributes").contentType(MediaType.APPLICATION_JSON).content(json))
-					.andExpect(status().isInternalServerError());
-		}
-
-		// ----------------------------------TemplateCreateApiTest--------------------------------------------------
-		@Test
-		public void createTemplateTest() throws Exception {
-			Template template = new Template();
-			template.setId("T222");
-			String json = "{ \"id\": \"string\",  \"ver\": \"string\",  \"timestamp\": \"\",  \"request\": {    \"id\": \"T222\",    \"name\": \"Email template\",    \"description\": null,    \"fileFormatCode\": \"xml\",    \"model\": null,    \"fileText\": null,    \"moduleId\": \"preregistation\",    \"moduleName\": null,    \"templateTypeCode\": \"EMAIL\",    \"langCode\": \"ENG\",    \"isActive\": true  }}";
-			Mockito.when(templateRepository.create(Mockito.any())).thenReturn(template);
-			mockMvc.perform(post("/v1.0/templates").contentType(MediaType.APPLICATION_JSON).content(json))
-					.andExpect(status().isCreated());
-		}
-
-		@Test
-		public void createTemplateExceptionTest() throws Exception {
-			String json = "{ \"id\": \"string\",  \"ver\": \"string\",  \"timestamp\": \"\",  \"request\": {    \"id\": \"TT22\",    \"name\": \"Email template\",    \"description\": null,    \"fileFormatCode\": \"xml\",    \"model\": null,    \"fileText\": null,    \"moduleId\": \"preregistation\",    \"moduleName\": null,    \"templateTypeCode\": \"EMAIL\",    \"langCode\": \"ENG\",    \"isActive\": true  }}";
-			when(templateRepository.create(Mockito.any()))
-					.thenThrow(new DataAccessLayerException("", "cannot insert", null));
-			mockMvc.perform(post("/v1.0/templates").contentType(MediaType.APPLICATION_JSON).content(json))
-					.andExpect(status().isInternalServerError());
-		}
-
-		// ----------------------------------TemplateTypeCreateApiTest--------------------------------------------------
-		@Test
-		public void createTemplateTypeTest() throws Exception {
-			TemplateType templateType = new TemplateType();
-			templateType.setCode("TTC222");
-			templateType.setLangCode("ENG");
-			String json = "{ \"id\": \"string\",  \"ver\": \"string\",  \"timestamp\": \"\",  \"request\": {    \"code\": \"TTC222\",    \"description\": \"Template type desc\",    \"isActive\": true,    \"langCode\": \"ENG\"  }}";
-			Mockito.when(templateTypeRepository.create(Mockito.any())).thenReturn(templateType);
-			mockMvc.perform(post("/v1.0/templatetypes").contentType(MediaType.APPLICATION_JSON).content(json))
-					.andExpect(status().isCreated());
-		}
-
-		/*@Test
-		public void createTemplatetypeExceptionTest() throws Exception {
-			String json = "{ \"id\": \"string\", \"ver\": \"string\", \"timestamp\": \"\", \"request\": { \"code\": \"BA222\", \"name\": \"sample data\", \"description\": \"sample data desc\", \"biometricTypeCode\": \"4\", \"langCode\": \"ENG\", \"isActive\": true }}";
-			when(templateTypeRepository.create(Mockito.any()))
-					.thenThrow(new DataAccessLayerException("", "cannot insert", null));
-			mockMvc.perform(post("/v1.0/templatetypes").contentType(MediaType.APPLICATION_JSON).content(json))
-					.andExpect(status().isInternalServerError());
-		}*/
-=======
->>>>>>> be6563f4
 
 }