package io.mosip.kernel.masterdata.test.integration;

import static org.hamcrest.CoreMatchers.is;
import static org.junit.Assert.assertThat;
import static org.mockito.ArgumentMatchers.any;
import static org.mockito.ArgumentMatchers.anyString;
import static org.mockito.Mockito.when;
import static org.springframework.test.web.servlet.request.MockMvcRequestBuilders.get;
import static org.springframework.test.web.servlet.request.MockMvcRequestBuilders.post;
import static org.springframework.test.web.servlet.result.MockMvcResultMatchers.status;

import java.time.LocalDate;
import java.time.LocalDateTime;
import java.time.Month;
import java.time.ZoneId;
import java.util.ArrayList;
import java.util.List;

import org.junit.Before;
import org.junit.Test;
import org.junit.runner.RunWith;
import org.mockito.ArgumentMatchers;
import org.mockito.Mockito;
import org.springframework.beans.factory.annotation.Autowired;
import org.springframework.boot.test.autoconfigure.web.servlet.AutoConfigureMockMvc;
import org.springframework.boot.test.context.SpringBootTest;
import org.springframework.boot.test.mock.mockito.MockBean;
import org.springframework.dao.DataRetrievalFailureException;
import org.springframework.http.MediaType;
import org.springframework.test.context.junit4.SpringRunner;
import org.springframework.test.web.servlet.MockMvc;
import org.springframework.test.web.servlet.MvcResult;

import com.fasterxml.jackson.databind.ObjectMapper;

import io.mosip.kernel.core.dataaccess.exception.DataAccessLayerException;
import io.mosip.kernel.masterdata.dto.LanguageDto;
import io.mosip.kernel.masterdata.dto.RegistrationCenterDeviceDto;
import io.mosip.kernel.masterdata.dto.RegistrationCenterMachineDeviceDto;
import io.mosip.kernel.masterdata.dto.RegistrationCenterMachineDto;
import io.mosip.kernel.masterdata.dto.RegistrationCenterUserMachineMappingHistoryResponseDto;
import io.mosip.kernel.masterdata.dto.RequestDto;
import io.mosip.kernel.masterdata.dto.getresponse.IdTypeResponseDto;
import io.mosip.kernel.masterdata.dto.getresponse.RegistrationCenterHierarchyLevelResponseDto;
import io.mosip.kernel.masterdata.dto.getresponse.RegistrationCenterResponseDto;
import io.mosip.kernel.masterdata.entity.BiometricAttribute;
import io.mosip.kernel.masterdata.entity.BlacklistedWords;
import io.mosip.kernel.masterdata.entity.Device;
import io.mosip.kernel.masterdata.entity.DocumentCategory;
import io.mosip.kernel.masterdata.entity.DocumentType;
import io.mosip.kernel.masterdata.entity.Gender;
import io.mosip.kernel.masterdata.entity.Holiday;
import io.mosip.kernel.masterdata.entity.IdType;
import io.mosip.kernel.masterdata.entity.Language;
import io.mosip.kernel.masterdata.entity.Location;
import io.mosip.kernel.masterdata.entity.ReasonCategory;
import io.mosip.kernel.masterdata.entity.ReasonList;
import io.mosip.kernel.masterdata.entity.RegistrationCenter;
import io.mosip.kernel.masterdata.entity.RegistrationCenterDevice;
import io.mosip.kernel.masterdata.entity.RegistrationCenterDeviceHistory;
import io.mosip.kernel.masterdata.entity.RegistrationCenterDeviceHistoryPk;
import io.mosip.kernel.masterdata.entity.RegistrationCenterHistory;
import io.mosip.kernel.masterdata.entity.RegistrationCenterMachine;
import io.mosip.kernel.masterdata.entity.RegistrationCenterMachineDevice;
import io.mosip.kernel.masterdata.entity.RegistrationCenterMachineDeviceHistory;
import io.mosip.kernel.masterdata.entity.RegistrationCenterMachineHistory;
import io.mosip.kernel.masterdata.entity.RegistrationCenterType;
import io.mosip.kernel.masterdata.entity.RegistrationCenterUserMachineHistory;
import io.mosip.kernel.masterdata.entity.Template;
import io.mosip.kernel.masterdata.entity.TemplateType;
import io.mosip.kernel.masterdata.entity.Title;
import io.mosip.kernel.masterdata.entity.ValidDocument;
import io.mosip.kernel.masterdata.entity.id.CodeAndLanguageCodeID;
import io.mosip.kernel.masterdata.entity.id.CodeLangCodeAndRsnCatCodeID;
import io.mosip.kernel.masterdata.entity.id.GenderID;
import io.mosip.kernel.masterdata.entity.id.HolidayID;
import io.mosip.kernel.masterdata.entity.id.RegistrationCenterDeviceID;
import io.mosip.kernel.masterdata.entity.id.RegistrationCenterMachineDeviceID;
import io.mosip.kernel.masterdata.entity.id.RegistrationCenterMachineID;
import io.mosip.kernel.masterdata.entity.id.RegistrationCenterMachineUserID;
import io.mosip.kernel.masterdata.repository.BiometricAttributeRepository;
import io.mosip.kernel.masterdata.repository.BlacklistedWordsRepository;
import io.mosip.kernel.masterdata.repository.DeviceRepository;
import io.mosip.kernel.masterdata.repository.DocumentCategoryRepository;
import io.mosip.kernel.masterdata.repository.DocumentTypeRepository;
import io.mosip.kernel.masterdata.repository.GenderTypeRepository;
import io.mosip.kernel.masterdata.repository.HolidayRepository;
import io.mosip.kernel.masterdata.repository.IdTypeRepository;
import io.mosip.kernel.masterdata.repository.LanguageRepository;
import io.mosip.kernel.masterdata.repository.ReasonCategoryRepository;
import io.mosip.kernel.masterdata.repository.ReasonListRepository;
import io.mosip.kernel.masterdata.repository.RegistrationCenterDeviceHistoryRepository;
import io.mosip.kernel.masterdata.repository.RegistrationCenterDeviceRepository;
import io.mosip.kernel.masterdata.repository.RegistrationCenterHistoryRepository;
import io.mosip.kernel.masterdata.repository.RegistrationCenterMachineDeviceHistoryRepository;
import io.mosip.kernel.masterdata.repository.RegistrationCenterMachineDeviceRepository;
import io.mosip.kernel.masterdata.repository.RegistrationCenterMachineHistoryRepository;
import io.mosip.kernel.masterdata.repository.RegistrationCenterMachineRepository;
import io.mosip.kernel.masterdata.repository.RegistrationCenterRepository;
import io.mosip.kernel.masterdata.repository.RegistrationCenterTypeRepository;
import io.mosip.kernel.masterdata.repository.RegistrationCenterUserMachineHistoryRepository;
import io.mosip.kernel.masterdata.repository.TemplateRepository;
import io.mosip.kernel.masterdata.repository.TemplateTypeRepository;
import io.mosip.kernel.masterdata.repository.TitleRepository;
import io.mosip.kernel.masterdata.repository.ValidDocumentRepository;

/**
 * 
 * @author Sidhant Agarwal
 * @author Urvil Joshi
 * @author Dharmesh Khandelwal
 * @author Sagar Mahapatra
 * @author Ritesh Sinha
 * @author Abhishek Kumar
 * @author Bal Vikash Sharma
 * @author Uday Kumar
 * 
 * @since 1.0.0
 */
@SpringBootTest
@RunWith(SpringRunner.class)
@AutoConfigureMockMvc
public class MasterdataIntegrationTest {
	@Autowired
	private MockMvc mockMvc;
	@MockBean
	private BlacklistedWordsRepository wordsRepository;

	@MockBean
	private DeviceRepository deviceRepository;

	@MockBean
	private DocumentTypeRepository documentTypeRepository;

	@MockBean
	private DocumentCategoryRepository documentCategoryRepository;

	@MockBean
	private ValidDocumentRepository validDocumentRepository;

	@MockBean
	private BiometricAttributeRepository biometricAttributeRepository;

	@MockBean
	private TemplateRepository templateRepository;

	@MockBean
	private TemplateTypeRepository templateTypeRepository;

	List<DocumentType> documentTypes;

	DocumentType type;

	List<RegistrationCenterType> regCenterTypes;

	RegistrationCenterType regCenterType;

	List<IdType> idTypes;

	IdType idType;

	List<DocumentCategory> entities;

	DocumentCategory category;

	List<BlacklistedWords> words;

	@MockBean
	private GenderTypeRepository genderTypeRepository;

	private List<Gender> genderTypes;

	private List<Gender> genderTypesNull;

	private GenderID genderId;

	@MockBean
	private HolidayRepository holidayRepository;

	private List<Holiday> holidays;

	@MockBean
	IdTypeRepository idTypeRepository;

	@MockBean
	ReasonCategoryRepository reasonRepository;

	@MockBean
	ReasonListRepository reasonListRepository;

	@MockBean
	RegistrationCenterTypeRepository registrationCenterTypeRepository;

	private List<ReasonCategory> reasoncategories;

	private List<ReasonList> reasonList;

	private CodeLangCodeAndRsnCatCodeID reasonListId;

	private static final String REASON_LIST_REQUEST = "{ \"request\":  { \"code\": \"RL1\", \"name\": \"reas_list\", \"description\": \"reason List\", \"rsnCatCode\": \"RC5\", \"langCode\": \"ENG\", \"isActive\": true, \"isDeleted\": false }}";
	private static final String REASON_EMPTY_LIST_REQUEST = "{ \"request\": }";
	private static final String REASON_CATEGORY_REQUEST = "{ \"request\": { \"code\": \"RC9\", \"name\": \"reason_category\", \"description\": \"reason categroy\", \"langCode\": \"ENG\" ,\"isActive\": true ,\"isDeleted\": false} }";
	private static final String REASON_EMPTY_CATEGORY_LIST = "{ \"request\": }";

	@MockBean
	RegistrationCenterHistoryRepository repository;

	RegistrationCenterHistory center;
	Device device;

	List<RegistrationCenterHistory> centers = new ArrayList<>();

	@MockBean
	RegistrationCenterRepository registrationCenterRepository;

	RegistrationCenter registrationCenter;
	RegistrationCenter banglore;
	RegistrationCenter chennai;

	List<RegistrationCenter> registrationCenters = new ArrayList<>();

	@MockBean
	RegistrationCenterUserMachineHistoryRepository registrationCenterUserMachineHistoryRepository;

	RegistrationCenterUserMachineHistory registrationCenterUserMachineHistory;

	RegistrationCenterMachineUserID registrationCenterUserMachineHistoryId;

	List<RegistrationCenterUserMachineHistory> registrationCenterUserMachineHistories = new ArrayList<>();

	@MockBean
	private TitleRepository titleRepository;

	private List<Title> titleList;

	private List<Title> titlesNull;

	private CodeAndLanguageCodeID titleId;

	@MockBean
	private LanguageRepository languageRepository;

	private LanguageDto languageDto;

	private Language language;

	private Gender genderType;

	private ValidDocument validDocument;
	private Holiday holiday;

	@MockBean
	private RegistrationCenterDeviceRepository registrationCenterDeviceRepository;
	@MockBean
	private RegistrationCenterDeviceHistoryRepository registrationCenterDeviceHistoryRepository;
	private RegistrationCenterDeviceDto registrationCenterDeviceDto;
	private RegistrationCenterDevice registrationCenterDevice;
	private RegistrationCenterDeviceHistory registrationCenterDeviceHistory;
	@MockBean
	private RegistrationCenterMachineRepository registrationCenterMachineRepository;
	@MockBean
	private RegistrationCenterMachineHistoryRepository registrationCenterMachineHistoryRepository;
	private RegistrationCenterMachineDto registrationCenterMachineDto;
	private RegistrationCenterMachine registrationCenterMachine;
	private RegistrationCenterMachineHistory registrationCenterMachineHistory;
	@MockBean
	private RegistrationCenterMachineDeviceRepository registrationCenterMachineDeviceRepository;
	@MockBean
	private RegistrationCenterMachineDeviceHistoryRepository registrationCenterMachineDeviceHistoryRepository;
	private RegistrationCenterMachineDeviceDto registrationCenterMachineDeviceDto;
	private RegistrationCenterMachineDevice registrationCenterMachineDevice;
	private RegistrationCenterMachineDeviceHistory registrationCenterMachineDeviceHistory;

	private ObjectMapper mapper;

	@Before
	public void setUp() {
		mapper = new ObjectMapper();
		blacklistedSetup();

		genderTypeSetup();

		holidaySetup();

		idTypeSetup();

		packetRejectionSetup();

		registrationCenterHistorySetup();

		registrationCenterSetup();

		registrationCenterUserMachineSetup();

		titleIntegrationSetup();

		documentCategorySetUp();

		documentTypeSetUp();

		registrationCenterTypeSetUp();

		languageTestSetup();

		addValidDocumentSetUp();

		deviceSetup();

		registrationCenterDeviceSetup();
		registrationCenterMachineSetup();
		registrationCenterMachineDeviceSetup();
	}

	private void registrationCenterDeviceSetup() {
		registrationCenterDeviceDto = new RegistrationCenterDeviceDto();
		registrationCenterDeviceDto.setDeviceId("101");
		registrationCenterDeviceDto.setRegCenterId("1");
		registrationCenterDeviceDto.setIsActive(true);

		registrationCenterDevice = new RegistrationCenterDevice();
		RegistrationCenterDeviceID rcId = new RegistrationCenterDeviceID();
		rcId.setDeviceId(registrationCenterDeviceDto.getDeviceId());
		rcId.setRegCenterId(registrationCenterDeviceDto.getRegCenterId());
		registrationCenterDevice.setRegistrationCenterDevicePk(rcId);
		registrationCenterDevice.setIsActive(true);
		registrationCenterDevice.setCreatedBy("admin");
		registrationCenterDevice.setCreatedDateTime(LocalDateTime.now(ZoneId.of("UTC")));

		registrationCenterDeviceHistory = new RegistrationCenterDeviceHistory();
		RegistrationCenterDeviceHistoryPk rcIdH = new RegistrationCenterDeviceHistoryPk();
		rcIdH.setDeviceId(rcId.getDeviceId());
		rcIdH.setRegCenterId(rcId.getRegCenterId());
		registrationCenterDeviceHistory.setRegistrationCenterDeviceHistoryPk(rcIdH);
		registrationCenterDeviceHistory.setCreatedDateTime(registrationCenterDevice.getCreatedDateTime());
		registrationCenterDeviceHistory.setCreatedBy("admin");
		registrationCenterDeviceHistory.setIsActive(true);
	}

	private void registrationCenterMachineSetup() {
		registrationCenterMachineDto = new RegistrationCenterMachineDto();
		registrationCenterMachineDto.setMachineId("1789");
		registrationCenterMachineDto.setRegCenterId("1");
		registrationCenterMachineDto.setIsActive(true);

		registrationCenterMachine = new RegistrationCenterMachine();
		RegistrationCenterMachineID rmId = new RegistrationCenterMachineID();
		rmId.setMachineId(registrationCenterMachineDto.getMachineId());
		rmId.setRegCenterId(registrationCenterMachineDto.getRegCenterId());
		registrationCenterMachine.setRegistrationCenterMachinePk(rmId);
		registrationCenterMachine.setIsActive(true);
		registrationCenterMachine.setCreatedBy("admin");
		registrationCenterMachine.setCreatedDateTime(LocalDateTime.now(ZoneId.of("UTC")));

		registrationCenterMachineHistory = new RegistrationCenterMachineHistory();
		RegistrationCenterMachineID rmIdH = new RegistrationCenterMachineID();
		rmIdH.setMachineId(rmId.getMachineId());
		rmIdH.setRegCenterId(rmId.getRegCenterId());
		registrationCenterMachineHistory.setRegistrationCenterMachineHistoryPk(rmIdH);
		registrationCenterMachineHistory.setCreatedDateTime(registrationCenterMachine.getCreatedDateTime());
		registrationCenterMachineHistory.setCreatedBy("admin");
		registrationCenterMachineHistory.setIsActive(true);
	}

	private void registrationCenterMachineDeviceSetup() {
		registrationCenterMachineDeviceDto = new RegistrationCenterMachineDeviceDto();
		registrationCenterMachineDeviceDto.setMachineId("1789");
		registrationCenterMachineDeviceDto.setDeviceId("101");
		registrationCenterMachineDeviceDto.setRegCenterId("1");
		registrationCenterMachineDeviceDto.setIsActive(true);

		registrationCenterMachineDevice = new RegistrationCenterMachineDevice();
		RegistrationCenterMachineDeviceID rcmdId = new RegistrationCenterMachineDeviceID();
		rcmdId.setDeviceId("101");
		rcmdId.setMachineId("1789");
		rcmdId.setRegCenterId("1");
		registrationCenterMachineDevice.setRegistrationCenterMachineDevicePk(rcmdId);
		registrationCenterMachineDevice.setIsActive(true);
		registrationCenterMachineDevice.setCreatedDateTime(LocalDateTime.now(ZoneId.of("UTC")));
		registrationCenterMachineDevice.setCreatedBy("admin");

		registrationCenterMachineDeviceHistory = new RegistrationCenterMachineDeviceHistory();
		RegistrationCenterMachineDeviceID rcmdIdH = new RegistrationCenterMachineDeviceID();
		rcmdIdH.setDeviceId("101");
		rcmdIdH.setMachineId("1789");
		rcmdIdH.setRegCenterId("1");
		registrationCenterMachineDeviceHistory.setRegistrationCenterMachineDeviceHistoryPk(rcmdIdH);
		registrationCenterMachineDeviceHistory.setCreatedDateTime(registrationCenterMachineDevice.getCreatedDateTime());
		registrationCenterMachineDeviceHistory.setIsActive(true);
		registrationCenterMachineDeviceHistory.setCreatedBy("admin");

	}

	private void deviceSetup() {
		List<Device> deviceList = new ArrayList<>();
		device = new Device();
		device.setId("1001");
		device.setName("laptop");
		device.setSerialNum("1234567890");
		device.setIpAddress("100.100.100.80");
		device.setMacAddress("100.100.100.80");
		device.setDeviceSpecId("laptop_id");
		device.setLangCode("ENG");
		device.setIsActive(true);
		deviceList.add(device);
	}

	private void addValidDocumentSetUp() {
		validDocument = new ValidDocument();
		validDocument.setDocTypeCode("ttt");
		validDocument.setDocCategoryCode("ddd");
	}

	private void languageTestSetup() {
		// creating data coming from user

		languageDto = new LanguageDto();
		languageDto.setCode("ter");
		languageDto.setName("terman");
		languageDto.setIsActive(Boolean.TRUE);

		language = new Language();
		language.setCode("ter");
		language.setName("terman");
		language.setIsActive(Boolean.TRUE);
	}

	private void documentTypeSetUp() {
		type = new DocumentType();
		type.setCode("DT001");
		documentTypes = new ArrayList<>();
		documentTypes.add(type);
	}

	private void registrationCenterTypeSetUp() {
		regCenterType = new RegistrationCenterType();
		regCenterType.setCode("T01");
		regCenterTypes = new ArrayList<>();
		regCenterTypes.add(regCenterType);

	}

	private void documentCategorySetUp() {
		category = new DocumentCategory();
		category.setCode("DC001");
		entities = new ArrayList<>();
		entities.add(category);
	}

	private void titleIntegrationSetup() {
		titleList = new ArrayList<>();
		Title title = new Title();
		titleId = new CodeAndLanguageCodeID();
		titleId.setLangCode("ENG");
		titleId.setCode("ABC");
		title.setIsActive(true);
		title.setCreatedBy("Ajay");
		title.setCreatedDateTime(null);
		title.setId(titleId);
		title.setTitleDescription("AAAAAAAAAAAA");
		title.setTitleName("HELLO");
		title.setUpdatedBy("XYZ");
		title.setUpdatedDateTime(null);
		titleList.add(title);
	}

	private void registrationCenterUserMachineSetup() {
		registrationCenterUserMachineHistoryId = new RegistrationCenterMachineUserID("1", "1", "1");
		registrationCenterUserMachineHistory = new RegistrationCenterUserMachineHistory();
		registrationCenterUserMachineHistory.setId(registrationCenterUserMachineHistoryId);
		registrationCenterUserMachineHistory.setEffectivetimes(LocalDateTime.now().minusDays(1));
	}

	private void registrationCenterSetup() {
		registrationCenter = new RegistrationCenter();
		registrationCenter.setId("1");
		registrationCenter.setName("bangalore");
		registrationCenter.setLatitude("12.9180722");
		registrationCenter.setLongitude("77.5028792");
		registrationCenter.setLanguageCode("ENG");
		registrationCenters.add(registrationCenter);

		Location location = new Location();
		location.setCode("BLR");

		banglore = new RegistrationCenter();
		banglore.setId("1");
		banglore.setName("bangalore");
		banglore.setLatitude("12.9180722");
		banglore.setLongitude("77.5028792");
		banglore.setLanguageCode("ENG");
		banglore.setLocationCode("LOC");
		chennai = new RegistrationCenter();
		chennai.setId("2");
		chennai.setName("Bangalore Central");
		chennai.setLanguageCode("ENG");
		chennai.setLocationCode("LOC");
		registrationCenters.add(banglore);
		registrationCenters.add(chennai);

	}

	private void registrationCenterHistorySetup() {
		center = new RegistrationCenterHistory();
		center.setId("1");
		center.setName("bangalore");
		center.setLatitude("12.9180722");
		center.setLongitude("77.5028792");
		center.setLanguageCode("ENG");
		center.setLocationCode("BLR");
		centers.add(center);
	}

	private void packetRejectionSetup() {
		ReasonCategory reasonCategory = new ReasonCategory();
		ReasonList reasonListObj = new ReasonList();
		reasonList = new ArrayList<>();
		reasonListObj.setCode("RL1");
		reasonListObj.setLangCode("ENG");
		reasonListObj.setRsnCatCode("RC1");
		reasonListObj.setDescription("reasonList");
		reasonList.add(reasonListObj);
		reasonCategory.setReasonList(reasonList);
		reasonCategory.setCode("RC1");
		reasonCategory.setLangCode("ENG");
		reasoncategories = new ArrayList<>();
		reasoncategories.add(reasonCategory);
		titleId = new CodeAndLanguageCodeID();
		titleId.setCode("RC1");
		titleId.setLangCode("ENG");
		reasonListId = new CodeLangCodeAndRsnCatCodeID();
		reasonListId.setCode("RL1");
		reasonListId.setLangCode("ENG");
		reasonListId.setRsnCatCode("RC1");
	}

	private void idTypeSetup() {
		idType = new IdType();
		idType.setIsActive(true);
		idType.setCreatedBy("testCreation");
		idType.setLangCode("ENG");
		idType.setCode("POA");
		idType.setDescr("Proof Of Address");
		idTypes = new ArrayList<>();
		idTypes.add(idType);
	}

	private void holidaySetup() {
		LocalDateTime specificDate = LocalDateTime.of(2018, Month.JANUARY, 1, 10, 10, 30);
		LocalDate date = LocalDate.of(2018, Month.NOVEMBER, 7);
		holidays = new ArrayList<>();
<<<<<<< HEAD
		Holiday holiday = new Holiday();
=======
		holiday = new Holiday();
>>>>>>> dc90d541
		holiday.setHolidayId(new HolidayID("KAR", date, "ENG"));
		holiday.setId(1);
		holiday.setHolidayName("Diwali");
		holiday.setCreatedBy("John");
		holiday.setCreatedDateTime(specificDate);
		holiday.setHolidayDesc("Diwali");
		holiday.setIsActive(true);

		Holiday holiday2 = new Holiday();
		holiday2.setHolidayId(new HolidayID("KAH", date, "ENG"));
		holiday2.setId(1);
		holiday2.setHolidayName("Durga Puja");
		holiday2.setCreatedBy("John");
		holiday2.setCreatedDateTime(specificDate);
		holiday2.setHolidayDesc("Diwali");
		holiday2.setIsActive(true);

		holidays.add(holiday);
		holidays.add(holiday2);
	}

	private void genderTypeSetup() {
		genderTypes = new ArrayList<>();
		genderTypesNull = new ArrayList<>();
		genderType = new Gender();
		genderId = new GenderID();
		genderId.setGenderCode("123");
		genderId.setGenderName("Raj");
		genderType.setIsActive(true);
		genderType.setCreatedBy("John");
		genderType.setCreatedDateTime(null);
		genderType.setIsDeleted(true);
		genderType.setDeletedDateTime(null);
		genderType.setLangCode("ENG");
		genderType.setUpdatedBy("Dom");
		genderType.setUpdatedDateTime(null);
		genderTypes.add(genderType);
	}

	private void blacklistedSetup() {
		words = new ArrayList<>();

		BlacklistedWords blacklistedWords = new BlacklistedWords();
		blacklistedWords.setWord("abc");
		blacklistedWords.setLangCode("ENG");
		blacklistedWords.setDescription("no description available");

		words.add(blacklistedWords);
		blacklistedWords.setLangCode("TST");
		blacklistedWords.setIsActive(true);
		blacklistedWords.setWord("testword");
	}
	// -------RegistrationCenterDevice mapping-------------------------

	@Test
	public void mapRegistrationCenterAndDeviceTest() throws Exception {
		RequestDto<RegistrationCenterDeviceDto> requestDto = new RequestDto<>();
		requestDto.setId("mosip.match.regcentr.deviceid");
		requestDto.setVer("1.0.0");
		requestDto.setRequest(registrationCenterDeviceDto);
		String content = mapper.writeValueAsString(requestDto);
		when(registrationCenterDeviceRepository.create(Mockito.any())).thenReturn(registrationCenterDevice);
		when(registrationCenterDeviceHistoryRepository.create(Mockito.any()))
				.thenReturn(registrationCenterDeviceHistory);

		mockMvc.perform(post("/v1.0/registrationcenterdevice").contentType(MediaType.APPLICATION_JSON).content(content))
				.andExpect(status().isCreated());
	}

	@Test
	public void mapRegistrationCenterAndDeviceDataAccessLayerExceptionTest() throws Exception {
		RequestDto<RegistrationCenterDeviceDto> requestDto = new RequestDto<>();
		requestDto.setId("mosip.match.regcentr.deviceid");
		requestDto.setVer("1.0.0");
		requestDto.setRequest(registrationCenterDeviceDto);
		String content = mapper.writeValueAsString(requestDto);
		when(registrationCenterDeviceRepository.create(Mockito.any())).thenThrow(DataAccessLayerException.class);
		when(registrationCenterDeviceHistoryRepository.create(Mockito.any()))
				.thenReturn(registrationCenterDeviceHistory);

		mockMvc.perform(post("/v1.0/registrationcenterdevice").contentType(MediaType.APPLICATION_JSON).content(content))
				.andExpect(status().isInternalServerError());

	}

	@Test
	public void mapRegistrationCenterAndDeviceBadRequestTest() throws Exception {
		RequestDto<RegistrationCenterDeviceDto> requestDto = new RequestDto<>();
		requestDto.setId("mosip.match.regcentr.deviceid");
		requestDto.setVer("1.0.0");
		String content = mapper.writeValueAsString(requestDto);
		mockMvc.perform(post("/v1.0/registrationcenterdevice").contentType(MediaType.APPLICATION_JSON).content(content))
				.andExpect(status().isBadRequest());

	}
	// -------RegistrationCenterMachine mapping-------------------------

	@Test
	public void mapRegistrationCenterAndMachineTest() throws Exception {
		RequestDto<RegistrationCenterMachineDto> requestDto = new RequestDto<>();
		requestDto.setId("mosip.match.regcentr.machineid");
		requestDto.setVer("1.0.0");
		requestDto.setRequest(registrationCenterMachineDto);
		String content = mapper.writeValueAsString(requestDto);
		when(registrationCenterMachineRepository.create(Mockito.any())).thenReturn(registrationCenterMachine);
		when(registrationCenterMachineHistoryRepository.create(Mockito.any()))
				.thenReturn(registrationCenterMachineHistory);
		mockMvc.perform(
				post("/v1.0/registrationcentermachine").contentType(MediaType.APPLICATION_JSON).content(content))
				.andExpect(status().isCreated());
	}

	@Test
	public void mapRegistrationCenterAndMachineDataAccessLayerExceptionTest() throws Exception {
		RequestDto<RegistrationCenterMachineDto> requestDto = new RequestDto<>();
		requestDto.setId("mosip.match.regcentr.machineid");
		requestDto.setVer("1.0.0");
		requestDto.setRequest(registrationCenterMachineDto);
		String content = mapper.writeValueAsString(requestDto);
		when(registrationCenterMachineRepository.create(Mockito.any())).thenThrow(DataAccessLayerException.class);
		when(registrationCenterMachineHistoryRepository.create(Mockito.any()))
				.thenReturn(registrationCenterMachineHistory);
		mockMvc.perform(
				post("/v1.0/registrationcentermachine").contentType(MediaType.APPLICATION_JSON).content(content))
				.andExpect(status().isInternalServerError());
	}

	@Test
	public void mapRegistrationCenterAndMachineBadRequestTest() throws Exception {
		RequestDto<RegistrationCenterMachineDto> requestDto = new RequestDto<>();
		requestDto.setId("mosip.match.regcentr.machineid");
		requestDto.setVer("1.0.0");
		String content = mapper.writeValueAsString(requestDto);
		mockMvc.perform(
				post("/v1.0/registrationcentermachine").contentType(MediaType.APPLICATION_JSON).content(content))
				.andExpect(status().isBadRequest());
	}
	// -------RegistrationCentermachineDevice mapping-------------------------

	@Test
	public void mapRegistrationCenterMachineAndDeviceTest() throws Exception {
		RequestDto<RegistrationCenterMachineDeviceDto> requestDto = new RequestDto<>();
		requestDto.setId("mosip.match.regcentr.machineid.deviceid");
		requestDto.setVer("1.0.0");
		requestDto.setRequest(registrationCenterMachineDeviceDto);
		String content = mapper.writeValueAsString(requestDto);
		when(registrationCenterMachineDeviceRepository.create(Mockito.any()))
				.thenReturn(registrationCenterMachineDevice);
		when(registrationCenterMachineDeviceHistoryRepository.create(Mockito.any()))
				.thenReturn(registrationCenterMachineDeviceHistory);
		mockMvc.perform(
				post("/v1.0/registrationcentermachinedevice").contentType(MediaType.APPLICATION_JSON).content(content))
				.andExpect(status().isCreated());
	}

	@Test
	public void mapRegistrationCenterMachineAndDeviceDataAccessLayerExceptionTest() throws Exception {
		RequestDto<RegistrationCenterMachineDeviceDto> requestDto = new RequestDto<>();
		requestDto.setId("mosip.match.regcentr.machineid.deviceid");
		requestDto.setVer("1.0.0");
		requestDto.setRequest(registrationCenterMachineDeviceDto);
		String content = mapper.writeValueAsString(requestDto);
		when(registrationCenterMachineDeviceRepository.create(Mockito.any())).thenThrow(DataAccessLayerException.class);
		when(registrationCenterMachineDeviceHistoryRepository.create(Mockito.any()))
				.thenReturn(registrationCenterMachineDeviceHistory);
		mockMvc.perform(
				post("/v1.0/registrationcentermachinedevice").contentType(MediaType.APPLICATION_JSON).content(content))
				.andExpect(status().isInternalServerError());
	}

	@Test
	public void mapRegistrationCenterMachineAndDeviceBadRequestTest() throws Exception {
		RequestDto<RegistrationCenterMachineDeviceDto> requestDto = new RequestDto<>();
		requestDto.setId("mosip.match.regcentr.machineid.deviceid");
		requestDto.setVer("1.0.0");
		String content = mapper.writeValueAsString(requestDto);
		mockMvc.perform(
				post("/v1.0/registrationcentermachinedevice").contentType(MediaType.APPLICATION_JSON).content(content))
				.andExpect(status().isBadRequest());
	}

	// -----------------------------LanguageImplementationTest----------------------------------
	@Test
	public void saveLanguagesTest() throws Exception {
		RequestDto<LanguageDto> requestDto = new RequestDto<>();
		requestDto.setId("mosip.language.create");
		requestDto.setVer("1.0.0");
		requestDto.setRequest(languageDto);
		String content = mapper.writeValueAsString(requestDto);
		when(languageRepository.create(Mockito.any())).thenReturn(language);
		mockMvc.perform(post("/v1.0/languages").contentType(MediaType.APPLICATION_JSON).content(content))
				.andExpect(status().isCreated());

	}

	@Test
	public void saveLanguagesDataAccessLayerExceptionTest() throws Exception {
		RequestDto<LanguageDto> requestDto = new RequestDto<>();
		requestDto.setId("mosip.language.create");
		requestDto.setVer("1.0.0");
		requestDto.setRequest(languageDto);
		String content = mapper.writeValueAsString(requestDto);
		when(languageRepository.create(Mockito.any())).thenThrow(DataAccessLayerException.class);
		mockMvc.perform(post("/v1.0/languages").contentType(MediaType.APPLICATION_JSON).content(content))
				.andExpect(status().isInternalServerError());

	}

	@Test
	public void saveLanguagesExceptionTest() throws Exception {
		RequestDto<LanguageDto> requestDto = new RequestDto<>();
		requestDto.setId("");
		requestDto.setVer("1.0.0");
		String content = mapper.writeValueAsString(requestDto);
		mockMvc.perform(post("/v1.0/languages").contentType(MediaType.APPLICATION_JSON).content(content))
				.andExpect(status().isBadRequest());

	}

	// -----------------------------BlacklistedWordsTest----------------------------------
	@Test
	public void getAllWordsBylangCodeSuccessTest() throws Exception {
		when(wordsRepository.findAllByLangCode(anyString())).thenReturn(words);
		mockMvc.perform(get("/v1.0/blacklistedwords/{langcode}", "ENG")).andExpect(status().isOk());
	}

	@Test
	public void getAllWordsBylangCodeNullResponseTest() throws Exception {
		when(wordsRepository.findAllByLangCode(anyString())).thenReturn(null);
		mockMvc.perform(get("/v1.0/blacklistedwords/{langcode}", "ENG")).andExpect(status().isNotFound());
	}

	@Test
	public void getAllWordsBylangCodeEmptyArrayResponseTest() throws Exception {
		when(wordsRepository.findAllByLangCode(anyString())).thenReturn(new ArrayList<>());
		mockMvc.perform(get("/v1.0/blacklistedwords/{langcode}", "ENG")).andExpect(status().isNotFound());
	}

	@Test
	public void getAllWordsBylangCodeFetchExceptionTest() throws Exception {
		when(wordsRepository.findAllByLangCode(anyString())).thenThrow(DataRetrievalFailureException.class);
		mockMvc.perform(get("/v1.0/blacklistedwords/{langcode}", "ENG")).andExpect(status().isInternalServerError());
	}

	@Test
	public void getAllWordsBylangCodeNullArgExceptionTest() throws Exception {
		mockMvc.perform(get("/v1.0/blacklistedwords/{langcode}", " ")).andExpect(status().isNotFound());
	}

	@Test
	public void addBlackListedWordTest() throws Exception {
		BlacklistedWords blacklistedWords = new BlacklistedWords();
		blacklistedWords.setLangCode("TST");
		String json = "{\"id\":\"mosip.documentcategories.create\",\"ver\":\"1.0\",\"timestamp\":\"\",\"request\":{\"description\":\"test description\",\"word\":\"testword\",\"langCode\":\"TST\",\"isActive\":\"true\"}}";
		Mockito.when(wordsRepository.create(Mockito.any())).thenReturn(blacklistedWords);
		mockMvc.perform(post("/v1.0/blacklistedwords").contentType(MediaType.APPLICATION_JSON).content(json))
				.andExpect(status().isCreated());
	}

	@Test
	public void addBlackListedWordExceptionTest() throws Exception {
		String json = "{\"id\":\"mosip.documentcategories.create\",\"ver\":\"1.0\",\"timestamp\":\"\",\"request\":{\"description\":\"test description\",\"word\":\"testword\",\"langCode\":\"TST\",\"isActive\":\"true\"}}";
		when(wordsRepository.create(Mockito.any())).thenThrow(new DataAccessLayerException("", "cannot insert", null));
		mockMvc.perform(post("/v1.0/blacklistedwords").contentType(MediaType.APPLICATION_JSON).content(json))
				.andExpect(status().isInternalServerError());
	}

	// -----------------------------GenderTypeTest----------------------------------
	@Test
	public void getGenderByLanguageCodeFetchExceptionTest() throws Exception {

		Mockito.when(genderTypeRepository.findGenderByLangCodeAndIsDeletedFalseOrIsDeletedIsNull("ENG"))
				.thenThrow(DataAccessLayerException.class);

		mockMvc.perform(get("/v1.0/gendertype/ENG").contentType(MediaType.APPLICATION_JSON))
				.andExpect(status().isInternalServerError());

	}

	@Test
	public void getGenderByLanguageCodeNotFoundExceptionTest() throws Exception {

		Mockito.when(genderTypeRepository.findGenderByLangCodeAndIsDeletedFalseOrIsDeletedIsNull("ENG"))
				.thenReturn(genderTypesNull);

		mockMvc.perform(get("/v1.0/gendertype/ENG").contentType(MediaType.APPLICATION_JSON))
				.andExpect(status().isNotFound());

	}

	@Test
	public void getAllGenderFetchExceptionTest() throws Exception {

		Mockito.when(genderTypeRepository.findAll(Gender.class)).thenThrow(DataAccessLayerException.class);

		mockMvc.perform(get("/v1.0/gendertype").contentType(MediaType.APPLICATION_JSON))
				.andExpect(status().isInternalServerError());

	}

	@Test
	public void getAllGenderNotFoundExceptionTest() throws Exception {

		Mockito.when(genderTypeRepository.findAll(Gender.class)).thenReturn(genderTypesNull);

		mockMvc.perform(get("/v1.0/gendertype").contentType(MediaType.APPLICATION_JSON))
				.andExpect(status().isNotFound());

	}

	@Test
	public void getGenderByLanguageCodeTest() throws Exception {

		Mockito.when(genderTypeRepository.findGenderByLangCodeAndIsDeletedFalseOrIsDeletedIsNull(Mockito.anyString()))
				.thenReturn(genderTypes);
		mockMvc.perform(get("/v1.0/gendertype/{languageCode}", "ENG")).andExpect(status().isOk());

	}

	@Test
	public void getAllGendersTest() throws Exception {
		Mockito.when(genderTypeRepository.findAll(Gender.class)).thenReturn(genderTypes);
		mockMvc.perform(get("/v1.0/gendertype")).andExpect(status().isOk());

	}

	// -----------------------------HolidayTest----------------------------------

	@Test
	public void getHolidayAllHolidaysSuccessTest() throws Exception {
		when(holidayRepository.findAll(Holiday.class)).thenReturn(holidays);
		mockMvc.perform(get("/v1.0/holidays")).andExpect(status().isOk());
	}

	@Test
	public void getAllHolidaNoHolidayFoundTest() throws Exception {
		mockMvc.perform(get("/v1.0/holidays")).andExpect(status().isNotFound());
	}

	@SuppressWarnings("unchecked")
	@Test
	public void getAllHolidaysHolidayFetchExceptionTest() throws Exception {
		when(holidayRepository.findAll(Mockito.any(Class.class))).thenThrow(DataRetrievalFailureException.class);
		mockMvc.perform(get("/v1.0/holidays")).andExpect(status().isInternalServerError());
	}

	@Test
	public void getHolidayByIdSuccessTest() throws Exception {
		when(holidayRepository.findAllById(any(Integer.class))).thenReturn(holidays);
		mockMvc.perform(get("/v1.0/holidays/{holidayId}", 1)).andExpect(status().isOk());
	}

	@Test
	public void getHolidayByIdHolidayFetchExceptionTest() throws Exception {
		when(holidayRepository.findAllById(any(Integer.class))).thenThrow(DataRetrievalFailureException.class);
		mockMvc.perform(get("/v1.0/holidays/{holidayId}", 1)).andExpect(status().isInternalServerError());
	}

	@Test
	public void getHolidayByIdNoHolidayFoundTest() throws Exception {
		mockMvc.perform(get("/v1.0/holidays/{holidayId}", 1)).andExpect(status().isNotFound());
	}

	@Test
	public void getHolidayByIdAndLangCodeSuccessTest() throws Exception {
		when(holidayRepository.findHolidayByIdAndHolidayIdLangCode(any(Integer.class), anyString()))
				.thenReturn(holidays);
		mockMvc.perform(get("/v1.0/holidays/{holidayId}/{languagecode}", 1, "ENG")).andExpect(status().isOk());
	}

	@Test
	public void getHolidayByIdAndLangCodeHolidayFetchExceptionTest() throws Exception {
		when(holidayRepository.findHolidayByIdAndHolidayIdLangCode(any(Integer.class), anyString()))
				.thenThrow(DataRetrievalFailureException.class);
		mockMvc.perform(get("/v1.0/holidays/{holidayId}/{languagecode}", 1, "ENG"))
				.andExpect(status().isInternalServerError());
	}

	@Test
	public void getHolidayByIdAndLangCodeHolidayNoDataFoundTest() throws Exception {
		mockMvc.perform(get("/v1.0/holidays/{holidayId}/{languagecode}", 1, "ENG")).andExpect(status().isNotFound());
	}

	@Test
	public void addHolidayTypeTest() throws Exception {
		String json = "{ \"id\": \"string\", \"request\": { \"holidayDate\": \"2019-01-01\", \"holidayDay\": \"Sunday\", \"holidayDesc\": \"New Year\", \"holidayMonth\": \"January\", \"holidayName\": \"New Year\", \"holidayYear\": \"2019\", \"id\": 1, \"isActive\": true, \"langCode\": \"ENG\", \"locationCode\": \"BLR\" }, \"timestamp\": \"2018-12-06T08:49:32.190Z\", \"ver\": \"string\"}";
		when(holidayRepository.create(Mockito.any())).thenReturn(holiday);
		mockMvc.perform(post("/v1.0/holidays").contentType(MediaType.APPLICATION_JSON).content(json))
				.andExpect(status().isCreated());
	}

	@Test
	public void addHolidayTypeExceptionTest() throws Exception {

		String json = "{ \"id\": \"string\", \"request\": { \"holidayDate\": \"2019-01-01\", \"holidayDay\": \"Sunday\", \"holidayDesc\": \"New Year\", \"holidayMonth\": \"January\", \"holidayName\": \"New Year\", \"holidayYear\": \"2019\", \"id\": 1, \"isActive\": true, \"langCode\": \"ENG\", \"locationCode\": \"BLR\" }, \"timestamp\": \"2018-12-06T08:49:32.190Z\", \"ver\": \"string\"}";
		when(holidayRepository.create(Mockito.any()))
				.thenThrow(new DataAccessLayerException("", "cannot execute ", null));
		mockMvc.perform(post("/v1.0/holidays").contentType(MediaType.APPLICATION_JSON).content(json))
				.andExpect(status().isInternalServerError());

	}

	// -----------------------------IdTypeTest----------------------------------
	@Test
	public void getIdTypesByLanguageCodeFetchExceptionTest() throws Exception {
		when(idTypeRepository.findByLangCode("ENG")).thenThrow(DataAccessLayerException.class);
		mockMvc.perform(get("/v1.0/idtypes/ENG").contentType(MediaType.APPLICATION_JSON))
				.andExpect(status().isInternalServerError());
	}

	@Test
	public void getIdTypesByLanguageCodeNotFoundExceptionTest() throws Exception {
		List<IdType> idTypeList = new ArrayList<>();
		idTypeList.add(idType);
		when(idTypeRepository.findByLangCode("ENG")).thenReturn(idTypeList);
		mockMvc.perform(get("/v1.0/idtypes/HIN").contentType(MediaType.APPLICATION_JSON))
				.andExpect(status().isNotFound());
	}

	@Test
	public void getIdTypesByLanguageCodeTest() throws Exception {
		List<IdType> idTypeList = new ArrayList<>();
		idTypeList.add(idType);
		when(idTypeRepository.findByLangCode("ENG")).thenReturn(idTypeList);
		MvcResult result = mockMvc.perform(get("/v1.0/idtypes/ENG").contentType(MediaType.APPLICATION_JSON))
				.andExpect(status().isOk()).andReturn();

		IdTypeResponseDto returnResponse = mapper.readValue(result.getResponse().getContentAsString(),
				IdTypeResponseDto.class);
		assertThat(returnResponse.getIdtypes().get(0).getCode(), is("POA"));
	}

	@Test
	public void createIdTypeTest() throws Exception {
		IdType idType = new IdType();
		idType.setCode("IDT001");
		String json = "{\"id\":\"mosip.documentcategories.create\",\"ver\":\"1.0\",\"timestamp\":\"\",\"request\":{\"code\":\"testcode\",\"name\":\"testname\",\"descr\":\"testdescription\",\"langCode\":\"ENG\",\"isActive\":\"true\"}}";
		when(idTypeRepository.create(Mockito.any())).thenReturn(idType);
		mockMvc.perform(post("/v1.0/idtypes").contentType(MediaType.APPLICATION_JSON).content(json))
				.andExpect(status().isCreated());
	}

	@Test
	public void createIdTypeExceptionTest() throws Exception {
		String json = "{\"id\":\"mosip.documentcategories.create\",\"ver\":\"1.0\",\"timestamp\":\"\",\"request\":{\"code\":\"testcode\",\"name\":\"testname\",\"descr\":\"testdescription\",\"langCode\":\"ENG\",\"isActive\":\"true\"}}";
		when(idTypeRepository.create(Mockito.any()))
				.thenThrow(new DataAccessLayerException("", "cannot execute statement", null));
		mockMvc.perform(post("/v1.0/idtypes").contentType(MediaType.APPLICATION_JSON).content(json))
				.andExpect(status().isInternalServerError());
	}

	// -----------------------------PacketRejectionTest----------------------------------
	@Test
	public void getAllRjectionReasonTest() throws Exception {
		Mockito.when(reasonRepository.findReasonCategoryByIsDeletedFalseOrIsDeletedIsNull())
				.thenReturn(reasoncategories);
		mockMvc.perform(get("/v1.0/packetrejectionreasons")).andExpect(status().isOk());
	}

	@Test
	public void getAllRejectionReasonByCodeAndLangCodeTest() throws Exception {
		Mockito.when(
				reasonRepository.findReasonCategoryByCodeAndLangCode(ArgumentMatchers.any(), ArgumentMatchers.any()))
				.thenReturn(reasoncategories);
		mockMvc.perform(get("/v1.0/packetrejectionreasons/{code}/{languageCode}", "RC1", "ENG"))
				.andExpect(status().isOk());
	}

	@Test
	public void getAllRjectionReasonFetchExceptionTest() throws Exception {
		Mockito.when(reasonRepository.findReasonCategoryByIsDeletedFalseOrIsDeletedIsNull())
				.thenThrow(DataRetrievalFailureException.class);
		mockMvc.perform(get("/v1.0/packetrejectionreasons")).andExpect(status().isInternalServerError());
	}

	@Test
	public void getAllRejectionReasonByCodeAndLangCodeFetchExceptionTest() throws Exception {
		Mockito.when(
				reasonRepository.findReasonCategoryByCodeAndLangCode(ArgumentMatchers.any(), ArgumentMatchers.any()))
				.thenThrow(DataRetrievalFailureException.class);
		mockMvc.perform(get("/v1.0/packetrejectionreasons/{code}/{languageCode}", "RC1", "ENG"))
				.andExpect(status().isInternalServerError());
	}

	@Test
	public void getAllRjectionReasonRecordsNotFoundTest() throws Exception {
		Mockito.when(reasonRepository.findReasonCategoryByIsDeletedFalseOrIsDeletedIsNull()).thenReturn(null);
		mockMvc.perform(get("/v1.0/packetrejectionreasons")).andExpect(status().isNotFound());
	}

	@Test
	public void getRjectionReasonByCodeAndLangCodeRecordsNotFoundExceptionTest() throws Exception {
		Mockito.when(
				reasonRepository.findReasonCategoryByCodeAndLangCode(ArgumentMatchers.any(), ArgumentMatchers.any()))
				.thenReturn(null);
		mockMvc.perform(get("/v1.0/packetrejectionreasons/{code}/{languageCode}", "RC1", "ENG"))
				.andExpect(status().isBadRequest());
	}

	@Test
	public void getRjectionReasonByCodeAndLangCodeRecordsEmptyExceptionTest() throws Exception {
		Mockito.when(
				reasonRepository.findReasonCategoryByCodeAndLangCode(ArgumentMatchers.any(), ArgumentMatchers.any()))
				.thenReturn(new ArrayList<ReasonCategory>());
		mockMvc.perform(get("/v1.0/packetrejectionreasons/{code}/{languageCode}", "RC1", "ENG"))
				.andExpect(status().isBadRequest());
	}

	@Test
	public void getAllRjectionReasonRecordsEmptyExceptionTest() throws Exception {
		Mockito.when(reasonRepository.findReasonCategoryByIsDeletedFalseOrIsDeletedIsNull())
				.thenReturn(new ArrayList<ReasonCategory>());
		mockMvc.perform(get("/v1.0/packetrejectionreasons")).andExpect(status().isNotFound());
	}

	@Test
	public void createReasonCateogryTest() throws Exception {
		Mockito.when(reasonRepository.create(Mockito.any())).thenReturn(reasoncategories.get(0));
		mockMvc.perform(post("/v1.0/packetrejectionreasons/reasoncategory").contentType(MediaType.APPLICATION_JSON)
				.content(REASON_CATEGORY_REQUEST.getBytes())).andExpect(status().isCreated());
	}

	@Test
	public void createReasonListTest() throws Exception {
		Mockito.when(reasonListRepository.create(Mockito.any())).thenReturn(reasonList.get(0));
		mockMvc.perform(post("/v1.0/packetrejectionreasons/reasonlist").contentType(MediaType.APPLICATION_JSON)
				.content(REASON_LIST_REQUEST.getBytes())).andExpect(status().isCreated());
	}

	@Test
	public void createReasonCateogryFetchExceptionTest() throws Exception {
		Mockito.when(reasonRepository.create(Mockito.any())).thenThrow(DataAccessLayerException.class);
		mockMvc.perform(post("/v1.0/packetrejectionreasons/reasoncategory").contentType(MediaType.APPLICATION_JSON)
				.content(REASON_CATEGORY_REQUEST.getBytes())).andExpect(status().isInternalServerError());
	}

	@Test
	public void createReasonListFetchExceptionTest() throws Exception {
		Mockito.when(reasonListRepository.create(Mockito.any())).thenThrow(DataAccessLayerException.class);
		mockMvc.perform(post("/v1.0/packetrejectionreasons/reasonlist").contentType(MediaType.APPLICATION_JSON)
				.content(REASON_LIST_REQUEST.getBytes())).andExpect(status().isInternalServerError());
	}

	// -----------------------------RegistrationCenterTest----------------------------------

	@Test
	public void getSpecificRegistrationCenterByIdTest() throws Exception {
		when(repository.findByIdAndLanguageCodeAndEffectivetimesLessThanEqualAndIsDeletedFalse("1", "ENG",
				LocalDateTime.parse("2018-10-30T19:20:30.45"))).thenReturn(centers);

		MvcResult result = mockMvc.perform(get("/v1.0/registrationcentershistory/1/ENG/2018-10-30T19:20:30.45")
				.contentType(MediaType.APPLICATION_JSON)).andExpect(status().isOk()).andReturn();

		RegistrationCenterResponseDto returnResponse = mapper.readValue(result.getResponse().getContentAsString(),
				RegistrationCenterResponseDto.class);

		assertThat(returnResponse.getRegistrationCenters().get(0).getId(), is("1"));
	}

	@Test
	public void getRegistrationCentersHistoryNotFoundExceptionTest() throws Exception {
		when(repository.findByIdAndLanguageCodeAndEffectivetimesLessThanEqualAndIsDeletedFalse("1", "ENG",
				LocalDateTime.parse("2018-10-30T19:20:30.45"))).thenReturn(null);
		mockMvc.perform(get("/v1.0/registrationcentershistory/1/ENG/2018-10-30T19:20:30.45")
				.contentType(MediaType.APPLICATION_JSON)).andExpect(status().isNotFound()).andReturn();
	}

	@Test
	public void getRegistrationCentersHistoryEmptyExceptionTest() throws Exception {
		when(repository.findByIdAndLanguageCodeAndEffectivetimesLessThanEqualAndIsDeletedFalse("1", "ENG",
				LocalDateTime.parse("2018-10-30T19:20:30.45"))).thenReturn(new ArrayList<RegistrationCenterHistory>());
		mockMvc.perform(get("/v1.0/registrationcentershistory/1/ENG/2018-10-30T19:20:30.45")
				.contentType(MediaType.APPLICATION_JSON)).andExpect(status().isNotFound()).andReturn();
	}

	@Test
	public void getRegistrationCentersHistoryFetchExceptionTest() throws Exception {
		when(repository.findByIdAndLanguageCodeAndEffectivetimesLessThanEqualAndIsDeletedFalse("1", "ENG",
				LocalDateTime.parse("2018-10-30T19:20:30.45"))).thenThrow(DataAccessLayerException.class);
		mockMvc.perform(get("/v1.0/registrationcentershistory/1/ENG/2018-10-30T19:20:30.45")
				.contentType(MediaType.APPLICATION_JSON)).andExpect(status().isInternalServerError()).andReturn();
	}

	@Test
	public void getRegistrationCenterByHierarchylevelAndTextAndLanguageCodeTest() throws Exception {
		centers.add(center);
		when(registrationCenterRepository.findRegistrationCenterHierarchyLevelName("COUNTRY", "INDIA", "ENG"))
				.thenReturn(registrationCenters);
		MvcResult result = mockMvc
				.perform(get("/v1.0/registrationcenters/COUNTRY/INDIA/ENG").contentType(MediaType.APPLICATION_JSON))
				.andExpect(status().isOk()).andReturn();

		RegistrationCenterHierarchyLevelResponseDto returnResponse = mapper.readValue(
				result.getResponse().getContentAsString(), RegistrationCenterHierarchyLevelResponseDto.class);
		assertThat(returnResponse.getRegistrationCenters().get(1).getName(), is("bangalore"));
		assertThat(returnResponse.getRegistrationCenters().get(2).getName(), is("Bangalore Central"));
	}

	@Test
	public void getSpecificRegistrationCenterHierarchyLevelFetchExceptionTest() throws Exception {

		when(registrationCenterRepository.findRegistrationCenterHierarchyLevelName("ENG", "CITY", "BANGALORE"))
				.thenThrow(DataAccessLayerException.class);

		mockMvc.perform(get("/v1.0/registrationcenters/ENG/CITY/BANGALORE").contentType(MediaType.APPLICATION_JSON))
				.andExpect(status().isInternalServerError());

	}

	@Test
	public void getRegistrationCenterHierarchyLevelNotFoundExceptionTest() throws Exception {

		List<RegistrationCenter> emptyList = new ArrayList<>();
		when(registrationCenterRepository.findRegistrationCenterHierarchyLevelName("ENG", "CITY", "BANGALORE"))
				.thenReturn(emptyList);

		mockMvc.perform(get("/v1.0/registrationcenters/ENG/CITY/BANGALORE").contentType(MediaType.APPLICATION_JSON))
				.andExpect(status().isNotFound());

	}

	// -----------------------------RegistrationCenterIntegrationTest----------------------------------

	@Test
	public void getSpecificRegistrationCenterByIdAndLangCodeNotFoundExceptionTest() throws Exception {
		when(registrationCenterRepository.findByIdAndLanguageCode("1", "ENG")).thenReturn(null);

		mockMvc.perform(get("/v1.0/registrationcenters/1/ENG").contentType(MediaType.APPLICATION_JSON))
				.andExpect(status().isNotFound());

	}

	@Test
	public void getSpecificRegistrationCenterByIdAndLangCodeFetchExceptionTest() throws Exception {

		when(registrationCenterRepository.findByIdAndLanguageCode("1", "ENG"))
				.thenThrow(DataAccessLayerException.class);

		mockMvc.perform(get("/v1.0/registrationcenters/1/ENG").contentType(MediaType.APPLICATION_JSON))
				.andExpect(status().isInternalServerError());

	}

	@Test
	public void getCoordinateSpecificRegistrationCentersRegistrationCenterNotFoundExceptionTest() throws Exception {
		when(registrationCenterRepository.findRegistrationCentersByLat(12.9180022, 77.5028892, 0.999785939, "ENG"))
				.thenReturn(new ArrayList<>());
		mockMvc.perform(get("/v1.0/getcoordinatespecificregistrationcenters/ENG/77.5028892/12.9180022/1609")
				.contentType(MediaType.APPLICATION_JSON)).andExpect(status().isNotFound()).andReturn();
	}

	@Test
	public void getCoordinateSpecificRegistrationCentersRegistrationCenterFetchExceptionTest() throws Exception {
		when(registrationCenterRepository.findRegistrationCentersByLat(12.9180022, 77.5028892, 0.999785939, "ENG"))
				.thenThrow(DataAccessLayerException.class);
		mockMvc.perform(get("/v1.0/getcoordinatespecificregistrationcenters/ENG/77.5028892/12.9180022/1609")
				.contentType(MediaType.APPLICATION_JSON)).andExpect(status().isInternalServerError()).andReturn();
	}

	@Test
	public void getCoordinateSpecificRegistrationCentersNumberFormatExceptionTest() throws Exception {
		mockMvc.perform(get("/v1.0/getcoordinatespecificregistrationcenters/ENG/77.5028892/12.9180022/ae")
				.contentType(MediaType.APPLICATION_JSON)).andExpect(status().isBadRequest()).andReturn();
	}

	@Test
	public void getSpecificRegistrationCenterByLocationCodeAndLangCodeNotFoundExceptionTest() throws Exception {
		when(registrationCenterRepository.findByLocationCodeAndLanguageCode("ENG", "BLR")).thenReturn(null);

		mockMvc.perform(get("/v1.0/getlocspecificregistrationcenters/ENG/BLR").contentType(MediaType.APPLICATION_JSON))
				.andExpect(status().isNotFound());

	}

	@Test
	public void getSpecificRegistrationCenterByLocationCodeAndLangCodeFetchExceptionTest() throws Exception {

		when(registrationCenterRepository.findByLocationCodeAndLanguageCode("BLR", "ENG"))
				.thenThrow(DataAccessLayerException.class);

		mockMvc.perform(get("/v1.0/getlocspecificregistrationcenters/ENG/BLR").contentType(MediaType.APPLICATION_JSON))
				.andExpect(status().isInternalServerError());

	}

	@Test
	public void getAllRegistrationCentersNotFoundExceptionTest() throws Exception {
		when(registrationCenterRepository.findAll(RegistrationCenter.class))
				.thenReturn(new ArrayList<RegistrationCenter>());

		mockMvc.perform(get("/v1.0/registrationcenters").contentType(MediaType.APPLICATION_JSON))
				.andExpect(status().isNotFound());

	}

	@Test
	public void getAllRegistrationCentersFetchExceptionTest() throws Exception {
		when(registrationCenterRepository.findAllByIsDeletedFalseOrIsDeletedIsNull())
				.thenThrow(DataAccessLayerException.class);

		mockMvc.perform(get("/v1.0/registrationcenters").contentType(MediaType.APPLICATION_JSON))
				.andExpect(status().isInternalServerError());
	}

	@Test
	public void getSpecificRegistrationCenterByIdTestSuccessTest() throws Exception {
		when(registrationCenterRepository.findByIdAndLanguageCode("1", "ENG")).thenReturn(banglore);

		MvcResult result = mockMvc
				.perform(get("/v1.0/registrationcenters/1/ENG").contentType(MediaType.APPLICATION_JSON))
				.andExpect(status().isOk()).andReturn();

		RegistrationCenterResponseDto returnResponse = mapper.readValue(result.getResponse().getContentAsString(),
				RegistrationCenterResponseDto.class);

		assertThat(returnResponse.getRegistrationCenters().get(0).getId(), is("1"));
	}

	@Test
	public void getCoordinateSpecificRegistrationCentersTest() throws Exception {
		when(registrationCenterRepository.findRegistrationCentersByLat(12.9180022, 77.5028892, 0.999785939, "ENG"))
				.thenReturn(registrationCenters);
		MvcResult result = mockMvc
				.perform(get("/v1.0/getcoordinatespecificregistrationcenters/ENG/77.5028892/12.9180022/1609")
						.contentType(MediaType.APPLICATION_JSON))
				.andExpect(status().isOk()).andReturn();

		RegistrationCenterResponseDto returnResponse = mapper.readValue(result.getResponse().getContentAsString(),
				RegistrationCenterResponseDto.class);
		assertThat(returnResponse.getRegistrationCenters().get(1).getLatitude(), is("12.9180722"));
		assertThat(returnResponse.getRegistrationCenters().get(1).getLongitude(), is("77.5028792"));
	}

	@Test
	public void getLocationSpecificRegistrationCentersTest() throws Exception {
		when(registrationCenterRepository.findByLocationCodeAndLanguageCode("BLR", "ENG"))
				.thenReturn(registrationCenters);
		MvcResult result = mockMvc
				.perform(get("/v1.0/getlocspecificregistrationcenters/ENG/BLR").contentType(MediaType.APPLICATION_JSON))
				.andExpect(status().isOk()).andReturn();

		RegistrationCenterResponseDto returnResponse = mapper.readValue(result.getResponse().getContentAsString(),
				RegistrationCenterResponseDto.class);
		assertThat(returnResponse.getRegistrationCenters().get(1).getName(), is("bangalore"));
		assertThat(returnResponse.getRegistrationCenters().get(1).getLongitude(), is("77.5028792"));
	}

	@Test
	public void getLocationSpecificMultipleRegistrationCentersTest() throws Exception {
		when(registrationCenterRepository.findByLocationCodeAndLanguageCode("BLR", "ENG"))
				.thenReturn(registrationCenters);
		MvcResult result = mockMvc
				.perform(get("/v1.0/getlocspecificregistrationcenters/ENG/BLR").contentType(MediaType.APPLICATION_JSON))
				.andExpect(status().isOk()).andReturn();

		RegistrationCenterResponseDto returnResponse = mapper.readValue(result.getResponse().getContentAsString(),
				RegistrationCenterResponseDto.class);
		assertThat(returnResponse.getRegistrationCenters().get(1).getName(), is("bangalore"));
		assertThat(returnResponse.getRegistrationCenters().get(2).getName(), is("Bangalore Central"));
	}

	@Test
	public void getAllRegistrationCenterTest() throws Exception {
		when(registrationCenterRepository.findAllByIsDeletedFalseOrIsDeletedIsNull()).thenReturn(registrationCenters);
		MvcResult result = mockMvc.perform(get("/v1.0/registrationcenters").contentType(MediaType.APPLICATION_JSON))
				.andExpect(status().isOk()).andReturn();
		RegistrationCenterResponseDto returnResponse = mapper.readValue(result.getResponse().getContentAsString(),
				RegistrationCenterResponseDto.class);
		assertThat(returnResponse.getRegistrationCenters().get(1).getName(), is("bangalore"));
		assertThat(returnResponse.getRegistrationCenters().get(2).getName(), is("Bangalore Central"));
	}

	// -----------------------------RegistrationCenterIntegrationTest----------------------------------

	@Test
	public void getRegistrationCentersMachineUserMappingNotFoundExceptionTest() throws Exception {
		when(registrationCenterUserMachineHistoryRepository.findByIdAndEffectivetimesLessThanEqualAndIsDeletedFalse(
				registrationCenterUserMachineHistoryId, LocalDateTime.parse("2018-10-30T19:20:30.45")))
						.thenReturn(registrationCenterUserMachineHistories);
		mockMvc.perform(get("/v1.0/getregistrationmachineusermappinghistory/2018-10-30T19:20:30.45/1/1/1")
				.contentType(MediaType.APPLICATION_JSON)).andExpect(status().isNotFound()).andReturn();
	}

	@Test
	public void getRegistrationCentersMachineUserMappingFetchExceptionTest() throws Exception {
		when(registrationCenterUserMachineHistoryRepository.findByIdAndEffectivetimesLessThanEqualAndIsDeletedFalse(
				registrationCenterUserMachineHistoryId, LocalDateTime.parse("2018-10-30T19:20:30.45")))
						.thenThrow(DataAccessLayerException.class);
		mockMvc.perform(get("/v1.0/getregistrationmachineusermappinghistory/2018-10-30T19:20:30.45/1/1/1")
				.contentType(MediaType.APPLICATION_JSON)).andExpect(status().isInternalServerError()).andReturn();
	}

	@Test
	public void getCoordinateSpecificRegistrationCentersDateTimeParseExceptionTest() throws Exception {
		mockMvc.perform(get("/v1.0/getregistrationmachineusermappinghistory/2018-10-30T19:20:30.45+5:30/1/1/1")
				.contentType(MediaType.APPLICATION_JSON)).andExpect(status().isBadRequest()).andReturn();
	}

	// @Test
	public void getRegistrationCentersMachineUserMappingTest() throws Exception {
		registrationCenterUserMachineHistories.add(registrationCenterUserMachineHistory);
		when(registrationCenterUserMachineHistoryRepository.findByIdAndEffectivetimesLessThanEqualAndIsDeletedFalse(
				registrationCenterUserMachineHistoryId, LocalDateTime.parse("2018-10-30T19:20:30.45")))
						.thenReturn(registrationCenterUserMachineHistories);
		MvcResult result = mockMvc
				.perform(get("/v1.0/getregistrationmachineusermappinghistory/2018-10-30T19:20:30.45/1/1/1")
						.contentType(MediaType.APPLICATION_JSON))
				.andExpect(status().isOk()).andReturn();

		RegistrationCenterUserMachineMappingHistoryResponseDto returnResponse = mapper.readValue(
				result.getResponse().getContentAsString(),
				RegistrationCenterUserMachineMappingHistoryResponseDto.class);
		assertThat(returnResponse.getRegistrationCenters().get(0).getCntrId(), is("1"));
		assertThat(returnResponse.getRegistrationCenters().get(0).getUsrId(), is("1"));
		assertThat(returnResponse.getRegistrationCenters().get(0).getMachineId(), is("1"));
	}

	// -----------------------------TitleIntegrationTest----------------------------------
	@Test
	public void getTitleByLanguageCodeNotFoundExceptionTest() throws Exception {

		titlesNull = new ArrayList<>();

		Mockito.when(titleRepository.getThroughLanguageCode("ENG")).thenReturn(titlesNull);

		mockMvc.perform(get("/v1.0/title/ENG").contentType(MediaType.APPLICATION_JSON))
				.andExpect(status().isNotFound());

	}

	@Test
	public void getAllTitleFetchExceptionTest() throws Exception {

		Mockito.when(titleRepository.findAll(Title.class)).thenThrow(DataAccessLayerException.class);

		mockMvc.perform(get("/v1.0/title").contentType(MediaType.APPLICATION_JSON))
				.andExpect(status().isInternalServerError());

	}

	@Test
	public void getAllTitleNotFoundExceptionTest() throws Exception {

		titlesNull = new ArrayList<>();

		Mockito.when(titleRepository.findAll(Title.class)).thenReturn(titlesNull);

		mockMvc.perform(get("/v1.0/title").contentType(MediaType.APPLICATION_JSON)).andExpect(status().isNotFound());

	}

	@Test
	public void getAllTitlesTest() throws Exception {
		Mockito.when(titleRepository.findAll(Title.class)).thenReturn(titleList);
		mockMvc.perform(get("/v1.0/title")).andExpect(status().isOk());

	}

	@Test
	public void getTitleByLanguageCodeTest() throws Exception {

		Mockito.when(titleRepository.getThroughLanguageCode(Mockito.anyString())).thenReturn(titleList);
		mockMvc.perform(get("/v1.0/title/{langcode}", "ENG")).andExpect(status().isOk());

	}
	// ----------------------------------------document-category----------------------------------------

	@Test
	public void addDocumentCategoryTest() throws Exception {
		String json = "{\"id\":\"mosip.documentcategories.create\",\"ver\":\"1.0\",\"timestamp\":\"\",\"request\":{\"name\":\"POI\",\"langCode\":\"ENG\",\"code\":\"D001\",\"description\":\"Proof Of Identity\",\"isActive\":\"true\"}}";
		when(documentCategoryRepository.create(Mockito.any())).thenReturn(category);
		mockMvc.perform(post("/v1.0/documentcategories").contentType(MediaType.APPLICATION_JSON).content(json))
				.andExpect(status().isCreated());
	}

	@Test
	public void addDocumentCategoryDatabaseConnectionExceptionTest() throws Exception {
		String json = "{\"id\":\"mosip.documentcategories.create\",\"ver\":\"1.0\",\"timestamp\":\"\",\"request\":{\"name\":\"POI\",\"langCode\":\"ENG\",\"code\":\"D001\",\"description\":\"Proof Of Identity\",\"isActive\":\"true\"}}";
		when(documentCategoryRepository.create(Mockito.any()))
				.thenThrow(new DataAccessLayerException("", "cannot execute statement", null));
		mockMvc.perform(post("/v1.0/documentcategories").contentType(MediaType.APPLICATION_JSON).content(json))
				.andExpect(status().isInternalServerError());
	}

	// -----------------------------------document-type----------------------------------------
	@Test
	public void addDocumentTypeListTest() throws Exception {
		String json = "{\"id\":\"mosip.documentcategories.create\",\"ver\":\"1.0\",\"timestamp\":\"\",\"request\":{\"name\":\"POI\",\"langCode\":\"ENG\",\"code\":\"D001\",\"description\":\"Proof Of Identity\",\"isActive\":\"true\"}}";
		when(documentTypeRepository.create(Mockito.any())).thenReturn(type);
		mockMvc.perform(post("/v1.0/documenttypes").contentType(MediaType.APPLICATION_JSON).content(json))
				.andExpect(status().isCreated());
	}

	@Test
	public void addDocumentTypesDatabaseConnectionExceptionTest() throws Exception {
		String json = "{\"id\":\"mosip.documentcategories.create\",\"ver\":\"1.0\",\"timestamp\":\"\",\"request\":{\"name\":\"POI\",\"langCode\":\"ENG\",\"code\":\"D001\",\"description\":\"Proof Of Identity\",\"isActive\":\"true\"}}";
		when(documentTypeRepository.create(Mockito.any()))
				.thenThrow(new DataAccessLayerException("", "cannot execute statement", null));
		mockMvc.perform(post("/v1.0/documenttypes").contentType(MediaType.APPLICATION_JSON).content(json))
				.andExpect(status().isInternalServerError());
	}

	// -----------------------------------registration-center-type----------------------------------------
	@Test
	public void addRegistrationCenterTypeListTest() throws Exception {
		String json = "{\"id\":\"mosip.documentcategories.create\",\"ver\":\"1.0\",\"timestamp\":\"\",\"request\":{\"code\":\"testcode\",\"name\":\"testname\",\"descr\":\"testdescription\",\"langCode\":\"ENG\",\"isActive\":\"true\"}}";
		when(registrationCenterTypeRepository.create(Mockito.any())).thenReturn(regCenterType);
		mockMvc.perform(post("/v1.0/registrationcentertypes").contentType(MediaType.APPLICATION_JSON).content(json))
				.andExpect(status().isCreated());
	}

	@Test
	public void addRegistrationCenterTypeListTestExceptionTest() throws Exception {
		String json = "{\"id\":\"mosip.documentcategories.create\",\"ver\":\"1.0\",\"timestamp\":\"\",\"request\":{\"code\":\"testcode\",\"name\":\"testname\",\"descr\":\"testdescription\",\"langCode\":\"ENG\",\"isActive\":\"true\"}}";
		when(registrationCenterTypeRepository.create(Mockito.any()))
				.thenThrow(new DataAccessLayerException("", "cannot execute statement", null));
		mockMvc.perform(post("/v1.0/registrationcentertypes").contentType(MediaType.APPLICATION_JSON).content(json))
				.andExpect(status().isInternalServerError());
	}

	// -----------------------------------gender-type----------------------------------------

	@Test
	public void addGenderTypeTest() throws Exception {
		String json = "{\"id\":\"mosip.documentcategories.create\",\"ver\":\"1.0\",\"timestamp\":\"\", \"request\": { \"code\": \"string12345\", \"genderName\": \"string\", \"isActive\":\"true\", \"langCode\": \"ENG\"}}";
		when(genderTypeRepository.create(Mockito.any())).thenReturn(genderType);
		mockMvc.perform(post("/v1.0/gendertype").contentType(MediaType.APPLICATION_JSON).content(json))
				.andExpect(status().isCreated());
	}

	@Test
	public void addGenderTypeExceptionTest() throws Exception {

		String json = "{\"id\":\"mosip.documentcategories.create\",\"ver\":\"1.0\",\"timestamp\":\"\", \"request\": { \"code\": \"string12345\", \"genderName\": \"string\", \"isActive\": \"true\", \"langCode\": \"ENG\"}}";
		when(genderTypeRepository.create(Mockito.any()))
				.thenThrow(new DataAccessLayerException("", "cannot execute ", null));
		mockMvc.perform(post("/v1.0/gendertype").contentType(MediaType.APPLICATION_JSON).content(json))
				.andExpect(status().isInternalServerError());

	}
	// ------------------------------------------valid-document-------------------------------------------

	@Test
	public void insertValidDocumentTest() throws Exception {
		String json = "{\"id\":\"mosip.documentcategories.create\",\"ver\":\"1.0\",\"timestamp\":\"\",\"request\":{\"docTypeCode\":\"ttt\",\"docCategoryCode\":\"ddd\",\"langCode\":\"ENG\",\"isActive\":\"true\"}}";
		when(validDocumentRepository.create(Mockito.any())).thenReturn(validDocument);
		mockMvc.perform(post("/v1.0/validdocuments").contentType(MediaType.APPLICATION_JSON).content(json))
				.andExpect(status().isCreated());
	}

	@Test
	public void insertValidDocumentExceptionTest() throws Exception {
		String json = "{\"id\":\"mosip.documentcategories.create\",\"ver\":\"1.0\",\"timestamp\":\"\",\"request\":{\"docTypeCode\":\"ttt\",\"docCategoryCode\":\"ddd\",\"langCode\":\"ENG\",\"isActive\":\"true\"}}";
		when(validDocumentRepository.create(Mockito.any()))
				.thenThrow(new DataAccessLayerException("", "cannot execute statement", null));
		mockMvc.perform(post("/v1.0/validdocuments").contentType(MediaType.APPLICATION_JSON).content(json))
				.andExpect(status().isInternalServerError());
	}

	// ------------------------------------------device
	// ----------------------------------------

	/*
	 * @Test public void addDeviceTypeTest() throws Exception { String json =
	 * "{ \"id\": \"string\", \"request\": { \"code\": \"1234rf\", \"deviceSpecId\": \"1011\", \"ipAddress\": \"string\", \"isActive\": true, \"langCode\": \"ENG\", \"macAddress\": \"string\", \"name\": \"string\", \"serialNum\": \"string\" }, \"timestamp\": \"2018-12-03T09:46:53.033Z\", \"ver\": \"string\"}"
	 * ; when(deviceRepository.create(Mockito.any())).thenReturn(device);
	 * mockMvc.perform(post("/v1.0/devices/device").contentType(MediaType.
	 * APPLICATION_JSON).content(json)) .andExpect(status().isCreated()); }
	 */

	/*
	 * @Test public void addDeviceTypeExceptionTest() throws Exception {
	 * 
	 * String json =
	 * "{ \"id\": \"string\", \"request\": { \"code\": \"1234rf\", \"deviceSpecId\": \"1011\", \"ipAddress\": \"string\", \"isActive\": true, \"langCode\": \"ENG\", \"macAddress\": \"string\", \"name\": \"string\", \"serialNum\": \"string\" }, \"timestamp\": \"2018-12-03T09:46:53.033Z\", \"ver\": \"string\"}"
	 * ; when(deviceRepository.create(Mockito.any())) .thenThrow(new
	 * DataAccessLayerException("", "cannot execute ", null));
	 * mockMvc.perform(post("/v1.0/devices/device").contentType(MediaType.
	 * APPLICATION_JSON).content(json))
	 * .andExpect(status().isInternalServerError());
	 * 
	 * }
	 */

	// ----------------------------------BiometricAttributeCreateApiTest--------------------------------------------------
	@Test
	public void createBiometricAttributeTest() throws Exception {
		BiometricAttribute biometricAttribute = new BiometricAttribute();
		biometricAttribute.setCode("BA222");
		biometricAttribute.setLangCode("ENG");
		String json = "{ \"id\": \"string\", \"ver\": \"string\", \"timestamp\": \"\", \"request\": { \"code\": \"BA222\", \"name\": \"sample data\", \"description\": \"sample data desc\", \"biometricTypeCode\": \"4\", \"langCode\": \"ENG\", \"isActive\": true }}";
		Mockito.when(biometricAttributeRepository.create(Mockito.any())).thenReturn(biometricAttribute);
		mockMvc.perform(post("/v1.0/biometricattributes").contentType(MediaType.APPLICATION_JSON).content(json))
				.andExpect(status().isCreated());
	}

	@Test
	public void createBiometricAttributeExceptionTest() throws Exception {
		String json = "{ \"id\": \"string\", \"ver\": \"string\", \"timestamp\": \"\", \"request\": { \"code\": \"BA222\", \"name\": \"sample data\", \"description\": \"sample data desc\", \"biometricTypeCode\": \"4\", \"langCode\": \"ENG\", \"isActive\": true }}";
		when(biometricAttributeRepository.create(Mockito.any()))
				.thenThrow(new DataAccessLayerException("", "cannot insert", null));
		mockMvc.perform(post("/v1.0/biometricattributes").contentType(MediaType.APPLICATION_JSON).content(json))
				.andExpect(status().isInternalServerError());
	}

	// ----------------------------------TemplateCreateApiTest--------------------------------------------------
	@Test
	public void createTemplateTest() throws Exception {
		Template template = new Template();
		template.setId("T222");
		String json = "{ \"id\": \"string\",  \"ver\": \"string\",  \"timestamp\": \"\",  \"request\": {    \"id\": \"T222\",    \"name\": \"Email template\",    \"description\": null,    \"fileFormatCode\": \"xml\",    \"model\": null,    \"fileText\": null,    \"moduleId\": \"preregistation\",    \"moduleName\": null,    \"templateTypeCode\": \"EMAIL\",    \"langCode\": \"ENG\",    \"isActive\": true  }}";
		Mockito.when(templateRepository.create(Mockito.any())).thenReturn(template);
		mockMvc.perform(post("/v1.0/templates").contentType(MediaType.APPLICATION_JSON).content(json))
				.andExpect(status().isCreated());
	}

	@Test
	public void createTemplateExceptionTest() throws Exception {
		String json = "{ \"id\": \"string\",  \"ver\": \"string\",  \"timestamp\": \"\",  \"request\": {    \"id\": \"TT22\",    \"name\": \"Email template\",    \"description\": null,    \"fileFormatCode\": \"xml\",    \"model\": null,    \"fileText\": null,    \"moduleId\": \"preregistation\",    \"moduleName\": null,    \"templateTypeCode\": \"EMAIL\",    \"langCode\": \"ENG\",    \"isActive\": true  }}";
		when(templateRepository.create(Mockito.any()))
				.thenThrow(new DataAccessLayerException("", "cannot insert", null));
		mockMvc.perform(post("/v1.0/templates").contentType(MediaType.APPLICATION_JSON).content(json))
				.andExpect(status().isInternalServerError());
	}

	// ----------------------------------TemplateTypeCreateApiTest--------------------------------------------------
	@Test
	public void createTemplateTypeTest() throws Exception {
		TemplateType templateType = new TemplateType();
		templateType.setCode("TTC222");
		templateType.setLangCode("ENG");
		String json = "{ \"id\": \"string\",  \"ver\": \"string\",  \"timestamp\": \"\",  \"request\": {    \"code\": \"TTC222\",    \"description\": \"Template type desc\",    \"isActive\": true,    \"langCode\": \"ENG\"  }}";
		Mockito.when(templateTypeRepository.create(Mockito.any())).thenReturn(templateType);
		mockMvc.perform(post("/v1.0/templatetypes").contentType(MediaType.APPLICATION_JSON).content(json))
				.andExpect(status().isCreated());
	}

<<<<<<< HEAD
	@Test
	public void createTemplatetypeExceptionTest() throws Exception {
		String json = "{ \"id\": \"string\",  \"ver\": \"string\",  \"timestamp\": \"\",  \"request\": {    \"code\": \"TTC222\",    \"description\": \"Template type desc\",    \"isActive\": true,    \"langCode\": \"ENG\"  }}";
		when(templateTypeRepository.create(Mockito.any()))
				.thenThrow(new DataAccessLayerException("", "cannot insert", null));
		mockMvc.perform(post("/v1.0/templatetypes").contentType(MediaType.APPLICATION_JSON).content(json))
				.andExpect(status().isInternalServerError());
	}
=======
	/*
	 * @Test public void createTemplatetypeExceptionTest() throws Exception { String
	 * json =
	 * "{ \"id\": \"string\", \"ver\": \"string\", \"timestamp\": \"\", \"request\": { \"code\": \"BA222\", \"name\": \"sample data\", \"description\": \"sample data desc\", \"biometricTypeCode\": \"4\", \"langCode\": \"ENG\", \"isActive\": true }}"
	 * ; when(templateTypeRepository.create(Mockito.any())) .thenThrow(new
	 * DataAccessLayerException("", "cannot insert", null));
	 * mockMvc.perform(post("/v1.0/templatetypes").contentType(MediaType.
	 * APPLICATION_JSON).content(json))
	 * .andExpect(status().isInternalServerError()); }
	 */
>>>>>>> dc90d541

}<|MERGE_RESOLUTION|>--- conflicted
+++ resolved
@@ -548,11 +548,9 @@
 		LocalDateTime specificDate = LocalDateTime.of(2018, Month.JANUARY, 1, 10, 10, 30);
 		LocalDate date = LocalDate.of(2018, Month.NOVEMBER, 7);
 		holidays = new ArrayList<>();
-<<<<<<< HEAD
 		Holiday holiday = new Holiday();
-=======
+
 		holiday = new Holiday();
->>>>>>> dc90d541
 		holiday.setHolidayId(new HolidayID("KAR", date, "ENG"));
 		holiday.setId(1);
 		holiday.setHolidayName("Diwali");
@@ -1590,7 +1588,6 @@
 				.andExpect(status().isCreated());
 	}
 
-<<<<<<< HEAD
 	@Test
 	public void createTemplatetypeExceptionTest() throws Exception {
 		String json = "{ \"id\": \"string\",  \"ver\": \"string\",  \"timestamp\": \"\",  \"request\": {    \"code\": \"TTC222\",    \"description\": \"Template type desc\",    \"isActive\": true,    \"langCode\": \"ENG\"  }}";
@@ -1599,17 +1596,6 @@
 		mockMvc.perform(post("/v1.0/templatetypes").contentType(MediaType.APPLICATION_JSON).content(json))
 				.andExpect(status().isInternalServerError());
 	}
-=======
-	/*
-	 * @Test public void createTemplatetypeExceptionTest() throws Exception { String
-	 * json =
-	 * "{ \"id\": \"string\", \"ver\": \"string\", \"timestamp\": \"\", \"request\": { \"code\": \"BA222\", \"name\": \"sample data\", \"description\": \"sample data desc\", \"biometricTypeCode\": \"4\", \"langCode\": \"ENG\", \"isActive\": true }}"
-	 * ; when(templateTypeRepository.create(Mockito.any())) .thenThrow(new
-	 * DataAccessLayerException("", "cannot insert", null));
-	 * mockMvc.perform(post("/v1.0/templatetypes").contentType(MediaType.
-	 * APPLICATION_JSON).content(json))
-	 * .andExpect(status().isInternalServerError()); }
-	 */
->>>>>>> dc90d541
+
 
 }