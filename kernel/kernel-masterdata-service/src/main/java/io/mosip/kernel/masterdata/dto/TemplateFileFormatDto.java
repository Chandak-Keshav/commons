--- conflicted
+++ resolved
@@ -1,6 +1,5 @@
 package io.mosip.kernel.masterdata.dto;
 
-import javax.validation.constraints.NotBlank;
 import javax.validation.constraints.NotNull;
 import javax.validation.constraints.Size;
 
@@ -21,19 +20,13 @@
 	@Size(min = 0, max = 256)
 	@ApiModelProperty(value = "TemplateFileFormat description", required = false, dataType = "java.lang.String")
 	private String description;
-<<<<<<< HEAD
-	
-	@ValidLangCode
-	@NotNull
-=======
 
 	@NotBlank
-	// @ValidLangCode
->>>>>>> 8ab0a02f
+	@ValidLangCode
 	@Size(min = 1, max = 3)
 	@ApiModelProperty(value = "Language code", required = true, dataType = "java.lang.String")
 	private String langCode;
-
+	
 	@NotNull
 	@ApiModelProperty(value = "TemplateFileFormat isActive status", required = true, dataType = "java.lang.Boolean")
 	private Boolean isActive;
