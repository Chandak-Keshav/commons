--- conflicted
+++ resolved
@@ -1,304 +1,293 @@
-package io.mosip.kernel.masterdata.controller;
-
-import javax.validation.Valid;
-
-import org.springframework.beans.factory.annotation.Autowired;
-import org.springframework.security.access.prepost.PreAuthorize;
-import org.springframework.web.bind.annotation.DeleteMapping;
-import org.springframework.web.bind.annotation.GetMapping;
-import org.springframework.web.bind.annotation.PathVariable;
-import org.springframework.web.bind.annotation.PostMapping;
-import org.springframework.web.bind.annotation.PutMapping;
-import org.springframework.web.bind.annotation.RequestBody;
-import org.springframework.web.bind.annotation.RequestMapping;
-import org.springframework.web.bind.annotation.RequestParam;
-import org.springframework.web.bind.annotation.RestController;
-
-import io.mosip.kernel.core.http.RequestWrapper;
-import io.mosip.kernel.core.http.ResponseFilter;
-import io.mosip.kernel.core.http.ResponseWrapper;
-import io.mosip.kernel.masterdata.constant.MasterDataConstant;
-import io.mosip.kernel.masterdata.dto.DeviceDto;
-import io.mosip.kernel.masterdata.dto.DevicePutReqDto;
-import io.mosip.kernel.masterdata.dto.DeviceRegistrationCenterDto;
-import io.mosip.kernel.masterdata.dto.PageDto;
-import io.mosip.kernel.masterdata.dto.getresponse.DeviceLangCodeResponseDto;
-import io.mosip.kernel.masterdata.dto.getresponse.DeviceResponseDto;
-import io.mosip.kernel.masterdata.dto.getresponse.extn.DeviceExtnDto;
-import io.mosip.kernel.masterdata.dto.postresponse.IdResponseDto;
-import io.mosip.kernel.masterdata.dto.request.FilterValueDto;
-import io.mosip.kernel.masterdata.dto.request.SearchDto;
-import io.mosip.kernel.masterdata.dto.response.DeviceSearchDto;
-import io.mosip.kernel.masterdata.dto.response.FilterResponseDto;
-import io.mosip.kernel.masterdata.dto.response.PageResponseDto;
-import io.mosip.kernel.masterdata.entity.Device;
-import io.mosip.kernel.masterdata.service.DeviceService;
-import io.mosip.kernel.masterdata.utils.AuditUtil;
-import io.swagger.annotations.Api;
-import io.swagger.annotations.ApiOperation;
-import io.swagger.annotations.ApiParam;
-import io.swagger.annotations.ApiResponse;
-import io.swagger.annotations.ApiResponses;
-
-/**
- * Controller with api to save and get Device Details
- * 
- * @author Megha Tanga
- * @author Sidhant Agarwal
- * @author Neha Sinha
- * @since 1.0.0
- *
- */
-
-@RestController
-@RequestMapping(value = "/devices")
-@Api(tags = { "Device" })
-public class DeviceController {
-
-	/**
-	 * Reference to DeviceService.
-	 */
-	@Autowired
-	private DeviceService deviceService;
-
-	@Autowired
-	private AuditUtil auditUtil;
-
-	/**
-	 * Get api to fetch a all device details based on language code
-	 * 
-	 * @param langCode
-	 *            pass language code as String
-	 * 
-	 * @return DeviceResponseDto all device details based on given language code
-	 *         {@link DeviceResponseDto}
-	 */
-	@PreAuthorize("hasAnyRole('ZONAL_ADMIN','ZONAL_APPROVER')")
-	@ResponseFilter
-	@GetMapping(value = "/{languagecode}")
-	@ApiOperation(value = "Retrieve all Device for the given Languge Code", notes = "Retrieve all Device for the given Languge Code")
-	@ApiResponses({
-			@ApiResponse(code = 200, message = "When Device retrieved from database for the given Languge Code"),
-			@ApiResponse(code = 404, message = "When No Device Details found for the given Languge Code"),
-			@ApiResponse(code = 500, message = "While retrieving Device any error occured") })
-	public ResponseWrapper<DeviceResponseDto> getDeviceLang(@PathVariable("languagecode") String langCode) {
-
-		ResponseWrapper<DeviceResponseDto> responseWrapper = new ResponseWrapper<>();
-		responseWrapper.setResponse(deviceService.getDeviceLangCode(langCode));
-		return responseWrapper;
-	}
-
-	/**
-	 * Get api to fetch a all device details based on device type and language code
-	 * 
-	 * @param langCode
-	 *            pass language code as String
-	 * 
-	 * @param deviceType
-	 *            pass device Type id as String
-	 * 
-	 * @return DeviceLangCodeResponseDto all device details based on given device
-	 *         type and language code {@link DeviceLangCodeResponseDto}
-	 */
-	@ResponseFilter
-	@GetMapping(value = "/{languagecode}/{deviceType}")
-	@ApiOperation(value = "Retrieve all Device for the given Languge Code and Device Type", notes = "Retrieve all Device for the given Languge Code and Device Type")
-	@ApiResponses({
-			@ApiResponse(code = 200, message = "When Device retrieved from database for the given Languge Code"),
-			@ApiResponse(code = 404, message = "When No Device Details found for the given Languge Code and Device Type"),
-			@ApiResponse(code = 500, message = "While retrieving Device any error occured") })
-	public ResponseWrapper<DeviceLangCodeResponseDto> getDeviceLangCodeAndDeviceType(
-			@PathVariable("languagecode") String langCode, @PathVariable("deviceType") String deviceType) {
-
-		ResponseWrapper<DeviceLangCodeResponseDto> responseWrapper = new ResponseWrapper<>();
-		responseWrapper.setResponse(deviceService.getDeviceLangCodeAndDeviceType(langCode, deviceType));
-		return responseWrapper;
-	}
-
-	/**
-	 * Post API to insert a new row of Device data
-	 * 
-<<<<<<< HEAD
-	 * @param RequestWrapper<DeviceDto>
-	 *            
-=======
-	 * @param request
-	 * 
->>>>>>> f0ef8639
-	 * 
-	 * @return ResponseWrapper<DeviceExtnDto>
-	 */
-	@PreAuthorize("hasAnyRole('ZONAL_ADMIN','GLOBAL_ADMIN')")
-	@ResponseFilter
-	@PostMapping
-	@ApiOperation(value = "Service to save Device", notes = "Saves Device and return Device id")
-	@ApiResponses({ @ApiResponse(code = 201, message = "When Device successfully created"),
-			@ApiResponse(code = 400, message = "When Request body passed  is null or invalid"),
-			@ApiResponse(code = 500, message = "While creating device any error occured") })
-<<<<<<< HEAD
-	public ResponseWrapper<DeviceExtnDto> createDevice(
-			@RequestBody RequestWrapper<DeviceDto> request) {
-		ResponseWrapper<DeviceExtnDto> responseWrapper = new ResponseWrapper<>();
-=======
-	public ResponseWrapper<Device> createDevice(@RequestBody RequestWrapper<DeviceDto> request) {
-
-		auditUtil.auditRequest(MasterDataConstant.CREATE_API_IS_CALLED + DeviceDto.class.getCanonicalName(),
-				MasterDataConstant.AUDIT_SYSTEM,
-				MasterDataConstant.CREATE_API_IS_CALLED + DeviceDto.class.getCanonicalName(), "ADM-500");
-		ResponseWrapper<Device> responseWrapper = new ResponseWrapper<>();
->>>>>>> f0ef8639
-		responseWrapper.setResponse(deviceService.createDevice(request.getRequest()));
-		return responseWrapper;
-
-	}
-
-	/**
-	 * API to update an existing row of Device data
-	 * 
-	 * @param RequestWrapper<DevicePutReqDto>
-	 * 
-	 * @return responseWrapper
-	 */
-	@PreAuthorize("hasAnyRole('ZONAL_ADMIN','GLOBAL_ADMIN')")
-	@ResponseFilter
-	@PutMapping
-	@ApiOperation(value = "Service to update Device", notes = "Update Device and return updated Device")
-	@ApiResponses({ @ApiResponse(code = 200, message = "When Device updated successfully"),
-			@ApiResponse(code = 400, message = "When Request body passed  is null or invalid"),
-			@ApiResponse(code = 404, message = "When Device is not found"),
-			@ApiResponse(code = 500, message = "While updating device any error occured") })
-	public ResponseWrapper<DeviceExtnDto> updateDevice(
-			@Valid @RequestBody RequestWrapper<DevicePutReqDto> devicePutReqDto) {
-		auditUtil.auditRequest(MasterDataConstant.UPDATE_API_IS_CALLED + DeviceDto.class.getCanonicalName(),
-				MasterDataConstant.AUDIT_SYSTEM,
-				MasterDataConstant.UPDATE_API_IS_CALLED + DeviceDto.class.getCanonicalName(), "ADM-502");
-		ResponseWrapper<DeviceExtnDto> responseWrapper = new ResponseWrapper<>();
-		responseWrapper.setResponse(deviceService.updateDevice(devicePutReqDto.getRequest()));
-		return responseWrapper;
-	}
-
-	/**
-	 * API to delete Device
-	 * 
-	 * @param id
-	 *            The Device Id
-	 * 
-	 * @return {@link ResponseEntity} The id of the Device which is deleted
-	 */
-	@ResponseFilter
-	@DeleteMapping("/{id}")
-	@ApiOperation(value = "Service to delete device", notes = "Delete Device and return Device Id")
-	@ApiResponses({ @ApiResponse(code = 200, message = "When Device deleted successfully"),
-			@ApiResponse(code = 404, message = "When Device not found"),
-			@ApiResponse(code = 500, message = "Error occurred while deleting Device") })
-	public ResponseWrapper<IdResponseDto> deleteDevice(@PathVariable("id") String id) {
-
-		ResponseWrapper<IdResponseDto> responseWrapper = new ResponseWrapper<>();
-		responseWrapper.setResponse(deviceService.deleteDevice(id));
-		return responseWrapper;
-	}
-
-	/**
-	 * 
-	 * Function to fetch Device detail those are mapped with given registration Id
-	 * 
-	 * @param regCenterId
-	 *            pass registration Id as String
-	 * 
-	 * @return @return DeviceRegistrationCenterDto all devices details
-	 *         {@link DeviceRegistrationCenterDto}
-	 */
-	@ResponseFilter
-	@PreAuthorize("hasAnyRole('ZONAL_ADMIN')")
-	@GetMapping(value = "/mappeddevices/{regCenterId}")
-	@ApiOperation(value = "Retrieve all Devices which are mapped to given Registration Center Id", notes = "Retrieve all Devices which are mapped to given Registration Center Id")
-	@ApiResponses({
-			@ApiResponse(code = 200, message = "When Device Details retrieved from database for the given Registration Center Id"),
-			@ApiResponse(code = 404, message = "When No Device Details not mapped with the Given Registation Center ID"),
-			@ApiResponse(code = 500, message = "While retrieving Device Detail any error occured") })
-	public ResponseWrapper<PageDto<DeviceRegistrationCenterDto>> getDevicesByRegistrationCenter(
-			@PathVariable("regCenterId") String regCenterId,
-			@RequestParam(name = "pageNumber", defaultValue = "0") @ApiParam(value = "page number for the requested data", defaultValue = "0") int page,
-			@RequestParam(name = "pageSize", defaultValue = "10") @ApiParam(value = "page size for the requested data", defaultValue = "1") int size,
-			@RequestParam(name = "orderBy", defaultValue = "cr_dtimes") @ApiParam(value = "sort the requested data based on param value", defaultValue = "createdDateTime") String orderBy,
-			@RequestParam(name = "direction", defaultValue = "DESC") @ApiParam(value = "order the requested data based on param", defaultValue = "DESC") String direction) {
-
-		ResponseWrapper<PageDto<DeviceRegistrationCenterDto>> responseWrapper = new ResponseWrapper<>();
-		responseWrapper
-				.setResponse(deviceService.getDevicesByRegistrationCenter(regCenterId, page, size, orderBy, direction));
-		return responseWrapper;
-	}
-
-	/**
-	 * Api to search Device based on filters provided.
-	 * 
-	 * @param request
-	 *            the request DTO.
-	 * @return the pages of {@link DeviceSearchDto}.
-	 */
-	@ResponseFilter
-	@PostMapping(value = "/search")
-	@PreAuthorize("hasAnyRole('ZONAL_ADMIN','GLOBAL_ADMIN')")
-	@ApiOperation(value = "Retrieve all Devices for the given Filter parameters", notes = "Retrieve all Devices for the given Filter parameters")
-	public ResponseWrapper<PageResponseDto<DeviceSearchDto>> searchDevice(
-			@Valid @RequestBody RequestWrapper<SearchDto> request) {
-		auditUtil.auditRequest(MasterDataConstant.SEARCH_API_IS_CALLED + DeviceDto.class.getSimpleName(),
-				MasterDataConstant.AUDIT_SYSTEM,
-				MasterDataConstant.SEARCH_API_IS_CALLED + DeviceDto.class.getSimpleName(), "ADM-503");
-		ResponseWrapper<PageResponseDto<DeviceSearchDto>> responseWrapper = new ResponseWrapper<>();
-		responseWrapper.setResponse(deviceService.searchDevice(request.getRequest()));
-		auditUtil.auditRequest(String.format(MasterDataConstant.SUCCESSFUL_SEARCH, DeviceDto.class.getSimpleName()),
-				MasterDataConstant.AUDIT_SYSTEM,
-				String.format(MasterDataConstant.SUCCESSFUL_SEARCH_DESC, Device.class.getSimpleName()), "ADM-504");
-
-		return responseWrapper;
-	}
-
-	/**
-	 * Api to filter Device based on column and type provided.
-	 * 
-	 * @param request
-	 *            the request DTO.
-	 * @return the {@link FilterResponseDto}.
-	 */
-	@ResponseFilter
-	@PostMapping("/filtervalues")
-	@PreAuthorize("hasAnyRole('ZONAL_ADMIN','GLOBAL_ADMIN')")
-	public ResponseWrapper<FilterResponseDto> deviceFilterValues(
-			@RequestBody @Valid RequestWrapper<FilterValueDto> request) {
-		auditUtil.auditRequest(MasterDataConstant.FILTER_API_IS_CALLED + DeviceDto.class.getCanonicalName(),
-				MasterDataConstant.AUDIT_SYSTEM,
-				MasterDataConstant.FILTER_API_IS_CALLED + DeviceDto.class.getCanonicalName(), "ADM-505");
-		ResponseWrapper<FilterResponseDto> responseWrapper = new ResponseWrapper<>();
-		responseWrapper.setResponse(deviceService.deviceFilterValues(request.getRequest()));
-		auditUtil.auditRequest(String.format(MasterDataConstant.SUCCESSFUL_FILTER, DeviceDto.class.getCanonicalName()),
-				MasterDataConstant.AUDIT_SYSTEM,
-				String.format(MasterDataConstant.SUCCESSFUL_SEARCH_DESC, DeviceDto.class.getCanonicalName()),
-				"ADM-506");
-		return responseWrapper;
-	}
-
-	/**
-	 * PUT API to decommission device
-	 * 
-	 * @param deviceId
-	 *            input from user
-	 * @return device ID of decommissioned device
-	 */
-	@ResponseFilter
-	@ApiOperation(value = "Decommission Device")
-	@PutMapping("/decommission/{deviceId}")
-	@PreAuthorize("hasAnyRole('ZONAL_ADMIN','GLOBAL_ADMIN')")
-	public ResponseWrapper<IdResponseDto> decommissionDevice(@PathVariable("deviceId") String deviceId) {
-		auditUtil.auditRequest(MasterDataConstant.DECOMMISION_API_CALLED + DeviceDto.class.getCanonicalName(),
-				MasterDataConstant.AUDIT_SYSTEM,
-				MasterDataConstant.DECOMMISION_API_CALLED + DeviceDto.class.getCanonicalName());
-		ResponseWrapper<IdResponseDto> responseWrapper = new ResponseWrapper<>();
-		responseWrapper.setResponse(deviceService.decommissionDevice(deviceId));
-		auditUtil.auditRequest(MasterDataConstant.DECOMMISSION_SUCCESS + DeviceDto.class.getCanonicalName(),
-				MasterDataConstant.AUDIT_SYSTEM,
-				MasterDataConstant.DECOMMISSION_SUCCESS_DESC + DeviceDto.class.getCanonicalName());
-		return responseWrapper;
-	}
-
-}
+package io.mosip.kernel.masterdata.controller;
+
+import javax.validation.Valid;
+
+import org.springframework.beans.factory.annotation.Autowired;
+import org.springframework.security.access.prepost.PreAuthorize;
+import org.springframework.web.bind.annotation.DeleteMapping;
+import org.springframework.web.bind.annotation.GetMapping;
+import org.springframework.web.bind.annotation.PathVariable;
+import org.springframework.web.bind.annotation.PostMapping;
+import org.springframework.web.bind.annotation.PutMapping;
+import org.springframework.web.bind.annotation.RequestBody;
+import org.springframework.web.bind.annotation.RequestMapping;
+import org.springframework.web.bind.annotation.RequestParam;
+import org.springframework.web.bind.annotation.RestController;
+
+import io.mosip.kernel.core.http.RequestWrapper;
+import io.mosip.kernel.core.http.ResponseFilter;
+import io.mosip.kernel.core.http.ResponseWrapper;
+import io.mosip.kernel.masterdata.constant.MasterDataConstant;
+import io.mosip.kernel.masterdata.dto.DeviceDto;
+import io.mosip.kernel.masterdata.dto.DevicePutReqDto;
+import io.mosip.kernel.masterdata.dto.DeviceRegistrationCenterDto;
+import io.mosip.kernel.masterdata.dto.PageDto;
+import io.mosip.kernel.masterdata.dto.getresponse.DeviceLangCodeResponseDto;
+import io.mosip.kernel.masterdata.dto.getresponse.DeviceResponseDto;
+import io.mosip.kernel.masterdata.dto.getresponse.extn.DeviceExtnDto;
+import io.mosip.kernel.masterdata.dto.postresponse.IdResponseDto;
+import io.mosip.kernel.masterdata.dto.request.FilterValueDto;
+import io.mosip.kernel.masterdata.dto.request.SearchDto;
+import io.mosip.kernel.masterdata.dto.response.DeviceSearchDto;
+import io.mosip.kernel.masterdata.dto.response.FilterResponseDto;
+import io.mosip.kernel.masterdata.dto.response.PageResponseDto;
+import io.mosip.kernel.masterdata.entity.Device;
+import io.mosip.kernel.masterdata.service.DeviceService;
+import io.mosip.kernel.masterdata.utils.AuditUtil;
+import io.swagger.annotations.Api;
+import io.swagger.annotations.ApiOperation;
+import io.swagger.annotations.ApiParam;
+import io.swagger.annotations.ApiResponse;
+import io.swagger.annotations.ApiResponses;
+
+/**
+ * Controller with api to save and get Device Details
+ * 
+ * @author Megha Tanga
+ * @author Sidhant Agarwal
+ * @author Neha Sinha
+ * @since 1.0.0
+ *
+ */
+
+@RestController
+@RequestMapping(value = "/devices")
+@Api(tags = { "Device" })
+public class DeviceController {
+
+	/**
+	 * Reference to DeviceService.
+	 */
+	@Autowired
+	private DeviceService deviceService;
+
+	@Autowired
+	private AuditUtil auditUtil;
+
+	/**
+	 * Get api to fetch a all device details based on language code
+	 * 
+	 * @param langCode
+	 *            pass language code as String
+	 * 
+	 * @return DeviceResponseDto all device details based on given language code
+	 *         {@link DeviceResponseDto}
+	 */
+	@PreAuthorize("hasAnyRole('ZONAL_ADMIN','ZONAL_APPROVER')")
+	@ResponseFilter
+	@GetMapping(value = "/{languagecode}")
+	@ApiOperation(value = "Retrieve all Device for the given Languge Code", notes = "Retrieve all Device for the given Languge Code")
+	@ApiResponses({
+			@ApiResponse(code = 200, message = "When Device retrieved from database for the given Languge Code"),
+			@ApiResponse(code = 404, message = "When No Device Details found for the given Languge Code"),
+			@ApiResponse(code = 500, message = "While retrieving Device any error occured") })
+	public ResponseWrapper<DeviceResponseDto> getDeviceLang(@PathVariable("languagecode") String langCode) {
+
+		ResponseWrapper<DeviceResponseDto> responseWrapper = new ResponseWrapper<>();
+		responseWrapper.setResponse(deviceService.getDeviceLangCode(langCode));
+		return responseWrapper;
+	}
+
+	/**
+	 * Get api to fetch a all device details based on device type and language code
+	 * 
+	 * @param langCode
+	 *            pass language code as String
+	 * 
+	 * @param deviceType
+	 *            pass device Type id as String
+	 * 
+	 * @return DeviceLangCodeResponseDto all device details based on given device
+	 *         type and language code {@link DeviceLangCodeResponseDto}
+	 */
+	@ResponseFilter
+	@GetMapping(value = "/{languagecode}/{deviceType}")
+	@ApiOperation(value = "Retrieve all Device for the given Languge Code and Device Type", notes = "Retrieve all Device for the given Languge Code and Device Type")
+	@ApiResponses({
+			@ApiResponse(code = 200, message = "When Device retrieved from database for the given Languge Code"),
+			@ApiResponse(code = 404, message = "When No Device Details found for the given Languge Code and Device Type"),
+			@ApiResponse(code = 500, message = "While retrieving Device any error occured") })
+	public ResponseWrapper<DeviceLangCodeResponseDto> getDeviceLangCodeAndDeviceType(
+			@PathVariable("languagecode") String langCode, @PathVariable("deviceType") String deviceType) {
+
+		ResponseWrapper<DeviceLangCodeResponseDto> responseWrapper = new ResponseWrapper<>();
+		responseWrapper.setResponse(deviceService.getDeviceLangCodeAndDeviceType(langCode, deviceType));
+		return responseWrapper;
+	}
+
+	/**
+	 * Post API to insert a new row of Device data
+	 * 
+	 * @param request
+	 * 
+	 * 
+	 * @return ResponseWrapper<DeviceExtnDto>
+	 */
+	@PreAuthorize("hasAnyRole('ZONAL_ADMIN','GLOBAL_ADMIN')")
+	@ResponseFilter
+	@PostMapping
+	@ApiOperation(value = "Service to save Device", notes = "Saves Device and return Device id")
+	@ApiResponses({ @ApiResponse(code = 201, message = "When Device successfully created"),
+			@ApiResponse(code = 400, message = "When Request body passed  is null or invalid"),
+			@ApiResponse(code = 500, message = "While creating device any error occured") })
+	public ResponseWrapper<DeviceExtnDto> createDevice(
+			@RequestBody RequestWrapper<DeviceDto> request) {
+		ResponseWrapper<DeviceExtnDto> responseWrapper = new ResponseWrapper<>();
+		auditUtil.auditRequest(MasterDataConstant.CREATE_API_IS_CALLED + DeviceDto.class.getCanonicalName(),
+				MasterDataConstant.AUDIT_SYSTEM,
+				MasterDataConstant.CREATE_API_IS_CALLED + DeviceDto.class.getCanonicalName(), "ADM-500");
+		responseWrapper.setResponse(deviceService.createDevice(request.getRequest()));
+		return responseWrapper;
+
+	}
+
+	/**
+	 * API to update an existing row of Device data
+	 * 
+	 * @param RequestWrapper<DevicePutReqDto>
+	 * 
+	 * @return responseWrapper
+	 */
+	@PreAuthorize("hasAnyRole('ZONAL_ADMIN','GLOBAL_ADMIN')")
+	@ResponseFilter
+	@PutMapping
+	@ApiOperation(value = "Service to update Device", notes = "Update Device and return updated Device")
+	@ApiResponses({ @ApiResponse(code = 200, message = "When Device updated successfully"),
+			@ApiResponse(code = 400, message = "When Request body passed  is null or invalid"),
+			@ApiResponse(code = 404, message = "When Device is not found"),
+			@ApiResponse(code = 500, message = "While updating device any error occured") })
+	public ResponseWrapper<DeviceExtnDto> updateDevice(
+			@Valid @RequestBody RequestWrapper<DevicePutReqDto> devicePutReqDto) {
+		auditUtil.auditRequest(MasterDataConstant.UPDATE_API_IS_CALLED + DeviceDto.class.getCanonicalName(),
+				MasterDataConstant.AUDIT_SYSTEM,
+				MasterDataConstant.UPDATE_API_IS_CALLED + DeviceDto.class.getCanonicalName(), "ADM-502");
+		ResponseWrapper<DeviceExtnDto> responseWrapper = new ResponseWrapper<>();
+		responseWrapper.setResponse(deviceService.updateDevice(devicePutReqDto.getRequest()));
+		return responseWrapper;
+	}
+
+	/**
+	 * API to delete Device
+	 * 
+	 * @param id
+	 *            The Device Id
+	 * 
+	 * @return {@link ResponseEntity} The id of the Device which is deleted
+	 */
+	@ResponseFilter
+	@DeleteMapping("/{id}")
+	@ApiOperation(value = "Service to delete device", notes = "Delete Device and return Device Id")
+	@ApiResponses({ @ApiResponse(code = 200, message = "When Device deleted successfully"),
+			@ApiResponse(code = 404, message = "When Device not found"),
+			@ApiResponse(code = 500, message = "Error occurred while deleting Device") })
+	public ResponseWrapper<IdResponseDto> deleteDevice(@PathVariable("id") String id) {
+
+		ResponseWrapper<IdResponseDto> responseWrapper = new ResponseWrapper<>();
+		responseWrapper.setResponse(deviceService.deleteDevice(id));
+		return responseWrapper;
+	}
+
+	/**
+	 * 
+	 * Function to fetch Device detail those are mapped with given registration Id
+	 * 
+	 * @param regCenterId
+	 *            pass registration Id as String
+	 * 
+	 * @return @return DeviceRegistrationCenterDto all devices details
+	 *         {@link DeviceRegistrationCenterDto}
+	 */
+	@ResponseFilter
+	@PreAuthorize("hasAnyRole('ZONAL_ADMIN')")
+	@GetMapping(value = "/mappeddevices/{regCenterId}")
+	@ApiOperation(value = "Retrieve all Devices which are mapped to given Registration Center Id", notes = "Retrieve all Devices which are mapped to given Registration Center Id")
+	@ApiResponses({
+			@ApiResponse(code = 200, message = "When Device Details retrieved from database for the given Registration Center Id"),
+			@ApiResponse(code = 404, message = "When No Device Details not mapped with the Given Registation Center ID"),
+			@ApiResponse(code = 500, message = "While retrieving Device Detail any error occured") })
+	public ResponseWrapper<PageDto<DeviceRegistrationCenterDto>> getDevicesByRegistrationCenter(
+			@PathVariable("regCenterId") String regCenterId,
+			@RequestParam(name = "pageNumber", defaultValue = "0") @ApiParam(value = "page number for the requested data", defaultValue = "0") int page,
+			@RequestParam(name = "pageSize", defaultValue = "10") @ApiParam(value = "page size for the requested data", defaultValue = "1") int size,
+			@RequestParam(name = "orderBy", defaultValue = "cr_dtimes") @ApiParam(value = "sort the requested data based on param value", defaultValue = "createdDateTime") String orderBy,
+			@RequestParam(name = "direction", defaultValue = "DESC") @ApiParam(value = "order the requested data based on param", defaultValue = "DESC") String direction) {
+
+		ResponseWrapper<PageDto<DeviceRegistrationCenterDto>> responseWrapper = new ResponseWrapper<>();
+		responseWrapper
+				.setResponse(deviceService.getDevicesByRegistrationCenter(regCenterId, page, size, orderBy, direction));
+		return responseWrapper;
+	}
+
+	/**
+	 * Api to search Device based on filters provided.
+	 * 
+	 * @param request
+	 *            the request DTO.
+	 * @return the pages of {@link DeviceSearchDto}.
+	 */
+	@ResponseFilter
+	@PostMapping(value = "/search")
+	@PreAuthorize("hasAnyRole('ZONAL_ADMIN','GLOBAL_ADMIN')")
+	@ApiOperation(value = "Retrieve all Devices for the given Filter parameters", notes = "Retrieve all Devices for the given Filter parameters")
+	public ResponseWrapper<PageResponseDto<DeviceSearchDto>> searchDevice(
+			@Valid @RequestBody RequestWrapper<SearchDto> request) {
+		auditUtil.auditRequest(MasterDataConstant.SEARCH_API_IS_CALLED + DeviceDto.class.getSimpleName(),
+				MasterDataConstant.AUDIT_SYSTEM,
+				MasterDataConstant.SEARCH_API_IS_CALLED + DeviceDto.class.getSimpleName(), "ADM-503");
+		ResponseWrapper<PageResponseDto<DeviceSearchDto>> responseWrapper = new ResponseWrapper<>();
+		responseWrapper.setResponse(deviceService.searchDevice(request.getRequest()));
+		auditUtil.auditRequest(String.format(MasterDataConstant.SUCCESSFUL_SEARCH, DeviceDto.class.getSimpleName()),
+				MasterDataConstant.AUDIT_SYSTEM,
+				String.format(MasterDataConstant.SUCCESSFUL_SEARCH_DESC, Device.class.getSimpleName()), "ADM-504");
+
+		return responseWrapper;
+	}
+
+	/**
+	 * Api to filter Device based on column and type provided.
+	 * 
+	 * @param request
+	 *            the request DTO.
+	 * @return the {@link FilterResponseDto}.
+	 */
+	@ResponseFilter
+	@PostMapping("/filtervalues")
+	@PreAuthorize("hasAnyRole('ZONAL_ADMIN','GLOBAL_ADMIN')")
+	public ResponseWrapper<FilterResponseDto> deviceFilterValues(
+			@RequestBody @Valid RequestWrapper<FilterValueDto> request) {
+		auditUtil.auditRequest(MasterDataConstant.FILTER_API_IS_CALLED + DeviceDto.class.getCanonicalName(),
+				MasterDataConstant.AUDIT_SYSTEM,
+				MasterDataConstant.FILTER_API_IS_CALLED + DeviceDto.class.getCanonicalName(), "ADM-505");
+		ResponseWrapper<FilterResponseDto> responseWrapper = new ResponseWrapper<>();
+		responseWrapper.setResponse(deviceService.deviceFilterValues(request.getRequest()));
+		auditUtil.auditRequest(String.format(MasterDataConstant.SUCCESSFUL_FILTER, DeviceDto.class.getCanonicalName()),
+				MasterDataConstant.AUDIT_SYSTEM,
+				String.format(MasterDataConstant.SUCCESSFUL_SEARCH_DESC, DeviceDto.class.getCanonicalName()),
+				"ADM-506");
+		return responseWrapper;
+	}
+
+	/**
+	 * PUT API to decommission device
+	 * 
+	 * @param deviceId
+	 *            input from user
+	 * @return device ID of decommissioned device
+	 */
+	@ResponseFilter
+	@ApiOperation(value = "Decommission Device")
+	@PutMapping("/decommission/{deviceId}")
+	@PreAuthorize("hasAnyRole('ZONAL_ADMIN','GLOBAL_ADMIN')")
+	public ResponseWrapper<IdResponseDto> decommissionDevice(@PathVariable("deviceId") String deviceId) {
+		auditUtil.auditRequest(MasterDataConstant.DECOMMISION_API_CALLED + DeviceDto.class.getCanonicalName(),
+				MasterDataConstant.AUDIT_SYSTEM,
+				MasterDataConstant.DECOMMISION_API_CALLED + DeviceDto.class.getCanonicalName());
+		ResponseWrapper<IdResponseDto> responseWrapper = new ResponseWrapper<>();
+		responseWrapper.setResponse(deviceService.decommissionDevice(deviceId));
+		auditUtil.auditRequest(MasterDataConstant.DECOMMISSION_SUCCESS + DeviceDto.class.getCanonicalName(),
+				MasterDataConstant.AUDIT_SYSTEM,
+				MasterDataConstant.DECOMMISSION_SUCCESS_DESC + DeviceDto.class.getCanonicalName());
+		return responseWrapper;
+	}
+
+}