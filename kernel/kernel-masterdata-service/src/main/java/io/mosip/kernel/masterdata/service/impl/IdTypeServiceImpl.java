--- conflicted
+++ resolved
@@ -1,4 +1,3 @@
-<<<<<<< HEAD
 package io.mosip.kernel.masterdata.service.impl;
 
 import java.util.List;
@@ -88,96 +87,4 @@
 		MapperUtils.map(idType, codeAndLanguageCodeID);
 		return codeAndLanguageCodeID;
 	}
-}
-=======
-package io.mosip.kernel.masterdata.service.impl;
-
-import java.util.List;
-
-import org.springframework.beans.factory.annotation.Autowired;
-import org.springframework.dao.DataAccessException;
-import org.springframework.stereotype.Service;
-
-import io.mosip.kernel.core.dataaccess.exception.DataAccessLayerException;
-import io.mosip.kernel.masterdata.constant.IdTypeErrorCode;
-import io.mosip.kernel.masterdata.dto.IdTypeDto;
-import io.mosip.kernel.masterdata.dto.getresponse.IdTypeResponseDto;
-import io.mosip.kernel.masterdata.entity.IdType;
-import io.mosip.kernel.masterdata.entity.id.CodeAndLanguageCodeID;
-import io.mosip.kernel.masterdata.exception.DataNotFoundException;
-import io.mosip.kernel.masterdata.exception.MasterDataServiceException;
-import io.mosip.kernel.masterdata.repository.IdTypeRepository;
-import io.mosip.kernel.masterdata.service.IdTypeService;
-import io.mosip.kernel.masterdata.utils.ExceptionUtils;
-import io.mosip.kernel.masterdata.utils.MapperUtils;
-import io.mosip.kernel.masterdata.utils.MetaDataUtils;
-
-/**
- * Implementation class for {@link IdTypeService}.
- * 
- * @author Sagar Mahapatra
- * @since 1.0.0
- *
- */
-@Service
-public class IdTypeServiceImpl implements IdTypeService {
-
-	/**
-	 * Autowired reference for {@link IdTypeRepository}
-	 */
-	@Autowired
-	private IdTypeRepository idRepository;
-
-	/*
-	 * (non-Javadoc)
-	 * 
-	 * @see
-	 * io.mosip.kernel.masterdata.service.IdTypeService#getIdTypeByLanguageCode(java
-	 * .lang.String)
-	 */
-	@Override
-	public IdTypeResponseDto getIdTypesByLanguageCode(String languageCode) {
-		IdTypeResponseDto idTypeResponseDto = new IdTypeResponseDto();
-		List<IdTypeDto> idDtoList = null;
-		List<IdType> idList = null;
-		try {
-			idList = idRepository.findByLangCode(languageCode);
-		} catch (DataAccessLayerException dataAccessLayerException) {
-			throw new MasterDataServiceException(IdTypeErrorCode.ID_TYPE_FETCH_EXCEPTION.getErrorCode(),
-					IdTypeErrorCode.ID_TYPE_FETCH_EXCEPTION.getErrorMessage()
-							+ ExceptionUtils.parseException(dataAccessLayerException));
-		}
-		if (idList != null && !idList.isEmpty()) {
-			idDtoList = MapperUtils.mapAll(idList, IdTypeDto.class);
-		} else {
-			throw new DataNotFoundException(IdTypeErrorCode.ID_TYPE_NOT_FOUND_EXCEPTION.getErrorCode(),
-					IdTypeErrorCode.ID_TYPE_NOT_FOUND_EXCEPTION.getErrorMessage());
-		}
-		idTypeResponseDto.setIdtypes(idDtoList);
-		return idTypeResponseDto;
-	}
-
-	/*
-	 * (non-Javadoc)
-	 * 
-	 * @see
-	 * io.mosip.kernel.masterdata.service.IdTypeService#addIdType(io.mosip.kernel.
-	 * masterdata.dto.IdTypeRequestDto)
-	 */
-	@Override
-	public CodeAndLanguageCodeID createIdType(IdTypeDto idTypeRequestDto) {
-		IdType entity = MetaDataUtils.setCreateMetaData(idTypeRequestDto, IdType.class);
-		IdType idType;
-		try {
-			idType = idRepository.create(entity);
-		} catch (DataAccessLayerException | DataAccessException e) {
-			throw new MasterDataServiceException(IdTypeErrorCode.ID_TYPE_INSERT_EXCEPTION.getErrorCode(),
-					IdTypeErrorCode.ID_TYPE_INSERT_EXCEPTION.getErrorMessage()
-							+ ExceptionUtils.parseException(e));
-		}
-		CodeAndLanguageCodeID codeAndLanguageCodeID = new CodeAndLanguageCodeID();
-		MapperUtils.map(idType, codeAndLanguageCodeID);
-		return codeAndLanguageCodeID;
-	}
-}
->>>>>>> aafd0a67
+}