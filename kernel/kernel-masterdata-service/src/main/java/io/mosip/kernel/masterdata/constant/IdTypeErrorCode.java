<<<<<<< HEAD
package io.mosip.kernel.masterdata.constant;

public enum IdTypeErrorCode {
	ID_TYPE_FETCH_EXCEPTION("KER-MSD-II1",
			"Error occured while fetching id types"), 
	ID_TYPE_MAPPING_EXCEPTION("KER-MSD-II2",
					"Error occured while mapping id types"),
    ID_TYPE_NOT_FOUND("KER-MSD-II3",
							"No id types found");

	private final String errorCode;
	private final String errorMessage;

	private IdTypeErrorCode(final String errorCode, final String errorMessage) {
		this.errorCode = errorCode;
		this.errorMessage = errorMessage;
	}

	public String getErrorCode() {
		return errorCode;
	}

	public String getErrorMessage() {
		return errorMessage;
	}

}
=======
package io.mosip.kernel.masterdata.constant;

import io.mosip.kernel.masterdata.service.impl.IdTypeServiceImpl;

/**
 * Error Code and Messages ENUM for {@link IdTypeServiceImpl}
 * 
 * @author Sagar Mahapatra
 * @since 1.0.0
 *
 */
public enum IdTypeErrorCode {
	ID_TYPE_FETCH_EXCEPTION("KER-MSD-021", "Error occured while fetching Id Types"), ID_TYPE_INSERT_EXCEPTION(
			"KER-MSD-444",
			"Exception during inserting data into db"), ID_TYPE_NOT_FOUND("KER-MSD-022", "Id Type found");

	/**
	 * The error code.
	 */
	private final String errorCode;

	/**
	 * The error message.
	 */
	private final String errorMessage;

	/**
	 * Constructor for IdTypeErrorCode.
	 * 
	 * @param errorCode
	 *            the error code.
	 * @param errorMessage
	 *            the error message.
	 */
	private IdTypeErrorCode(final String errorCode, final String errorMessage) {
		this.errorCode = errorCode;
		this.errorMessage = errorMessage;
	}

	/**
	 * Getter for error code.
	 * 
	 * @return the error code.
	 */
	public String getErrorCode() {
		return errorCode;
	}

	/**
	 * Getter for error message.
	 * 
	 * @return the error message.
	 */
	public String getErrorMessage() {
		return errorMessage;
	}
}
>>>>>>> 9bb98076
<|MERGE_RESOLUTION|>--- conflicted
+++ resolved
@@ -1,32 +1,3 @@
-<<<<<<< HEAD
-package io.mosip.kernel.masterdata.constant;
-
-public enum IdTypeErrorCode {
-	ID_TYPE_FETCH_EXCEPTION("KER-MSD-II1",
-			"Error occured while fetching id types"), 
-	ID_TYPE_MAPPING_EXCEPTION("KER-MSD-II2",
-					"Error occured while mapping id types"),
-    ID_TYPE_NOT_FOUND("KER-MSD-II3",
-							"No id types found");
-
-	private final String errorCode;
-	private final String errorMessage;
-
-	private IdTypeErrorCode(final String errorCode, final String errorMessage) {
-		this.errorCode = errorCode;
-		this.errorMessage = errorMessage;
-	}
-
-	public String getErrorCode() {
-		return errorCode;
-	}
-
-	public String getErrorMessage() {
-		return errorMessage;
-	}
-
-}
-=======
 package io.mosip.kernel.masterdata.constant;
 
 import io.mosip.kernel.masterdata.service.impl.IdTypeServiceImpl;
@@ -83,5 +54,4 @@
 	public String getErrorMessage() {
 		return errorMessage;
 	}
-}
->>>>>>> 9bb98076
+}