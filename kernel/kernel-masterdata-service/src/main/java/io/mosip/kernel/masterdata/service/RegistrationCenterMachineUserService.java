--- conflicted
+++ resolved
@@ -1,4 +1,3 @@
-<<<<<<< HEAD
 package io.mosip.kernel.masterdata.service;
 
 import org.springframework.stereotype.Service;
@@ -60,68 +59,4 @@
 	RegCenterMachineUserResponseDto createOrUpdateRegistrationCentersMachineUserMapping(
 			RegCenterMachineUserReqDto<RegistrationCenterUserMachineMappingDto> regCenterMachineUserReqDto);
 
-}
-=======
-package io.mosip.kernel.masterdata.service;
-
-import org.springframework.stereotype.Service;
-
-import io.mosip.kernel.masterdata.dto.RegCenterMachineUserReqDto;
-import io.mosip.kernel.masterdata.dto.RegCenterMachineUserResponseDto;
-import io.mosip.kernel.masterdata.dto.RegistrationCenterUserMachineMappingDto;
-import io.mosip.kernel.core.http.RequestWrapper;
-import io.mosip.kernel.masterdata.entity.id.RegistrationCenterMachineUserID;
-import io.mosip.kernel.masterdata.exception.MasterDataServiceException;
-import io.mosip.kernel.masterdata.exception.RequestException;
-
-/**
- * Service for user machine mapping
- * 
- * @author Dharmesh Khandelwal
- * @since 1.0.0
- * @see RegistrationCenterMachineUserID
- * @see RegistrationCenterUserMachineMappingDto
- */
-@Service
-public interface RegistrationCenterMachineUserService {
-
-	/**
-	 * Create a mapping of registration center,user,and machine
-	 * 
-	 * @param registrationCenterUserMachineMappingDto
-	 *            {@link RegistrationCenterUserMachineMappingDto} request
-	 * @return {@link RegistrationCenterMachineUserID}
-	 */
-	RegistrationCenterMachineUserID createRegistrationCentersMachineUserMapping(
-			RequestWrapper<RegistrationCenterUserMachineMappingDto> registrationCenterUserMachineMappingDto);
-
-	/**
-	 * Delete a mapping of registration center, user and machine
-	 * 
-	 * @param regCenterId
-	 *            input from user
-	 * @param machineId
-	 *            input from user
-	 * @param userId
-	 *            input from user
-	 * @return {@link RegistrationCenterMachineUserID}
-	 * @throws RequestException
-	 *             when data not found
-	 * @throws MasterDataServiceException
-	 *             when data not properly deleted
-	 */
-	RegistrationCenterMachineUserID deleteRegistrationCentersMachineUserMapping(String regCenterId, String machineId,
-			String userId);
-
-	/**
-	 * Create or Update a mapping of registration center,user,and machine
-	 * 
-	 * @param regCenterMachineUserReqDto
-	 *            {@link RegCenterMachineUserReqDto} request
-	 * @return {@link RegCenterMachineUserResponseDto}
-	 */
-	RegCenterMachineUserResponseDto createOrUpdateRegistrationCentersMachineUserMapping(
-			RegCenterMachineUserReqDto<RegistrationCenterUserMachineMappingDto> regCenterMachineUserReqDto);
-
-}
->>>>>>> aafd0a67
+}