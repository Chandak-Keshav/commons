<<<<<<< HEAD
=======

>>>>>>> 9bb98076
package io.mosip.kernel.masterdata.repository;

import java.util.List;

<<<<<<< HEAD
=======
import org.springframework.stereotype.Repository;

>>>>>>> 9bb98076
import io.mosip.kernel.core.dataaccess.spi.repository.BaseRepository;
import io.mosip.kernel.masterdata.entity.MachineDetail;

/**
 * Repository function to fetching machine details
 * 
 * @author Megha Tanga
 * @since 1.0.0
 *
 */
<<<<<<< HEAD

public interface MachineDetailRepository extends BaseRepository<MachineDetail, String> {
	/**
	 * This method trigger query to fetch the all Machine details
	 * code.
	 * 
	 * @return MachineDetail fetched from database
	 */
	List<MachineDetail> findAllByIsActiveTrueAndIsDeletedFalse();
	/**
	 * This method trigger query to fetch the Machine detail for the given machine id and language
	 * code.
=======
@Repository
public interface MachineDetailRepository extends BaseRepository<MachineDetail, String> {
	/**
	 * This method trigger query to fetch the all Machine details code.
	 * 
	 * @return MachineDetail fetched from database
	 */
	List<MachineDetail> findAllByIsDeletedFalse();

	/**
	 * This method trigger query to fetch the Machine detail for the given machine
	 * id and language code.
>>>>>>> 9bb98076
	 * 
	 * @param Id
	 *            Machine Id provided by user
	 * @param langCode
	 *            languageCode provided by user
	 * @return MachineDetail fetched from database
	 */
<<<<<<< HEAD
	MachineDetail findAllByIdAndLangCodeAndIsActiveTrueAndIsDeletedFalse(String id, String langCode);

}
=======
	MachineDetail findAllByIdAndLangCodeAndIsDeletedFalse(String id, String langCode);
	
	/**
	 * This method trigger query to fetch the Machine detail for the given language code.
	 * 
	 * @param Id
	 *            Machine Id provided by user
	 *            
	 * @return MachineDetail fetched from database
	 */
	
	List<MachineDetail> findAllByLangCodeAndIsDeletedFalse(String langCode);

}
>>>>>>> 9bb98076
<|MERGE_RESOLUTION|>--- conflicted
+++ resolved
@@ -1,16 +1,8 @@
-<<<<<<< HEAD
-=======
-
->>>>>>> 9bb98076
 package io.mosip.kernel.masterdata.repository;
 
 import java.util.List;
 
-<<<<<<< HEAD
-=======
 import org.springframework.stereotype.Repository;
-
->>>>>>> 9bb98076
 import io.mosip.kernel.core.dataaccess.spi.repository.BaseRepository;
 import io.mosip.kernel.masterdata.entity.MachineDetail;
 
@@ -21,20 +13,7 @@
  * @since 1.0.0
  *
  */
-<<<<<<< HEAD
 
-public interface MachineDetailRepository extends BaseRepository<MachineDetail, String> {
-	/**
-	 * This method trigger query to fetch the all Machine details
-	 * code.
-	 * 
-	 * @return MachineDetail fetched from database
-	 */
-	List<MachineDetail> findAllByIsActiveTrueAndIsDeletedFalse();
-	/**
-	 * This method trigger query to fetch the Machine detail for the given machine id and language
-	 * code.
-=======
 @Repository
 public interface MachineDetailRepository extends BaseRepository<MachineDetail, String> {
 	/**
@@ -47,7 +26,7 @@
 	/**
 	 * This method trigger query to fetch the Machine detail for the given machine
 	 * id and language code.
->>>>>>> 9bb98076
+	 * 
 	 * 
 	 * @param Id
 	 *            Machine Id provided by user
@@ -55,23 +34,19 @@
 	 *            languageCode provided by user
 	 * @return MachineDetail fetched from database
 	 */
-<<<<<<< HEAD
-	MachineDetail findAllByIdAndLangCodeAndIsActiveTrueAndIsDeletedFalse(String id, String langCode);
 
-}
-=======
 	MachineDetail findAllByIdAndLangCodeAndIsDeletedFalse(String id, String langCode);
-	
+
 	/**
-	 * This method trigger query to fetch the Machine detail for the given language code.
+	 * This method trigger query to fetch the Machine detail for the given language
+	 * code.
 	 * 
 	 * @param Id
 	 *            Machine Id provided by user
-	 *            
+	 * 
 	 * @return MachineDetail fetched from database
 	 */
-	
+
 	List<MachineDetail> findAllByLangCodeAndIsDeletedFalse(String langCode);
 
-}
->>>>>>> 9bb98076
+}