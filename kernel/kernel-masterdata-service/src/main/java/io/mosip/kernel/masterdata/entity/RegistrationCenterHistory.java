package io.mosip.kernel.masterdata.entity;

import java.io.Serializable;
import java.time.LocalDateTime;
import java.time.LocalTime;

import javax.persistence.CascadeType;
import javax.persistence.Column;
import javax.persistence.Entity;
import javax.persistence.Id;
import javax.persistence.JoinColumn;
import javax.persistence.JoinColumns;
import javax.persistence.ManyToOne;
import javax.persistence.OneToOne;
import javax.persistence.Table;

import lombok.AllArgsConstructor;
import lombok.Data;
import lombok.EqualsAndHashCode;
import lombok.NoArgsConstructor;

/**
 * @author Dharmesh Khandelwal
 * @since 1.0.0
 *
 */
@EqualsAndHashCode(callSuper = true)
@Data
@NoArgsConstructor
@AllArgsConstructor
@Entity
@Table(name = "registration_center_h", schema = "master")
public class RegistrationCenterHistory extends BaseEntity implements Serializable {

	private static final long serialVersionUID = -8541947587557590379L;

	@Id
	@Column(name = "id", unique = true, nullable = false, length = 36)
	private String id;

	@Column(name = "name", nullable = false, length = 128)
	private String name;

	@Column(name = "cntrtyp_code", length = 36)
	private String centerTypeCode;

	@Column(name = "addr_line1", length = 256)
	private String addressLine1;

	@Column(name = "addr_line2", length = 256)
	private String addressLine2;

	@Column(name = "addr_line3", length = 256)
	private String addressLine3;

	@Column(name = "latitude", length = 32)
	private String latitude;

	@Column(name = "longitude", length = 32)
	private String longitude;

	@Column(name = "location_code", nullable = false, length = 36)
	private String locationCode;

	@Column(name = "contact_phone", length = 16)
	private String contactPhone;

	@Column(name = "number_of_kiosks")
	private Short numberOfKiosks;

	@Column(name = "holiday_loc_code", nullable = false, length = 36)
	private String holidayLocationCode;

	@Column(name = "working_hours", length = 32)
	private String workingHours;

	@Column(name = "per_kiosk_process_time")
	private LocalTime perKioskProcessTime;

	@Column(name = "center_start_time")
	private LocalTime centerStartTime;

	@Column(name = "center_end_time")
	private LocalTime centerEndTime;

	@Column(name = "lang_code", nullable = false, length = 3)
	private String languageCode;

	@Column(name = "time_zone", length = 64)
	private String timeZone;

	@Column(name = "contact_person", length = 128)
	private String contactPerson;

	@Column(name = "lunch_start_time")
	private LocalTime lunchStartTime;

	@Column(name = "lunch_end_time")
	private LocalTime lunchEndTime;

<<<<<<< HEAD
	@OneToOne(mappedBy = "code", cascade = CascadeType.ALL)
	private LocationHierarchyLevel location;
=======
	@ManyToOne(cascade = CascadeType.ALL)
	@JoinColumns({
			@JoinColumn(name = "location_code", referencedColumnName = "code", insertable = false, updatable = false),
			@JoinColumn(name = "lang_code", referencedColumnName = "lang_code", insertable = false, updatable = false), })
	private Location location;
>>>>>>> 241722af

	@Column(name = "eff_dtimes", nullable = false)
	private LocalDateTime effectivetimes;
}<|MERGE_RESOLUTION|>--- conflicted
+++ resolved
@@ -98,16 +98,12 @@
 	@Column(name = "lunch_end_time")
 	private LocalTime lunchEndTime;
 
-<<<<<<< HEAD
-	@OneToOne(mappedBy = "code", cascade = CascadeType.ALL)
-	private LocationHierarchyLevel location;
-=======
+	
 	@ManyToOne(cascade = CascadeType.ALL)
 	@JoinColumns({
 			@JoinColumn(name = "location_code", referencedColumnName = "code", insertable = false, updatable = false),
 			@JoinColumn(name = "lang_code", referencedColumnName = "lang_code", insertable = false, updatable = false), })
 	private Location location;
->>>>>>> 241722af
 
 	@Column(name = "eff_dtimes", nullable = false)
 	private LocalDateTime effectivetimes;
