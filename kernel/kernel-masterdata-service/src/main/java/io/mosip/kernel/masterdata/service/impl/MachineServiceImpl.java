package io.mosip.kernel.masterdata.service.impl;

import java.util.List;

import org.springframework.beans.factory.annotation.Autowired;
import org.springframework.dao.DataAccessException;
import org.springframework.data.domain.Page;
import org.springframework.data.domain.PageRequest;
import org.springframework.data.domain.Sort;
import org.springframework.data.domain.Sort.Direction;
import org.springframework.stereotype.Service;
import org.springframework.transaction.annotation.Transactional;

import io.mosip.kernel.core.dataaccess.exception.DataAccessLayerException;
import io.mosip.kernel.masterdata.constant.MachineErrorCode;
import io.mosip.kernel.masterdata.dto.MachineDto;
import io.mosip.kernel.masterdata.dto.MachineRegistrationCenterDto;
import io.mosip.kernel.masterdata.dto.PageDto;
import io.mosip.kernel.masterdata.dto.getresponse.MachineResponseDto;
import io.mosip.kernel.masterdata.dto.postresponse.IdResponseDto;
import io.mosip.kernel.masterdata.entity.Machine;
import io.mosip.kernel.masterdata.entity.MachineHistory;
import io.mosip.kernel.masterdata.entity.RegistrationCenterMachine;
import io.mosip.kernel.masterdata.entity.RegistrationCenterMachineDevice;
import io.mosip.kernel.masterdata.entity.RegistrationCenterUserMachine;
import io.mosip.kernel.masterdata.entity.id.IdAndLanguageCodeID;
import io.mosip.kernel.masterdata.exception.DataNotFoundException;
import io.mosip.kernel.masterdata.exception.MasterDataServiceException;
import io.mosip.kernel.masterdata.exception.RequestException;
import io.mosip.kernel.masterdata.repository.MachineRepository;
import io.mosip.kernel.masterdata.repository.MachineSpecificationRepository;
import io.mosip.kernel.masterdata.repository.MachineTypeRepository;
import io.mosip.kernel.masterdata.repository.RegistrationCenterMachineDeviceRepository;
import io.mosip.kernel.masterdata.repository.RegistrationCenterMachineRepository;
import io.mosip.kernel.masterdata.repository.RegistrationCenterMachineUserRepository;
import io.mosip.kernel.masterdata.service.MachineHistoryService;
import io.mosip.kernel.masterdata.service.MachineService;
import io.mosip.kernel.masterdata.utils.ExceptionUtils;
import io.mosip.kernel.masterdata.utils.MapperUtils;
import io.mosip.kernel.masterdata.utils.MetaDataUtils;

/**
 * This class have methods to fetch a Machine Details
 * 
 * @author Megha Tanga
 * @since 1.0.0
 *
 */
@Service
public class MachineServiceImpl implements MachineService {

	/**
	 * Field to hold Machine Repository object
	 */
	@Autowired
	MachineRepository machineRepository;

	@Autowired
	MachineSpecificationRepository machineSpecificationRepository;

	@Autowired
	MachineHistoryService machineHistoryService;

	@Autowired
	MachineTypeRepository machineTypeRepository;

	@Autowired
	RegistrationCenterMachineRepository registrationCenterMachineRepository;

	@Autowired
	RegistrationCenterMachineUserRepository registrationCenterMachineUserRepository;

	@Autowired
	RegistrationCenterMachineDeviceRepository registrationCenterMachineDeviceRepository;

	/*
	 * (non-Javadoc)
	 * 
	 * @see io.mosip.kernel.masterdata.service.MachineService#getMachine(java.lang.
	 * String, java.lang.String)
	 */
	@Override
	public MachineResponseDto getMachine(String id, String langCode) {
		List<Machine> machineList = null;
		List<MachineDto> machineDtoList = null;
		MachineResponseDto machineResponseIdDto = new MachineResponseDto();
		try {
			machineList = machineRepository.findAllByIdAndLangCodeAndIsDeletedFalseorIsDeletedIsNull(id, langCode);
		} catch (DataAccessException | DataAccessLayerException e) {
			throw new MasterDataServiceException(MachineErrorCode.MACHINE_FETCH_EXCEPTION.getErrorCode(),
					MachineErrorCode.MACHINE_FETCH_EXCEPTION.getErrorMessage() + ExceptionUtils.parseException(e));
		}
		if (machineList != null && !machineList.isEmpty()) {
			machineDtoList = MapperUtils.mapAll(machineList, MachineDto.class);
		} else {

			throw new DataNotFoundException(MachineErrorCode.MACHINE_NOT_FOUND_EXCEPTION.getErrorCode(),
					MachineErrorCode.MACHINE_NOT_FOUND_EXCEPTION.getErrorMessage());

		}
		machineResponseIdDto.setMachines(machineDtoList);
		return machineResponseIdDto;
	}

	/*
	 * (non-Javadoc)
	 * 
	 * @see io.mosip.kernel.masterdata.service.MachineService#getMachineAll()
	 */
	@Override
	public MachineResponseDto getMachineAll() {
		List<Machine> machineList = null;

		List<MachineDto> machineDtoList = null;
		MachineResponseDto machineResponseDto = new MachineResponseDto();
		try {
			machineList = machineRepository.findAllByIsDeletedFalseOrIsDeletedIsNull();

		} catch (DataAccessException | DataAccessLayerException e) {
			throw new MasterDataServiceException(MachineErrorCode.MACHINE_FETCH_EXCEPTION.getErrorCode(),
					MachineErrorCode.MACHINE_FETCH_EXCEPTION.getErrorMessage() + ExceptionUtils.parseException(e));
		}
		if (machineList != null && !machineList.isEmpty()) {
			machineDtoList = MapperUtils.mapAll(machineList, MachineDto.class);

		} else {
			throw new DataNotFoundException(MachineErrorCode.MACHINE_NOT_FOUND_EXCEPTION.getErrorCode(),
					MachineErrorCode.MACHINE_NOT_FOUND_EXCEPTION.getErrorMessage());
		}
		machineResponseDto.setMachines(machineDtoList);
		return machineResponseDto;
	}

	/*
	 * (non-Javadoc)
	 * 
	 * @see io.mosip.kernel.masterdata.service.MachineService#getMachine(java.lang.
	 * String)
	 */
	@Override
	public MachineResponseDto getMachine(String langCode) {
		MachineResponseDto machineResponseDto = new MachineResponseDto();
		List<Machine> machineList = null;
		List<MachineDto> machineDtoList = null;
		try {
			machineList = machineRepository.findAllByLangCodeAndIsDeletedFalseOrIsDeletedIsNull(langCode);
		} catch (DataAccessException | DataAccessLayerException e) {
			throw new MasterDataServiceException(MachineErrorCode.MACHINE_FETCH_EXCEPTION.getErrorCode(),
					MachineErrorCode.MACHINE_FETCH_EXCEPTION.getErrorMessage() + ExceptionUtils.parseException(e));
		}
		if (machineList != null && !machineList.isEmpty()) {
			machineDtoList = MapperUtils.mapAll(machineList, MachineDto.class);

		} else {
			throw new DataNotFoundException(MachineErrorCode.MACHINE_NOT_FOUND_EXCEPTION.getErrorCode(),
					MachineErrorCode.MACHINE_NOT_FOUND_EXCEPTION.getErrorMessage());
		}
		machineResponseDto.setMachines(machineDtoList);
		return machineResponseDto;
	}

	/*
	 * (non-Javadoc)
	 * 
	 * @see
	 * io.mosip.kernel.masterdata.service.MachineService#createMachine(io.mosip.
	 * kernel.masterdata.dto.RequestDto)
	 */
	@Override
	@Transactional
	public IdAndLanguageCodeID createMachine(MachineDto machine) {
		Machine crtMachine = null;
		Machine entity = MetaDataUtils.setCreateMetaData(machine, Machine.class);
		MachineHistory entityHistory = MetaDataUtils.setCreateMetaData(machine, MachineHistory.class);
		entityHistory.setEffectDateTime(entity.getCreatedDateTime());
		entityHistory.setCreatedDateTime(entity.getCreatedDateTime());
		try {
			crtMachine = machineRepository.create(entity);
			machineHistoryService.createMachineHistory(entityHistory);
		} catch (DataAccessLayerException | DataAccessException e) {
			throw new MasterDataServiceException(MachineErrorCode.MACHINE_INSERT_EXCEPTION.getErrorCode(),
					MachineErrorCode.MACHINE_INSERT_EXCEPTION.getErrorMessage() + ExceptionUtils.parseException(e));
		}

		IdAndLanguageCodeID idAndLanguageCodeID = new IdAndLanguageCodeID();
		MapperUtils.map(crtMachine, idAndLanguageCodeID);

		return idAndLanguageCodeID;
	}

	/*
	 * (non-Javadoc)
	 * 
	 * @see
	 * io.mosip.kernel.masterdata.service.MachineService#updateMachine(io.mosip.
	 * kernel.masterdata.dto.RequestDto)
	 */
	@Override
	@Transactional
	public IdAndLanguageCodeID updateMachine(MachineDto machine) {
		Machine updMachine = null;
		try {
			Machine renmachine = machineRepository
					.findMachineByIdAndLangCodeAndIsDeletedFalseorIsDeletedIsNullWithoutActiveStatusCheck(
							machine.getId(), machine.getLangCode());

			if (renmachine != null) {
				MetaDataUtils.setUpdateMetaData(machine, renmachine, false);
				updMachine = machineRepository.update(renmachine);

				MachineHistory machineHistory = new MachineHistory();
				MapperUtils.map(updMachine, machineHistory);
				MapperUtils.setBaseFieldValue(updMachine, machineHistory);
				machineHistory.setEffectDateTime(updMachine.getUpdatedDateTime());
				machineHistory.setUpdatedDateTime(updMachine.getUpdatedDateTime());
				machineHistoryService.createMachineHistory(machineHistory);
			} else {
				throw new RequestException(MachineErrorCode.MACHINE_NOT_FOUND_EXCEPTION.getErrorCode(),
						MachineErrorCode.MACHINE_NOT_FOUND_EXCEPTION.getErrorMessage());
			}
		} catch (DataAccessLayerException | DataAccessException e) {
			throw new MasterDataServiceException(MachineErrorCode.MACHINE_UPDATE_EXCEPTION.getErrorCode(),
					MachineErrorCode.MACHINE_UPDATE_EXCEPTION.getErrorMessage() + ExceptionUtils.parseException(e));
		}

		IdAndLanguageCodeID idAndLanguageCodeID = new IdAndLanguageCodeID();
		MapperUtils.map(updMachine, idAndLanguageCodeID);
		return idAndLanguageCodeID;
	}

	/*
	 * (non-Javadoc)
	 * 
	 * @see
	 * io.mosip.kernel.masterdata.service.MachineService#deleteMachine(java.lang.
	 * String)
	 */
	@Override
	@Transactional
	public IdResponseDto deleteMachine(String id) {
		Machine delMachine = null;
		try {
			List<Machine> renMachineList = machineRepository.findMachineByIdAndIsDeletedFalseorIsDeletedIsNull(id);
			if (!renMachineList.isEmpty()) {
				for (Machine renMachine : renMachineList) {

					List<RegistrationCenterMachine> registrationCenterMachineList = registrationCenterMachineRepository
							.findByMachineIdAndIsDeletedFalseOrIsDeletedIsNull(renMachine.getId());
					List<RegistrationCenterUserMachine> registrationCenterMachineUser = registrationCenterMachineUserRepository
							.findByMachineIdAndIsDeletedFalseOrIsDeletedIsNull(renMachine.getId());
					List<RegistrationCenterMachineDevice> registrationCenterMachineDevice = registrationCenterMachineDeviceRepository
							.findByMachineIdAndIsDeletedFalseOrIsDeletedIsNull(renMachine.getId());

					if (registrationCenterMachineList.isEmpty() && registrationCenterMachineUser.isEmpty()
							&& registrationCenterMachineDevice.isEmpty()) {
						MetaDataUtils.setDeleteMetaData(renMachine);
						delMachine = machineRepository.update(renMachine);

						MachineHistory machineHistory = new MachineHistory();
						MapperUtils.map(delMachine, machineHistory);
						MapperUtils.setBaseFieldValue(delMachine, machineHistory);

						machineHistory.setEffectDateTime(delMachine.getDeletedDateTime());
						machineHistory.setDeletedDateTime(delMachine.getDeletedDateTime());
						machineHistoryService.createMachineHistory(machineHistory);
					} else {
						throw new RequestException(MachineErrorCode.DEPENDENCY_EXCEPTION.getErrorCode(),
								MachineErrorCode.DEPENDENCY_EXCEPTION.getErrorMessage());
					}
				}
			} else {
				throw new RequestException(MachineErrorCode.MACHINE_NOT_FOUND_EXCEPTION.getErrorCode(),
						MachineErrorCode.MACHINE_NOT_FOUND_EXCEPTION.getErrorMessage());
			}

		} catch (DataAccessLayerException | DataAccessException e) {
			throw new MasterDataServiceException(MachineErrorCode.MACHINE_DELETE_EXCEPTION.getErrorCode(),
					MachineErrorCode.MACHINE_DELETE_EXCEPTION.getErrorMessage() + ExceptionUtils.parseException(e));
		}

		IdResponseDto idResponseDto = new IdResponseDto();
		idResponseDto.setId(id);
		return idResponseDto;

	}

<<<<<<< HEAD
	/*
	 * (non-Javadoc)
	 * 
	 * @see io.mosip.kernel.masterdata.service.MachineService#
	 * getRegistrationCenterMachineMapping1(java.lang.String)
	 */
	@Override
	public PageDto<MachineRegistrationCenterDto> getMachinesByRegistrationCenter(String regCenterId, int page, int size,
			String orderBy, String direction) {
		PageDto<MachineRegistrationCenterDto> pageDto = new PageDto<>();
		List<MachineRegistrationCenterDto> machineRegistrationCenterDtoList = null;
		Page<Machine> pageEntity = null;

		try {
			pageEntity = machineRepository.findMachineByRegCenterId(regCenterId,
					PageRequest.of(page, size, Sort.by(Direction.fromString(direction), orderBy)));
		} catch (DataAccessLayerException | DataAccessException e) {
			throw new MasterDataServiceException(
					MachineErrorCode.REGISTRATION_CENTER_MACHINE_FETCH_EXCEPTION.getErrorCode(),
					MachineErrorCode.REGISTRATION_CENTER_MACHINE_FETCH_EXCEPTION.getErrorMessage()
							+ ExceptionUtils.parseException(e));
		}
		if (pageEntity != null && !pageEntity.getContent().isEmpty()) {
			machineRegistrationCenterDtoList = MapperUtils.mapAll(pageEntity.getContent(),
					MachineRegistrationCenterDto.class);
			for (MachineRegistrationCenterDto machineRegistrationCenterDto1 : machineRegistrationCenterDtoList) {
				machineRegistrationCenterDto1.setRegCentId(regCenterId);
			}
		} else {
			throw new RequestException(MachineErrorCode.MACHINE_NOT_FOUND_EXCEPTION.getErrorCode(),
					MachineErrorCode.MACHINE_NOT_FOUND_EXCEPTION.getErrorMessage());
		}
		
		pageDto.setPageNo(pageEntity.getNumber());
		pageDto.setPageSize(pageEntity.getSize());
		pageDto.setSort(pageEntity.getSort());
		pageDto.setTotalItems(pageEntity.getTotalElements());
		pageDto.setTotalPages(pageEntity.getTotalPages());
		pageDto.setData(machineRegistrationCenterDtoList);
		
		return pageDto;

	}
=======
>>>>>>> a7f8ae94
}
<|MERGE_RESOLUTION|>--- conflicted
+++ resolved
@@ -1,333 +1,330 @@
-package io.mosip.kernel.masterdata.service.impl;
-
-import java.util.List;
-
-import org.springframework.beans.factory.annotation.Autowired;
-import org.springframework.dao.DataAccessException;
-import org.springframework.data.domain.Page;
-import org.springframework.data.domain.PageRequest;
-import org.springframework.data.domain.Sort;
-import org.springframework.data.domain.Sort.Direction;
-import org.springframework.stereotype.Service;
-import org.springframework.transaction.annotation.Transactional;
-
-import io.mosip.kernel.core.dataaccess.exception.DataAccessLayerException;
-import io.mosip.kernel.masterdata.constant.MachineErrorCode;
-import io.mosip.kernel.masterdata.dto.MachineDto;
-import io.mosip.kernel.masterdata.dto.MachineRegistrationCenterDto;
-import io.mosip.kernel.masterdata.dto.PageDto;
-import io.mosip.kernel.masterdata.dto.getresponse.MachineResponseDto;
-import io.mosip.kernel.masterdata.dto.postresponse.IdResponseDto;
-import io.mosip.kernel.masterdata.entity.Machine;
-import io.mosip.kernel.masterdata.entity.MachineHistory;
-import io.mosip.kernel.masterdata.entity.RegistrationCenterMachine;
-import io.mosip.kernel.masterdata.entity.RegistrationCenterMachineDevice;
-import io.mosip.kernel.masterdata.entity.RegistrationCenterUserMachine;
-import io.mosip.kernel.masterdata.entity.id.IdAndLanguageCodeID;
-import io.mosip.kernel.masterdata.exception.DataNotFoundException;
-import io.mosip.kernel.masterdata.exception.MasterDataServiceException;
-import io.mosip.kernel.masterdata.exception.RequestException;
-import io.mosip.kernel.masterdata.repository.MachineRepository;
-import io.mosip.kernel.masterdata.repository.MachineSpecificationRepository;
-import io.mosip.kernel.masterdata.repository.MachineTypeRepository;
-import io.mosip.kernel.masterdata.repository.RegistrationCenterMachineDeviceRepository;
-import io.mosip.kernel.masterdata.repository.RegistrationCenterMachineRepository;
-import io.mosip.kernel.masterdata.repository.RegistrationCenterMachineUserRepository;
-import io.mosip.kernel.masterdata.service.MachineHistoryService;
-import io.mosip.kernel.masterdata.service.MachineService;
-import io.mosip.kernel.masterdata.utils.ExceptionUtils;
-import io.mosip.kernel.masterdata.utils.MapperUtils;
-import io.mosip.kernel.masterdata.utils.MetaDataUtils;
-
-/**
- * This class have methods to fetch a Machine Details
- * 
- * @author Megha Tanga
- * @since 1.0.0
- *
- */
-@Service
-public class MachineServiceImpl implements MachineService {
-
-	/**
-	 * Field to hold Machine Repository object
-	 */
-	@Autowired
-	MachineRepository machineRepository;
-
-	@Autowired
-	MachineSpecificationRepository machineSpecificationRepository;
-
-	@Autowired
-	MachineHistoryService machineHistoryService;
-
-	@Autowired
-	MachineTypeRepository machineTypeRepository;
-
-	@Autowired
-	RegistrationCenterMachineRepository registrationCenterMachineRepository;
-
-	@Autowired
-	RegistrationCenterMachineUserRepository registrationCenterMachineUserRepository;
-
-	@Autowired
-	RegistrationCenterMachineDeviceRepository registrationCenterMachineDeviceRepository;
-
-	/*
-	 * (non-Javadoc)
-	 * 
-	 * @see io.mosip.kernel.masterdata.service.MachineService#getMachine(java.lang.
-	 * String, java.lang.String)
-	 */
-	@Override
-	public MachineResponseDto getMachine(String id, String langCode) {
-		List<Machine> machineList = null;
-		List<MachineDto> machineDtoList = null;
-		MachineResponseDto machineResponseIdDto = new MachineResponseDto();
-		try {
-			machineList = machineRepository.findAllByIdAndLangCodeAndIsDeletedFalseorIsDeletedIsNull(id, langCode);
-		} catch (DataAccessException | DataAccessLayerException e) {
-			throw new MasterDataServiceException(MachineErrorCode.MACHINE_FETCH_EXCEPTION.getErrorCode(),
-					MachineErrorCode.MACHINE_FETCH_EXCEPTION.getErrorMessage() + ExceptionUtils.parseException(e));
-		}
-		if (machineList != null && !machineList.isEmpty()) {
-			machineDtoList = MapperUtils.mapAll(machineList, MachineDto.class);
-		} else {
-
-			throw new DataNotFoundException(MachineErrorCode.MACHINE_NOT_FOUND_EXCEPTION.getErrorCode(),
-					MachineErrorCode.MACHINE_NOT_FOUND_EXCEPTION.getErrorMessage());
-
-		}
-		machineResponseIdDto.setMachines(machineDtoList);
-		return machineResponseIdDto;
-	}
-
-	/*
-	 * (non-Javadoc)
-	 * 
-	 * @see io.mosip.kernel.masterdata.service.MachineService#getMachineAll()
-	 */
-	@Override
-	public MachineResponseDto getMachineAll() {
-		List<Machine> machineList = null;
-
-		List<MachineDto> machineDtoList = null;
-		MachineResponseDto machineResponseDto = new MachineResponseDto();
-		try {
-			machineList = machineRepository.findAllByIsDeletedFalseOrIsDeletedIsNull();
-
-		} catch (DataAccessException | DataAccessLayerException e) {
-			throw new MasterDataServiceException(MachineErrorCode.MACHINE_FETCH_EXCEPTION.getErrorCode(),
-					MachineErrorCode.MACHINE_FETCH_EXCEPTION.getErrorMessage() + ExceptionUtils.parseException(e));
-		}
-		if (machineList != null && !machineList.isEmpty()) {
-			machineDtoList = MapperUtils.mapAll(machineList, MachineDto.class);
-
-		} else {
-			throw new DataNotFoundException(MachineErrorCode.MACHINE_NOT_FOUND_EXCEPTION.getErrorCode(),
-					MachineErrorCode.MACHINE_NOT_FOUND_EXCEPTION.getErrorMessage());
-		}
-		machineResponseDto.setMachines(machineDtoList);
-		return machineResponseDto;
-	}
-
-	/*
-	 * (non-Javadoc)
-	 * 
-	 * @see io.mosip.kernel.masterdata.service.MachineService#getMachine(java.lang.
-	 * String)
-	 */
-	@Override
-	public MachineResponseDto getMachine(String langCode) {
-		MachineResponseDto machineResponseDto = new MachineResponseDto();
-		List<Machine> machineList = null;
-		List<MachineDto> machineDtoList = null;
-		try {
-			machineList = machineRepository.findAllByLangCodeAndIsDeletedFalseOrIsDeletedIsNull(langCode);
-		} catch (DataAccessException | DataAccessLayerException e) {
-			throw new MasterDataServiceException(MachineErrorCode.MACHINE_FETCH_EXCEPTION.getErrorCode(),
-					MachineErrorCode.MACHINE_FETCH_EXCEPTION.getErrorMessage() + ExceptionUtils.parseException(e));
-		}
-		if (machineList != null && !machineList.isEmpty()) {
-			machineDtoList = MapperUtils.mapAll(machineList, MachineDto.class);
-
-		} else {
-			throw new DataNotFoundException(MachineErrorCode.MACHINE_NOT_FOUND_EXCEPTION.getErrorCode(),
-					MachineErrorCode.MACHINE_NOT_FOUND_EXCEPTION.getErrorMessage());
-		}
-		machineResponseDto.setMachines(machineDtoList);
-		return machineResponseDto;
-	}
-
-	/*
-	 * (non-Javadoc)
-	 * 
-	 * @see
-	 * io.mosip.kernel.masterdata.service.MachineService#createMachine(io.mosip.
-	 * kernel.masterdata.dto.RequestDto)
-	 */
-	@Override
-	@Transactional
-	public IdAndLanguageCodeID createMachine(MachineDto machine) {
-		Machine crtMachine = null;
-		Machine entity = MetaDataUtils.setCreateMetaData(machine, Machine.class);
-		MachineHistory entityHistory = MetaDataUtils.setCreateMetaData(machine, MachineHistory.class);
-		entityHistory.setEffectDateTime(entity.getCreatedDateTime());
-		entityHistory.setCreatedDateTime(entity.getCreatedDateTime());
-		try {
-			crtMachine = machineRepository.create(entity);
-			machineHistoryService.createMachineHistory(entityHistory);
-		} catch (DataAccessLayerException | DataAccessException e) {
-			throw new MasterDataServiceException(MachineErrorCode.MACHINE_INSERT_EXCEPTION.getErrorCode(),
-					MachineErrorCode.MACHINE_INSERT_EXCEPTION.getErrorMessage() + ExceptionUtils.parseException(e));
-		}
-
-		IdAndLanguageCodeID idAndLanguageCodeID = new IdAndLanguageCodeID();
-		MapperUtils.map(crtMachine, idAndLanguageCodeID);
-
-		return idAndLanguageCodeID;
-	}
-
-	/*
-	 * (non-Javadoc)
-	 * 
-	 * @see
-	 * io.mosip.kernel.masterdata.service.MachineService#updateMachine(io.mosip.
-	 * kernel.masterdata.dto.RequestDto)
-	 */
-	@Override
-	@Transactional
-	public IdAndLanguageCodeID updateMachine(MachineDto machine) {
-		Machine updMachine = null;
-		try {
-			Machine renmachine = machineRepository
-					.findMachineByIdAndLangCodeAndIsDeletedFalseorIsDeletedIsNullWithoutActiveStatusCheck(
-							machine.getId(), machine.getLangCode());
-
-			if (renmachine != null) {
-				MetaDataUtils.setUpdateMetaData(machine, renmachine, false);
-				updMachine = machineRepository.update(renmachine);
-
-				MachineHistory machineHistory = new MachineHistory();
-				MapperUtils.map(updMachine, machineHistory);
-				MapperUtils.setBaseFieldValue(updMachine, machineHistory);
-				machineHistory.setEffectDateTime(updMachine.getUpdatedDateTime());
-				machineHistory.setUpdatedDateTime(updMachine.getUpdatedDateTime());
-				machineHistoryService.createMachineHistory(machineHistory);
-			} else {
-				throw new RequestException(MachineErrorCode.MACHINE_NOT_FOUND_EXCEPTION.getErrorCode(),
-						MachineErrorCode.MACHINE_NOT_FOUND_EXCEPTION.getErrorMessage());
-			}
-		} catch (DataAccessLayerException | DataAccessException e) {
-			throw new MasterDataServiceException(MachineErrorCode.MACHINE_UPDATE_EXCEPTION.getErrorCode(),
-					MachineErrorCode.MACHINE_UPDATE_EXCEPTION.getErrorMessage() + ExceptionUtils.parseException(e));
-		}
-
-		IdAndLanguageCodeID idAndLanguageCodeID = new IdAndLanguageCodeID();
-		MapperUtils.map(updMachine, idAndLanguageCodeID);
-		return idAndLanguageCodeID;
-	}
-
-	/*
-	 * (non-Javadoc)
-	 * 
-	 * @see
-	 * io.mosip.kernel.masterdata.service.MachineService#deleteMachine(java.lang.
-	 * String)
-	 */
-	@Override
-	@Transactional
-	public IdResponseDto deleteMachine(String id) {
-		Machine delMachine = null;
-		try {
-			List<Machine> renMachineList = machineRepository.findMachineByIdAndIsDeletedFalseorIsDeletedIsNull(id);
-			if (!renMachineList.isEmpty()) {
-				for (Machine renMachine : renMachineList) {
-
-					List<RegistrationCenterMachine> registrationCenterMachineList = registrationCenterMachineRepository
-							.findByMachineIdAndIsDeletedFalseOrIsDeletedIsNull(renMachine.getId());
-					List<RegistrationCenterUserMachine> registrationCenterMachineUser = registrationCenterMachineUserRepository
-							.findByMachineIdAndIsDeletedFalseOrIsDeletedIsNull(renMachine.getId());
-					List<RegistrationCenterMachineDevice> registrationCenterMachineDevice = registrationCenterMachineDeviceRepository
-							.findByMachineIdAndIsDeletedFalseOrIsDeletedIsNull(renMachine.getId());
-
-					if (registrationCenterMachineList.isEmpty() && registrationCenterMachineUser.isEmpty()
-							&& registrationCenterMachineDevice.isEmpty()) {
-						MetaDataUtils.setDeleteMetaData(renMachine);
-						delMachine = machineRepository.update(renMachine);
-
-						MachineHistory machineHistory = new MachineHistory();
-						MapperUtils.map(delMachine, machineHistory);
-						MapperUtils.setBaseFieldValue(delMachine, machineHistory);
-
-						machineHistory.setEffectDateTime(delMachine.getDeletedDateTime());
-						machineHistory.setDeletedDateTime(delMachine.getDeletedDateTime());
-						machineHistoryService.createMachineHistory(machineHistory);
-					} else {
-						throw new RequestException(MachineErrorCode.DEPENDENCY_EXCEPTION.getErrorCode(),
-								MachineErrorCode.DEPENDENCY_EXCEPTION.getErrorMessage());
-					}
-				}
-			} else {
-				throw new RequestException(MachineErrorCode.MACHINE_NOT_FOUND_EXCEPTION.getErrorCode(),
-						MachineErrorCode.MACHINE_NOT_FOUND_EXCEPTION.getErrorMessage());
-			}
-
-		} catch (DataAccessLayerException | DataAccessException e) {
-			throw new MasterDataServiceException(MachineErrorCode.MACHINE_DELETE_EXCEPTION.getErrorCode(),
-					MachineErrorCode.MACHINE_DELETE_EXCEPTION.getErrorMessage() + ExceptionUtils.parseException(e));
-		}
-
-		IdResponseDto idResponseDto = new IdResponseDto();
-		idResponseDto.setId(id);
-		return idResponseDto;
-
-	}
-
-<<<<<<< HEAD
-	/*
-	 * (non-Javadoc)
-	 * 
-	 * @see io.mosip.kernel.masterdata.service.MachineService#
-	 * getRegistrationCenterMachineMapping1(java.lang.String)
-	 */
-	@Override
-	public PageDto<MachineRegistrationCenterDto> getMachinesByRegistrationCenter(String regCenterId, int page, int size,
-			String orderBy, String direction) {
-		PageDto<MachineRegistrationCenterDto> pageDto = new PageDto<>();
-		List<MachineRegistrationCenterDto> machineRegistrationCenterDtoList = null;
-		Page<Machine> pageEntity = null;
-
-		try {
-			pageEntity = machineRepository.findMachineByRegCenterId(regCenterId,
-					PageRequest.of(page, size, Sort.by(Direction.fromString(direction), orderBy)));
-		} catch (DataAccessLayerException | DataAccessException e) {
-			throw new MasterDataServiceException(
-					MachineErrorCode.REGISTRATION_CENTER_MACHINE_FETCH_EXCEPTION.getErrorCode(),
-					MachineErrorCode.REGISTRATION_CENTER_MACHINE_FETCH_EXCEPTION.getErrorMessage()
-							+ ExceptionUtils.parseException(e));
-		}
-		if (pageEntity != null && !pageEntity.getContent().isEmpty()) {
-			machineRegistrationCenterDtoList = MapperUtils.mapAll(pageEntity.getContent(),
-					MachineRegistrationCenterDto.class);
-			for (MachineRegistrationCenterDto machineRegistrationCenterDto1 : machineRegistrationCenterDtoList) {
-				machineRegistrationCenterDto1.setRegCentId(regCenterId);
-			}
-		} else {
-			throw new RequestException(MachineErrorCode.MACHINE_NOT_FOUND_EXCEPTION.getErrorCode(),
-					MachineErrorCode.MACHINE_NOT_FOUND_EXCEPTION.getErrorMessage());
-		}
-		
-		pageDto.setPageNo(pageEntity.getNumber());
-		pageDto.setPageSize(pageEntity.getSize());
-		pageDto.setSort(pageEntity.getSort());
-		pageDto.setTotalItems(pageEntity.getTotalElements());
-		pageDto.setTotalPages(pageEntity.getTotalPages());
-		pageDto.setData(machineRegistrationCenterDtoList);
-		
-		return pageDto;
-
-	}
-=======
->>>>>>> a7f8ae94
-}
+package io.mosip.kernel.masterdata.service.impl;
+
+import java.util.List;
+
+import org.springframework.beans.factory.annotation.Autowired;
+import org.springframework.dao.DataAccessException;
+import org.springframework.data.domain.Page;
+import org.springframework.data.domain.PageRequest;
+import org.springframework.data.domain.Sort;
+import org.springframework.data.domain.Sort.Direction;
+import org.springframework.stereotype.Service;
+import org.springframework.transaction.annotation.Transactional;
+
+import io.mosip.kernel.core.dataaccess.exception.DataAccessLayerException;
+import io.mosip.kernel.masterdata.constant.MachineErrorCode;
+import io.mosip.kernel.masterdata.dto.MachineDto;
+import io.mosip.kernel.masterdata.dto.MachineRegistrationCenterDto;
+import io.mosip.kernel.masterdata.dto.PageDto;
+import io.mosip.kernel.masterdata.dto.getresponse.MachineResponseDto;
+import io.mosip.kernel.masterdata.dto.postresponse.IdResponseDto;
+import io.mosip.kernel.masterdata.entity.Machine;
+import io.mosip.kernel.masterdata.entity.MachineHistory;
+import io.mosip.kernel.masterdata.entity.RegistrationCenterMachine;
+import io.mosip.kernel.masterdata.entity.RegistrationCenterMachineDevice;
+import io.mosip.kernel.masterdata.entity.RegistrationCenterUserMachine;
+import io.mosip.kernel.masterdata.entity.id.IdAndLanguageCodeID;
+import io.mosip.kernel.masterdata.exception.DataNotFoundException;
+import io.mosip.kernel.masterdata.exception.MasterDataServiceException;
+import io.mosip.kernel.masterdata.exception.RequestException;
+import io.mosip.kernel.masterdata.repository.MachineRepository;
+import io.mosip.kernel.masterdata.repository.MachineSpecificationRepository;
+import io.mosip.kernel.masterdata.repository.MachineTypeRepository;
+import io.mosip.kernel.masterdata.repository.RegistrationCenterMachineDeviceRepository;
+import io.mosip.kernel.masterdata.repository.RegistrationCenterMachineRepository;
+import io.mosip.kernel.masterdata.repository.RegistrationCenterMachineUserRepository;
+import io.mosip.kernel.masterdata.service.MachineHistoryService;
+import io.mosip.kernel.masterdata.service.MachineService;
+import io.mosip.kernel.masterdata.utils.ExceptionUtils;
+import io.mosip.kernel.masterdata.utils.MapperUtils;
+import io.mosip.kernel.masterdata.utils.MetaDataUtils;
+
+/**
+ * This class have methods to fetch a Machine Details
+ * 
+ * @author Megha Tanga
+ * @since 1.0.0
+ *
+ */
+@Service
+public class MachineServiceImpl implements MachineService {
+
+	/**
+	 * Field to hold Machine Repository object
+	 */
+	@Autowired
+	MachineRepository machineRepository;
+
+	@Autowired
+	MachineSpecificationRepository machineSpecificationRepository;
+
+	@Autowired
+	MachineHistoryService machineHistoryService;
+
+	@Autowired
+	MachineTypeRepository machineTypeRepository;
+
+	@Autowired
+	RegistrationCenterMachineRepository registrationCenterMachineRepository;
+
+	@Autowired
+	RegistrationCenterMachineUserRepository registrationCenterMachineUserRepository;
+
+	@Autowired
+	RegistrationCenterMachineDeviceRepository registrationCenterMachineDeviceRepository;
+
+	/*
+	 * (non-Javadoc)
+	 * 
+	 * @see io.mosip.kernel.masterdata.service.MachineService#getMachine(java.lang.
+	 * String, java.lang.String)
+	 */
+	@Override
+	public MachineResponseDto getMachine(String id, String langCode) {
+		List<Machine> machineList = null;
+		List<MachineDto> machineDtoList = null;
+		MachineResponseDto machineResponseIdDto = new MachineResponseDto();
+		try {
+			machineList = machineRepository.findAllByIdAndLangCodeAndIsDeletedFalseorIsDeletedIsNull(id, langCode);
+		} catch (DataAccessException | DataAccessLayerException e) {
+			throw new MasterDataServiceException(MachineErrorCode.MACHINE_FETCH_EXCEPTION.getErrorCode(),
+					MachineErrorCode.MACHINE_FETCH_EXCEPTION.getErrorMessage() + ExceptionUtils.parseException(e));
+		}
+		if (machineList != null && !machineList.isEmpty()) {
+			machineDtoList = MapperUtils.mapAll(machineList, MachineDto.class);
+		} else {
+
+			throw new DataNotFoundException(MachineErrorCode.MACHINE_NOT_FOUND_EXCEPTION.getErrorCode(),
+					MachineErrorCode.MACHINE_NOT_FOUND_EXCEPTION.getErrorMessage());
+
+		}
+		machineResponseIdDto.setMachines(machineDtoList);
+		return machineResponseIdDto;
+	}
+
+	/*
+	 * (non-Javadoc)
+	 * 
+	 * @see io.mosip.kernel.masterdata.service.MachineService#getMachineAll()
+	 */
+	@Override
+	public MachineResponseDto getMachineAll() {
+		List<Machine> machineList = null;
+
+		List<MachineDto> machineDtoList = null;
+		MachineResponseDto machineResponseDto = new MachineResponseDto();
+		try {
+			machineList = machineRepository.findAllByIsDeletedFalseOrIsDeletedIsNull();
+
+		} catch (DataAccessException | DataAccessLayerException e) {
+			throw new MasterDataServiceException(MachineErrorCode.MACHINE_FETCH_EXCEPTION.getErrorCode(),
+					MachineErrorCode.MACHINE_FETCH_EXCEPTION.getErrorMessage() + ExceptionUtils.parseException(e));
+		}
+		if (machineList != null && !machineList.isEmpty()) {
+			machineDtoList = MapperUtils.mapAll(machineList, MachineDto.class);
+
+		} else {
+			throw new DataNotFoundException(MachineErrorCode.MACHINE_NOT_FOUND_EXCEPTION.getErrorCode(),
+					MachineErrorCode.MACHINE_NOT_FOUND_EXCEPTION.getErrorMessage());
+		}
+		machineResponseDto.setMachines(machineDtoList);
+		return machineResponseDto;
+	}
+
+	/*
+	 * (non-Javadoc)
+	 * 
+	 * @see io.mosip.kernel.masterdata.service.MachineService#getMachine(java.lang.
+	 * String)
+	 */
+	@Override
+	public MachineResponseDto getMachine(String langCode) {
+		MachineResponseDto machineResponseDto = new MachineResponseDto();
+		List<Machine> machineList = null;
+		List<MachineDto> machineDtoList = null;
+		try {
+			machineList = machineRepository.findAllByLangCodeAndIsDeletedFalseOrIsDeletedIsNull(langCode);
+		} catch (DataAccessException | DataAccessLayerException e) {
+			throw new MasterDataServiceException(MachineErrorCode.MACHINE_FETCH_EXCEPTION.getErrorCode(),
+					MachineErrorCode.MACHINE_FETCH_EXCEPTION.getErrorMessage() + ExceptionUtils.parseException(e));
+		}
+		if (machineList != null && !machineList.isEmpty()) {
+			machineDtoList = MapperUtils.mapAll(machineList, MachineDto.class);
+
+		} else {
+			throw new DataNotFoundException(MachineErrorCode.MACHINE_NOT_FOUND_EXCEPTION.getErrorCode(),
+					MachineErrorCode.MACHINE_NOT_FOUND_EXCEPTION.getErrorMessage());
+		}
+		machineResponseDto.setMachines(machineDtoList);
+		return machineResponseDto;
+	}
+
+	/*
+	 * (non-Javadoc)
+	 * 
+	 * @see
+	 * io.mosip.kernel.masterdata.service.MachineService#createMachine(io.mosip.
+	 * kernel.masterdata.dto.RequestDto)
+	 */
+	@Override
+	@Transactional
+	public IdAndLanguageCodeID createMachine(MachineDto machine) {
+		Machine crtMachine = null;
+		Machine entity = MetaDataUtils.setCreateMetaData(machine, Machine.class);
+		MachineHistory entityHistory = MetaDataUtils.setCreateMetaData(machine, MachineHistory.class);
+		entityHistory.setEffectDateTime(entity.getCreatedDateTime());
+		entityHistory.setCreatedDateTime(entity.getCreatedDateTime());
+		try {
+			crtMachine = machineRepository.create(entity);
+			machineHistoryService.createMachineHistory(entityHistory);
+		} catch (DataAccessLayerException | DataAccessException e) {
+			throw new MasterDataServiceException(MachineErrorCode.MACHINE_INSERT_EXCEPTION.getErrorCode(),
+					MachineErrorCode.MACHINE_INSERT_EXCEPTION.getErrorMessage() + ExceptionUtils.parseException(e));
+		}
+
+		IdAndLanguageCodeID idAndLanguageCodeID = new IdAndLanguageCodeID();
+		MapperUtils.map(crtMachine, idAndLanguageCodeID);
+
+		return idAndLanguageCodeID;
+	}
+
+	/*
+	 * (non-Javadoc)
+	 * 
+	 * @see
+	 * io.mosip.kernel.masterdata.service.MachineService#updateMachine(io.mosip.
+	 * kernel.masterdata.dto.RequestDto)
+	 */
+	@Override
+	@Transactional
+	public IdAndLanguageCodeID updateMachine(MachineDto machine) {
+		Machine updMachine = null;
+		try {
+			Machine renmachine = machineRepository
+					.findMachineByIdAndLangCodeAndIsDeletedFalseorIsDeletedIsNullWithoutActiveStatusCheck(
+							machine.getId(), machine.getLangCode());
+
+			if (renmachine != null) {
+				MetaDataUtils.setUpdateMetaData(machine, renmachine, false);
+				updMachine = machineRepository.update(renmachine);
+
+				MachineHistory machineHistory = new MachineHistory();
+				MapperUtils.map(updMachine, machineHistory);
+				MapperUtils.setBaseFieldValue(updMachine, machineHistory);
+				machineHistory.setEffectDateTime(updMachine.getUpdatedDateTime());
+				machineHistory.setUpdatedDateTime(updMachine.getUpdatedDateTime());
+				machineHistoryService.createMachineHistory(machineHistory);
+			} else {
+				throw new RequestException(MachineErrorCode.MACHINE_NOT_FOUND_EXCEPTION.getErrorCode(),
+						MachineErrorCode.MACHINE_NOT_FOUND_EXCEPTION.getErrorMessage());
+			}
+		} catch (DataAccessLayerException | DataAccessException e) {
+			throw new MasterDataServiceException(MachineErrorCode.MACHINE_UPDATE_EXCEPTION.getErrorCode(),
+					MachineErrorCode.MACHINE_UPDATE_EXCEPTION.getErrorMessage() + ExceptionUtils.parseException(e));
+		}
+
+		IdAndLanguageCodeID idAndLanguageCodeID = new IdAndLanguageCodeID();
+		MapperUtils.map(updMachine, idAndLanguageCodeID);
+		return idAndLanguageCodeID;
+	}
+
+	/*
+	 * (non-Javadoc)
+	 * 
+	 * @see
+	 * io.mosip.kernel.masterdata.service.MachineService#deleteMachine(java.lang.
+	 * String)
+	 */
+	@Override
+	@Transactional
+	public IdResponseDto deleteMachine(String id) {
+		Machine delMachine = null;
+		try {
+			List<Machine> renMachineList = machineRepository.findMachineByIdAndIsDeletedFalseorIsDeletedIsNull(id);
+			if (!renMachineList.isEmpty()) {
+				for (Machine renMachine : renMachineList) {
+
+					List<RegistrationCenterMachine> registrationCenterMachineList = registrationCenterMachineRepository
+							.findByMachineIdAndIsDeletedFalseOrIsDeletedIsNull(renMachine.getId());
+					List<RegistrationCenterUserMachine> registrationCenterMachineUser = registrationCenterMachineUserRepository
+							.findByMachineIdAndIsDeletedFalseOrIsDeletedIsNull(renMachine.getId());
+					List<RegistrationCenterMachineDevice> registrationCenterMachineDevice = registrationCenterMachineDeviceRepository
+							.findByMachineIdAndIsDeletedFalseOrIsDeletedIsNull(renMachine.getId());
+
+					if (registrationCenterMachineList.isEmpty() && registrationCenterMachineUser.isEmpty()
+							&& registrationCenterMachineDevice.isEmpty()) {
+						MetaDataUtils.setDeleteMetaData(renMachine);
+						delMachine = machineRepository.update(renMachine);
+
+						MachineHistory machineHistory = new MachineHistory();
+						MapperUtils.map(delMachine, machineHistory);
+						MapperUtils.setBaseFieldValue(delMachine, machineHistory);
+
+						machineHistory.setEffectDateTime(delMachine.getDeletedDateTime());
+						machineHistory.setDeletedDateTime(delMachine.getDeletedDateTime());
+						machineHistoryService.createMachineHistory(machineHistory);
+					} else {
+						throw new RequestException(MachineErrorCode.DEPENDENCY_EXCEPTION.getErrorCode(),
+								MachineErrorCode.DEPENDENCY_EXCEPTION.getErrorMessage());
+					}
+				}
+			} else {
+				throw new RequestException(MachineErrorCode.MACHINE_NOT_FOUND_EXCEPTION.getErrorCode(),
+						MachineErrorCode.MACHINE_NOT_FOUND_EXCEPTION.getErrorMessage());
+			}
+
+		} catch (DataAccessLayerException | DataAccessException e) {
+			throw new MasterDataServiceException(MachineErrorCode.MACHINE_DELETE_EXCEPTION.getErrorCode(),
+					MachineErrorCode.MACHINE_DELETE_EXCEPTION.getErrorMessage() + ExceptionUtils.parseException(e));
+		}
+
+		IdResponseDto idResponseDto = new IdResponseDto();
+		idResponseDto.setId(id);
+		return idResponseDto;
+
+	}
+
+	/*
+	 * (non-Javadoc)
+	 * 
+	 * @see io.mosip.kernel.masterdata.service.MachineService#
+	 * getRegistrationCenterMachineMapping1(java.lang.String)
+	 */
+	@Override
+	public PageDto<MachineRegistrationCenterDto> getMachinesByRegistrationCenter(String regCenterId, int page, int size,
+			String orderBy, String direction) {
+		PageDto<MachineRegistrationCenterDto> pageDto = new PageDto<>();
+		List<MachineRegistrationCenterDto> machineRegistrationCenterDtoList = null;
+		Page<Machine> pageEntity = null;
+
+		try {
+			pageEntity = machineRepository.findMachineByRegCenterId(regCenterId,
+					PageRequest.of(page, size, Sort.by(Direction.fromString(direction), orderBy)));
+		} catch (DataAccessLayerException | DataAccessException e) {
+			throw new MasterDataServiceException(
+					MachineErrorCode.REGISTRATION_CENTER_MACHINE_FETCH_EXCEPTION.getErrorCode(),
+					MachineErrorCode.REGISTRATION_CENTER_MACHINE_FETCH_EXCEPTION.getErrorMessage()
+							+ ExceptionUtils.parseException(e));
+		}
+		if (pageEntity != null && !pageEntity.getContent().isEmpty()) {
+			machineRegistrationCenterDtoList = MapperUtils.mapAll(pageEntity.getContent(),
+					MachineRegistrationCenterDto.class);
+			for (MachineRegistrationCenterDto machineRegistrationCenterDto1 : machineRegistrationCenterDtoList) {
+				machineRegistrationCenterDto1.setRegCentId(regCenterId);
+			}
+		} else {
+			throw new RequestException(MachineErrorCode.MACHINE_NOT_FOUND_EXCEPTION.getErrorCode(),
+					MachineErrorCode.MACHINE_NOT_FOUND_EXCEPTION.getErrorMessage());
+		}
+		
+		pageDto.setPageNo(pageEntity.getNumber());
+		pageDto.setPageSize(pageEntity.getSize());
+		pageDto.setSort(pageEntity.getSort());
+		pageDto.setTotalItems(pageEntity.getTotalElements());
+		pageDto.setTotalPages(pageEntity.getTotalPages());
+		pageDto.setData(machineRegistrationCenterDtoList);
+		
+		return pageDto;
+
+	}
+}