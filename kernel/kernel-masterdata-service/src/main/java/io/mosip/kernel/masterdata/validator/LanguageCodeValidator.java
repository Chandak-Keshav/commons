--- conflicted
+++ resolved
@@ -1,78 +1,67 @@
-package io.mosip.kernel.masterdata.validator;
-
-import javax.validation.ConstraintValidator;
-import javax.validation.ConstraintValidatorContext;
-
-import org.json.JSONArray;
-import org.json.JSONObject;
-import org.springframework.beans.factory.annotation.Autowired;
-import org.springframework.beans.factory.annotation.Value;
-import org.springframework.web.client.RestTemplate;
-
-import io.mosip.kernel.masterdata.exception.MasterDataServiceException;
-import io.mosip.kernel.masterdata.utils.EmptyCheckUtils;
-
-/**
- * To validate Language codes as per ISO:639-3 standard during creation and
- * updation of Masterdata
- * 
- * @author Neha
- * @author Bal Vikash Sharma
- * @since 1.0.0
- */
-public class LanguageCodeValidator implements ConstraintValidator<ValidLangCode, String> {
-
-	@Autowired
-	private RestTemplate restTemplate;
-
-	/**
-	 * Environment instance
-	 */
-	@Value("${mosip.kernel.syncdata-service-globalconfigs-url}")
-	private String globalconfigsUrl;
-
-	@Value("${supportedLanguages}")
-	private String supportedLanguages;
-<<<<<<< HEAD
-
-	
-	/* (non-Javadoc)
-	 * @see javax.validation.ConstraintValidator#isValid(java.lang.Object, javax.validation.ConstraintValidatorContext)
-	 */
-	@Override
-	public boolean isValid(String langCode, ConstraintValidatorContext context) {
-		if (EmptyCheckUtils.isNullEmpty(langCode) || langCode.trim().length() > 3) {
-=======
-	/**
-	 * 
-	 */
-	@Override
-	public boolean isValid(String value, ConstraintValidatorContext context) {
-		if (EmptyCheckUtils.isNullEmpty(value) && value.trim().length() > 3) {
->>>>>>> 5dc8fda7
-			return false;
-		} else {
-			try {
-				String jsonString = restTemplate.getForObject(globalconfigsUrl, String.class);
-				JSONObject configJson = new JSONObject(jsonString);
-				JSONArray arr = configJson.getJSONArray(supportedLanguages);
-				for (int i = 0; i < arr.length(); i++) {
-					if (value.equals(arr.getString(i))) {
-						return true;
-					}
-				}
-<<<<<<< HEAD
-			} catch (JSONException | RestClientException e) {
-				throw new MasterDataServiceException(
-						ValidLangCodeErrorCode.LANG_CODE_VALIDATION_EXCEPTION.getErrorCode(),
-						ValidLangCodeErrorCode.LANG_CODE_VALIDATION_EXCEPTION.getErrorMessage() + " " + e.getMessage());
-=======
-			} catch (Exception e) {
-				throw new MasterDataServiceException("KER-MSD-1001", "LanguageCodeValidator error" + " "+ e.getMessage());
->>>>>>> 5dc8fda7
-			}
-			return false;
-		}
-	}
-
-}
+package io.mosip.kernel.masterdata.validator;
+
+import javax.validation.ConstraintValidator;
+import javax.validation.ConstraintValidatorContext;
+
+import org.json.JSONArray;
+import org.json.JSONException;
+import org.json.JSONObject;
+import org.springframework.beans.factory.annotation.Autowired;
+import org.springframework.beans.factory.annotation.Value;
+import org.springframework.web.client.RestClientException;
+import org.springframework.web.client.RestTemplate;
+
+import io.mosip.kernel.masterdata.constant.ValidLangCodeErrorCode;
+import io.mosip.kernel.masterdata.exception.MasterDataServiceException;
+import io.mosip.kernel.masterdata.utils.EmptyCheckUtils;
+
+/**
+ * To validate Language codes as per ISO:639-3 standard during creation and
+ * updation of Masterdata
+ * 
+ * @author Neha
+ * @author Bal Vikash Sharma
+ * @since 1.0.0
+ */
+public class LanguageCodeValidator implements ConstraintValidator<ValidLangCode, String> {
+
+	@Autowired
+	private RestTemplate restTemplate;
+
+	/**
+	 * Environment instance
+	 */
+	@Value("${mosip.kernel.syncdata-service-globalconfigs-url}")
+	private String globalconfigsUrl;
+
+	@Value("${mosip.kernel.supported-languages}")
+	private String supportedLanguages;
+
+	
+	/* (non-Javadoc)
+	 * @see javax.validation.ConstraintValidator#isValid(java.lang.Object, javax.validation.ConstraintValidatorContext)
+	 */
+	@Override
+	public boolean isValid(String langCode, ConstraintValidatorContext context) {
+		if (EmptyCheckUtils.isNullEmpty(langCode) || langCode.trim().length() > 3) {
+			return false;
+		} else {
+			try {
+				String jsonString = restTemplate.getForObject(globalconfigsUrl, String.class);
+				if (!EmptyCheckUtils.isNullEmpty(jsonString)) {
+					JSONArray jsonArray = new JSONObject(jsonString).getJSONArray(supportedLanguages);
+					for (int i = 0; i < jsonArray.length(); i++) {
+						if (langCode.equals(jsonArray.getString(i))) {
+							return true;
+						}
+					}
+				}
+			} catch (JSONException | RestClientException e) {
+				throw new MasterDataServiceException(
+						ValidLangCodeErrorCode.LANG_CODE_VALIDATION_EXCEPTION.getErrorCode(),
+						ValidLangCodeErrorCode.LANG_CODE_VALIDATION_EXCEPTION.getErrorMessage() + " " + e.getMessage());
+			}
+			return false;
+		}
+	}
+}