--- conflicted
+++ resolved
@@ -8,17 +8,10 @@
  *
  */
 public enum DeviceSpecificationErrorCode {
-<<<<<<< HEAD
-	DEVICE_SPECIFICATION_NOT_FOUND_EXCEPTION("KER-MSD-000",
-			"No device specification found for specified  language code"), DEVICE_SPECIFICATION_DATA_FETCH_EXCEPTION(
-					"KER-MSD-001", "Exception during fatching data from db"), DEVICE_SPECIFICATION_INSERT_EXCEPTION(
-							"KER-MSD-000", "Exception while inserting data to the Databse table");
-=======
-	DEVICE_SPECIFICATION_NOT_FOUND_EXCEPTION("KER-MSD-012",
-			"Device Specification not found"), DEVICE_SPECIFICATION_DATA_FETCH_EXCEPTION("KER-MSD-011",
-					"Error occured while fetching Device Specifications"),
-	DEVICE_SPECIFICATION_INSERT_EXCEPTION("KER-APP-444", "Error occurred while Device Specification");
->>>>>>> df6caa49
+
+	DEVICE_SPECIFICATION_NOT_FOUND_EXCEPTION("KER-MSD-012","Device Specification not found"), 
+	DEVICE_SPECIFICATION_DATA_FETCH_EXCEPTION("KER-MSD-011", "Error occured while fetching Device Specifications"), 
+	DEVICE_SPECIFICATION_INSERT_EXCEPTION("KER-APP-444", "Error occurred while inserting Device Specification");
 
 	private final String errorCode;
 	private final String errorMessage;
