package io.mosip.kernel.masterdata.repository;

import java.time.LocalDate;
import java.time.LocalDateTime;
import java.util.List;
import java.util.Set;

import org.springframework.data.jpa.repository.Modifying;
import org.springframework.data.jpa.repository.Query;
import org.springframework.data.repository.query.Param;
import org.springframework.stereotype.Repository;

import io.mosip.kernel.core.dataaccess.spi.repository.BaseRepository;
import io.mosip.kernel.masterdata.entity.RegistrationCenter;

/**
 * Repository class for RegistrationCenter to trigger queries.
 * 
 * @author Dharmesh Khandelwal
 * @author Abhishek Kumar
 * @author Sidhant Agarwal
 * @author Sagar Mahapatra
 * @author Uday Kumar
 * @since 1.0.0
 *
 */
@Repository
public interface RegistrationCenterRepository extends BaseRepository<RegistrationCenter, String> {

	/**
	 * This method trigger query to fetch registration centers based on
	 * latitude,longitude,proximity distance and language code
	 * 
	 * @param latitude
	 *            latitude provided by user
	 * @param longitude
	 *            longitude provided by user
	 * @param proximityDistance
	 *            proximityDistance provided by user as a radius
	 * @param langCode
	 *            langCode provided by user
	 * @return list of {@link RegistrationCenter} fetched from database
	 */
	@Query
	List<RegistrationCenter> findRegistrationCentersByLat(@Param("latitude") double latitude,
			@Param("longitude") double longitude, @Param("proximitydistance") double proximityDistance,
			@Param("langcode") String langCode);

	/**
	 * This method trigger query to fetch registration centers based on id and
	 * language code.
	 * 
	 * @param id
	 *            the centerId
	 * @param langCode
	 *            the languageCode
	 * @return the RegistrationCenter
	 */
	@Query("FROM RegistrationCenter WHERE id= ?1 and  langCode =?2 and (isDeleted is null or isDeleted =false) and isActive = true")
	RegistrationCenter findByIdAndLangCode(String id, String langCode);

	/**
	 * This method trigger query to fetch registration centers based on id and
	 * language code.
	 * 
	 * @param id
	 *            the centerId
	 * @param langCode
	 *            the languageCode
	 * @return the RegistrationCenter
	 */
	@Query("FROM RegistrationCenter WHERE id= ?1 and  langCode =?2 and (isDeleted is null or isDeleted =false)")
	RegistrationCenter findByIdAndLangCodeAndIsDeletedTrue(String id, String langCode);

	/**
	 * This method triggers query to find registration center holiday location code
	 * based on id and language code.
	 * 
	 * @param id
	 *            the id against which the holiday location code needs to be found.
	 * @param langCode
	 *            the language code against which the holiday location code needs to
	 *            be found.
	 * @return the holiday location code fetched.
	 */
	String findRegistrationCenterHolidayLocationCodeByIdAndLangCode(String id, String langCode);

	/**
	 * This method trigger query to fetch registration centers based on locationCode
	 * and language code.
	 * 
	 * @param locationCode
	 *            locationCode provided by user
	 * @param langCode
	 *            languageCode provided by user
	 * @return list of {@link RegistrationCenter} fetched from database
	 */
	@Query("FROM RegistrationCenter WHERE locationCode= ?1 and  langCode =?2 and (isDeleted is null or isDeleted =false) and isActive = true")
	List<RegistrationCenter> findByLocationCodeAndLangCode(String locationCode, String langCode);

	/**
	 * This method trigger query to fetch all registration centers based on deletion
	 * condition.
	 * 
	 * @return the list of list of {@link RegistrationCenter}.
	 */
	@Query("FROM RegistrationCenter WHERE (isDeleted is null or isDeleted =false) and isActive = true")
	List<RegistrationCenter> findAllByIsDeletedFalseOrIsDeletedIsNull();

	/**
	 * This method triggers query to find registration centers based on center type
	 * code.
	 * 
	 * @param code
	 *            the code against which registration centers need to be found.
	 * @return the list of registration centers.
	 */
	@Query("FROM RegistrationCenter WHERE centerTypeCode= ?1 and (isDeleted is null or isDeleted =false) and isActive = true")
	List<RegistrationCenter> findByCenterTypeCode(String code);

	@Query(value = "select EXISTS(select * from  master.loc_holiday hol where hol.is_active=true and (hol.is_deleted is null or hol.is_deleted=false) and hol.holiday_date=?1 and hol.location_code=?2)", nativeQuery = true)
	boolean validateDateWithHoliday(LocalDate date, String holidayLocationCode);

	/**
	 * This method triggers query to find registration centers based on id.
	 * 
	 * @param id
	 *            - id of the registration center.
	 * @return - the fetched registration center entity.
	 */
	@Query("FROM RegistrationCenter WHERE id= ?1 and (isDeleted is null or isDeleted =false) and isActive = true")
	RegistrationCenter findByIdAndIsDeletedFalseOrNull(String id);

	/**
	 * This method triggers query to set the isDeleted to true for a registration
	 * center based on id given.
	 * 
	 * @param deletedDateTime
	 *            the time at which the center is set to be deleted.
	 * @param id
	 *            the id of the registration center which is to be deleted.
	 * @param updatedBy
	 *            updated by
	 * @return the number of id deleted.
	 */
	@Modifying
	@Query("UPDATE RegistrationCenter r SET r.isDeleted =true , r.deletedDateTime = ?1, r.updatedBy = ?3 WHERE r.id =?2 and (r.isDeleted is null or r.isDeleted =false)")
	int deleteRegistrationCenter(LocalDateTime deletedDateTime, String id, String updatedBy);

	/**
	 * This method trigger query to fetch registration centers based on hierarchy
	 * List of location_code
	 * 
	 * @param codes
	 *            provided by user
	 * @param langCode
	 *            language code
	 * @return list of {@link RegistrationCenter} fetched from database
	 */

	@Query(value = "SELECT r.id, r.name, r.cntrtyp_code, r.addr_line1, r.addr_line2, r.addr_line3,r.number_of_kiosks,r.per_kiosk_process_time,r.center_end_time,r.center_start_time,r.time_zone,r.contact_person,r.lunch_start_time, r.lunch_end_time,r.latitude, r.longitude, r.location_code,r.holiday_loc_code,r.contact_phone, r.working_hours, r.lang_code,r.is_active, r.cr_by,r.cr_dtimes, r.upd_by,r.upd_dtimes, r.is_deleted, r.del_dtimes, r.zone_code FROM master.registration_center r  WHERE  r.lang_code=:langcode AND r.location_code in :codes AND (r.is_deleted is null or r.is_deleted = false) AND r.is_active = true", nativeQuery = true)
	List<RegistrationCenter> findRegistrationCenterByListOfLocationCode(@Param("codes") Set<String> codes,
			@Param("langcode") String langCode);

	/**
	 * This method triggers query to find registration centers based on id.
	 * 
	 * @param id
	 *            - id of the registration center.
	 * @return - the fetched registration center entity.
	 */
	@Query("FROM RegistrationCenter WHERE id= ?1 and (isDeleted is null or isDeleted =false) and isActive=true")
	List<RegistrationCenter> findByRegIdAndIsDeletedFalseOrNull(String id);

	/**
	 * This method triggers query to find registration centers based on id.
	 * 
	 * @param id
	 *            - id of the registration center.
	 * @return - the fetched registration center entity.
	 */
	@Query("FROM RegistrationCenter WHERE id= ?1 and (isDeleted is null or isDeleted =false)")
	List<RegistrationCenter> findByRegCenterIdAndIsDeletedFalseOrNull(String id);
<<<<<<< HEAD
=======
	
	
	@Query("FROM RegistrationCenter WHERE id= ?1 and lang_code=?2 ")
	List<RegistrationCenter> findByRegIdAndLangCode(String id,String langCode);
	
>>>>>>> 98fb6c59

	/**
	 * Method to decommission the reg-center.
	 * 
	 * @param regCenterID
	 *            the center ID of the reg-center which needs to be decommissioned.
	 * @param deCommissionedBy
	 *            the user name retrieved from the context who performs this
	 *            operation.
	 * @param deCommissionedDateTime
	 *            date and time at which the center was decommissioned.
	 * @return the number of registration centers decommissioned.
	 */
	@Query("UPDATE RegistrationCenter rc SET rc.isDeleted = true, rc.isActive = false, rc.updatedBy = ?2, rc.updatedDateTime = ?3 WHERE rc.id = ?1 and (rc.isDeleted is null or rc.isDeleted =false) and rc.isActive=true")
	@Modifying
	int decommissionRegCenter(String regCenterID, String deCommissionedBy, LocalDateTime deCommissionedDateTime);

	/**
	 * This method trigger query to fetch registration centers based on id and
	 * language code with is_Deleted true or false or null and is_Active true or
	 * false
	 * 
	 * @param id
	 *            the centerId
	 * @param langCode
	 *            the languageCode
	 * @return the RegistrationCenter
	 */
	@Query("FROM RegistrationCenter WHERE id= ?1 and  langCode =?2  and (isDeleted is null or isDeleted = false)")
	RegistrationCenter findByLangCodeAndId(String id, String langCode);

}
<|MERGE_RESOLUTION|>--- conflicted
+++ resolved
@@ -1,223 +1,221 @@
-package io.mosip.kernel.masterdata.repository;
-
-import java.time.LocalDate;
-import java.time.LocalDateTime;
-import java.util.List;
-import java.util.Set;
-
-import org.springframework.data.jpa.repository.Modifying;
-import org.springframework.data.jpa.repository.Query;
-import org.springframework.data.repository.query.Param;
-import org.springframework.stereotype.Repository;
-
-import io.mosip.kernel.core.dataaccess.spi.repository.BaseRepository;
-import io.mosip.kernel.masterdata.entity.RegistrationCenter;
-
-/**
- * Repository class for RegistrationCenter to trigger queries.
- * 
- * @author Dharmesh Khandelwal
- * @author Abhishek Kumar
- * @author Sidhant Agarwal
- * @author Sagar Mahapatra
- * @author Uday Kumar
- * @since 1.0.0
- *
- */
-@Repository
-public interface RegistrationCenterRepository extends BaseRepository<RegistrationCenter, String> {
-
-	/**
-	 * This method trigger query to fetch registration centers based on
-	 * latitude,longitude,proximity distance and language code
-	 * 
-	 * @param latitude
-	 *            latitude provided by user
-	 * @param longitude
-	 *            longitude provided by user
-	 * @param proximityDistance
-	 *            proximityDistance provided by user as a radius
-	 * @param langCode
-	 *            langCode provided by user
-	 * @return list of {@link RegistrationCenter} fetched from database
-	 */
-	@Query
-	List<RegistrationCenter> findRegistrationCentersByLat(@Param("latitude") double latitude,
-			@Param("longitude") double longitude, @Param("proximitydistance") double proximityDistance,
-			@Param("langcode") String langCode);
-
-	/**
-	 * This method trigger query to fetch registration centers based on id and
-	 * language code.
-	 * 
-	 * @param id
-	 *            the centerId
-	 * @param langCode
-	 *            the languageCode
-	 * @return the RegistrationCenter
-	 */
-	@Query("FROM RegistrationCenter WHERE id= ?1 and  langCode =?2 and (isDeleted is null or isDeleted =false) and isActive = true")
-	RegistrationCenter findByIdAndLangCode(String id, String langCode);
-
-	/**
-	 * This method trigger query to fetch registration centers based on id and
-	 * language code.
-	 * 
-	 * @param id
-	 *            the centerId
-	 * @param langCode
-	 *            the languageCode
-	 * @return the RegistrationCenter
-	 */
-	@Query("FROM RegistrationCenter WHERE id= ?1 and  langCode =?2 and (isDeleted is null or isDeleted =false)")
-	RegistrationCenter findByIdAndLangCodeAndIsDeletedTrue(String id, String langCode);
-
-	/**
-	 * This method triggers query to find registration center holiday location code
-	 * based on id and language code.
-	 * 
-	 * @param id
-	 *            the id against which the holiday location code needs to be found.
-	 * @param langCode
-	 *            the language code against which the holiday location code needs to
-	 *            be found.
-	 * @return the holiday location code fetched.
-	 */
-	String findRegistrationCenterHolidayLocationCodeByIdAndLangCode(String id, String langCode);
-
-	/**
-	 * This method trigger query to fetch registration centers based on locationCode
-	 * and language code.
-	 * 
-	 * @param locationCode
-	 *            locationCode provided by user
-	 * @param langCode
-	 *            languageCode provided by user
-	 * @return list of {@link RegistrationCenter} fetched from database
-	 */
-	@Query("FROM RegistrationCenter WHERE locationCode= ?1 and  langCode =?2 and (isDeleted is null or isDeleted =false) and isActive = true")
-	List<RegistrationCenter> findByLocationCodeAndLangCode(String locationCode, String langCode);
-
-	/**
-	 * This method trigger query to fetch all registration centers based on deletion
-	 * condition.
-	 * 
-	 * @return the list of list of {@link RegistrationCenter}.
-	 */
-	@Query("FROM RegistrationCenter WHERE (isDeleted is null or isDeleted =false) and isActive = true")
-	List<RegistrationCenter> findAllByIsDeletedFalseOrIsDeletedIsNull();
-
-	/**
-	 * This method triggers query to find registration centers based on center type
-	 * code.
-	 * 
-	 * @param code
-	 *            the code against which registration centers need to be found.
-	 * @return the list of registration centers.
-	 */
-	@Query("FROM RegistrationCenter WHERE centerTypeCode= ?1 and (isDeleted is null or isDeleted =false) and isActive = true")
-	List<RegistrationCenter> findByCenterTypeCode(String code);
-
-	@Query(value = "select EXISTS(select * from  master.loc_holiday hol where hol.is_active=true and (hol.is_deleted is null or hol.is_deleted=false) and hol.holiday_date=?1 and hol.location_code=?2)", nativeQuery = true)
-	boolean validateDateWithHoliday(LocalDate date, String holidayLocationCode);
-
-	/**
-	 * This method triggers query to find registration centers based on id.
-	 * 
-	 * @param id
-	 *            - id of the registration center.
-	 * @return - the fetched registration center entity.
-	 */
-	@Query("FROM RegistrationCenter WHERE id= ?1 and (isDeleted is null or isDeleted =false) and isActive = true")
-	RegistrationCenter findByIdAndIsDeletedFalseOrNull(String id);
-
-	/**
-	 * This method triggers query to set the isDeleted to true for a registration
-	 * center based on id given.
-	 * 
-	 * @param deletedDateTime
-	 *            the time at which the center is set to be deleted.
-	 * @param id
-	 *            the id of the registration center which is to be deleted.
-	 * @param updatedBy
-	 *            updated by
-	 * @return the number of id deleted.
-	 */
-	@Modifying
-	@Query("UPDATE RegistrationCenter r SET r.isDeleted =true , r.deletedDateTime = ?1, r.updatedBy = ?3 WHERE r.id =?2 and (r.isDeleted is null or r.isDeleted =false)")
-	int deleteRegistrationCenter(LocalDateTime deletedDateTime, String id, String updatedBy);
-
-	/**
-	 * This method trigger query to fetch registration centers based on hierarchy
-	 * List of location_code
-	 * 
-	 * @param codes
-	 *            provided by user
-	 * @param langCode
-	 *            language code
-	 * @return list of {@link RegistrationCenter} fetched from database
-	 */
-
-	@Query(value = "SELECT r.id, r.name, r.cntrtyp_code, r.addr_line1, r.addr_line2, r.addr_line3,r.number_of_kiosks,r.per_kiosk_process_time,r.center_end_time,r.center_start_time,r.time_zone,r.contact_person,r.lunch_start_time, r.lunch_end_time,r.latitude, r.longitude, r.location_code,r.holiday_loc_code,r.contact_phone, r.working_hours, r.lang_code,r.is_active, r.cr_by,r.cr_dtimes, r.upd_by,r.upd_dtimes, r.is_deleted, r.del_dtimes, r.zone_code FROM master.registration_center r  WHERE  r.lang_code=:langcode AND r.location_code in :codes AND (r.is_deleted is null or r.is_deleted = false) AND r.is_active = true", nativeQuery = true)
-	List<RegistrationCenter> findRegistrationCenterByListOfLocationCode(@Param("codes") Set<String> codes,
-			@Param("langcode") String langCode);
-
-	/**
-	 * This method triggers query to find registration centers based on id.
-	 * 
-	 * @param id
-	 *            - id of the registration center.
-	 * @return - the fetched registration center entity.
-	 */
-	@Query("FROM RegistrationCenter WHERE id= ?1 and (isDeleted is null or isDeleted =false) and isActive=true")
-	List<RegistrationCenter> findByRegIdAndIsDeletedFalseOrNull(String id);
-
-	/**
-	 * This method triggers query to find registration centers based on id.
-	 * 
-	 * @param id
-	 *            - id of the registration center.
-	 * @return - the fetched registration center entity.
-	 */
-	@Query("FROM RegistrationCenter WHERE id= ?1 and (isDeleted is null or isDeleted =false)")
-	List<RegistrationCenter> findByRegCenterIdAndIsDeletedFalseOrNull(String id);
-<<<<<<< HEAD
-=======
-	
-	
-	@Query("FROM RegistrationCenter WHERE id= ?1 and lang_code=?2 ")
-	List<RegistrationCenter> findByRegIdAndLangCode(String id,String langCode);
-	
->>>>>>> 98fb6c59
-
-	/**
-	 * Method to decommission the reg-center.
-	 * 
-	 * @param regCenterID
-	 *            the center ID of the reg-center which needs to be decommissioned.
-	 * @param deCommissionedBy
-	 *            the user name retrieved from the context who performs this
-	 *            operation.
-	 * @param deCommissionedDateTime
-	 *            date and time at which the center was decommissioned.
-	 * @return the number of registration centers decommissioned.
-	 */
-	@Query("UPDATE RegistrationCenter rc SET rc.isDeleted = true, rc.isActive = false, rc.updatedBy = ?2, rc.updatedDateTime = ?3 WHERE rc.id = ?1 and (rc.isDeleted is null or rc.isDeleted =false) and rc.isActive=true")
-	@Modifying
-	int decommissionRegCenter(String regCenterID, String deCommissionedBy, LocalDateTime deCommissionedDateTime);
-
-	/**
-	 * This method trigger query to fetch registration centers based on id and
-	 * language code with is_Deleted true or false or null and is_Active true or
-	 * false
-	 * 
-	 * @param id
-	 *            the centerId
-	 * @param langCode
-	 *            the languageCode
-	 * @return the RegistrationCenter
-	 */
-	@Query("FROM RegistrationCenter WHERE id= ?1 and  langCode =?2  and (isDeleted is null or isDeleted = false)")
-	RegistrationCenter findByLangCodeAndId(String id, String langCode);
-
-}
+package io.mosip.kernel.masterdata.repository;
+
+import java.time.LocalDate;
+import java.time.LocalDateTime;
+import java.util.List;
+import java.util.Set;
+
+import org.springframework.data.jpa.repository.Modifying;
+import org.springframework.data.jpa.repository.Query;
+import org.springframework.data.repository.query.Param;
+import org.springframework.stereotype.Repository;
+
+import io.mosip.kernel.core.dataaccess.spi.repository.BaseRepository;
+import io.mosip.kernel.masterdata.entity.RegistrationCenter;
+
+/**
+ * Repository class for RegistrationCenter to trigger queries.
+ * 
+ * @author Dharmesh Khandelwal
+ * @author Abhishek Kumar
+ * @author Sidhant Agarwal
+ * @author Sagar Mahapatra
+ * @author Uday Kumar
+ * @since 1.0.0
+ *
+ */
+@Repository
+public interface RegistrationCenterRepository extends BaseRepository<RegistrationCenter, String> {
+
+	/**
+	 * This method trigger query to fetch registration centers based on
+	 * latitude,longitude,proximity distance and language code
+	 * 
+	 * @param latitude
+	 *            latitude provided by user
+	 * @param longitude
+	 *            longitude provided by user
+	 * @param proximityDistance
+	 *            proximityDistance provided by user as a radius
+	 * @param langCode
+	 *            langCode provided by user
+	 * @return list of {@link RegistrationCenter} fetched from database
+	 */
+	@Query
+	List<RegistrationCenter> findRegistrationCentersByLat(@Param("latitude") double latitude,
+			@Param("longitude") double longitude, @Param("proximitydistance") double proximityDistance,
+			@Param("langcode") String langCode);
+
+	/**
+	 * This method trigger query to fetch registration centers based on id and
+	 * language code.
+	 * 
+	 * @param id
+	 *            the centerId
+	 * @param langCode
+	 *            the languageCode
+	 * @return the RegistrationCenter
+	 */
+	@Query("FROM RegistrationCenter WHERE id= ?1 and  langCode =?2 and (isDeleted is null or isDeleted =false) and isActive = true")
+	RegistrationCenter findByIdAndLangCode(String id, String langCode);
+
+	/**
+	 * This method trigger query to fetch registration centers based on id and
+	 * language code.
+	 * 
+	 * @param id
+	 *            the centerId
+	 * @param langCode
+	 *            the languageCode
+	 * @return the RegistrationCenter
+	 */
+	@Query("FROM RegistrationCenter WHERE id= ?1 and  langCode =?2 and (isDeleted is null or isDeleted =false)")
+	RegistrationCenter findByIdAndLangCodeAndIsDeletedTrue(String id, String langCode);
+
+	/**
+	 * This method triggers query to find registration center holiday location code
+	 * based on id and language code.
+	 * 
+	 * @param id
+	 *            the id against which the holiday location code needs to be found.
+	 * @param langCode
+	 *            the language code against which the holiday location code needs to
+	 *            be found.
+	 * @return the holiday location code fetched.
+	 */
+	String findRegistrationCenterHolidayLocationCodeByIdAndLangCode(String id, String langCode);
+
+	/**
+	 * This method trigger query to fetch registration centers based on locationCode
+	 * and language code.
+	 * 
+	 * @param locationCode
+	 *            locationCode provided by user
+	 * @param langCode
+	 *            languageCode provided by user
+	 * @return list of {@link RegistrationCenter} fetched from database
+	 */
+	@Query("FROM RegistrationCenter WHERE locationCode= ?1 and  langCode =?2 and (isDeleted is null or isDeleted =false) and isActive = true")
+	List<RegistrationCenter> findByLocationCodeAndLangCode(String locationCode, String langCode);
+
+	/**
+	 * This method trigger query to fetch all registration centers based on deletion
+	 * condition.
+	 * 
+	 * @return the list of list of {@link RegistrationCenter}.
+	 */
+	@Query("FROM RegistrationCenter WHERE (isDeleted is null or isDeleted =false) and isActive = true")
+	List<RegistrationCenter> findAllByIsDeletedFalseOrIsDeletedIsNull();
+
+	/**
+	 * This method triggers query to find registration centers based on center type
+	 * code.
+	 * 
+	 * @param code
+	 *            the code against which registration centers need to be found.
+	 * @return the list of registration centers.
+	 */
+	@Query("FROM RegistrationCenter WHERE centerTypeCode= ?1 and (isDeleted is null or isDeleted =false) and isActive = true")
+	List<RegistrationCenter> findByCenterTypeCode(String code);
+
+	@Query(value = "select EXISTS(select * from  master.loc_holiday hol where hol.is_active=true and (hol.is_deleted is null or hol.is_deleted=false) and hol.holiday_date=?1 and hol.location_code=?2)", nativeQuery = true)
+	boolean validateDateWithHoliday(LocalDate date, String holidayLocationCode);
+
+	/**
+	 * This method triggers query to find registration centers based on id.
+	 * 
+	 * @param id
+	 *            - id of the registration center.
+	 * @return - the fetched registration center entity.
+	 */
+	@Query("FROM RegistrationCenter WHERE id= ?1 and (isDeleted is null or isDeleted =false) and isActive = true")
+	RegistrationCenter findByIdAndIsDeletedFalseOrNull(String id);
+
+	/**
+	 * This method triggers query to set the isDeleted to true for a registration
+	 * center based on id given.
+	 * 
+	 * @param deletedDateTime
+	 *            the time at which the center is set to be deleted.
+	 * @param id
+	 *            the id of the registration center which is to be deleted.
+	 * @param updatedBy
+	 *            updated by
+	 * @return the number of id deleted.
+	 */
+	@Modifying
+	@Query("UPDATE RegistrationCenter r SET r.isDeleted =true , r.deletedDateTime = ?1, r.updatedBy = ?3 WHERE r.id =?2 and (r.isDeleted is null or r.isDeleted =false)")
+	int deleteRegistrationCenter(LocalDateTime deletedDateTime, String id, String updatedBy);
+
+	/**
+	 * This method trigger query to fetch registration centers based on hierarchy
+	 * List of location_code
+	 * 
+	 * @param codes
+	 *            provided by user
+	 * @param langCode
+	 *            language code
+	 * @return list of {@link RegistrationCenter} fetched from database
+	 */
+
+	@Query(value = "SELECT r.id, r.name, r.cntrtyp_code, r.addr_line1, r.addr_line2, r.addr_line3,r.number_of_kiosks,r.per_kiosk_process_time,r.center_end_time,r.center_start_time,r.time_zone,r.contact_person,r.lunch_start_time, r.lunch_end_time,r.latitude, r.longitude, r.location_code,r.holiday_loc_code,r.contact_phone, r.working_hours, r.lang_code,r.is_active, r.cr_by,r.cr_dtimes, r.upd_by,r.upd_dtimes, r.is_deleted, r.del_dtimes, r.zone_code FROM master.registration_center r  WHERE  r.lang_code=:langcode AND r.location_code in :codes AND (r.is_deleted is null or r.is_deleted = false) AND r.is_active = true", nativeQuery = true)
+	List<RegistrationCenter> findRegistrationCenterByListOfLocationCode(@Param("codes") Set<String> codes,
+			@Param("langcode") String langCode);
+
+	/**
+	 * This method triggers query to find registration centers based on id.
+	 * 
+	 * @param id
+	 *            - id of the registration center.
+	 * @return - the fetched registration center entity.
+	 */
+	@Query("FROM RegistrationCenter WHERE id= ?1 and (isDeleted is null or isDeleted =false) and isActive=true")
+	List<RegistrationCenter> findByRegIdAndIsDeletedFalseOrNull(String id);
+
+	/**
+	 * This method triggers query to find registration centers based on id.
+	 * 
+	 * @param id
+	 *            - id of the registration center.
+	 * @return - the fetched registration center entity.
+	 */
+	@Query("FROM RegistrationCenter WHERE id= ?1 and (isDeleted is null or isDeleted =false)")
+	List<RegistrationCenter> findByRegCenterIdAndIsDeletedFalseOrNull(String id);
+
+	
+	
+	@Query("FROM RegistrationCenter WHERE id= ?1 and lang_code=?2 ")
+	List<RegistrationCenter> findByRegIdAndLangCode(String id,String langCode);
+	
+
+	/**
+	 * Method to decommission the reg-center.
+	 * 
+	 * @param regCenterID
+	 *            the center ID of the reg-center which needs to be decommissioned.
+	 * @param deCommissionedBy
+	 *            the user name retrieved from the context who performs this
+	 *            operation.
+	 * @param deCommissionedDateTime
+	 *            date and time at which the center was decommissioned.
+	 * @return the number of registration centers decommissioned.
+	 */
+	@Query("UPDATE RegistrationCenter rc SET rc.isDeleted = true, rc.isActive = false, rc.updatedBy = ?2, rc.updatedDateTime = ?3 WHERE rc.id = ?1 and (rc.isDeleted is null or rc.isDeleted =false) and rc.isActive=true")
+	@Modifying
+	int decommissionRegCenter(String regCenterID, String deCommissionedBy, LocalDateTime deCommissionedDateTime);
+
+	/**
+	 * This method trigger query to fetch registration centers based on id and
+	 * language code with is_Deleted true or false or null and is_Active true or
+	 * false
+	 * 
+	 * @param id
+	 *            the centerId
+	 * @param langCode
+	 *            the languageCode
+	 * @return the RegistrationCenter
+	 */
+	@Query("FROM RegistrationCenter WHERE id= ?1 and  langCode =?2  and (isDeleted is null or isDeleted = false)")
+	RegistrationCenter findByLangCodeAndId(String id, String langCode);
+
+}