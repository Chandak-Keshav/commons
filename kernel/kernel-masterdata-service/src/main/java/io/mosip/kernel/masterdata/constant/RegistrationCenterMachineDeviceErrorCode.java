package io.mosip.kernel.masterdata.constant;

/**
 * Constants for RegistrationCenterMachineDevice related errors.
 * 
 * @author Bal Vikash Sharma
 * @since 1.0.0
 *
 */
public enum RegistrationCenterMachineDeviceErrorCode {

<<<<<<< HEAD
	REGISTRATION_CENTER_MACHINE_DEVICE_CREATE_EXCEPTION("KER-MSD-XX",
			"Error while mapping Registration center and device"), REGISTRATION_CENTER_MACHINE_DEVICE_CONSTRAINT_VOILATION_EXCEPTION(
					"KER-MSD-XX", "Registration center id or Machine id or Device id is not correct"),
	
	REGISTRATION_CENTER_MACHINE_DEVICE_DELETE_EXCEPTION("KER-MSD-107",
			"Error occurred while deleting a mapping of Center, Machine and Device"),
	REGISTRATION_CENTER_MACHINE_DEVICE_DATA_NOT_FOUND_EXCEPTION("KER-MSD-116","Mapping for Center, Machine and Device not found");
	
=======
	REGISTRATION_CENTER_MACHINE_DEVICE_CREATE_EXCEPTION("KER-MSD-076",
			"Error occurred while inserting a mapping of Center, Machine and Device");

>>>>>>> 4d265a1a
	private final String errorCode;
	private final String errorMessage;

	private RegistrationCenterMachineDeviceErrorCode(final String errorCode, final String errorMessage) {
		this.errorCode = errorCode;
		this.errorMessage = errorMessage;
	}

	public String getErrorCode() {
		return errorCode;
	}

	public String getErrorMessage() {
		return errorMessage;
	}
}<|MERGE_RESOLUTION|>--- conflicted
+++ resolved
@@ -9,20 +9,13 @@
  */
 public enum RegistrationCenterMachineDeviceErrorCode {
 
-<<<<<<< HEAD
-	REGISTRATION_CENTER_MACHINE_DEVICE_CREATE_EXCEPTION("KER-MSD-XX",
-			"Error while mapping Registration center and device"), REGISTRATION_CENTER_MACHINE_DEVICE_CONSTRAINT_VOILATION_EXCEPTION(
-					"KER-MSD-XX", "Registration center id or Machine id or Device id is not correct"),
+	REGISTRATION_CENTER_MACHINE_DEVICE_CREATE_EXCEPTION("KER-MSD-076",
+			"Error occurred while inserting a mapping of Center, Machine and Device"),
 	
 	REGISTRATION_CENTER_MACHINE_DEVICE_DELETE_EXCEPTION("KER-MSD-107",
 			"Error occurred while deleting a mapping of Center, Machine and Device"),
 	REGISTRATION_CENTER_MACHINE_DEVICE_DATA_NOT_FOUND_EXCEPTION("KER-MSD-116","Mapping for Center, Machine and Device not found");
 	
-=======
-	REGISTRATION_CENTER_MACHINE_DEVICE_CREATE_EXCEPTION("KER-MSD-076",
-			"Error occurred while inserting a mapping of Center, Machine and Device");
-
->>>>>>> 4d265a1a
 	private final String errorCode;
 	private final String errorMessage;
 
