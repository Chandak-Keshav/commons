<<<<<<< HEAD
package io.mosip.kernel.masterdata.controller;

import java.util.List;

import javax.validation.Valid;

import org.springframework.beans.factory.annotation.Autowired;
import org.springframework.web.bind.annotation.DeleteMapping;
import org.springframework.web.bind.annotation.GetMapping;
import org.springframework.web.bind.annotation.PathVariable;
import org.springframework.web.bind.annotation.PostMapping;
import org.springframework.web.bind.annotation.PutMapping;
import org.springframework.web.bind.annotation.RequestBody;
import org.springframework.web.bind.annotation.RestController;

import io.mosip.kernel.masterdata.dto.DeviceSpecificationDto;
import io.mosip.kernel.core.http.RequestWrapper;
import io.mosip.kernel.core.http.ResponseFilter;
import io.mosip.kernel.core.http.ResponseWrapper;
import io.mosip.kernel.masterdata.dto.getresponse.DeviceSpecificationResponseDto;
import io.mosip.kernel.masterdata.dto.postresponse.IdResponseDto;
import io.mosip.kernel.masterdata.entity.id.IdAndLanguageCodeID;
import io.mosip.kernel.masterdata.service.DeviceSpecificationService;
import io.swagger.annotations.Api;
import io.swagger.annotations.ApiOperation;
import io.swagger.annotations.ApiResponse;
import io.swagger.annotations.ApiResponses;

/**
 * 
 * Device specification controller with api to save and get list of Device
 * specification.
 * 
 * @author Uday Kumar
 * @author Megha Tanga
 * 
 * @since 1.0.0
 *
 */
@RestController
@Api(tags = { "DeviceSpecification" })
public class DeviceSpecificationController {

	/**
	 * Reference to DeviceSpecificationService.
	 */
	@Autowired
	DeviceSpecificationService deviceSpecificationService;

	/**
	 * Function to fetch list of device specification details based on language code
	 * 
	 * @param langCode
	 *            pass language code as String
	 * 
	 * @return DeviceSpecificationResponseDto all device Specification details based
	 *         on given language code
	 * 
	 */
	@ResponseFilter
	@GetMapping("/devicespecifications/{langcode}")
	@ApiOperation(value = "Retrieve all Device Specification for given Languge Code", notes = "Retrieve all DeviceSpecification for the given Languge Code")
	@ApiResponses({
			@ApiResponse(code = 200, message = "When Device Specification retrieved from database for the given Languge Code "),
			@ApiResponse(code = 404, message = "When No Device Specificationfound for the given Languge Code and ID"),
			@ApiResponse(code = 500, message = "While retrieving Device Specifications any error occured") })
	public ResponseWrapper<DeviceSpecificationResponseDto> getDeviceSpecificationByLanguageCode(
			@PathVariable("langcode") String langCode) {
		List<DeviceSpecificationDto> deviceSpecificationDtos = deviceSpecificationService
				.findDeviceSpecificationByLangugeCode(langCode);

		ResponseWrapper<DeviceSpecificationResponseDto> responseWrapper = new ResponseWrapper<>();
		responseWrapper.setResponse(new DeviceSpecificationResponseDto(deviceSpecificationDtos));
		return responseWrapper;
	}

	/**
	 * Function to fetch list of device specification details based on language code
	 * and device Type Code
	 * 
	 * @param langCode
	 *            pass language code as String
	 * @param deviceTypeCode
	 *            pass deviceTypeCode as String
	 * @return {@link DeviceSpecificationResponseDto}
	 * 
	 */
	@ResponseFilter
	@GetMapping("/devicespecifications/{langcode}/{devicetypecode}")
	@ApiOperation(value = "Retrieve all Device Specification for specific langCode and DeviceTypeCode", notes = "Retrieve all DeviceSpecification for specific langCode and DeviceTypeCode")
	@ApiResponses({
			@ApiResponse(code = 200, message = "When Device Specification retrieved from database for specific langCode and DeviceTypeCode "),
			@ApiResponse(code = 404, message = "When No Device Specificationfound for specific langCode and DeviceTypeCode"),
			@ApiResponse(code = 500, message = "While retrieving Device Specifications any error occured") })
	public ResponseWrapper<DeviceSpecificationResponseDto> getDeviceSpecificationByLanguageCodeAndDeviceTypeCode(
			@PathVariable("langcode") String langCode, @PathVariable("devicetypecode") String deviceTypeCode) {
		List<DeviceSpecificationDto> deviceSpecificationDtos = deviceSpecificationService
				.findDeviceSpecByLangCodeAndDevTypeCode(langCode, deviceTypeCode);

		ResponseWrapper<DeviceSpecificationResponseDto> responseWrapper = new ResponseWrapper<>();
		responseWrapper.setResponse(new DeviceSpecificationResponseDto(deviceSpecificationDtos));
		return responseWrapper;
	}

	/**
	 * Post API to insert a new row of DeviceSpecification data
	 * 
	 * @param deviceSpecification
	 *            input parameter deviceRequestDto
	 * 
	 * @return {@link IdResponseDto}
	 */
	@ResponseFilter
	@PostMapping("/devicespecifications")
	@ApiOperation(value = "Service to save Device Specification", notes = "Saves Device Specification and return Device Specification ID")
	@ApiResponses({ @ApiResponse(code = 201, message = "When Device Specification successfully created"),
			@ApiResponse(code = 400, message = "When Request body passed  is null or invalid"),
			@ApiResponse(code = 500, message = "While creating Device Specification any error occured") })
	public ResponseWrapper<IdAndLanguageCodeID> createDeviceSpecification(
			@Valid @RequestBody RequestWrapper<DeviceSpecificationDto> deviceSpecification) {

		ResponseWrapper<IdAndLanguageCodeID> responseWrapper = new ResponseWrapper<>();
		responseWrapper
				.setResponse(deviceSpecificationService.createDeviceSpecification(deviceSpecification.getRequest()));
		return responseWrapper;
	}

	@ResponseFilter
	@PutMapping("/devicespecifications")
	@ApiOperation(value = "Service to update device specification", notes = "update Device Specification and return Device Specification ID")
	@ApiResponses({ @ApiResponse(code = 200, message = "When device specification successfully updated"),
			@ApiResponse(code = 400, message = "When Request body passed  is null or invalid"),
			@ApiResponse(code = 404, message = "When No device specification found"),
			@ApiResponse(code = 500, message = "While updating device specification any error occured") })
	public ResponseWrapper<IdAndLanguageCodeID> updateDeviceSpecification(
			@Valid @RequestBody RequestWrapper<DeviceSpecificationDto> deviceSpecification) {

		ResponseWrapper<IdAndLanguageCodeID> responseWrapper = new ResponseWrapper<>();
		responseWrapper
				.setResponse(deviceSpecificationService.updateDeviceSpecification(deviceSpecification.getRequest()));
		return responseWrapper;
	}

	@ResponseFilter
	@DeleteMapping("/devicespecifications/{id}")
	@ApiOperation(value = "Service to delete device specifications", notes = "Delete device specifications and return device specification id")
	@ApiResponses({ @ApiResponse(code = 200, message = "When device specifications successfully deleted"),
			@ApiResponse(code = 400, message = "When Request body passed  is null or invalid"),
			@ApiResponse(code = 404, message = "When No device specifications found"),
			@ApiResponse(code = 500, message = "While deleting device specifications  error occured") })
	public ResponseWrapper<IdResponseDto> deleteDeviceSpecification(@PathVariable("id") String id) {

		ResponseWrapper<IdResponseDto> responseWrapper = new ResponseWrapper<>();
		responseWrapper.setResponse(deviceSpecificationService.deleteDeviceSpecification(id));
		return responseWrapper;
	}

}
=======
package io.mosip.kernel.masterdata.controller;

import java.util.List;

import javax.validation.Valid;

import org.springframework.beans.factory.annotation.Autowired;
import org.springframework.web.bind.annotation.DeleteMapping;
import org.springframework.web.bind.annotation.GetMapping;
import org.springframework.web.bind.annotation.PathVariable;
import org.springframework.web.bind.annotation.PostMapping;
import org.springframework.web.bind.annotation.PutMapping;
import org.springframework.web.bind.annotation.RequestBody;
import org.springframework.web.bind.annotation.RestController;

import io.mosip.kernel.masterdata.dto.DeviceSpecificationDto;
import io.mosip.kernel.core.http.RequestWrapper;
import io.mosip.kernel.core.http.ResponseFilter;
import io.mosip.kernel.core.http.ResponseWrapper;
import io.mosip.kernel.masterdata.dto.getresponse.DeviceSpecificationResponseDto;
import io.mosip.kernel.masterdata.dto.postresponse.IdResponseDto;
import io.mosip.kernel.masterdata.entity.id.IdAndLanguageCodeID;
import io.mosip.kernel.masterdata.service.DeviceSpecificationService;
import io.swagger.annotations.Api;
import io.swagger.annotations.ApiOperation;
import io.swagger.annotations.ApiResponse;
import io.swagger.annotations.ApiResponses;

/**
 * 
 * Device specification controller with api to save and get list of Device
 * specification.
 * 
 * @author Uday Kumar
 * @author Megha Tanga
 * 
 * @since 1.0.0
 *
 */
@RestController
@Api(tags = { "DeviceSpecification" })
public class DeviceSpecificationController {

	/**
	 * Reference to DeviceSpecificationService.
	 */
	@Autowired
	DeviceSpecificationService deviceSpecificationService;

	/**
	 * Function to fetch list of device specification details based on language code
	 * 
	 * @param langCode
	 *            pass language code as String
	 * 
	 * @return DeviceSpecificationResponseDto all device Specification details based
	 *         on given language code
	 * 
	 */
	@ResponseFilter
	@GetMapping("/devicespecifications/{langcode}")
	@ApiOperation(value = "Retrieve all Device Specification for given Languge Code", notes = "Retrieve all DeviceSpecification for the given Languge Code")
	@ApiResponses({
			@ApiResponse(code = 200, message = "When Device Specification retrieved from database for the given Languge Code "),
			@ApiResponse(code = 404, message = "When No Device Specificationfound for the given Languge Code and ID"),
			@ApiResponse(code = 500, message = "While retrieving Device Specifications any error occured") })
	public ResponseWrapper<DeviceSpecificationResponseDto> getDeviceSpecificationByLanguageCode(
			@PathVariable("langcode") String langCode) {
		List<DeviceSpecificationDto> deviceSpecificationDtos = deviceSpecificationService
				.findDeviceSpecificationByLangugeCode(langCode);

		ResponseWrapper<DeviceSpecificationResponseDto> responseWrapper = new ResponseWrapper<>();
		responseWrapper.setResponse(new DeviceSpecificationResponseDto(deviceSpecificationDtos));
		return responseWrapper;
	}

	/**
	 * Function to fetch list of device specification details based on language code
	 * and device Type Code
	 * 
	 * @param langCode
	 *            pass language code as String
	 * @param deviceTypeCode
	 *            pass deviceTypeCode as String
	 * @return {@link DeviceSpecificationResponseDto}
	 * 
	 */
	@ResponseFilter
	@GetMapping("/devicespecifications/{langcode}/{devicetypecode}")
	@ApiOperation(value = "Retrieve all Device Specification for specific langCode and DeviceTypeCode", notes = "Retrieve all DeviceSpecification for specific langCode and DeviceTypeCode")
	@ApiResponses({
			@ApiResponse(code = 200, message = "When Device Specification retrieved from database for specific langCode and DeviceTypeCode "),
			@ApiResponse(code = 404, message = "When No Device Specificationfound for specific langCode and DeviceTypeCode"),
			@ApiResponse(code = 500, message = "While retrieving Device Specifications any error occured") })
	public ResponseWrapper<DeviceSpecificationResponseDto> getDeviceSpecificationByLanguageCodeAndDeviceTypeCode(
			@PathVariable("langcode") String langCode, @PathVariable("devicetypecode") String deviceTypeCode) {
		List<DeviceSpecificationDto> deviceSpecificationDtos = deviceSpecificationService
				.findDeviceSpecByLangCodeAndDevTypeCode(langCode, deviceTypeCode);

		ResponseWrapper<DeviceSpecificationResponseDto> responseWrapper = new ResponseWrapper<>();
		responseWrapper.setResponse(new DeviceSpecificationResponseDto(deviceSpecificationDtos));
		return responseWrapper;
	}

	/**
	 * Post API to insert a new row of DeviceSpecification data
	 * 
	 * @param deviceSpecification
	 *            input parameter deviceRequestDto
	 * 
	 * @return {@link IdResponseDto}
	 */
	@ResponseFilter
	@PostMapping("/devicespecifications")
	@ApiOperation(value = "Service to save Device Specification", notes = "Saves Device Specification and return Device Specification ID")
	@ApiResponses({ @ApiResponse(code = 201, message = "When Device Specification successfully created"),
			@ApiResponse(code = 400, message = "When Request body passed  is null or invalid"),
			@ApiResponse(code = 500, message = "While creating Device Specification any error occured") })
	public ResponseWrapper<IdAndLanguageCodeID> createDeviceSpecification(
			@Valid @RequestBody RequestWrapper<DeviceSpecificationDto> deviceSpecification) {

		ResponseWrapper<IdAndLanguageCodeID> responseWrapper = new ResponseWrapper<>();
		responseWrapper
				.setResponse(deviceSpecificationService.createDeviceSpecification(deviceSpecification.getRequest()));
		return responseWrapper;
	}

	@ResponseFilter
	@PutMapping("/devicespecifications")
	@ApiOperation(value = "Service to update device specification", notes = "update Device Specification and return Device Specification ID")
	@ApiResponses({ @ApiResponse(code = 200, message = "When device specification successfully updated"),
			@ApiResponse(code = 400, message = "When Request body passed  is null or invalid"),
			@ApiResponse(code = 404, message = "When No device specification found"),
			@ApiResponse(code = 500, message = "While updating device specification any error occured") })
	public ResponseWrapper<IdAndLanguageCodeID> updateDeviceSpecification(
			@Valid @RequestBody RequestWrapper<DeviceSpecificationDto> deviceSpecification) {

		ResponseWrapper<IdAndLanguageCodeID> responseWrapper = new ResponseWrapper<>();
		responseWrapper
				.setResponse(deviceSpecificationService.updateDeviceSpecification(deviceSpecification.getRequest()));
		return responseWrapper;
	}

	@ResponseFilter
	@DeleteMapping("/devicespecifications/{id}")
	@ApiOperation(value = "Service to delete device specifications", notes = "Delete device specifications and return device specification id")
	@ApiResponses({ @ApiResponse(code = 200, message = "When device specifications successfully deleted"),
			@ApiResponse(code = 400, message = "When Request body passed  is null or invalid"),
			@ApiResponse(code = 404, message = "When No device specifications found"),
			@ApiResponse(code = 500, message = "While deleting device specifications  error occured") })
	public ResponseWrapper<IdResponseDto> deleteDeviceSpecification(@PathVariable("id") String id) {

		ResponseWrapper<IdResponseDto> responseWrapper = new ResponseWrapper<>();
		responseWrapper.setResponse(deviceSpecificationService.deleteDeviceSpecification(id));
		return responseWrapper;
	}

}
>>>>>>> aafd0a67
<|MERGE_RESOLUTION|>--- conflicted
+++ resolved
@@ -1,4 +1,3 @@
-<<<<<<< HEAD
 package io.mosip.kernel.masterdata.controller;
 
 import java.util.List;
@@ -156,164 +155,4 @@
 		return responseWrapper;
 	}
 
-}
-=======
-package io.mosip.kernel.masterdata.controller;
-
-import java.util.List;
-
-import javax.validation.Valid;
-
-import org.springframework.beans.factory.annotation.Autowired;
-import org.springframework.web.bind.annotation.DeleteMapping;
-import org.springframework.web.bind.annotation.GetMapping;
-import org.springframework.web.bind.annotation.PathVariable;
-import org.springframework.web.bind.annotation.PostMapping;
-import org.springframework.web.bind.annotation.PutMapping;
-import org.springframework.web.bind.annotation.RequestBody;
-import org.springframework.web.bind.annotation.RestController;
-
-import io.mosip.kernel.masterdata.dto.DeviceSpecificationDto;
-import io.mosip.kernel.core.http.RequestWrapper;
-import io.mosip.kernel.core.http.ResponseFilter;
-import io.mosip.kernel.core.http.ResponseWrapper;
-import io.mosip.kernel.masterdata.dto.getresponse.DeviceSpecificationResponseDto;
-import io.mosip.kernel.masterdata.dto.postresponse.IdResponseDto;
-import io.mosip.kernel.masterdata.entity.id.IdAndLanguageCodeID;
-import io.mosip.kernel.masterdata.service.DeviceSpecificationService;
-import io.swagger.annotations.Api;
-import io.swagger.annotations.ApiOperation;
-import io.swagger.annotations.ApiResponse;
-import io.swagger.annotations.ApiResponses;
-
-/**
- * 
- * Device specification controller with api to save and get list of Device
- * specification.
- * 
- * @author Uday Kumar
- * @author Megha Tanga
- * 
- * @since 1.0.0
- *
- */
-@RestController
-@Api(tags = { "DeviceSpecification" })
-public class DeviceSpecificationController {
-
-	/**
-	 * Reference to DeviceSpecificationService.
-	 */
-	@Autowired
-	DeviceSpecificationService deviceSpecificationService;
-
-	/**
-	 * Function to fetch list of device specification details based on language code
-	 * 
-	 * @param langCode
-	 *            pass language code as String
-	 * 
-	 * @return DeviceSpecificationResponseDto all device Specification details based
-	 *         on given language code
-	 * 
-	 */
-	@ResponseFilter
-	@GetMapping("/devicespecifications/{langcode}")
-	@ApiOperation(value = "Retrieve all Device Specification for given Languge Code", notes = "Retrieve all DeviceSpecification for the given Languge Code")
-	@ApiResponses({
-			@ApiResponse(code = 200, message = "When Device Specification retrieved from database for the given Languge Code "),
-			@ApiResponse(code = 404, message = "When No Device Specificationfound for the given Languge Code and ID"),
-			@ApiResponse(code = 500, message = "While retrieving Device Specifications any error occured") })
-	public ResponseWrapper<DeviceSpecificationResponseDto> getDeviceSpecificationByLanguageCode(
-			@PathVariable("langcode") String langCode) {
-		List<DeviceSpecificationDto> deviceSpecificationDtos = deviceSpecificationService
-				.findDeviceSpecificationByLangugeCode(langCode);
-
-		ResponseWrapper<DeviceSpecificationResponseDto> responseWrapper = new ResponseWrapper<>();
-		responseWrapper.setResponse(new DeviceSpecificationResponseDto(deviceSpecificationDtos));
-		return responseWrapper;
-	}
-
-	/**
-	 * Function to fetch list of device specification details based on language code
-	 * and device Type Code
-	 * 
-	 * @param langCode
-	 *            pass language code as String
-	 * @param deviceTypeCode
-	 *            pass deviceTypeCode as String
-	 * @return {@link DeviceSpecificationResponseDto}
-	 * 
-	 */
-	@ResponseFilter
-	@GetMapping("/devicespecifications/{langcode}/{devicetypecode}")
-	@ApiOperation(value = "Retrieve all Device Specification for specific langCode and DeviceTypeCode", notes = "Retrieve all DeviceSpecification for specific langCode and DeviceTypeCode")
-	@ApiResponses({
-			@ApiResponse(code = 200, message = "When Device Specification retrieved from database for specific langCode and DeviceTypeCode "),
-			@ApiResponse(code = 404, message = "When No Device Specificationfound for specific langCode and DeviceTypeCode"),
-			@ApiResponse(code = 500, message = "While retrieving Device Specifications any error occured") })
-	public ResponseWrapper<DeviceSpecificationResponseDto> getDeviceSpecificationByLanguageCodeAndDeviceTypeCode(
-			@PathVariable("langcode") String langCode, @PathVariable("devicetypecode") String deviceTypeCode) {
-		List<DeviceSpecificationDto> deviceSpecificationDtos = deviceSpecificationService
-				.findDeviceSpecByLangCodeAndDevTypeCode(langCode, deviceTypeCode);
-
-		ResponseWrapper<DeviceSpecificationResponseDto> responseWrapper = new ResponseWrapper<>();
-		responseWrapper.setResponse(new DeviceSpecificationResponseDto(deviceSpecificationDtos));
-		return responseWrapper;
-	}
-
-	/**
-	 * Post API to insert a new row of DeviceSpecification data
-	 * 
-	 * @param deviceSpecification
-	 *            input parameter deviceRequestDto
-	 * 
-	 * @return {@link IdResponseDto}
-	 */
-	@ResponseFilter
-	@PostMapping("/devicespecifications")
-	@ApiOperation(value = "Service to save Device Specification", notes = "Saves Device Specification and return Device Specification ID")
-	@ApiResponses({ @ApiResponse(code = 201, message = "When Device Specification successfully created"),
-			@ApiResponse(code = 400, message = "When Request body passed  is null or invalid"),
-			@ApiResponse(code = 500, message = "While creating Device Specification any error occured") })
-	public ResponseWrapper<IdAndLanguageCodeID> createDeviceSpecification(
-			@Valid @RequestBody RequestWrapper<DeviceSpecificationDto> deviceSpecification) {
-
-		ResponseWrapper<IdAndLanguageCodeID> responseWrapper = new ResponseWrapper<>();
-		responseWrapper
-				.setResponse(deviceSpecificationService.createDeviceSpecification(deviceSpecification.getRequest()));
-		return responseWrapper;
-	}
-
-	@ResponseFilter
-	@PutMapping("/devicespecifications")
-	@ApiOperation(value = "Service to update device specification", notes = "update Device Specification and return Device Specification ID")
-	@ApiResponses({ @ApiResponse(code = 200, message = "When device specification successfully updated"),
-			@ApiResponse(code = 400, message = "When Request body passed  is null or invalid"),
-			@ApiResponse(code = 404, message = "When No device specification found"),
-			@ApiResponse(code = 500, message = "While updating device specification any error occured") })
-	public ResponseWrapper<IdAndLanguageCodeID> updateDeviceSpecification(
-			@Valid @RequestBody RequestWrapper<DeviceSpecificationDto> deviceSpecification) {
-
-		ResponseWrapper<IdAndLanguageCodeID> responseWrapper = new ResponseWrapper<>();
-		responseWrapper
-				.setResponse(deviceSpecificationService.updateDeviceSpecification(deviceSpecification.getRequest()));
-		return responseWrapper;
-	}
-
-	@ResponseFilter
-	@DeleteMapping("/devicespecifications/{id}")
-	@ApiOperation(value = "Service to delete device specifications", notes = "Delete device specifications and return device specification id")
-	@ApiResponses({ @ApiResponse(code = 200, message = "When device specifications successfully deleted"),
-			@ApiResponse(code = 400, message = "When Request body passed  is null or invalid"),
-			@ApiResponse(code = 404, message = "When No device specifications found"),
-			@ApiResponse(code = 500, message = "While deleting device specifications  error occured") })
-	public ResponseWrapper<IdResponseDto> deleteDeviceSpecification(@PathVariable("id") String id) {
-
-		ResponseWrapper<IdResponseDto> responseWrapper = new ResponseWrapper<>();
-		responseWrapper.setResponse(deviceSpecificationService.deleteDeviceSpecification(id));
-		return responseWrapper;
-	}
-
-}
->>>>>>> aafd0a67
+}