--- conflicted
+++ resolved
@@ -1,4 +1,3 @@
-<<<<<<< HEAD
 package io.mosip.kernel.masterdata.service;
 
 import io.mosip.kernel.masterdata.dto.DocumentCategoryDto;
@@ -72,80 +71,4 @@
 	 * @return {@link CodeResponseDto}
 	 */
 	public CodeResponseDto deleteDocumentCategory(String code);
-}
-=======
-package io.mosip.kernel.masterdata.service;
-
-import io.mosip.kernel.masterdata.dto.DocumentCategoryDto;
-import io.mosip.kernel.masterdata.dto.getresponse.DocumentCategoryResponseDto;
-import io.mosip.kernel.masterdata.dto.postresponse.CodeResponseDto;
-import io.mosip.kernel.masterdata.entity.id.CodeAndLanguageCodeID;
-
-/**
- * This interface have methods to fetch list of document category and to create
- * document categories based on list provided.
- * 
- * @author Neha
- * @author Ritesh Sinha
- * @since 1.0.0
- *
- */
-public interface DocumentCategoryService {
-
-	/**
-	 * Method to fetch all Document category details
-	 * 
-	 * @return DocumentCategoryDTO list
-	 */
-	public DocumentCategoryResponseDto getAllDocumentCategory();
-
-	/**
-	 * Method to fetch all Document category details based on language code
-	 * 
-	 * @param langCode
-	 *            The language code
-	 * 
-	 * @return DocumentCategoryDTO list
-	 */
-	public DocumentCategoryResponseDto getAllDocumentCategoryByLaguageCode(String langCode);
-
-	/**
-	 * Method to fetch A Document category details based on id and language code
-	 * 
-	 * @param code
-	 *            The Id of Document Category
-	 * @param langCode
-	 *            The language code
-	 * @return DocumentCategoryDTO
-	 */
-	public DocumentCategoryResponseDto getDocumentCategoryByCodeAndLangCode(String code, String langCode);
-
-	/**
-	 * Method to create Document Categories based on list provided
-	 * 
-	 * @param category
-	 *            dto with document categories list.
-	 * @return {@linkplain CodeAndLanguageCodeID}
-	 */
-	public CodeAndLanguageCodeID createDocumentCategory(DocumentCategoryDto category);
-
-	/**
-	 * Method to update Document Category based on data provided.
-	 * 
-	 * @param category
-	 *            the request dto.
-	 * @return {@link CodeAndLanguageCodeID}
-	 */
-	public CodeAndLanguageCodeID updateDocumentCategory(DocumentCategoryDto category);
-
-	/**
-	 * Method to delete Document Category based on id provided.
-	 * 
-	 * @param code
-	 *            the document category code.
-	 * 
-	 * @return {@link CodeResponseDto}
-	 */
-	public CodeResponseDto deleteDocumentCategory(String code);
-}
->>>>>>> aafd0a67
+}