package io.mosip.kernel.masterdata.constant;

/**
 * Constants for Language related errors.
 * 
 * @author Bal Vikash Sharma
 * @since 1.0.0
 *
 */
public enum LanguageErrorCode {
<<<<<<< HEAD
	NO_LANGUAGE_FOUND_EXCEPTION("KER-MSD-24", "Language not found"), LANGUAGE_FETCH_EXCEPTION("KER-MSD-23",
			"Error occured while fetching Languages"), LANGUAGE_CREATE_EXCEPTION("KER-MSD-444",
					"Error occured while creating Language"),
	LANGUAGE_REQUEST_PARAM_EXCEPTION("KER-MSD-52",
			"Request parameter invalid");
=======
	NO_LANGUAGE_FOUND_EXCEPTION("KER-MSD-024", "List of Languages does not exist"), LANGUAGE_FETCH_EXCEPTION(
			"KER-MSD-023", "Error occured while fetching language"), LANGUAGE_REQUEST_PARAM_EXCEPTION("KER-MSD-XX",
					"Request parameter invalid"), LANGUAGE_CREATE_EXCEPTION("KER-MSD-XX",
							"Error occured while creating Language");
>>>>>>> 9f4b3483

	private final String errorCode;
	private final String errorMessage;

	private LanguageErrorCode(final String errorCode, final String errorMessage) {
		this.errorCode = errorCode;
		this.errorMessage = errorMessage;
	}

	public String getErrorCode() {
		return errorCode;
	}

	public String getErrorMessage() {
		return errorMessage;
	}
}<|MERGE_RESOLUTION|>--- conflicted
+++ resolved
@@ -8,18 +8,11 @@
  *
  */
 public enum LanguageErrorCode {
-<<<<<<< HEAD
+
 	NO_LANGUAGE_FOUND_EXCEPTION("KER-MSD-24", "Language not found"), LANGUAGE_FETCH_EXCEPTION("KER-MSD-23",
 			"Error occured while fetching Languages"), LANGUAGE_CREATE_EXCEPTION("KER-MSD-444",
-					"Error occured while creating Language"),
-	LANGUAGE_REQUEST_PARAM_EXCEPTION("KER-MSD-52",
-			"Request parameter invalid");
-=======
-	NO_LANGUAGE_FOUND_EXCEPTION("KER-MSD-024", "List of Languages does not exist"), LANGUAGE_FETCH_EXCEPTION(
-			"KER-MSD-023", "Error occured while fetching language"), LANGUAGE_REQUEST_PARAM_EXCEPTION("KER-MSD-XX",
-					"Request parameter invalid"), LANGUAGE_CREATE_EXCEPTION("KER-MSD-XX",
-							"Error occured while creating Language");
->>>>>>> 9f4b3483
+					"Error occured while creating Language"), LANGUAGE_REQUEST_PARAM_EXCEPTION("KER-MSD-52",
+							"Request parameter invalid");
 
 	private final String errorCode;
 	private final String errorMessage;
