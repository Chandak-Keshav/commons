package io.mosip.kernel.masterdata.entity;

import java.io.Serializable;

import javax.persistence.AttributeOverride;
import javax.persistence.AttributeOverrides;
import javax.persistence.Column;
import javax.persistence.EmbeddedId;
import javax.persistence.Entity;
<<<<<<< HEAD
=======
import javax.persistence.FetchType;
import javax.persistence.JoinColumn;
import javax.persistence.JoinColumns;
import javax.persistence.ManyToOne;
>>>>>>> ede028ad
import javax.persistence.Table;

import io.mosip.kernel.masterdata.entity.id.RegistrationCenterMachineID;
import lombok.AllArgsConstructor;
import lombok.Data;
import lombok.EqualsAndHashCode;
import lombok.NoArgsConstructor;

/**
 * 
 * Entity class to map Registration center id and Machine id.
 * 
 * @author Bal Vikash Sharma
 * @since 1.0.0
 *
 */

@EqualsAndHashCode(callSuper = true)
@Data
@NoArgsConstructor
@AllArgsConstructor
@Entity
@Table(name = "reg_center_machine", schema = "master")
public class RegistrationCenterMachine extends BaseEntity implements Serializable {

	private static final long serialVersionUID = -8541947587557590379L;

	@EmbeddedId
<<<<<<< HEAD
	@AttributeOverrides({ @AttributeOverride(name = "regCenterId", column = @Column(name = "regcntr_id")),
			@AttributeOverride(name = "machineId", column = @Column(name = "machine_id")) })
	private RegistrationCenterMachineID registrationCenterMachinePk;

	@Column(name = "lang_code", nullable = false, length = 3)
	private String langCode;
=======
	@AttributeOverrides({ 
			@AttributeOverride(name = "regCenterId", column = @Column(name = "regcntr_id")),
			@AttributeOverride(name = "machineId", column = @Column(name = "machine_id"))  })
	private RegistrationCenterMachineID registrationCenterMachinePk;
	
	@Column(name = "lang_code", nullable = false, length = 3)
	private String langCode;
	
	
	@ManyToOne(fetch = FetchType.LAZY)
	@JoinColumns({ 
		@JoinColumn(name = "machine_id", referencedColumnName = "id", insertable = false, updatable = false),
		@JoinColumn(name = "lang_code", referencedColumnName = "langCode", insertable = false, updatable = false) })
	private Machine machine;
	
	@ManyToOne(fetch = FetchType.LAZY)
	@JoinColumns({ 
		@JoinColumn(name = "regcntr_id", referencedColumnName = "id", insertable = false, updatable = false),
		@JoinColumn(name = "lang_code", referencedColumnName = "langCode", insertable = false, updatable = false) })
	private RegistrationCenter registrationCenter;
	
	
	
	
	
	
>>>>>>> ede028ad

}
<|MERGE_RESOLUTION|>--- conflicted
+++ resolved
@@ -1,81 +1,69 @@
-package io.mosip.kernel.masterdata.entity;
-
-import java.io.Serializable;
-
-import javax.persistence.AttributeOverride;
-import javax.persistence.AttributeOverrides;
-import javax.persistence.Column;
-import javax.persistence.EmbeddedId;
-import javax.persistence.Entity;
-<<<<<<< HEAD
-=======
-import javax.persistence.FetchType;
-import javax.persistence.JoinColumn;
-import javax.persistence.JoinColumns;
-import javax.persistence.ManyToOne;
->>>>>>> ede028ad
-import javax.persistence.Table;
-
-import io.mosip.kernel.masterdata.entity.id.RegistrationCenterMachineID;
-import lombok.AllArgsConstructor;
-import lombok.Data;
-import lombok.EqualsAndHashCode;
-import lombok.NoArgsConstructor;
-
-/**
- * 
- * Entity class to map Registration center id and Machine id.
- * 
- * @author Bal Vikash Sharma
- * @since 1.0.0
- *
- */
-
-@EqualsAndHashCode(callSuper = true)
-@Data
-@NoArgsConstructor
-@AllArgsConstructor
-@Entity
-@Table(name = "reg_center_machine", schema = "master")
-public class RegistrationCenterMachine extends BaseEntity implements Serializable {
-
-	private static final long serialVersionUID = -8541947587557590379L;
-
-	@EmbeddedId
-<<<<<<< HEAD
-	@AttributeOverrides({ @AttributeOverride(name = "regCenterId", column = @Column(name = "regcntr_id")),
-			@AttributeOverride(name = "machineId", column = @Column(name = "machine_id")) })
-	private RegistrationCenterMachineID registrationCenterMachinePk;
-
-	@Column(name = "lang_code", nullable = false, length = 3)
-	private String langCode;
-=======
-	@AttributeOverrides({ 
-			@AttributeOverride(name = "regCenterId", column = @Column(name = "regcntr_id")),
-			@AttributeOverride(name = "machineId", column = @Column(name = "machine_id"))  })
-	private RegistrationCenterMachineID registrationCenterMachinePk;
-	
-	@Column(name = "lang_code", nullable = false, length = 3)
-	private String langCode;
-	
-	
-	@ManyToOne(fetch = FetchType.LAZY)
-	@JoinColumns({ 
-		@JoinColumn(name = "machine_id", referencedColumnName = "id", insertable = false, updatable = false),
-		@JoinColumn(name = "lang_code", referencedColumnName = "langCode", insertable = false, updatable = false) })
-	private Machine machine;
-	
-	@ManyToOne(fetch = FetchType.LAZY)
-	@JoinColumns({ 
-		@JoinColumn(name = "regcntr_id", referencedColumnName = "id", insertable = false, updatable = false),
-		@JoinColumn(name = "lang_code", referencedColumnName = "langCode", insertable = false, updatable = false) })
-	private RegistrationCenter registrationCenter;
-	
-	
-	
-	
-	
-	
->>>>>>> ede028ad
-
-}
+package io.mosip.kernel.masterdata.entity;
+
+import java.io.Serializable;
+
+import javax.persistence.AttributeOverride;
+import javax.persistence.AttributeOverrides;
+import javax.persistence.Column;
+import javax.persistence.EmbeddedId;
+import javax.persistence.Entity;
+import javax.persistence.FetchType;
+import javax.persistence.JoinColumn;
+import javax.persistence.JoinColumns;
+import javax.persistence.ManyToOne;
+import javax.persistence.Table;
+
+import io.mosip.kernel.masterdata.entity.id.RegistrationCenterMachineID;
+import lombok.AllArgsConstructor;
+import lombok.Data;
+import lombok.EqualsAndHashCode;
+import lombok.NoArgsConstructor;
+
+/**
+ * 
+ * Entity class to map Registration center id and Machine id.
+ * 
+ * @author Bal Vikash Sharma
+ * @since 1.0.0
+ *
+ */
+
+@EqualsAndHashCode(callSuper = true)
+@Data
+@NoArgsConstructor
+@AllArgsConstructor
+@Entity
+@Table(name = "reg_center_machine", schema = "master")
+public class RegistrationCenterMachine extends BaseEntity implements Serializable {
+
+	private static final long serialVersionUID = -8541947587557590379L;
+
+	@EmbeddedId
+	@AttributeOverrides({ 
+			@AttributeOverride(name = "regCenterId", column = @Column(name = "regcntr_id")),
+			@AttributeOverride(name = "machineId", column = @Column(name = "machine_id"))  })
+	private RegistrationCenterMachineID registrationCenterMachinePk;
+	
+	@Column(name = "lang_code", nullable = false, length = 3)
+	private String langCode;
+	
+	
+	@ManyToOne(fetch = FetchType.LAZY)
+	@JoinColumns({ 
+		@JoinColumn(name = "machine_id", referencedColumnName = "id", insertable = false, updatable = false),
+		@JoinColumn(name = "lang_code", referencedColumnName = "langCode", insertable = false, updatable = false) })
+	private Machine machine;
+	
+	@ManyToOne(fetch = FetchType.LAZY)
+	@JoinColumns({ 
+		@JoinColumn(name = "regcntr_id", referencedColumnName = "id", insertable = false, updatable = false),
+		@JoinColumn(name = "lang_code", referencedColumnName = "langCode", insertable = false, updatable = false) })
+	private RegistrationCenter registrationCenter;
+	
+	
+	
+	
+	
+	
+
+}