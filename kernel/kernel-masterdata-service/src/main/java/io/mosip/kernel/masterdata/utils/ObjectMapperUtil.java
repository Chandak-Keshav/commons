package io.mosip.kernel.masterdata.utils;

import java.time.LocalDate;
import java.util.ArrayList;
import java.util.Collection;
import java.util.List;
import java.util.Objects;
import java.util.stream.Collectors;

import org.modelmapper.ModelMapper;
import org.springframework.beans.factory.annotation.Autowired;
import org.springframework.stereotype.Component;

import io.mosip.kernel.masterdata.dto.DeviceLangCodeDtypeDto;
import io.mosip.kernel.masterdata.dto.HolidayDto;
import io.mosip.kernel.masterdata.dto.ReasonCategoryDto;
import io.mosip.kernel.masterdata.dto.ReasonListDto;
import io.mosip.kernel.masterdata.entity.Holiday;
import io.mosip.kernel.masterdata.entity.HolidayId;
import io.mosip.kernel.masterdata.entity.ReasonCategory;

@Component
public class ObjectMapperUtil {
	@Autowired
	private ModelMapper mapper;

	public <D, T> D map(final T entity, Class<D> outCLass) {
		return mapper.map(entity, outCLass);
	}

	public <D, T> List<D> mapAll(final Collection<T> entityList, Class<D> outCLass) {
		return entityList.stream().map(entity -> mapper.map(entity, outCLass)).collect(Collectors.toList());
	}

	public List<HolidayDto> mapHolidays(List<Holiday> holidays) {
		Objects.requireNonNull(holidays);
		List<HolidayDto> holidayDtos = new ArrayList<>();
		holidays.forEach(holiday -> {
			LocalDate date = holiday.getHolidayId().getHolidayDate();
			HolidayId holidayId = holiday.getHolidayId();
			HolidayDto dto = new HolidayDto();
			dto.setHolidayId(String.valueOf(holidayId.getId()));
			dto.setHolidayDate(String.valueOf(date));
			dto.setHolidayName(holiday.getHolidayName());
			dto.setLanguageCode(holidayId.getLangCode());
			dto.setHolidayYear(String.valueOf(date.getYear()));
			dto.setHolidayMonth(String.valueOf(date.getMonth().getValue()));
			dto.setHolidayDay(String.valueOf(date.getDayOfWeek().getValue()));

			holidayDtos.add(dto);
		});

		return holidayDtos;
	}

<<<<<<< HEAD
	public List<DeviceLangCodeDtypeDto> mapDeviceDto(List<Object[]> objects) {

		List<DeviceLangCodeDtypeDto> deviceLangCodeDtypeDtoList = new ArrayList<>();
		objects.forEach(arr -> {
			DeviceLangCodeDtypeDto deviceLangCodeDtypeDto = new DeviceLangCodeDtypeDto();
			deviceLangCodeDtypeDto.setId((String) arr[0]);
			deviceLangCodeDtypeDto.setName((String) arr[1]);
			deviceLangCodeDtypeDto.setMacAddress((String) arr[2]);
			deviceLangCodeDtypeDto.setSerialNum((String) arr[3]);
			deviceLangCodeDtypeDto.setIpAddress((String) arr[4]);
			deviceLangCodeDtypeDto.setDspecId((String) arr[5]);
			deviceLangCodeDtypeDto.setLangCode((String) arr[6]);
			deviceLangCodeDtypeDto.setActive((boolean) arr[7]);
			deviceLangCodeDtypeDto.setDeviceTypeCode((String) arr[8]);
			deviceLangCodeDtypeDtoList.add(deviceLangCodeDtypeDto);
		});
		return deviceLangCodeDtypeDtoList;
=======
	public List<ReasonCategoryDto> reasonConverter(List<ReasonCategory> reasonCategories) {
		Objects.requireNonNull(reasonCategories, "list cannot be null");
		List<ReasonCategoryDto> reasonCategoryDtos = null;
		reasonCategoryDtos = reasonCategories.stream()
				.map(reasonCategory -> new ReasonCategoryDto(reasonCategory.getCode(), reasonCategory.getName(),
						reasonCategory.getDescription(), reasonCategory.getLanguageCode(), reasonCategory.getIsActive(),
						reasonCategory.getIsDeleted(), mapAll(reasonCategory.getReasons(), ReasonListDto.class)))
				.collect(Collectors.toList());

		return reasonCategoryDtos;

>>>>>>> 5363f2b9
	}
}<|MERGE_RESOLUTION|>--- conflicted
+++ resolved
@@ -52,8 +52,21 @@
 
 		return holidayDtos;
 	}
+	
+	public List<ReasonCategoryDto> reasonConverter(List<ReasonCategory> reasonCategories) {
+		Objects.requireNonNull(reasonCategories, "list cannot be null");
+		List<ReasonCategoryDto> reasonCategoryDtos = null;
+		reasonCategoryDtos = reasonCategories.stream()
+				.map(reasonCategory -> new ReasonCategoryDto(reasonCategory.getCode(), reasonCategory.getName(),
+						reasonCategory.getDescription(), reasonCategory.getLanguageCode(), reasonCategory.getIsActive(),
+						reasonCategory.getIsDeleted(), mapAll(reasonCategory.getReasons(), ReasonListDto.class)))
+				.collect(Collectors.toList());
 
-<<<<<<< HEAD
+		return reasonCategoryDtos;
+
+	}
+	
+
 	public List<DeviceLangCodeDtypeDto> mapDeviceDto(List<Object[]> objects) {
 
 		List<DeviceLangCodeDtypeDto> deviceLangCodeDtypeDtoList = new ArrayList<>();
@@ -71,18 +84,5 @@
 			deviceLangCodeDtypeDtoList.add(deviceLangCodeDtypeDto);
 		});
 		return deviceLangCodeDtypeDtoList;
-=======
-	public List<ReasonCategoryDto> reasonConverter(List<ReasonCategory> reasonCategories) {
-		Objects.requireNonNull(reasonCategories, "list cannot be null");
-		List<ReasonCategoryDto> reasonCategoryDtos = null;
-		reasonCategoryDtos = reasonCategories.stream()
-				.map(reasonCategory -> new ReasonCategoryDto(reasonCategory.getCode(), reasonCategory.getName(),
-						reasonCategory.getDescription(), reasonCategory.getLanguageCode(), reasonCategory.getIsActive(),
-						reasonCategory.getIsDeleted(), mapAll(reasonCategory.getReasons(), ReasonListDto.class)))
-				.collect(Collectors.toList());
-
-		return reasonCategoryDtos;
-
->>>>>>> 5363f2b9
 	}
 }