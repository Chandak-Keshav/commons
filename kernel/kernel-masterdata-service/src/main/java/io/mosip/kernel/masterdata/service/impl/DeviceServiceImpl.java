package io.mosip.kernel.masterdata.service.impl;

import java.util.ArrayList;
import java.util.List;

import org.springframework.beans.factory.annotation.Autowired;
import org.springframework.dao.DataAccessException;
import org.springframework.data.domain.Page;
import org.springframework.data.domain.PageRequest;
import org.springframework.data.domain.Sort;
import org.springframework.data.domain.Sort.Direction;
import org.springframework.stereotype.Service;
import org.springframework.transaction.annotation.Transactional;

import io.mosip.kernel.core.dataaccess.exception.DataAccessLayerException;
import io.mosip.kernel.masterdata.constant.DeviceErrorCode;
import io.mosip.kernel.masterdata.dto.DeviceDto;
import io.mosip.kernel.masterdata.dto.DeviceLangCodeDtypeDto;
import io.mosip.kernel.masterdata.dto.DeviceRegistrationCenterDto;
import io.mosip.kernel.masterdata.dto.PageDto;
import io.mosip.kernel.masterdata.dto.getresponse.DeviceLangCodeResponseDto;
import io.mosip.kernel.masterdata.dto.getresponse.DeviceResponseDto;
import io.mosip.kernel.masterdata.dto.postresponse.IdResponseDto;
import io.mosip.kernel.masterdata.entity.Device;
import io.mosip.kernel.masterdata.entity.DeviceHistory;
import io.mosip.kernel.masterdata.entity.RegistrationCenterDevice;
import io.mosip.kernel.masterdata.entity.RegistrationCenterMachineDevice;
import io.mosip.kernel.masterdata.entity.id.IdAndLanguageCodeID;
import io.mosip.kernel.masterdata.exception.DataNotFoundException;
import io.mosip.kernel.masterdata.exception.MasterDataServiceException;
import io.mosip.kernel.masterdata.exception.RequestException;
import io.mosip.kernel.masterdata.repository.DeviceRepository;
import io.mosip.kernel.masterdata.repository.RegistrationCenterDeviceRepository;
import io.mosip.kernel.masterdata.repository.RegistrationCenterMachineDeviceRepository;
import io.mosip.kernel.masterdata.service.DeviceHistoryService;
import io.mosip.kernel.masterdata.service.DeviceService;
import io.mosip.kernel.masterdata.utils.ExceptionUtils;
import io.mosip.kernel.masterdata.utils.MapperUtils;
import io.mosip.kernel.masterdata.utils.MetaDataUtils;

/**
 * This class have methods to fetch and save Device Details
 * 
 * @author Megha Tanga
 * @since 1.0.0
 *
 */
@Service
public class DeviceServiceImpl implements DeviceService {

	/**
	 * Field to hold Device Repository object
	 */
	@Autowired
	DeviceRepository deviceRepository;
	/**
	 * Field to hold Device Service object
	 */
	@Autowired
	DeviceHistoryService deviceHistoryService;

	@Autowired
	RegistrationCenterDeviceRepository registrationCenterDeviceRepository;

	@Autowired
	RegistrationCenterMachineDeviceRepository registrationCenterMachineDeviceRepository;

	/*
	 * (non-Javadoc)
	 * 
	 * @see
	 * io.mosip.kernel.masterdata.service.DeviceService#getDeviceLangCode(java.lang.
	 * String)
	 */
	@Override
	public DeviceResponseDto getDeviceLangCode(String langCode) {
		List<Device> deviceList = null;
		List<DeviceDto> deviceDtoList = null;
		DeviceResponseDto deviceResponseDto = new DeviceResponseDto();
		try {
			deviceList = deviceRepository.findByLangCodeAndIsDeletedFalseOrIsDeletedIsNull(langCode);
		} catch (DataAccessException e) {
			throw new MasterDataServiceException(DeviceErrorCode.DEVICE_FETCH_EXCEPTION.getErrorCode(),
					DeviceErrorCode.DEVICE_FETCH_EXCEPTION.getErrorMessage() + "  " + ExceptionUtils.parseException(e));
		}
		if (deviceList != null && !deviceList.isEmpty()) {
			deviceDtoList = MapperUtils.mapAll(deviceList, DeviceDto.class);

		} else {
			throw new DataNotFoundException(DeviceErrorCode.DEVICE_NOT_FOUND_EXCEPTION.getErrorCode(),
					DeviceErrorCode.DEVICE_NOT_FOUND_EXCEPTION.getErrorMessage());
		}
		deviceResponseDto.setDevices(deviceDtoList);
		return deviceResponseDto;
	}

	/*
	 * (non-Javadoc)
	 * 
	 * @see io.mosip.kernel.masterdata.service.DeviceService#
	 * getDeviceLangCodeAndDeviceType(java.lang.String, java.lang.String)
	 */
	@Override
	public DeviceLangCodeResponseDto getDeviceLangCodeAndDeviceType(String langCode, String dtypeCode) {

		List<Object[]> objectList = null;
		List<DeviceLangCodeDtypeDto> deviceLangCodeDtypeDtoList = null;
		DeviceLangCodeResponseDto deviceLangCodeResponseDto = new DeviceLangCodeResponseDto();
		try {
			objectList = deviceRepository.findByLangCodeAndDtypeCode(langCode, dtypeCode);
		} catch (DataAccessException e) {
			throw new MasterDataServiceException(DeviceErrorCode.DEVICE_FETCH_EXCEPTION.getErrorCode(),
					DeviceErrorCode.DEVICE_FETCH_EXCEPTION.getErrorMessage() + "  " + ExceptionUtils.parseException(e));
		}
		if (objectList != null && !objectList.isEmpty()) {
			deviceLangCodeDtypeDtoList = MapperUtils.mapDeviceDto(objectList);
		} else {
			throw new DataNotFoundException(DeviceErrorCode.DEVICE_NOT_FOUND_EXCEPTION.getErrorCode(),
					DeviceErrorCode.DEVICE_NOT_FOUND_EXCEPTION.getErrorMessage());
		}
		deviceLangCodeResponseDto.setDevices(deviceLangCodeDtypeDtoList);
		return deviceLangCodeResponseDto;
	}

	/*
	 * (non-Javadoc)
	 * 
	 * @see
	 * io.mosip.kernel.masterdata.service.DeviceService#saveDevice(io.mosip.kernel.
	 * masterdata.dto.RequestDto)
	 */
	@Override
	@Transactional
	public IdAndLanguageCodeID createDevice(DeviceDto deviceDto) {
		Device device = null;

		Device entity = MetaDataUtils.setCreateMetaData(deviceDto, Device.class);
		DeviceHistory entityHistory = MetaDataUtils.setCreateMetaData(deviceDto, DeviceHistory.class);
		entityHistory.setEffectDateTime(entity.getCreatedDateTime());
		entityHistory.setCreatedDateTime(entity.getCreatedDateTime());

		try {
			//device.setIsActive(false);

			device = deviceRepository.create(entity);
			deviceHistoryService.createDeviceHistory(entityHistory);

		} catch (DataAccessLayerException | DataAccessException e) {
			throw new MasterDataServiceException(DeviceErrorCode.DEVICE_INSERT_EXCEPTION.getErrorCode(),
					DeviceErrorCode.DEVICE_INSERT_EXCEPTION.getErrorMessage() + " " + ExceptionUtils.parseException(e));
		}

		IdAndLanguageCodeID idAndLanguageCodeID = new IdAndLanguageCodeID();
		MapperUtils.map(device, idAndLanguageCodeID);

		return idAndLanguageCodeID;

	}

	/*
	 * (non-Javadoc)
	 * 
	 * @see
	 * io.mosip.kernel.masterdata.service.DeviceService#updateDevice(io.mosip.kernel
	 * .masterdata.dto.RequestDto)
	 */
	@Override
	@Transactional
	public IdAndLanguageCodeID updateDevice(DeviceDto deviceRequestDto) {
		Device entity = null;
		Device updatedDevice = null;
		try {
			Device oldDevice = deviceRepository.findByIdAndLangCodeAndIsDeletedFalseOrIsDeletedIsNullNoIsActive(
					deviceRequestDto.getId(), deviceRequestDto.getLangCode());

			if (oldDevice != null) {
				entity = MetaDataUtils.setUpdateMetaData(deviceRequestDto, oldDevice, false);
				updatedDevice = deviceRepository.update(entity);
				DeviceHistory deviceHistory = new DeviceHistory();
				MapperUtils.map(updatedDevice, deviceHistory);
				MapperUtils.setBaseFieldValue(updatedDevice, deviceHistory);

				deviceHistory.setEffectDateTime(updatedDevice.getUpdatedDateTime());
				deviceHistory.setUpdatedDateTime(updatedDevice.getUpdatedDateTime());

				deviceHistoryService.createDeviceHistory(deviceHistory);
			} else {
				throw new RequestException(DeviceErrorCode.DEVICE_NOT_FOUND_EXCEPTION.getErrorCode(),
						DeviceErrorCode.DEVICE_NOT_FOUND_EXCEPTION.getErrorMessage());
			}
		} catch (DataAccessLayerException | DataAccessException e) {
			throw new MasterDataServiceException(DeviceErrorCode.DEVICE_INSERT_EXCEPTION.getErrorCode(),
					DeviceErrorCode.DEVICE_UPDATE_EXCEPTION.getErrorMessage() + " " + ExceptionUtils.parseException(e));
		}

		IdAndLanguageCodeID idAndLanguageCodeID = new IdAndLanguageCodeID();
		idAndLanguageCodeID.setId(entity.getId());
		idAndLanguageCodeID.setLangCode(entity.getLangCode());

		return idAndLanguageCodeID;
	}

	/*
	 * (non-Javadoc)
	 * 
	 * @see io.mosip.kernel.masterdata.service.DeviceService#deleteDevice(java.lang.
	 * String)
	 */
	@Override
	@Transactional
	public IdResponseDto deleteDevice(String id) {
		List<Device> foundDeviceList = new ArrayList<>();
		Device deletedDevice = null;
		try {
			foundDeviceList = deviceRepository.findByIdAndIsDeletedFalseOrIsDeletedIsNull(id);

			if (!foundDeviceList.isEmpty()) {
				for (Device foundDevice : foundDeviceList) {

					List<RegistrationCenterMachineDevice> registrationCenterMachineDeviceList = registrationCenterMachineDeviceRepository
							.findByDeviceIdAndIsDeletedFalseOrIsDeletedIsNull(foundDevice.getId());
					List<RegistrationCenterDevice> registrationCenterDeviceList = registrationCenterDeviceRepository
							.findByDeviceIdAndIsDeletedFalseOrIsDeletedIsNull(foundDevice.getId());
					if (registrationCenterMachineDeviceList.isEmpty() && registrationCenterDeviceList.isEmpty()) {

						MetaDataUtils.setDeleteMetaData(foundDevice);
						deletedDevice = deviceRepository.update(foundDevice);

						DeviceHistory deviceHistory = new DeviceHistory();
						MapperUtils.map(deletedDevice, deviceHistory);
						MapperUtils.setBaseFieldValue(deletedDevice, deviceHistory);

						deviceHistory.setEffectDateTime(deletedDevice.getDeletedDateTime());
						deviceHistory.setDeletedDateTime(deletedDevice.getDeletedDateTime());
						deviceHistoryService.createDeviceHistory(deviceHistory);
					} else {
						throw new RequestException(DeviceErrorCode.DEPENDENCY_EXCEPTION.getErrorCode(),
								DeviceErrorCode.DEPENDENCY_EXCEPTION.getErrorMessage());
					}
				}
			} else {
				throw new RequestException(DeviceErrorCode.DEVICE_NOT_FOUND_EXCEPTION.getErrorCode(),
						DeviceErrorCode.DEVICE_NOT_FOUND_EXCEPTION.getErrorMessage());
			}

		} catch (DataAccessLayerException | DataAccessException e) {
			throw new MasterDataServiceException(DeviceErrorCode.DEVICE_DELETE_EXCEPTION.getErrorCode(),
					DeviceErrorCode.DEVICE_DELETE_EXCEPTION.getErrorMessage() + " " + ExceptionUtils.parseException(e));
		}
		IdResponseDto idResponseDto = new IdResponseDto();
		idResponseDto.setId(id);
		return idResponseDto;
	}

<<<<<<< HEAD
	/*
	 * (non-Javadoc)
	 * 
	 * @see io.mosip.kernel.masterdata.service.MachineService#
	 * getRegistrationCenterMachineMapping1(java.lang.String)
	 */
	@Override
	public PageDto<DeviceRegistrationCenterDto> getDevicesByRegistrationCenter(String regCenterId, int page, int size,
			String orderBy, String direction) {
		PageDto<DeviceRegistrationCenterDto> pageDto = new PageDto<>();
		List<DeviceRegistrationCenterDto> deviceRegistrationCenterDtoList = null;
		Page<Device> pageEntity = null;

		try {
			pageEntity = deviceRepository.findDeviceByRegCenterId(regCenterId,
					PageRequest.of(page, size, Sort.by(Direction.fromString(direction), orderBy)));
		} catch (DataAccessException e) {
			throw new MasterDataServiceException(
					DeviceErrorCode.REGISTRATION_CENTER_DEVICE_FETCH_EXCEPTION.getErrorCode(),
					DeviceErrorCode.REGISTRATION_CENTER_DEVICE_FETCH_EXCEPTION.getErrorMessage()
							+ ExceptionUtils.parseException(e));
		}
		if (pageEntity != null && !pageEntity.getContent().isEmpty()) {
			deviceRegistrationCenterDtoList = MapperUtils.mapAll(pageEntity.getContent(),
					DeviceRegistrationCenterDto.class);
			for (DeviceRegistrationCenterDto deviceRegistrationCenterDto : deviceRegistrationCenterDtoList) {
				deviceRegistrationCenterDto.setRegCentId(regCenterId);
			}
		} else {
			throw new RequestException(DeviceErrorCode.DEVICE_REGISTRATION_CENTER_NOT_FOUND_EXCEPTION.getErrorCode(),
					DeviceErrorCode.DEVICE_REGISTRATION_CENTER_NOT_FOUND_EXCEPTION.getErrorMessage());
		}
		pageDto.setPageNo(pageEntity.getNumber());
		pageDto.setPageSize(pageEntity.getSize());
		pageDto.setSort(pageEntity.getSort());
		pageDto.setTotalItems(pageEntity.getTotalElements());
		pageDto.setTotalPages(pageEntity.getTotalPages());
		pageDto.setData(deviceRegistrationCenterDtoList);

		return pageDto;

	}
=======
	
>>>>>>> 97fd7748

}
<|MERGE_RESOLUTION|>--- conflicted
+++ resolved
@@ -1,302 +1,298 @@
-package io.mosip.kernel.masterdata.service.impl;
-
-import java.util.ArrayList;
-import java.util.List;
-
-import org.springframework.beans.factory.annotation.Autowired;
-import org.springframework.dao.DataAccessException;
-import org.springframework.data.domain.Page;
-import org.springframework.data.domain.PageRequest;
-import org.springframework.data.domain.Sort;
-import org.springframework.data.domain.Sort.Direction;
-import org.springframework.stereotype.Service;
-import org.springframework.transaction.annotation.Transactional;
-
-import io.mosip.kernel.core.dataaccess.exception.DataAccessLayerException;
-import io.mosip.kernel.masterdata.constant.DeviceErrorCode;
-import io.mosip.kernel.masterdata.dto.DeviceDto;
-import io.mosip.kernel.masterdata.dto.DeviceLangCodeDtypeDto;
-import io.mosip.kernel.masterdata.dto.DeviceRegistrationCenterDto;
-import io.mosip.kernel.masterdata.dto.PageDto;
-import io.mosip.kernel.masterdata.dto.getresponse.DeviceLangCodeResponseDto;
-import io.mosip.kernel.masterdata.dto.getresponse.DeviceResponseDto;
-import io.mosip.kernel.masterdata.dto.postresponse.IdResponseDto;
-import io.mosip.kernel.masterdata.entity.Device;
-import io.mosip.kernel.masterdata.entity.DeviceHistory;
-import io.mosip.kernel.masterdata.entity.RegistrationCenterDevice;
-import io.mosip.kernel.masterdata.entity.RegistrationCenterMachineDevice;
-import io.mosip.kernel.masterdata.entity.id.IdAndLanguageCodeID;
-import io.mosip.kernel.masterdata.exception.DataNotFoundException;
-import io.mosip.kernel.masterdata.exception.MasterDataServiceException;
-import io.mosip.kernel.masterdata.exception.RequestException;
-import io.mosip.kernel.masterdata.repository.DeviceRepository;
-import io.mosip.kernel.masterdata.repository.RegistrationCenterDeviceRepository;
-import io.mosip.kernel.masterdata.repository.RegistrationCenterMachineDeviceRepository;
-import io.mosip.kernel.masterdata.service.DeviceHistoryService;
-import io.mosip.kernel.masterdata.service.DeviceService;
-import io.mosip.kernel.masterdata.utils.ExceptionUtils;
-import io.mosip.kernel.masterdata.utils.MapperUtils;
-import io.mosip.kernel.masterdata.utils.MetaDataUtils;
-
-/**
- * This class have methods to fetch and save Device Details
- * 
- * @author Megha Tanga
- * @since 1.0.0
- *
- */
-@Service
-public class DeviceServiceImpl implements DeviceService {
-
-	/**
-	 * Field to hold Device Repository object
-	 */
-	@Autowired
-	DeviceRepository deviceRepository;
-	/**
-	 * Field to hold Device Service object
-	 */
-	@Autowired
-	DeviceHistoryService deviceHistoryService;
-
-	@Autowired
-	RegistrationCenterDeviceRepository registrationCenterDeviceRepository;
-
-	@Autowired
-	RegistrationCenterMachineDeviceRepository registrationCenterMachineDeviceRepository;
-
-	/*
-	 * (non-Javadoc)
-	 * 
-	 * @see
-	 * io.mosip.kernel.masterdata.service.DeviceService#getDeviceLangCode(java.lang.
-	 * String)
-	 */
-	@Override
-	public DeviceResponseDto getDeviceLangCode(String langCode) {
-		List<Device> deviceList = null;
-		List<DeviceDto> deviceDtoList = null;
-		DeviceResponseDto deviceResponseDto = new DeviceResponseDto();
-		try {
-			deviceList = deviceRepository.findByLangCodeAndIsDeletedFalseOrIsDeletedIsNull(langCode);
-		} catch (DataAccessException e) {
-			throw new MasterDataServiceException(DeviceErrorCode.DEVICE_FETCH_EXCEPTION.getErrorCode(),
-					DeviceErrorCode.DEVICE_FETCH_EXCEPTION.getErrorMessage() + "  " + ExceptionUtils.parseException(e));
-		}
-		if (deviceList != null && !deviceList.isEmpty()) {
-			deviceDtoList = MapperUtils.mapAll(deviceList, DeviceDto.class);
-
-		} else {
-			throw new DataNotFoundException(DeviceErrorCode.DEVICE_NOT_FOUND_EXCEPTION.getErrorCode(),
-					DeviceErrorCode.DEVICE_NOT_FOUND_EXCEPTION.getErrorMessage());
-		}
-		deviceResponseDto.setDevices(deviceDtoList);
-		return deviceResponseDto;
-	}
-
-	/*
-	 * (non-Javadoc)
-	 * 
-	 * @see io.mosip.kernel.masterdata.service.DeviceService#
-	 * getDeviceLangCodeAndDeviceType(java.lang.String, java.lang.String)
-	 */
-	@Override
-	public DeviceLangCodeResponseDto getDeviceLangCodeAndDeviceType(String langCode, String dtypeCode) {
-
-		List<Object[]> objectList = null;
-		List<DeviceLangCodeDtypeDto> deviceLangCodeDtypeDtoList = null;
-		DeviceLangCodeResponseDto deviceLangCodeResponseDto = new DeviceLangCodeResponseDto();
-		try {
-			objectList = deviceRepository.findByLangCodeAndDtypeCode(langCode, dtypeCode);
-		} catch (DataAccessException e) {
-			throw new MasterDataServiceException(DeviceErrorCode.DEVICE_FETCH_EXCEPTION.getErrorCode(),
-					DeviceErrorCode.DEVICE_FETCH_EXCEPTION.getErrorMessage() + "  " + ExceptionUtils.parseException(e));
-		}
-		if (objectList != null && !objectList.isEmpty()) {
-			deviceLangCodeDtypeDtoList = MapperUtils.mapDeviceDto(objectList);
-		} else {
-			throw new DataNotFoundException(DeviceErrorCode.DEVICE_NOT_FOUND_EXCEPTION.getErrorCode(),
-					DeviceErrorCode.DEVICE_NOT_FOUND_EXCEPTION.getErrorMessage());
-		}
-		deviceLangCodeResponseDto.setDevices(deviceLangCodeDtypeDtoList);
-		return deviceLangCodeResponseDto;
-	}
-
-	/*
-	 * (non-Javadoc)
-	 * 
-	 * @see
-	 * io.mosip.kernel.masterdata.service.DeviceService#saveDevice(io.mosip.kernel.
-	 * masterdata.dto.RequestDto)
-	 */
-	@Override
-	@Transactional
-	public IdAndLanguageCodeID createDevice(DeviceDto deviceDto) {
-		Device device = null;
-
-		Device entity = MetaDataUtils.setCreateMetaData(deviceDto, Device.class);
-		DeviceHistory entityHistory = MetaDataUtils.setCreateMetaData(deviceDto, DeviceHistory.class);
-		entityHistory.setEffectDateTime(entity.getCreatedDateTime());
-		entityHistory.setCreatedDateTime(entity.getCreatedDateTime());
-
-		try {
-			//device.setIsActive(false);
-
-			device = deviceRepository.create(entity);
-			deviceHistoryService.createDeviceHistory(entityHistory);
-
-		} catch (DataAccessLayerException | DataAccessException e) {
-			throw new MasterDataServiceException(DeviceErrorCode.DEVICE_INSERT_EXCEPTION.getErrorCode(),
-					DeviceErrorCode.DEVICE_INSERT_EXCEPTION.getErrorMessage() + " " + ExceptionUtils.parseException(e));
-		}
-
-		IdAndLanguageCodeID idAndLanguageCodeID = new IdAndLanguageCodeID();
-		MapperUtils.map(device, idAndLanguageCodeID);
-
-		return idAndLanguageCodeID;
-
-	}
-
-	/*
-	 * (non-Javadoc)
-	 * 
-	 * @see
-	 * io.mosip.kernel.masterdata.service.DeviceService#updateDevice(io.mosip.kernel
-	 * .masterdata.dto.RequestDto)
-	 */
-	@Override
-	@Transactional
-	public IdAndLanguageCodeID updateDevice(DeviceDto deviceRequestDto) {
-		Device entity = null;
-		Device updatedDevice = null;
-		try {
-			Device oldDevice = deviceRepository.findByIdAndLangCodeAndIsDeletedFalseOrIsDeletedIsNullNoIsActive(
-					deviceRequestDto.getId(), deviceRequestDto.getLangCode());
-
-			if (oldDevice != null) {
-				entity = MetaDataUtils.setUpdateMetaData(deviceRequestDto, oldDevice, false);
-				updatedDevice = deviceRepository.update(entity);
-				DeviceHistory deviceHistory = new DeviceHistory();
-				MapperUtils.map(updatedDevice, deviceHistory);
-				MapperUtils.setBaseFieldValue(updatedDevice, deviceHistory);
-
-				deviceHistory.setEffectDateTime(updatedDevice.getUpdatedDateTime());
-				deviceHistory.setUpdatedDateTime(updatedDevice.getUpdatedDateTime());
-
-				deviceHistoryService.createDeviceHistory(deviceHistory);
-			} else {
-				throw new RequestException(DeviceErrorCode.DEVICE_NOT_FOUND_EXCEPTION.getErrorCode(),
-						DeviceErrorCode.DEVICE_NOT_FOUND_EXCEPTION.getErrorMessage());
-			}
-		} catch (DataAccessLayerException | DataAccessException e) {
-			throw new MasterDataServiceException(DeviceErrorCode.DEVICE_INSERT_EXCEPTION.getErrorCode(),
-					DeviceErrorCode.DEVICE_UPDATE_EXCEPTION.getErrorMessage() + " " + ExceptionUtils.parseException(e));
-		}
-
-		IdAndLanguageCodeID idAndLanguageCodeID = new IdAndLanguageCodeID();
-		idAndLanguageCodeID.setId(entity.getId());
-		idAndLanguageCodeID.setLangCode(entity.getLangCode());
-
-		return idAndLanguageCodeID;
-	}
-
-	/*
-	 * (non-Javadoc)
-	 * 
-	 * @see io.mosip.kernel.masterdata.service.DeviceService#deleteDevice(java.lang.
-	 * String)
-	 */
-	@Override
-	@Transactional
-	public IdResponseDto deleteDevice(String id) {
-		List<Device> foundDeviceList = new ArrayList<>();
-		Device deletedDevice = null;
-		try {
-			foundDeviceList = deviceRepository.findByIdAndIsDeletedFalseOrIsDeletedIsNull(id);
-
-			if (!foundDeviceList.isEmpty()) {
-				for (Device foundDevice : foundDeviceList) {
-
-					List<RegistrationCenterMachineDevice> registrationCenterMachineDeviceList = registrationCenterMachineDeviceRepository
-							.findByDeviceIdAndIsDeletedFalseOrIsDeletedIsNull(foundDevice.getId());
-					List<RegistrationCenterDevice> registrationCenterDeviceList = registrationCenterDeviceRepository
-							.findByDeviceIdAndIsDeletedFalseOrIsDeletedIsNull(foundDevice.getId());
-					if (registrationCenterMachineDeviceList.isEmpty() && registrationCenterDeviceList.isEmpty()) {
-
-						MetaDataUtils.setDeleteMetaData(foundDevice);
-						deletedDevice = deviceRepository.update(foundDevice);
-
-						DeviceHistory deviceHistory = new DeviceHistory();
-						MapperUtils.map(deletedDevice, deviceHistory);
-						MapperUtils.setBaseFieldValue(deletedDevice, deviceHistory);
-
-						deviceHistory.setEffectDateTime(deletedDevice.getDeletedDateTime());
-						deviceHistory.setDeletedDateTime(deletedDevice.getDeletedDateTime());
-						deviceHistoryService.createDeviceHistory(deviceHistory);
-					} else {
-						throw new RequestException(DeviceErrorCode.DEPENDENCY_EXCEPTION.getErrorCode(),
-								DeviceErrorCode.DEPENDENCY_EXCEPTION.getErrorMessage());
-					}
-				}
-			} else {
-				throw new RequestException(DeviceErrorCode.DEVICE_NOT_FOUND_EXCEPTION.getErrorCode(),
-						DeviceErrorCode.DEVICE_NOT_FOUND_EXCEPTION.getErrorMessage());
-			}
-
-		} catch (DataAccessLayerException | DataAccessException e) {
-			throw new MasterDataServiceException(DeviceErrorCode.DEVICE_DELETE_EXCEPTION.getErrorCode(),
-					DeviceErrorCode.DEVICE_DELETE_EXCEPTION.getErrorMessage() + " " + ExceptionUtils.parseException(e));
-		}
-		IdResponseDto idResponseDto = new IdResponseDto();
-		idResponseDto.setId(id);
-		return idResponseDto;
-	}
-
-<<<<<<< HEAD
-	/*
-	 * (non-Javadoc)
-	 * 
-	 * @see io.mosip.kernel.masterdata.service.MachineService#
-	 * getRegistrationCenterMachineMapping1(java.lang.String)
-	 */
-	@Override
-	public PageDto<DeviceRegistrationCenterDto> getDevicesByRegistrationCenter(String regCenterId, int page, int size,
-			String orderBy, String direction) {
-		PageDto<DeviceRegistrationCenterDto> pageDto = new PageDto<>();
-		List<DeviceRegistrationCenterDto> deviceRegistrationCenterDtoList = null;
-		Page<Device> pageEntity = null;
-
-		try {
-			pageEntity = deviceRepository.findDeviceByRegCenterId(regCenterId,
-					PageRequest.of(page, size, Sort.by(Direction.fromString(direction), orderBy)));
-		} catch (DataAccessException e) {
-			throw new MasterDataServiceException(
-					DeviceErrorCode.REGISTRATION_CENTER_DEVICE_FETCH_EXCEPTION.getErrorCode(),
-					DeviceErrorCode.REGISTRATION_CENTER_DEVICE_FETCH_EXCEPTION.getErrorMessage()
-							+ ExceptionUtils.parseException(e));
-		}
-		if (pageEntity != null && !pageEntity.getContent().isEmpty()) {
-			deviceRegistrationCenterDtoList = MapperUtils.mapAll(pageEntity.getContent(),
-					DeviceRegistrationCenterDto.class);
-			for (DeviceRegistrationCenterDto deviceRegistrationCenterDto : deviceRegistrationCenterDtoList) {
-				deviceRegistrationCenterDto.setRegCentId(regCenterId);
-			}
-		} else {
-			throw new RequestException(DeviceErrorCode.DEVICE_REGISTRATION_CENTER_NOT_FOUND_EXCEPTION.getErrorCode(),
-					DeviceErrorCode.DEVICE_REGISTRATION_CENTER_NOT_FOUND_EXCEPTION.getErrorMessage());
-		}
-		pageDto.setPageNo(pageEntity.getNumber());
-		pageDto.setPageSize(pageEntity.getSize());
-		pageDto.setSort(pageEntity.getSort());
-		pageDto.setTotalItems(pageEntity.getTotalElements());
-		pageDto.setTotalPages(pageEntity.getTotalPages());
-		pageDto.setData(deviceRegistrationCenterDtoList);
-
-		return pageDto;
-
-	}
-=======
-	
->>>>>>> 97fd7748
-
-}
+package io.mosip.kernel.masterdata.service.impl;
+
+import java.util.ArrayList;
+import java.util.List;
+
+import org.springframework.beans.factory.annotation.Autowired;
+import org.springframework.dao.DataAccessException;
+import org.springframework.data.domain.Page;
+import org.springframework.data.domain.PageRequest;
+import org.springframework.data.domain.Sort;
+import org.springframework.data.domain.Sort.Direction;
+import org.springframework.stereotype.Service;
+import org.springframework.transaction.annotation.Transactional;
+
+import io.mosip.kernel.core.dataaccess.exception.DataAccessLayerException;
+import io.mosip.kernel.masterdata.constant.DeviceErrorCode;
+import io.mosip.kernel.masterdata.dto.DeviceDto;
+import io.mosip.kernel.masterdata.dto.DeviceLangCodeDtypeDto;
+import io.mosip.kernel.masterdata.dto.DeviceRegistrationCenterDto;
+import io.mosip.kernel.masterdata.dto.PageDto;
+import io.mosip.kernel.masterdata.dto.getresponse.DeviceLangCodeResponseDto;
+import io.mosip.kernel.masterdata.dto.getresponse.DeviceResponseDto;
+import io.mosip.kernel.masterdata.dto.postresponse.IdResponseDto;
+import io.mosip.kernel.masterdata.entity.Device;
+import io.mosip.kernel.masterdata.entity.DeviceHistory;
+import io.mosip.kernel.masterdata.entity.RegistrationCenterDevice;
+import io.mosip.kernel.masterdata.entity.RegistrationCenterMachineDevice;
+import io.mosip.kernel.masterdata.entity.id.IdAndLanguageCodeID;
+import io.mosip.kernel.masterdata.exception.DataNotFoundException;
+import io.mosip.kernel.masterdata.exception.MasterDataServiceException;
+import io.mosip.kernel.masterdata.exception.RequestException;
+import io.mosip.kernel.masterdata.repository.DeviceRepository;
+import io.mosip.kernel.masterdata.repository.RegistrationCenterDeviceRepository;
+import io.mosip.kernel.masterdata.repository.RegistrationCenterMachineDeviceRepository;
+import io.mosip.kernel.masterdata.service.DeviceHistoryService;
+import io.mosip.kernel.masterdata.service.DeviceService;
+import io.mosip.kernel.masterdata.utils.ExceptionUtils;
+import io.mosip.kernel.masterdata.utils.MapperUtils;
+import io.mosip.kernel.masterdata.utils.MetaDataUtils;
+
+/**
+ * This class have methods to fetch and save Device Details
+ * 
+ * @author Megha Tanga
+ * @since 1.0.0
+ *
+ */
+@Service
+public class DeviceServiceImpl implements DeviceService {
+
+	/**
+	 * Field to hold Device Repository object
+	 */
+	@Autowired
+	DeviceRepository deviceRepository;
+	/**
+	 * Field to hold Device Service object
+	 */
+	@Autowired
+	DeviceHistoryService deviceHistoryService;
+
+	@Autowired
+	RegistrationCenterDeviceRepository registrationCenterDeviceRepository;
+
+	@Autowired
+	RegistrationCenterMachineDeviceRepository registrationCenterMachineDeviceRepository;
+
+	/*
+	 * (non-Javadoc)
+	 * 
+	 * @see
+	 * io.mosip.kernel.masterdata.service.DeviceService#getDeviceLangCode(java.lang.
+	 * String)
+	 */
+	@Override
+	public DeviceResponseDto getDeviceLangCode(String langCode) {
+		List<Device> deviceList = null;
+		List<DeviceDto> deviceDtoList = null;
+		DeviceResponseDto deviceResponseDto = new DeviceResponseDto();
+		try {
+			deviceList = deviceRepository.findByLangCodeAndIsDeletedFalseOrIsDeletedIsNull(langCode);
+		} catch (DataAccessException e) {
+			throw new MasterDataServiceException(DeviceErrorCode.DEVICE_FETCH_EXCEPTION.getErrorCode(),
+					DeviceErrorCode.DEVICE_FETCH_EXCEPTION.getErrorMessage() + "  " + ExceptionUtils.parseException(e));
+		}
+		if (deviceList != null && !deviceList.isEmpty()) {
+			deviceDtoList = MapperUtils.mapAll(deviceList, DeviceDto.class);
+
+		} else {
+			throw new DataNotFoundException(DeviceErrorCode.DEVICE_NOT_FOUND_EXCEPTION.getErrorCode(),
+					DeviceErrorCode.DEVICE_NOT_FOUND_EXCEPTION.getErrorMessage());
+		}
+		deviceResponseDto.setDevices(deviceDtoList);
+		return deviceResponseDto;
+	}
+
+	/*
+	 * (non-Javadoc)
+	 * 
+	 * @see io.mosip.kernel.masterdata.service.DeviceService#
+	 * getDeviceLangCodeAndDeviceType(java.lang.String, java.lang.String)
+	 */
+	@Override
+	public DeviceLangCodeResponseDto getDeviceLangCodeAndDeviceType(String langCode, String dtypeCode) {
+
+		List<Object[]> objectList = null;
+		List<DeviceLangCodeDtypeDto> deviceLangCodeDtypeDtoList = null;
+		DeviceLangCodeResponseDto deviceLangCodeResponseDto = new DeviceLangCodeResponseDto();
+		try {
+			objectList = deviceRepository.findByLangCodeAndDtypeCode(langCode, dtypeCode);
+		} catch (DataAccessException e) {
+			throw new MasterDataServiceException(DeviceErrorCode.DEVICE_FETCH_EXCEPTION.getErrorCode(),
+					DeviceErrorCode.DEVICE_FETCH_EXCEPTION.getErrorMessage() + "  " + ExceptionUtils.parseException(e));
+		}
+		if (objectList != null && !objectList.isEmpty()) {
+			deviceLangCodeDtypeDtoList = MapperUtils.mapDeviceDto(objectList);
+		} else {
+			throw new DataNotFoundException(DeviceErrorCode.DEVICE_NOT_FOUND_EXCEPTION.getErrorCode(),
+					DeviceErrorCode.DEVICE_NOT_FOUND_EXCEPTION.getErrorMessage());
+		}
+		deviceLangCodeResponseDto.setDevices(deviceLangCodeDtypeDtoList);
+		return deviceLangCodeResponseDto;
+	}
+
+	/*
+	 * (non-Javadoc)
+	 * 
+	 * @see
+	 * io.mosip.kernel.masterdata.service.DeviceService#saveDevice(io.mosip.kernel.
+	 * masterdata.dto.RequestDto)
+	 */
+	@Override
+	@Transactional
+	public IdAndLanguageCodeID createDevice(DeviceDto deviceDto) {
+		Device device = null;
+
+		Device entity = MetaDataUtils.setCreateMetaData(deviceDto, Device.class);
+		DeviceHistory entityHistory = MetaDataUtils.setCreateMetaData(deviceDto, DeviceHistory.class);
+		entityHistory.setEffectDateTime(entity.getCreatedDateTime());
+		entityHistory.setCreatedDateTime(entity.getCreatedDateTime());
+
+		try {
+			//device.setIsActive(false);
+
+			device = deviceRepository.create(entity);
+			deviceHistoryService.createDeviceHistory(entityHistory);
+
+		} catch (DataAccessLayerException | DataAccessException e) {
+			throw new MasterDataServiceException(DeviceErrorCode.DEVICE_INSERT_EXCEPTION.getErrorCode(),
+					DeviceErrorCode.DEVICE_INSERT_EXCEPTION.getErrorMessage() + " " + ExceptionUtils.parseException(e));
+		}
+
+		IdAndLanguageCodeID idAndLanguageCodeID = new IdAndLanguageCodeID();
+		MapperUtils.map(device, idAndLanguageCodeID);
+
+		return idAndLanguageCodeID;
+
+	}
+
+	/*
+	 * (non-Javadoc)
+	 * 
+	 * @see
+	 * io.mosip.kernel.masterdata.service.DeviceService#updateDevice(io.mosip.kernel
+	 * .masterdata.dto.RequestDto)
+	 */
+	@Override
+	@Transactional
+	public IdAndLanguageCodeID updateDevice(DeviceDto deviceRequestDto) {
+		Device entity = null;
+		Device updatedDevice = null;
+		try {
+			Device oldDevice = deviceRepository.findByIdAndLangCodeAndIsDeletedFalseOrIsDeletedIsNullNoIsActive(
+					deviceRequestDto.getId(), deviceRequestDto.getLangCode());
+
+			if (oldDevice != null) {
+				entity = MetaDataUtils.setUpdateMetaData(deviceRequestDto, oldDevice, false);
+				updatedDevice = deviceRepository.update(entity);
+				DeviceHistory deviceHistory = new DeviceHistory();
+				MapperUtils.map(updatedDevice, deviceHistory);
+				MapperUtils.setBaseFieldValue(updatedDevice, deviceHistory);
+
+				deviceHistory.setEffectDateTime(updatedDevice.getUpdatedDateTime());
+				deviceHistory.setUpdatedDateTime(updatedDevice.getUpdatedDateTime());
+
+				deviceHistoryService.createDeviceHistory(deviceHistory);
+			} else {
+				throw new RequestException(DeviceErrorCode.DEVICE_NOT_FOUND_EXCEPTION.getErrorCode(),
+						DeviceErrorCode.DEVICE_NOT_FOUND_EXCEPTION.getErrorMessage());
+			}
+		} catch (DataAccessLayerException | DataAccessException e) {
+			throw new MasterDataServiceException(DeviceErrorCode.DEVICE_INSERT_EXCEPTION.getErrorCode(),
+					DeviceErrorCode.DEVICE_UPDATE_EXCEPTION.getErrorMessage() + " " + ExceptionUtils.parseException(e));
+		}
+
+		IdAndLanguageCodeID idAndLanguageCodeID = new IdAndLanguageCodeID();
+		idAndLanguageCodeID.setId(entity.getId());
+		idAndLanguageCodeID.setLangCode(entity.getLangCode());
+
+		return idAndLanguageCodeID;
+	}
+
+	/*
+	 * (non-Javadoc)
+	 * 
+	 * @see io.mosip.kernel.masterdata.service.DeviceService#deleteDevice(java.lang.
+	 * String)
+	 */
+	@Override
+	@Transactional
+	public IdResponseDto deleteDevice(String id) {
+		List<Device> foundDeviceList = new ArrayList<>();
+		Device deletedDevice = null;
+		try {
+			foundDeviceList = deviceRepository.findByIdAndIsDeletedFalseOrIsDeletedIsNull(id);
+
+			if (!foundDeviceList.isEmpty()) {
+				for (Device foundDevice : foundDeviceList) {
+
+					List<RegistrationCenterMachineDevice> registrationCenterMachineDeviceList = registrationCenterMachineDeviceRepository
+							.findByDeviceIdAndIsDeletedFalseOrIsDeletedIsNull(foundDevice.getId());
+					List<RegistrationCenterDevice> registrationCenterDeviceList = registrationCenterDeviceRepository
+							.findByDeviceIdAndIsDeletedFalseOrIsDeletedIsNull(foundDevice.getId());
+					if (registrationCenterMachineDeviceList.isEmpty() && registrationCenterDeviceList.isEmpty()) {
+
+						MetaDataUtils.setDeleteMetaData(foundDevice);
+						deletedDevice = deviceRepository.update(foundDevice);
+
+						DeviceHistory deviceHistory = new DeviceHistory();
+						MapperUtils.map(deletedDevice, deviceHistory);
+						MapperUtils.setBaseFieldValue(deletedDevice, deviceHistory);
+
+						deviceHistory.setEffectDateTime(deletedDevice.getDeletedDateTime());
+						deviceHistory.setDeletedDateTime(deletedDevice.getDeletedDateTime());
+						deviceHistoryService.createDeviceHistory(deviceHistory);
+					} else {
+						throw new RequestException(DeviceErrorCode.DEPENDENCY_EXCEPTION.getErrorCode(),
+								DeviceErrorCode.DEPENDENCY_EXCEPTION.getErrorMessage());
+					}
+				}
+			} else {
+				throw new RequestException(DeviceErrorCode.DEVICE_NOT_FOUND_EXCEPTION.getErrorCode(),
+						DeviceErrorCode.DEVICE_NOT_FOUND_EXCEPTION.getErrorMessage());
+			}
+
+		} catch (DataAccessLayerException | DataAccessException e) {
+			throw new MasterDataServiceException(DeviceErrorCode.DEVICE_DELETE_EXCEPTION.getErrorCode(),
+					DeviceErrorCode.DEVICE_DELETE_EXCEPTION.getErrorMessage() + " " + ExceptionUtils.parseException(e));
+		}
+		IdResponseDto idResponseDto = new IdResponseDto();
+		idResponseDto.setId(id);
+		return idResponseDto;
+	}
+
+	/*
+	 * (non-Javadoc)
+	 * 
+	 * @see io.mosip.kernel.masterdata.service.MachineService#
+	 * getRegistrationCenterMachineMapping1(java.lang.String)
+	 */
+	@Override
+	public PageDto<DeviceRegistrationCenterDto> getDevicesByRegistrationCenter(String regCenterId, int page, int size,
+			String orderBy, String direction) {
+		PageDto<DeviceRegistrationCenterDto> pageDto = new PageDto<>();
+		List<DeviceRegistrationCenterDto> deviceRegistrationCenterDtoList = null;
+		Page<Device> pageEntity = null;
+
+		try {
+			pageEntity = deviceRepository.findDeviceByRegCenterId(regCenterId,
+					PageRequest.of(page, size, Sort.by(Direction.fromString(direction), orderBy)));
+		} catch (DataAccessException e) {
+			throw new MasterDataServiceException(
+					DeviceErrorCode.REGISTRATION_CENTER_DEVICE_FETCH_EXCEPTION.getErrorCode(),
+					DeviceErrorCode.REGISTRATION_CENTER_DEVICE_FETCH_EXCEPTION.getErrorMessage()
+							+ ExceptionUtils.parseException(e));
+		}
+		if (pageEntity != null && !pageEntity.getContent().isEmpty()) {
+			deviceRegistrationCenterDtoList = MapperUtils.mapAll(pageEntity.getContent(),
+					DeviceRegistrationCenterDto.class);
+			for (DeviceRegistrationCenterDto deviceRegistrationCenterDto : deviceRegistrationCenterDtoList) {
+				deviceRegistrationCenterDto.setRegCentId(regCenterId);
+			}
+		} else {
+			throw new RequestException(DeviceErrorCode.DEVICE_REGISTRATION_CENTER_NOT_FOUND_EXCEPTION.getErrorCode(),
+					DeviceErrorCode.DEVICE_REGISTRATION_CENTER_NOT_FOUND_EXCEPTION.getErrorMessage());
+		}
+		pageDto.setPageNo(pageEntity.getNumber());
+		pageDto.setPageSize(pageEntity.getSize());
+		pageDto.setSort(pageEntity.getSort());
+		pageDto.setTotalItems(pageEntity.getTotalElements());
+		pageDto.setTotalPages(pageEntity.getTotalPages());
+		pageDto.setData(deviceRegistrationCenterDtoList);
+
+		return pageDto;
+
+	}
+
+}