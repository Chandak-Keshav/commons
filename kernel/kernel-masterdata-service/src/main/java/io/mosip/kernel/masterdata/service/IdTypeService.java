<<<<<<< HEAD
package io.mosip.kernel.masterdata.service;

import io.mosip.kernel.masterdata.dto.IdTypeResponseDto;

/**
 * Interface that provides the method for fetching id types based on language
 * code.
 * 
 * @author Sagar Mahapatra
 * @since 1.0.0
 *
 */
public interface IdTypeService {
	/**
	 * This method returns the id type response dto.
	 * 
	 * @param languageCode
	 *            the language code.
	 * @return the response dto.
	 */
	IdTypeResponseDto getIdTypeByLanguageCode(String languageCode);
}
=======
package io.mosip.kernel.masterdata.service;

import io.mosip.kernel.masterdata.dto.IdTypeRequestDto;
import io.mosip.kernel.masterdata.dto.IdTypeResponseDto;
import io.mosip.kernel.masterdata.dto.PostResponseDto;

/**
 * Interface that provides the method for id types operations.
 * 
 * @author Sagar Mahapatra
 * @since 1.0.0
 *
 */
public interface IdTypeService {
	/**
	 * This method returns the id type response dto.
	 * 
	 * @param languageCode
	 *            the language code.
	 * @return the response dto.
	 */
	IdTypeResponseDto getIdTypeByLanguageCode(String languageCode);

	/**
	 * This method adds the idtypes.
	 * 
	 * @param idTypeRequestDto
	 *            the request dto that holds the idtypes to be added.
	 * @return the idtypes added.
	 */
	PostResponseDto addIdType(IdTypeRequestDto idTypeRequestDto);
}
>>>>>>> 9bb98076
<|MERGE_RESOLUTION|>--- conflicted
+++ resolved
@@ -1,27 +1,3 @@
-<<<<<<< HEAD
-package io.mosip.kernel.masterdata.service;
-
-import io.mosip.kernel.masterdata.dto.IdTypeResponseDto;
-
-/**
- * Interface that provides the method for fetching id types based on language
- * code.
- * 
- * @author Sagar Mahapatra
- * @since 1.0.0
- *
- */
-public interface IdTypeService {
-	/**
-	 * This method returns the id type response dto.
-	 * 
-	 * @param languageCode
-	 *            the language code.
-	 * @return the response dto.
-	 */
-	IdTypeResponseDto getIdTypeByLanguageCode(String languageCode);
-}
-=======
 package io.mosip.kernel.masterdata.service;
 
 import io.mosip.kernel.masterdata.dto.IdTypeRequestDto;
@@ -53,5 +29,4 @@
 	 * @return the idtypes added.
 	 */
 	PostResponseDto addIdType(IdTypeRequestDto idTypeRequestDto);
-}
->>>>>>> 9bb98076
+}