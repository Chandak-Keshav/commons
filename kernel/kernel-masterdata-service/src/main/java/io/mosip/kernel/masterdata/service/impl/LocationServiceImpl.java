package io.mosip.kernel.masterdata.service.impl;

import java.util.ArrayList;
import java.util.List;
import java.util.stream.Collectors;

import org.springframework.beans.factory.annotation.Autowired;
import org.springframework.dao.DataAccessException;
import org.springframework.stereotype.Service;

import io.mosip.kernel.core.dataaccess.exception.DataAccessLayerException;
import io.mosip.kernel.masterdata.constant.LocationErrorCode;
import io.mosip.kernel.masterdata.dto.LocationDto;
import io.mosip.kernel.masterdata.dto.RequestDto;
import io.mosip.kernel.masterdata.dto.getresponse.LocationHierarchyDto;
import io.mosip.kernel.masterdata.dto.getresponse.LocationHierarchyResponseDto;
import io.mosip.kernel.masterdata.dto.getresponse.LocationResponseDto;
import io.mosip.kernel.masterdata.dto.postresponse.PostLocationCodeResponseDto;
import io.mosip.kernel.masterdata.entity.Location;
import io.mosip.kernel.masterdata.exception.DataNotFoundException;
import io.mosip.kernel.masterdata.exception.MasterDataServiceException;
import io.mosip.kernel.masterdata.repository.LocationRepository;
import io.mosip.kernel.masterdata.service.LocationService;
import io.mosip.kernel.masterdata.utils.ExceptionUtils;
import io.mosip.kernel.masterdata.utils.MapperUtils;
import io.mosip.kernel.masterdata.utils.MetaDataUtils;

/**
 * Class will fetch Location details based on various parameters this class is
 * implemented from {@link LocationService}}
 * 
 * @author Srinivasan
 *
 */
@Service
public class LocationServiceImpl implements LocationService {

	/**
	 * creates an instance of repository class {@link LocationRepository}}
	 */
	@Autowired
	LocationRepository locationRepository;

	private List<Location> childHierarchyList = null;
	private List<Location> parentHierarchyList = null;

	/**
	 * This method will all location details from the Database. Refers to
	 * {@link LocationRepository} for fetching location hierarchy
	 */
	@Override
	public LocationHierarchyResponseDto getLocationDetails(String langCode) {
		List<LocationHierarchyDto> responseList = null;
		LocationHierarchyResponseDto locationHierarchyResponseDto = new LocationHierarchyResponseDto();
		List<Object[]> locations = null;
		try {

			locations = locationRepository.findDistinctLocationHierarchyByIsDeletedFalse(langCode);
		} catch (DataAccessException e) {
			throw new MasterDataServiceException(LocationErrorCode.LOCATION_FETCH_EXCEPTION.getErrorCode(),
					LocationErrorCode.LOCATION_FETCH_EXCEPTION.getErrorMessage() + " "
							+ ExceptionUtils.parseException(e));
		}
		if (!locations.isEmpty()) {

			responseList = MapperUtils.objectToDtoConverter(locations);
		} else {
			throw new DataNotFoundException(LocationErrorCode.LOCATION_NOT_FOUND_EXCEPTION.getErrorCode(),
					LocationErrorCode.LOCATION_NOT_FOUND_EXCEPTION.getErrorMessage());
		}
		locationHierarchyResponseDto.setLocations(responseList);
		return locationHierarchyResponseDto;
	}

	/**
	 * This method will fetch location hierarchy based on location code and language
	 * code Refers to {@link LocationRepository} for fetching location hierarchy
	 * 
	 * @param locCode
	 * @param langcode
	 * @return LocationHierarchyResponseDto-List<LocationHierachy>
	 */
	@Override
	public LocationResponseDto getLocationHierarchyByLangCode(String locCode, String langCode) {
		List<Location> childList = null;
		List<Location> parentList = null;
		childHierarchyList = new ArrayList<>();
		parentHierarchyList = new ArrayList<>();
		LocationResponseDto locationHierarchyResponseDto = new LocationResponseDto();
		try {

			List<Location> locHierList = getLocationHierarchyList(locCode, langCode);
			if (locHierList != null && !locHierList.isEmpty()) {
				for (Location locationHierarchy : locHierList) {
					String currentParentLocCode = locationHierarchy.getParentLocCode();
					childList = getChildList(locCode, langCode);
					parentList = getParentList(currentParentLocCode, langCode);

				}
				locHierList.addAll(childList);
				locHierList.addAll(parentList);
				// List<LocationDto> locationHierarchies = MapperUtils.mapAll(locHierList,
				// LocationDto.class);
				List<LocationDto> locationHierarchies = MapperUtils.mapAll(locHierList, LocationDto.class);
				locationHierarchyResponseDto.setLocations(locationHierarchies);

			} else {
				throw new DataNotFoundException(LocationErrorCode.LOCATION_NOT_FOUND_EXCEPTION.getErrorCode(),
						LocationErrorCode.LOCATION_NOT_FOUND_EXCEPTION.getErrorMessage());
			}
		}

		catch (DataAccessException e) {

			throw new MasterDataServiceException(LocationErrorCode.LOCATION_FETCH_EXCEPTION.getErrorCode(),
					LocationErrorCode.LOCATION_FETCH_EXCEPTION.getErrorMessage() + " "
							+ ExceptionUtils.parseException(e));

		}
		return locationHierarchyResponseDto;
	}

	/**
	 * fetches location hierarchy details from database based on location code and
	 * language code
	 * 
	 * @param locCode
	 * @param langCode
	 * @return List<LocationHierarchy>
	 */
	private List<Location> getLocationHierarchyList(String locCode, String langCode) {

		return locationRepository.findLocationHierarchyByCodeAndLanguageCode(locCode, langCode);
	}

	/**
	 * fetches location hierarchy details from database based on parent location
	 * code and language code
	 * 
	 * @param locCode
	 * @param langCode
	 * @return List<LocationHierarchy>
	 */
	private List<Location> getLocationChildHierarchyList(String locCode, String langCode) {

		return locationRepository.findLocationHierarchyByParentLocCodeAndLanguageCode(locCode, langCode);

	}

	/**
	 * This method fetches child hierachy details of the location based on location
	 * code
	 * 
	 * @param locCode
	 * @param langCode
	 * @return
	 */
	private List<Location> getChildList(String locCode, String langCode) {

		if (locCode != null && !locCode.isEmpty()) {
			List<Location> childLocHierList = getLocationChildHierarchyList(locCode, langCode);
			childHierarchyList.addAll(childLocHierList);
			childLocHierList.parallelStream().filter(entity -> entity.getCode() != null && !entity.getCode().isEmpty())
					.map(entity -> getChildList(entity.getCode(), langCode)).collect(Collectors.toList());
		}

		return childHierarchyList;
	}

	/**
	 * This method fetches parent hierachy details of the location based on parent
	 * Location code
	 * 
	 * @param locCode
	 * @param langCode
	 * @return List<LocationHierarcy>
	 */
	private List<Location> getParentList(String locCode, String langCode) {

		if (locCode != null && !locCode.isEmpty()) {
			List<Location> parentLocHierList = getLocationHierarchyList(locCode, langCode);
			parentHierarchyList.addAll(parentLocHierList);

			parentLocHierList.parallelStream()
					.filter(entity -> entity.getParentLocCode() != null && !entity.getParentLocCode().isEmpty())
					.map(entity -> getParentList(entity.getParentLocCode(), langCode)).collect(Collectors.toList());
		}

		return parentHierarchyList;
	}

	/**
	 * Method creates location hierarchy data into the table based on the request
	 * parameter sent {@inheritDoc}
	 */
	@Override
	public PostLocationCodeResponseDto createLocationHierarchy(RequestDto<LocationDto> locationRequestDto) {

		Location location = null;
		Location locationResultantEntity = null;
		PostLocationCodeResponseDto locationCodeDto = null;

		location = MetaDataUtils.setCreateMetaData(locationRequestDto.getRequest(), Location.class);
		try {
			locationResultantEntity = locationRepository.create(location);
		} catch (DataAccessLayerException | DataAccessException ex) {
			throw new MasterDataServiceException(LocationErrorCode.LOCATION_INSERT_EXCEPTION.getErrorCode(),
					LocationErrorCode.LOCATION_INSERT_EXCEPTION.getErrorMessage() + " "
							+ ExceptionUtils.parseException(ex));
		}

<<<<<<< HEAD
		//locationCodeDto = objectMapperUtil.map(locationResultantEntity, LocationCodeDto.class);
         locationCodeDto=objectMapperUtil.map(locationResultantEntity, PostLocationCodeResponseDto.class);
=======
		// locationCodeDto = MapperUtils.map(locationResultantEntity,
		// LocationCodeDto.class);
		locationCodeDto = MapperUtils.map(locationResultantEntity, LocationCodeDto.class);
>>>>>>> 3505aaf1
		return locationCodeDto;
	}
	

}<|MERGE_RESOLUTION|>--- conflicted
+++ resolved
@@ -203,20 +203,14 @@
 		location = MetaDataUtils.setCreateMetaData(locationRequestDto.getRequest(), Location.class);
 		try {
 			locationResultantEntity = locationRepository.create(location);
-		} catch (DataAccessLayerException | DataAccessException ex) {
+		} catch (DataAccessLayerException  | DataAccessException   ex) {
 			throw new MasterDataServiceException(LocationErrorCode.LOCATION_INSERT_EXCEPTION.getErrorCode(),
 					LocationErrorCode.LOCATION_INSERT_EXCEPTION.getErrorMessage() + " "
 							+ ExceptionUtils.parseException(ex));
 		}
 
-<<<<<<< HEAD
 		//locationCodeDto = objectMapperUtil.map(locationResultantEntity, LocationCodeDto.class);
-         locationCodeDto=objectMapperUtil.map(locationResultantEntity, PostLocationCodeResponseDto.class);
-=======
-		// locationCodeDto = MapperUtils.map(locationResultantEntity,
-		// LocationCodeDto.class);
-		locationCodeDto = MapperUtils.map(locationResultantEntity, LocationCodeDto.class);
->>>>>>> 3505aaf1
+         locationCodeDto=MapperUtils.map(locationResultantEntity, PostLocationCodeResponseDto.class);
 		return locationCodeDto;
 	}
 	
