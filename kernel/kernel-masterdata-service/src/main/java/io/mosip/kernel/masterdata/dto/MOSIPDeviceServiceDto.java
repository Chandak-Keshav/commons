--- conflicted
+++ resolved
@@ -1,80 +1,75 @@
-package io.mosip.kernel.masterdata.dto;
-
-import java.time.LocalDateTime;
-
-import javax.validation.constraints.NotBlank;
-import javax.validation.constraints.NotNull;
-import javax.validation.constraints.Size;
-
-import com.fasterxml.jackson.annotation.JsonFormat;
-
-import io.swagger.annotations.ApiModel;
-import io.swagger.annotations.ApiModelProperty;
-import lombok.Data;
-
-/**
- * 
- * @author Megha Tanga
- *
- */
-
-@Data
-@ApiModel(value = "MOSIP Device Service", description = "MOSIP Device Service Detail resource")
-public class MOSIPDeviceServiceDto {
-
-<<<<<<< HEAD
-	/*@NotBlank
-	@Size(min = 1, max = 36)
-=======
-	@NotBlank
-	@Size(min = 0, max = 36)
->>>>>>> 783e47df
-	@ApiModelProperty(value = "id", required = true, dataType = "java.lang.String")
-	private String id;*/
-
-	@NotBlank
-	@Size(min = 0, max = 64)
-	@ApiModelProperty(value = "softwareVersion", required = true, dataType = "java.lang.String")
-	private String swVersion;
-
-	@NotBlank
-	@Size(min = 0, max = 36)
-	@ApiModelProperty(value = "providerId", required = true, dataType = "java.lang.String")
-	private String deviceProviderId;
-
-	@NotBlank
-	@Size(min = 0, max = 36)
-	@ApiModelProperty(value = "deviceTypeCode", required = true, dataType = "java.lang.String")
-	private String regDeviceTypeCode;
-
-	@NotBlank
-	@Size(min = 0, max = 36)
-	@ApiModelProperty(value = "deviceSubCode", required = true, dataType = "java.lang.String")
-	private String regDeviceSubCode;
-
-	@NotBlank
-	@Size(min = 1, max = 36)
-	@ApiModelProperty(value = "make", required = true, dataType = "java.lang.String")
-	private String make;
-
-	@NotBlank
-	@Size(min = 1, max = 36)
-	@ApiModelProperty(value = "model", required = true, dataType = "java.lang.String")
-	private String model;
-
-	@JsonFormat(shape = JsonFormat.Shape.STRING, pattern = "yyyy-MM-dd'T'HH:mm:ss.SSS'Z'")
-	private LocalDateTime swCreateDateTime;
-
-	@JsonFormat(shape = JsonFormat.Shape.STRING, pattern = "yyyy-MM-dd'T'HH:mm:ss.SSS'Z'")
-	private LocalDateTime swExpiryDateTime;
-
-	@NotNull
-	@ApiModelProperty(value = "softBinaryHash", required = true, dataType = "java.lang.Byte")
-	private byte[] swBinaryHash;
-	
-	@NotNull
-	@ApiModelProperty(value = "isActive", dataType = "java.lang.Boolean")
-	private Boolean isActive;
-	
-
-}
+package io.mosip.kernel.masterdata.dto;
+
+import java.time.LocalDateTime;
+
+import javax.validation.constraints.NotBlank;
+import javax.validation.constraints.NotNull;
+import javax.validation.constraints.Size;
+
+import com.fasterxml.jackson.annotation.JsonFormat;
+
+import io.swagger.annotations.ApiModel;
+import io.swagger.annotations.ApiModelProperty;
+import lombok.Data;
+
+/**
+ * 
+ * @author Megha Tanga
+ *
+ */
+
+@Data
+@ApiModel(value = "MOSIP Device Service", description = "MOSIP Device Service Detail resource")
+public class MOSIPDeviceServiceDto {
+
+	@NotBlank
+	@Size(min = 0, max = 36)
+	@ApiModelProperty(value = "id", required = true, dataType = "java.lang.String")
+	private String id;*/
+
+	@NotBlank
+	@Size(min = 0, max = 64)
+	@ApiModelProperty(value = "softwareVersion", required = true, dataType = "java.lang.String")
+	private String swVersion;
+
+	@NotBlank
+	@Size(min = 0, max = 36)
+	@ApiModelProperty(value = "providerId", required = true, dataType = "java.lang.String")
+	private String deviceProviderId;
+
+	@NotBlank
+	@Size(min = 0, max = 36)
+	@ApiModelProperty(value = "deviceTypeCode", required = true, dataType = "java.lang.String")
+	private String regDeviceTypeCode;
+
+	@NotBlank
+	@Size(min = 0, max = 36)
+	@ApiModelProperty(value = "deviceSubCode", required = true, dataType = "java.lang.String")
+	private String regDeviceSubCode;
+
+	@NotBlank
+	@Size(min = 1, max = 36)
+	@ApiModelProperty(value = "make", required = true, dataType = "java.lang.String")
+	private String make;
+
+	@NotBlank
+	@Size(min = 1, max = 36)
+	@ApiModelProperty(value = "model", required = true, dataType = "java.lang.String")
+	private String model;
+
+	@JsonFormat(shape = JsonFormat.Shape.STRING, pattern = "yyyy-MM-dd'T'HH:mm:ss.SSS'Z'")
+	private LocalDateTime swCreateDateTime;
+
+	@JsonFormat(shape = JsonFormat.Shape.STRING, pattern = "yyyy-MM-dd'T'HH:mm:ss.SSS'Z'")
+	private LocalDateTime swExpiryDateTime;
+
+	@NotNull
+	@ApiModelProperty(value = "softBinaryHash", required = true, dataType = "java.lang.Byte")
+	private byte[] swBinaryHash;
+	
+	@NotNull
+	@ApiModelProperty(value = "isActive", dataType = "java.lang.Boolean")
+	private Boolean isActive;
+	
+
+}