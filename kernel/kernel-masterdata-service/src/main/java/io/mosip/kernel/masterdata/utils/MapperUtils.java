
package io.mosip.kernel.masterdata.utils;

import java.time.LocalDate;
import java.util.ArrayList;
import java.util.Collection;
import java.util.List;
import java.util.Objects;
import java.util.stream.Collectors;

import org.springframework.beans.factory.annotation.Autowired;
import org.springframework.stereotype.Component;

import io.mosip.kernel.core.datamapper.spi.DataMapper;
import io.mosip.kernel.masterdata.converter.RegistrationCenterConverter;
import io.mosip.kernel.masterdata.converter.RegistrationCenterHierarchyLevelConverter;
import io.mosip.kernel.masterdata.converter.RegistrationCenterHistoryConverter;
import io.mosip.kernel.masterdata.dto.DeviceLangCodeDtypeDto;
import io.mosip.kernel.masterdata.dto.DeviceSpecificationDto;
import io.mosip.kernel.masterdata.dto.DeviceTypeDto;
import io.mosip.kernel.masterdata.dto.HolidayDto;
import io.mosip.kernel.masterdata.dto.LocationHierarchyDto;
import io.mosip.kernel.masterdata.dto.MachineHistoryDto;
import io.mosip.kernel.masterdata.dto.ReasonCategoryDto;
import io.mosip.kernel.masterdata.dto.ReasonListDto;
import io.mosip.kernel.masterdata.dto.RegistrationCenterDto;
import io.mosip.kernel.masterdata.dto.RegistrationCenterHierarchyLevelDto;
import io.mosip.kernel.masterdata.entity.DeviceSpecification;
import io.mosip.kernel.masterdata.entity.DeviceType;
import io.mosip.kernel.masterdata.entity.Holiday;
import io.mosip.kernel.masterdata.entity.HolidayId;
import io.mosip.kernel.masterdata.entity.MachineHistory;
import io.mosip.kernel.masterdata.entity.ReasonCategory;
import io.mosip.kernel.masterdata.entity.RegistrationCenter;
import io.mosip.kernel.masterdata.entity.RegistrationCenterHistory;

@Component
public class MapperUtils {

	@Autowired
	private DataMapper dataMapperImpl;

	public <E, D> D map(final E entity, D object) {
		dataMapperImpl.map(entity, object, true, null, null, true);
		return object;
	}

	public <D, T> D map(final T entity, Class<D> outCLass) {
		return dataMapperImpl.map(entity, outCLass, true, null, null, true);

	}

	public <D, T> List<D> mapAll(final Collection<T> entityList, Class<D> outCLass) {
		return entityList.stream().map(entity -> map(entity, outCLass)).collect(Collectors.toList());
	}

	public List<RegistrationCenterDto> mapRegistrationCenterHistory(List<RegistrationCenterHistory> list) {
		List<RegistrationCenterDto> responseDto = new ArrayList<>();
		list.forEach(p -> {
			RegistrationCenterDto dto = new RegistrationCenterDto();
			dataMapperImpl.map(p, dto, new RegistrationCenterHistoryConverter());
			dataMapperImpl.map(p, dto, true, null, null, true);
			responseDto.add(dto);
		});

		return responseDto;
	}
	
	
	public List<RegistrationCenterHierarchyLevelDto> mapRegistrationCenterHierarchyLevel(List<RegistrationCenter> list) {
		List<RegistrationCenterHierarchyLevelDto> responseDto = new ArrayList<>();
		list.forEach(p -> {
			RegistrationCenterHierarchyLevelDto dto = new RegistrationCenterHierarchyLevelDto();
			dataMapperImpl.map(p, dto, new RegistrationCenterHierarchyLevelConverter());
			dataMapperImpl.map(p, dto, true, null, null, true);
			responseDto.add(dto);
		});

		return responseDto;
	}
	
	

	public List<RegistrationCenterDto> mapRegistrationCenter(List<RegistrationCenter> list) {
		List<RegistrationCenterDto> responseDto = new ArrayList<>();
		list.forEach(p -> {
			RegistrationCenterDto dto = new RegistrationCenterDto();
			dataMapperImpl.map(p, dto, new RegistrationCenterConverter());
			dataMapperImpl.map(p, dto, true, null, null, true);
			responseDto.add(dto);
		});

		return responseDto;
	}

	public List<HolidayDto> mapHolidays(List<Holiday> holidays) {
		Objects.requireNonNull(holidays);
		List<HolidayDto> holidayDtos = new ArrayList<>();
		holidays.forEach(holiday -> {
			LocalDate date = holiday.getHolidayId().getHolidayDate();
			HolidayId holidayId = holiday.getHolidayId();
			HolidayDto dto = new HolidayDto();
			dto.setHolidayId(String.valueOf(holidayId.getId()));
			dto.setHolidayDate(String.valueOf(date));
			dto.setHolidayName(holiday.getHolidayName());
			dto.setLanguageCode(holidayId.getLangCode());
			dto.setHolidayYear(String.valueOf(date.getYear()));
			dto.setHolidayMonth(String.valueOf(date.getMonth().getValue()));
			dto.setHolidayDay(String.valueOf(date.getDayOfWeek().getValue()));
			dto.setIsActive(holiday.getIsActive());
			holidayDtos.add(dto);
		});
		return holidayDtos;
	}

	public List<ReasonCategoryDto> reasonConverter(List<ReasonCategory> reasonCategories) {
		Objects.requireNonNull(reasonCategories, "list cannot be null");
		List<ReasonCategoryDto> reasonCategoryDtos = null;
		reasonCategoryDtos = reasonCategories.parallelStream()
				.map(reasonCategory -> new ReasonCategoryDto(reasonCategory.getCode(), reasonCategory.getName(),
						reasonCategory.getDescription(), reasonCategory.getLangCode(), reasonCategory.getIsActive(),
						reasonCategory.getIsDeleted(), mapAll(reasonCategory.getReasonList(), ReasonListDto.class)))
				.collect(Collectors.toList());

		return reasonCategoryDtos;

	}

	public List<LocationHierarchyDto> objectToDtoConverter(List<Object[]> locationList) {

		List<LocationHierarchyDto> locationHierarchyDtos = new ArrayList<>();
		for (Object[] object : locationList) {
			LocationHierarchyDto locationHierarchyDto = new LocationHierarchyDto();
			locationHierarchyDto.setLocationHierarchylevel((Short) object[0]);
			locationHierarchyDto.setLocationHierarchyName((String) object[1]);
			locationHierarchyDto.setIsActive((Boolean) object[2]);
			locationHierarchyDtos.add(locationHierarchyDto);
		}
		return locationHierarchyDtos;
	}

	public List<DeviceLangCodeDtypeDto> mapDeviceDto(List<Object[]> objects) {
		List<DeviceLangCodeDtypeDto> deviceLangCodeDtypeDtoList = new ArrayList<>();
		objects.forEach(arr -> {
			DeviceLangCodeDtypeDto deviceLangCodeDtypeDto = new DeviceLangCodeDtypeDto();
			deviceLangCodeDtypeDto.setId((String) arr[0]);
			deviceLangCodeDtypeDto.setName((String) arr[1]);
			deviceLangCodeDtypeDto.setMacAddress((String) arr[2]);
			deviceLangCodeDtypeDto.setSerialNum((String) arr[3]);
			deviceLangCodeDtypeDto.setIpAddress((String) arr[4]);
			deviceLangCodeDtypeDto.setDspecId((String) arr[5]);
			deviceLangCodeDtypeDto.setLangCode((String) arr[6]);
			deviceLangCodeDtypeDto.setActive((boolean) arr[7]);
			deviceLangCodeDtypeDto.setDeviceTypeCode((String) arr[8]);
			deviceLangCodeDtypeDtoList.add(deviceLangCodeDtypeDto);
		});
		return deviceLangCodeDtypeDtoList;
	}

	public List<DeviceTypeDto> mapDeviceTypeDto(List<DeviceType> deviceTypes) {
		List<DeviceTypeDto> deviceTypeDtoList = new ArrayList<>();
		DeviceTypeDto deviceTypeDto = new DeviceTypeDto();

		for (DeviceType deviceType : deviceTypes) {

			deviceTypeDto.setName(deviceType.getName());
			deviceTypeDto.setDescription(deviceType.getDescription());
			deviceTypeDto.setCode(deviceType.getCode());
			deviceTypeDto.setLangCode(deviceType.getLangCode());
		}
		deviceTypeDtoList.add(deviceTypeDto);
		return deviceTypeDtoList;
	}

	public List<DeviceSpecificationDto> mapDeviceSpecification(List<DeviceSpecification> deviceSpecificationList) {
		List<DeviceSpecificationDto> deviceSpecificationDtoList = new ArrayList<>();

		for (DeviceSpecification deviceSpecification : deviceSpecificationList) {
			DeviceSpecificationDto deviceSpecificationDto = new DeviceSpecificationDto();
			deviceSpecificationDto.setId(deviceSpecification.getId());
			deviceSpecificationDto.setName(deviceSpecification.getName());
			deviceSpecificationDto.setDescription(deviceSpecification.getDescription());
			deviceSpecificationDto.setLangCode(deviceSpecification.getLangCode());
			deviceSpecificationDto.setBrand(deviceSpecification.getBrand());
			deviceSpecificationDto.setDeviceTypeCode(deviceSpecification.getDeviceTypeCode());
			deviceSpecificationDto.setModel(deviceSpecification.getModel());
			deviceSpecificationDto.setMinDriverversion(deviceSpecification.getMinDriverversion());
			deviceSpecificationDto.setIsActive(deviceSpecification.getIsActive());
			deviceSpecificationDtoList.add(deviceSpecificationDto);
		}
		return deviceSpecificationDtoList;
	}
<<<<<<< HEAD

=======
	
	
	
	public List<MachineHistoryDto> mapMachineHistroy(List<MachineHistory> machineHistoryList){
		List<MachineHistoryDto> machineHistoryDtoList = new ArrayList<>();
		
		for (MachineHistory machineHistory : machineHistoryList) {
			MachineHistoryDto machineHistoryDto = new MachineHistoryDto();
			machineHistoryDto.setId(machineHistory.getId());
			machineHistoryDto.setCreatedBy(machineHistory.getCreatedBy());
			machineHistoryDto.setCreatedtime(machineHistory.getCreatedtimes());
			machineHistoryDto.setDeletedtime(machineHistory.getDeletedtimes());
			machineHistoryDto.setEffectDtimes(machineHistory.getEffectDtimes());
			machineHistoryDto.setIpAddress(machineHistory.getIpAddress());
			machineHistoryDto.setIsActive(machineHistory.getIsActive());
			machineHistoryDto.setIsDeleted(machineHistory.getIsDeleted());
			machineHistoryDto.setLangCode(machineHistory.getLangCode());
			machineHistoryDto.setMacAddress(machineHistory.getMacAddress());
			machineHistoryDto.setMspecId(machineHistory.getMspecId());
			machineHistoryDto.setName(machineHistory.getName());
			machineHistoryDto.setSerialNum(machineHistory.getSerialNum());
			machineHistoryDto.setUpdatedBy(machineHistory.getUpdatedBy());
			machineHistoryDto.setUpdatedtime(machineHistory.getUpdatedtimes());
			machineHistoryDto.setValEndDtimes(machineHistory.getValEndDtimes());
			machineHistoryDtoList.add(machineHistoryDto);
			
		}
		
		return machineHistoryDtoList;
		
	}
>>>>>>> d24d4a25
}<|MERGE_RESOLUTION|>--- conflicted
+++ resolved
@@ -65,9 +65,9 @@
 
 		return responseDto;
 	}
-	
-	
-	public List<RegistrationCenterHierarchyLevelDto> mapRegistrationCenterHierarchyLevel(List<RegistrationCenter> list) {
+
+	public List<RegistrationCenterHierarchyLevelDto> mapRegistrationCenterHierarchyLevel(
+			List<RegistrationCenter> list) {
 		List<RegistrationCenterHierarchyLevelDto> responseDto = new ArrayList<>();
 		list.forEach(p -> {
 			RegistrationCenterHierarchyLevelDto dto = new RegistrationCenterHierarchyLevelDto();
@@ -78,8 +78,6 @@
 
 		return responseDto;
 	}
-	
-	
 
 	public List<RegistrationCenterDto> mapRegistrationCenter(List<RegistrationCenter> list) {
 		List<RegistrationCenterDto> responseDto = new ArrayList<>();
@@ -190,15 +188,10 @@
 		}
 		return deviceSpecificationDtoList;
 	}
-<<<<<<< HEAD
-
-=======
-	
-	
-	
-	public List<MachineHistoryDto> mapMachineHistroy(List<MachineHistory> machineHistoryList){
+
+	public List<MachineHistoryDto> mapMachineHistroy(List<MachineHistory> machineHistoryList) {
 		List<MachineHistoryDto> machineHistoryDtoList = new ArrayList<>();
-		
+
 		for (MachineHistory machineHistory : machineHistoryList) {
 			MachineHistoryDto machineHistoryDto = new MachineHistoryDto();
 			machineHistoryDto.setId(machineHistory.getId());
@@ -218,11 +211,10 @@
 			machineHistoryDto.setUpdatedtime(machineHistory.getUpdatedtimes());
 			machineHistoryDto.setValEndDtimes(machineHistory.getValEndDtimes());
 			machineHistoryDtoList.add(machineHistoryDto);
-			
-		}
-		
+
+		}
+
 		return machineHistoryDtoList;
-		
-	}
->>>>>>> d24d4a25
+
+	}
 }