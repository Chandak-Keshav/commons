--- conflicted
+++ resolved
@@ -1,152 +1,143 @@
-package io.mosip.kernel.masterdata.utils;
-
-import java.time.LocalDateTime;
-import java.time.ZoneId;
-import java.util.ArrayList;
-import java.util.Collection;
-import java.util.List;
-
-import org.springframework.beans.factory.annotation.Autowired;
-import org.springframework.security.core.Authentication;
-import org.springframework.security.core.context.SecurityContextHolder;
-import org.springframework.stereotype.Component;
-
-import io.mosip.kernel.core.dataaccess.exception.DataAccessLayerException;
-import io.mosip.kernel.core.datamapper.spi.DataMapper;
-import io.mosip.kernel.masterdata.entity.BaseEntity;
-
-/**
- * MetaDataUtils class provide methods to copy values from DTO to entity along
- * with that it create some meta data which is required before an entity to be
- * saved into database.
- * 
- * @author Bal Vikash Sharma
- * @since 1.0.0
- * @see MapperUtils
- *
- */
-@Component
-@SuppressWarnings("unchecked")
-public class MetaDataUtils {
-
-	@Autowired
-	private DataMapper dataMapper;
-
-	@Autowired
-	MapperUtils mapperUtils;
-<<<<<<< HEAD
-
-	/**
-	 * This method takes <code>source</code> object like an DTO and a class which
-	 * must extends {@link BaseEntity} and map all values from DTO object to the
-	 * <code>destinationClass</code> object and return it.
-	 * 
-	 * @param source
-	 *            is the source
-	 * @param destinationClass
-	 *            is the destination class
-	 * @return an entity class which extends {@link BaseEntity}
-	 * @throws DataAccessLayerException
-	 *             if any error occurs while mapping values
-	 */
-	public <T, D extends BaseEntity> D setCreateMetaData(final T source, Class<? extends BaseEntity> destinationClass) {
-		Authentication authN = SecurityContextHolder.getContext().getAuthentication();
-		String contextUser = authN.getName();
-
-		D entity = (D) mapperUtils.mapNew(source, destinationClass);
-
-	/*	Field[] fields = entity.getClass().getDeclaredFields();
-		for (Field field : fields) {
-			if (field.isAnnotationPresent(EmbeddedId.class)) {
-				try {
-					Object id = field.getType().newInstance();
-					mapperUtils.mapNew(source, id);
-					field.setAccessible(true);
-					field.set(entity, id);
-					field.setAccessible(false);
-					break;
-				} catch (Exception e) {
-					throw new DataAccessLayerException("KER-MSD-000", "Error while mapping Embedded Id fields", e);
-				}
-			}
-		}*/
-
-		setCreatedDateTime(contextUser, entity);
-		return entity;
-	}
-
-	/*
-	 * public <T, D extends BaseEntity> D setCreateMetaData(final T dto, Class<?
-	 * extends BaseEntity> entityClass) { Authentication authN =
-	 * SecurityContextHolder.getContext().getAuthentication(); String contextUser =
-	 * authN.getName();
-	 * 
-	 * D entity = (D) dataMapper.map(dto, entityClass, true, null, null, true);
-	 * 
-	 * Field[] fields = entity.getClass().getDeclaredFields(); for (Field field :
-	 * fields) { if (field.isAnnotationPresent(EmbeddedId.class)) { try { Object id
-	 * = field.getType().newInstance(); dataMapper.map(dto, id, true, null, null,
-	 * true); field.setAccessible(true); field.set(entity, id);
-	 * field.setAccessible(false); break; } catch (Exception e) { throw new
-	 * DataAccessLayerException("KER-MSD-000",
-	 * "Error while mapping Embedded Id fields", e); } } }
-	 * 
-	 * setCreatedDateTime(contextUser, entity); return entity; }
-	 */
-
-=======
-
->>>>>>> be6563f4
-	public <T, D extends BaseEntity> List<D> setCreateMetaData(final Collection<T> dtoList,
-			Class<? extends BaseEntity> entityClass) {
-		Authentication authN = SecurityContextHolder.getContext().getAuthentication();
-		String contextUser = authN.getName();
-		List<D> entities = new ArrayList<>();
-
-		dtoList.forEach(dto -> {
-			D entity = (D) dataMapper.map(dto, entityClass, true, null, null, true);
-			setCreatedDateTime(contextUser, entity);
-			entities.add(entity);
-		});
-
-		return entities;
-
-	}
-
-	private <D extends BaseEntity> void setCreatedDateTime(String contextUser, D entity) {
-		entity.setCreatedDateTime(LocalDateTime.now(ZoneId.of("UTC")));
-		entity.setCreatedBy(contextUser);
-	}
-
-	
-
-<<<<<<< HEAD
-=======
-	public <T, D extends BaseEntity> D setCreateMetaData(final T dto, Class<? extends BaseEntity> entityClass) {
-		Authentication authN = SecurityContextHolder.getContext().getAuthentication();
-		String contextUser = authN.getName();
-
-		D entity = (D) mapperUtils.mapNew(dto, entityClass);
-
-		Field[] fields = entity.getClass().getDeclaredFields();
-		for (Field field : fields) {
-			if (field.isAnnotationPresent(EmbeddedId.class)) {
-				try {
-					Object id = field.getType().newInstance();
-					mapperUtils.mapNew(dto, id);
-					field.setAccessible(true);
-					field.set(entity, id);
-					field.setAccessible(false);
-					break;
-				} catch (Exception e) {
-					throw new DataAccessLayerException("KER-MSD-000", "Error while mapping Embedded Id fields", e);
-				}
-			}
-		}
-
-		setCreatedDateTime(contextUser, entity);
-		return entity;
-	}
-
->>>>>>> be6563f4
-}
+package io.mosip.kernel.masterdata.utils;
+
+import java.time.LocalDateTime;
+import java.time.ZoneId;
+import java.util.ArrayList;
+import java.util.Collection;
+import java.util.List;
+
+import org.springframework.beans.factory.annotation.Autowired;
+import org.springframework.security.core.Authentication;
+import org.springframework.security.core.context.SecurityContextHolder;
+import org.springframework.stereotype.Component;
+
+import io.mosip.kernel.core.dataaccess.exception.DataAccessLayerException;
+import io.mosip.kernel.core.datamapper.spi.DataMapper;
+import io.mosip.kernel.masterdata.dto.MachineDto;
+import io.mosip.kernel.masterdata.entity.BaseEntity;
+import io.mosip.kernel.masterdata.entity.Machine;
+import io.mosip.kernel.masterdata.entity.MachineHistory;
+
+/**
+ * MetaDataUtils class provide methods to copy values from DTO to entity along
+ * with that it create some meta data which is required before an entity to be
+ * saved into database.
+ * 
+ * @author Bal Vikash Sharma
+ * @since 1.0.0
+ * @see MapperUtils
+ *
+ */
+@Component
+@SuppressWarnings("unchecked")
+public class MetaDataUtils {
+
+	@Autowired
+	private DataMapper dataMapper;
+
+	@Autowired
+	MapperUtils mapperUtils;
+
+	/**
+	 * This method takes <code>source</code> object like an DTO and a class which
+	 * must extends {@link BaseEntity} and map all values from DTO object to the
+	 * <code>destinationClass</code> object and return it.
+	 * 
+	 * @param source
+	 *            is the source
+	 * @param destinationClass
+	 *            is the destination class
+	 * @return an entity class which extends {@link BaseEntity}
+	 * @throws DataAccessLayerException
+	 *             if any error occurs while mapping values
+	 */
+	public <T, D extends BaseEntity> D setCreateMetaData(final T source, Class<? extends BaseEntity> destinationClass) {
+		Authentication authN = SecurityContextHolder.getContext().getAuthentication();
+		String contextUser = authN.getName();
+
+		D entity = (D) mapperUtils.mapNew(source, destinationClass);
+
+	/*	Field[] fields = entity.getClass().getDeclaredFields();
+		for (Field field : fields) {
+			if (field.isAnnotationPresent(EmbeddedId.class)) {
+				try {
+					Object id = field.getType().newInstance();
+					mapperUtils.mapNew(source, id);
+					field.setAccessible(true);
+					field.set(entity, id);
+					field.setAccessible(false);
+					break;
+				} catch (Exception e) {
+					throw new DataAccessLayerException("KER-MSD-000", "Error while mapping Embedded Id fields", e);
+				}
+			}
+		}*/
+
+		setCreatedDateTime(contextUser, entity);
+		return entity;
+	}
+
+	/*
+	 * public <T, D extends BaseEntity> D setCreateMetaData(final T dto, Class<?
+	 * extends BaseEntity> entityClass) { Authentication authN =
+	 * SecurityContextHolder.getContext().getAuthentication(); String contextUser =
+	 * authN.getName();
+	 * 
+	 * D entity = (D) dataMapper.map(dto, entityClass, true, null, null, true);
+	 * 
+	 * Field[] fields = entity.getClass().getDeclaredFields(); for (Field field :
+	 * fields) { if (field.isAnnotationPresent(EmbeddedId.class)) { try { Object id
+	 * = field.getType().newInstance(); dataMapper.map(dto, id, true, null, null,
+	 * true); field.setAccessible(true); field.set(entity, id);
+	 * field.setAccessible(false); break; } catch (Exception e) { throw new
+	 * DataAccessLayerException("KER-MSD-000",
+	 * "Error while mapping Embedded Id fields", e); } } }
+	 * 
+	 * setCreatedDateTime(contextUser, entity); return entity; }
+	 */
+
+	public <T, D extends BaseEntity> List<D> setCreateMetaData(final Collection<T> dtoList,
+			Class<? extends BaseEntity> entityClass) {
+		Authentication authN = SecurityContextHolder.getContext().getAuthentication();
+		String contextUser = authN.getName();
+		List<D> entities = new ArrayList<>();
+
+		dtoList.forEach(dto -> {
+			D entity = (D) dataMapper.map(dto, entityClass, true, null, null, true);
+			setCreatedDateTime(contextUser, entity);
+			entities.add(entity);
+		});
+
+		return entities;
+
+	}
+
+	private <D extends BaseEntity> void setCreatedDateTime(String contextUser, D entity) {
+		entity.setCreatedDateTime(LocalDateTime.now(ZoneId.of("UTC")));
+		entity.setCreatedBy(contextUser);
+	}
+
+	
+	// -----------------------------------------
+	public Machine createdMachine(MachineDto machineDto) {
+
+		Authentication authN = SecurityContextHolder.getContext().getAuthentication();
+		String contextUser = authN.getName();
+
+		Machine machine = new Machine();
+		machine.setId(machineDto.getId());
+		machine.setName(machineDto.getName());
+		machine.setMacAddress(machineDto.getMacAddress());
+		machine.setSerialNum(machineDto.getSerialNum());
+		machine.setIpAddress(machineDto.getIpAddress());
+		machine.setMachineSpecId(machineDto.getMachineSpecId());
+		machine.setLangCode(machineDto.getLangCode());
+		machine.setIsActive(machineDto.getIsActive());
+		machine.setValidityDateTime(machineDto.getValidityDateTime());
+
+		setCreatedDateTime(contextUser, machine);
+		return machine;
+
+	}
+
+}