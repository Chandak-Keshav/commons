--- conflicted
+++ resolved
@@ -1,161 +1,3 @@
-<<<<<<< HEAD
-package io.mosip.kernel.masterdata.service.impl;
-
-import java.util.List;
-
-import org.modelmapper.ModelMapper;
-import org.springframework.beans.factory.annotation.Autowired;
-import org.springframework.dao.DataAccessException;
-import org.springframework.stereotype.Service;
-
-import io.mosip.kernel.masterdata.constant.DocumentCategoryErrorCode;
-import io.mosip.kernel.masterdata.dto.DocumentCategoryDto;
-import io.mosip.kernel.masterdata.entity.DocumentCategory;
-import io.mosip.kernel.masterdata.exception.DataNotFoundException;
-import io.mosip.kernel.masterdata.exception.MasterDataServiceException;
-import io.mosip.kernel.masterdata.repository.DocumentCategoryRepository;
-import io.mosip.kernel.masterdata.service.DocumentCategoryService;
-import io.mosip.kernel.masterdata.utils.ObjectMapperUtil;
-
-/**
- * @author Neha
- * @since 1.0.0
- *
- */
-@Service
-public class DocumentCategoryServiceImpl implements DocumentCategoryService {
-
-	@Autowired
-	private ModelMapper modelMapper;
-
-	@Autowired
-	private ObjectMapperUtil objectMapperUtil;
-
-	@Autowired
-	private DocumentCategoryRepository documentCategoryRepository;
-
-	private List<DocumentCategory> documentCategoryList;
-
-	private List<DocumentCategoryDto> documentCategoryDtoList;
-
-	/**
-	 * Method to fetch all Document category details
-	 * 
-	 * @return DocumentCategoryDTO list
-	 * 
-	 * @throws DocumentCategoryFetchException
-	 *             If fails to fetch required Document category
-	 * 
-	 * @throws DocumentCategoryMappingException
-	 *             If not able to map Document category entity with Document
-	 *             category Dto
-	 * 
-	 * @throws DocumentCategoryNotFoundException
-	 *             If given required Document category not found
-	 */
-	@Override
-	public List<DocumentCategoryDto> getAllDocumentCategory() {
-		try {
-			documentCategoryList = documentCategoryRepository.findAllByIsActiveTrueAndIsDeletedFalse(DocumentCategory.class);
-		} catch (DataAccessException e) {
-			throw new MasterDataServiceException(
-					DocumentCategoryErrorCode.DOCUMENT_CATEGORY_FETCH_EXCEPTION.getErrorCode(),
-					DocumentCategoryErrorCode.DOCUMENT_CATEGORY_FETCH_EXCEPTION.getErrorMessage());
-		}
-
-		if (!(documentCategoryList.isEmpty())) {
-			documentCategoryDtoList = objectMapperUtil.mapAll(documentCategoryList, DocumentCategoryDto.class);
-		} else {
-			throw new DataNotFoundException(
-					DocumentCategoryErrorCode.DOCUMENT_CATEGORY_NOT_FOUND_EXCEPTION.getErrorCode(),
-					DocumentCategoryErrorCode.DOCUMENT_CATEGORY_NOT_FOUND_EXCEPTION.getErrorMessage());
-		}
-		return documentCategoryDtoList;
-	}
-
-	/**
-	 * Method to fetch all Document category details based on language code
-	 * 
-	 * @param langCode
-	 *            The language code
-	 * 
-	 * @return DocumentCategoryDTO list
-	 * 
-	 * @throws DocumentCategoryFetchException
-	 *             If fails to fetch required Document category
-	 * 
-	 * @throws DocumentCategoryMappingException
-	 *             If not able to map Document category entity with Document
-	 *             category Dto
-	 * 
-	 * @throws DocumentCategoryNotFoundException
-	 *             If given required Document category not found
-	 */
-	@Override
-	public List<DocumentCategoryDto> getAllDocumentCategoryByLaguageCode(String langCode) {
-		try {
-			documentCategoryList = documentCategoryRepository.findAllByLangCodeAndIsActiveTrueAndIsDeletedFalse(langCode);
-		} catch (DataAccessException e) {
-			throw new MasterDataServiceException(
-					DocumentCategoryErrorCode.DOCUMENT_CATEGORY_FETCH_EXCEPTION.getErrorCode(),
-					DocumentCategoryErrorCode.DOCUMENT_CATEGORY_FETCH_EXCEPTION.getErrorMessage());
-		}
-
-		if (!(documentCategoryList.isEmpty())) {
-			documentCategoryDtoList = objectMapperUtil.mapAll(documentCategoryList, DocumentCategoryDto.class);
-		} else {
-			throw new DataNotFoundException(
-					DocumentCategoryErrorCode.DOCUMENT_CATEGORY_NOT_FOUND_EXCEPTION.getErrorCode(),
-					DocumentCategoryErrorCode.DOCUMENT_CATEGORY_NOT_FOUND_EXCEPTION.getErrorMessage());
-		}
-		return documentCategoryDtoList;
-	}
-
-	/**
-	 * Method to fetch A Document category details based on id and language code
-	 * 
-	 * @param code
-	 *            The Id of Document Category
-	 * 
-	 * @param langCode
-	 *            The language code
-	 * 
-	 * @return DocumentCategoryDTO
-	 * 
-	 * @throws DocumentCategoryFetchException
-	 *             If fails to fetch required Document category
-	 * 
-	 * @throws DocumentCategoryMappingException
-	 *             If not able to map Document category entity with Document
-	 *             category Dto
-	 * 
-	 * @throws DocumentCategoryNotFoundException
-	 *             If given required Document category not found
-	 */
-	@Override
-	public DocumentCategoryDto getDocumentCategoryByCodeAndLangCode(String code, String langCode) {
-		DocumentCategory documentCategory;
-		DocumentCategoryDto documentCategoryDto;
-		try {
-			documentCategory = documentCategoryRepository.findByCodeAndLangCodeAndIsActiveTrueAndIsDeletedFalse(code, langCode);
-		} catch (DataAccessException e) {
-			throw new MasterDataServiceException(
-					DocumentCategoryErrorCode.DOCUMENT_CATEGORY_FETCH_EXCEPTION.getErrorCode(),
-					DocumentCategoryErrorCode.DOCUMENT_CATEGORY_FETCH_EXCEPTION.getErrorMessage());
-		}
-
-		if (documentCategory != null) {
-			documentCategoryDto = modelMapper.map(documentCategory, DocumentCategoryDto.class);
-		} else {
-			throw new DataNotFoundException(
-					DocumentCategoryErrorCode.DOCUMENT_CATEGORY_NOT_FOUND_EXCEPTION.getErrorCode(),
-					DocumentCategoryErrorCode.DOCUMENT_CATEGORY_NOT_FOUND_EXCEPTION.getErrorMessage());
-		}
-		return documentCategoryDto;
-	}
-
-}
-=======
 package io.mosip.kernel.masterdata.service.impl;
 
 import java.util.ArrayList;
@@ -368,5 +210,4 @@
 		postResponseDto.setResults(codeLangCodeIds);
 		return postResponseDto;
 	}
-}
->>>>>>> 9bb98076
+}