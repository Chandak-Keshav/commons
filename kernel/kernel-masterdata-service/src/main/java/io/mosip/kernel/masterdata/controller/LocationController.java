--- conflicted
+++ resolved
@@ -38,8 +38,7 @@
 	 * 
 	 * @return List<LocationHierarchyDto>
 	 */
-<<<<<<< HEAD
-	@GetMapping(value = "/{langCode}")
+	@GetMapping(value = "/{langcode}")
 	public LocationHierarchyResponseDto getLocationHierarchyDetails(@PathVariable String langCode) {
 		return locationHierarchyService.getLocationDetails(langCode);
 
@@ -58,26 +57,9 @@
 	 * @param langCode
 	 * @return List<LocationHierarchyDto>
 	 */
-	@GetMapping(value = "/{locCode}/{langCode}")
-	public LocationResponseDto getLocationHierarchyByLangCode(@PathVariable String locCode,
-			@PathVariable String langCode) {
-=======
-	@GetMapping(value="/{langcode}")
-	public LocationHierarchyResponseDto getLocationHierarchyDetails(@PathVariable("langcode") String langCode) {
-		return locationHierarchyService.getLocationDetails(langCode);
-
-	}
-    /**
-     * This API fetches location hierachy details based on location code and language code
-	 * arguments
-     * @param locCode
-     * @param langCode
-     * @return List<LocationHierarchyDto>
-     */
 	@GetMapping(value = "/{locationcode}/{langcode}")
 	public LocationResponseDto getLocationHierarchyByLangCode(@PathVariable("locationcode") String locationCode,
 			@PathVariable("langcode") String langCode) {
->>>>>>> 723f9787
 
 		return locationHierarchyService.getLocationHierarchyByLangCode(locationCode, langCode);
 
