package io.mosip.kernel.masterdata.controller;

import javax.validation.Valid;

import org.springframework.beans.factory.annotation.Autowired;
import org.springframework.http.HttpStatus;
import org.springframework.http.ResponseEntity;
import org.springframework.web.bind.annotation.DeleteMapping;
import org.springframework.web.bind.annotation.GetMapping;
import org.springframework.web.bind.annotation.PathVariable;
import org.springframework.web.bind.annotation.PostMapping;
import org.springframework.web.bind.annotation.PutMapping;
import org.springframework.web.bind.annotation.RequestBody;
import org.springframework.web.bind.annotation.RequestMapping;
import org.springframework.web.bind.annotation.RestController;

import io.mosip.kernel.masterdata.dto.LocationDto;
import io.mosip.kernel.masterdata.dto.RequestDto;
import io.mosip.kernel.masterdata.dto.getresponse.LocationHierarchyResponseDto;
import io.mosip.kernel.masterdata.dto.getresponse.LocationResponseDto;
import io.mosip.kernel.masterdata.dto.postresponse.PostLocationCodeResponseDto;
import io.mosip.kernel.masterdata.service.LocationService;
import io.swagger.annotations.Api;

/**
 * 
 * Class handles REST calls with appropriate URLs.Service class
 * {@link LocationService} is called wherein the business logics are handled.
 * 
 * @author Srinivasan
 * @since 1.0.0
 *
 */
@RestController
@Api(tags = { "Location" })
@RequestMapping(value = "/v1.0/locations")
public class LocationController {

	/**
	 * Creates an instance of {@link LocationService}
	 */
	@Autowired
	private LocationService locationHierarchyService;

	/**
	 * This API fetches all location hierachy details irrespective of the arguments.
	 * 
	 * @param langcode
	 *            language code
	 * @return list of location hierarchies
	 */
	@GetMapping(value = "/{langcode}")
	public LocationHierarchyResponseDto getLocationHierarchyDetails(@PathVariable String langcode) {
		return locationHierarchyService.getLocationDetails(langcode);

	}

	@PostMapping()
	public ResponseEntity<PostLocationCodeResponseDto> createLocationHierarchyDetails(
			@Valid @RequestBody RequestDto<LocationDto> locationRequestDto) {

		return new ResponseEntity<>(locationHierarchyService.createLocationHierarchy(locationRequestDto),
				HttpStatus.CREATED);
	}

	/**
	 * 
	 * @param locationCode
	 *            location code
	 * @param langCode
	 *            language code
	 * @return list of location hierarchies
	 */
	@GetMapping(value = "/{locationcode}/{langcode}")
	public LocationResponseDto getLocationHierarchyByLangCode(@PathVariable("locationcode") String locationCode,
			@PathVariable("langcode") String langCode) {

		return locationHierarchyService.getLocationHierarchyByLangCode(locationCode, langCode);

	}

	/**
	 * 
<<<<<<< HEAD
	 * @author M1043226
	 * @param hierarchyName
	 *            hierarchy Name
	 * @return list of location hierarchies
	 */
	@GetMapping(value = "/locationhierarchy/{hierarchyname}")
	public LocationResponseDto getLocationDataByHierarchyName(@PathVariable(value = "hierarchyname") String hierarchyName) {

		return locationHierarchyService.getLocationDataByHierarchyName(hierarchyName);

=======
	 * @param locationRequestDto - location request DTO
	 * @return PostLocationCodeResponseDto 
	 */
	@PutMapping()
	public PostLocationCodeResponseDto updateLocationHierarchyDetails(
			@Valid @RequestBody RequestDto<LocationDto> locationRequestDto) {

		return locationHierarchyService.updateLocationDetails(locationRequestDto);
	}
	
	@DeleteMapping(value="/{locationcode}/{langcode}")
	public PostLocationCodeResponseDto deleteLocationHierarchyDetails(@PathVariable(value="locationcode")String locationCode,
			@PathVariable(value="langcode") String langCode) {
	return locationHierarchyService.deleteLocationDetials(locationCode,langCode);	
>>>>>>> e5be8be0
	}
}<|MERGE_RESOLUTION|>--- conflicted
+++ resolved
@@ -81,7 +81,6 @@
 
 	/**
 	 * 
-<<<<<<< HEAD
 	 * @author M1043226
 	 * @param hierarchyName
 	 *            hierarchy Name
@@ -92,7 +91,10 @@
 
 		return locationHierarchyService.getLocationDataByHierarchyName(hierarchyName);
 
-=======
+	}
+
+	/**
+	 * 
 	 * @param locationRequestDto - location request DTO
 	 * @return PostLocationCodeResponseDto 
 	 */
@@ -107,6 +109,6 @@
 	public PostLocationCodeResponseDto deleteLocationHierarchyDetails(@PathVariable(value="locationcode")String locationCode,
 			@PathVariable(value="langcode") String langCode) {
 	return locationHierarchyService.deleteLocationDetials(locationCode,langCode);	
->>>>>>> e5be8be0
 	}
+	
 }