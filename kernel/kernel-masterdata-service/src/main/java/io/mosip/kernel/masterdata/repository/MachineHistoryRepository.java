--- conflicted
+++ resolved
@@ -1,47 +1,3 @@
-<<<<<<< HEAD
-/**
- *
- *
- */
-
-package io.mosip.kernel.masterdata.repository;
-
-import java.time.LocalDateTime;
-import java.util.List;
-
-import io.mosip.kernel.core.dataaccess.spi.repository.BaseRepository;
-import io.mosip.kernel.masterdata.entity.MachineHistory;
-
-/**
- * Repository function to fetching machine History Details
- * 
- * @author Megha Tanga
- * @since 1.0.0
- *
- */
-public interface MachineHistoryRepository extends BaseRepository<MachineHistory, String> {
-
-	/**
-	 * This method trigger query to fetch Machine History Details based on
-	 * Machine Id, language code and effective date time
-	 * 
-	 * @param id
-	 *            Machine History id provided by user
-	 * @param langCode
-	 *            language code provided by user
-	 * @param effectDtimes
-	 *            effective Date and time provided by user in the format "yyyy-mm-ddThh:mm:ss"
-	 * @return List<MachineHistory> fetched from database
-	 */
-	List<MachineHistory> findByIdAndLangCodeAndEffectDtimesLessThanEqualAndIsActiveTrueAndIsDeletedFalse(String id, String langCode,
-			LocalDateTime effectDtimes);
-}
-=======
-/**
- *
- *
- */
-
 package io.mosip.kernel.masterdata.repository;
 
 import java.time.LocalDateTime;
@@ -76,5 +32,4 @@
 	 */
 	List<MachineHistory> findByIdAndLangCodeAndEffectDtimesLessThanEqualAndIsDeletedFalse(String id, String langCode,
 			LocalDateTime effectDtimes);
-}
->>>>>>> 9bb98076
+}