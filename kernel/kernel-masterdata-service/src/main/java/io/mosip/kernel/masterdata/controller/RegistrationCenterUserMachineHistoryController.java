<<<<<<< HEAD
package io.mosip.kernel.masterdata.controller;

import org.springframework.beans.factory.annotation.Autowired;
import org.springframework.web.bind.annotation.GetMapping;
import org.springframework.web.bind.annotation.PathVariable;
import org.springframework.web.bind.annotation.RestController;

import io.mosip.kernel.core.http.ResponseFilter;
import io.mosip.kernel.core.http.ResponseWrapper;
import io.mosip.kernel.masterdata.dto.getresponse.RegistrationCenterUserMachineMappingHistoryResponseDto;
import io.mosip.kernel.masterdata.service.RegistrationCenterMachineUserHistoryService;
import io.swagger.annotations.Api;

/**
 * * Controller with api for crud operation related to
 * RegistrationCenterUserMachine Mappings
 * 
 * @author Dharmesh Khandelwal
 * @since 1.0.0
 *
 */
@RestController
@Api(tags = { "RegistrationCenterUserMachineHistory" })
public class RegistrationCenterUserMachineHistoryController {

	/**
	 * {@link RegistrationCenterMachineUserHistoryService} instance
	 */
	@Autowired
	RegistrationCenterMachineUserHistoryService registrationCenterMachineUserHistoryService;

	/**
	 * Get api to fetch user machine mappings based on user inputs
	 * 
	 * @param effectiveTimestamp
	 *            effective timestamp provided by user
	 * @param registrationCenterId
	 *            registration center provided by user
	 * @param machineId
	 *            machine id provided by user
	 * @param userId
	 *            user id provided by user
	 * @return {@link RegistrationCenterUserMachineMappingHistoryResponseDto} based
	 *         on user inputs
	 */
	@ResponseFilter
	@GetMapping("/getregistrationmachineusermappinghistory/{effdtimes}/{registrationcenterid}/{machineid}/{userid}")
	public ResponseWrapper<RegistrationCenterUserMachineMappingHistoryResponseDto> getRegistrationCentersMachineUserMapping(
			@PathVariable("effdtimes") String effectiveTimestamp,
			@PathVariable("registrationcenterid") String registrationCenterId,
			@PathVariable("machineid") String machineId, @PathVariable("userid") String userId) {

		ResponseWrapper<RegistrationCenterUserMachineMappingHistoryResponseDto> responseWrapper = new ResponseWrapper<>();
		responseWrapper.setResponse(registrationCenterMachineUserHistoryService
				.getRegistrationCentersMachineUserMapping(effectiveTimestamp, registrationCenterId, machineId, userId));
		return responseWrapper;
	}

}
=======
package io.mosip.kernel.masterdata.controller;

import org.springframework.beans.factory.annotation.Autowired;
import org.springframework.web.bind.annotation.GetMapping;
import org.springframework.web.bind.annotation.PathVariable;
import org.springframework.web.bind.annotation.RestController;

import io.mosip.kernel.core.http.ResponseFilter;
import io.mosip.kernel.core.http.ResponseWrapper;
import io.mosip.kernel.masterdata.dto.getresponse.RegistrationCenterUserMachineMappingHistoryResponseDto;
import io.mosip.kernel.masterdata.service.RegistrationCenterMachineUserHistoryService;
import io.swagger.annotations.Api;

/**
 * * Controller with api for crud operation related to
 * RegistrationCenterUserMachine Mappings
 * 
 * @author Dharmesh Khandelwal
 * @since 1.0.0
 *
 */
@RestController
@Api(tags = { "RegistrationCenterUserMachineHistory" })
public class RegistrationCenterUserMachineHistoryController {

	/**
	 * {@link RegistrationCenterMachineUserHistoryService} instance
	 */
	@Autowired
	RegistrationCenterMachineUserHistoryService registrationCenterMachineUserHistoryService;

	/**
	 * Get api to fetch user machine mappings based on user inputs
	 * 
	 * @param effectiveTimestamp
	 *            effective timestamp provided by user
	 * @param registrationCenterId
	 *            registration center provided by user
	 * @param machineId
	 *            machine id provided by user
	 * @param userId
	 *            user id provided by user
	 * @return {@link RegistrationCenterUserMachineMappingHistoryResponseDto} based
	 *         on user inputs
	 */
	@ResponseFilter
	@GetMapping("/getregistrationmachineusermappinghistory/{effdtimes}/{registrationcenterid}/{machineid}/{userid}")
	public ResponseWrapper<RegistrationCenterUserMachineMappingHistoryResponseDto> getRegistrationCentersMachineUserMapping(
			@PathVariable("effdtimes") String effectiveTimestamp,
			@PathVariable("registrationcenterid") String registrationCenterId,
			@PathVariable("machineid") String machineId, @PathVariable("userid") String userId) {

		ResponseWrapper<RegistrationCenterUserMachineMappingHistoryResponseDto> responseWrapper = new ResponseWrapper<>();
		responseWrapper.setResponse(registrationCenterMachineUserHistoryService
				.getRegistrationCentersMachineUserMapping(effectiveTimestamp, registrationCenterId, machineId, userId));
		return responseWrapper;
	}

}
>>>>>>> aafd0a67
<|MERGE_RESOLUTION|>--- conflicted
+++ resolved
@@ -1,4 +1,3 @@
-<<<<<<< HEAD
 package io.mosip.kernel.masterdata.controller;
 
 import org.springframework.beans.factory.annotation.Autowired;
@@ -57,65 +56,4 @@
 		return responseWrapper;
 	}
 
-}
-=======
-package io.mosip.kernel.masterdata.controller;
-
-import org.springframework.beans.factory.annotation.Autowired;
-import org.springframework.web.bind.annotation.GetMapping;
-import org.springframework.web.bind.annotation.PathVariable;
-import org.springframework.web.bind.annotation.RestController;
-
-import io.mosip.kernel.core.http.ResponseFilter;
-import io.mosip.kernel.core.http.ResponseWrapper;
-import io.mosip.kernel.masterdata.dto.getresponse.RegistrationCenterUserMachineMappingHistoryResponseDto;
-import io.mosip.kernel.masterdata.service.RegistrationCenterMachineUserHistoryService;
-import io.swagger.annotations.Api;
-
-/**
- * * Controller with api for crud operation related to
- * RegistrationCenterUserMachine Mappings
- * 
- * @author Dharmesh Khandelwal
- * @since 1.0.0
- *
- */
-@RestController
-@Api(tags = { "RegistrationCenterUserMachineHistory" })
-public class RegistrationCenterUserMachineHistoryController {
-
-	/**
-	 * {@link RegistrationCenterMachineUserHistoryService} instance
-	 */
-	@Autowired
-	RegistrationCenterMachineUserHistoryService registrationCenterMachineUserHistoryService;
-
-	/**
-	 * Get api to fetch user machine mappings based on user inputs
-	 * 
-	 * @param effectiveTimestamp
-	 *            effective timestamp provided by user
-	 * @param registrationCenterId
-	 *            registration center provided by user
-	 * @param machineId
-	 *            machine id provided by user
-	 * @param userId
-	 *            user id provided by user
-	 * @return {@link RegistrationCenterUserMachineMappingHistoryResponseDto} based
-	 *         on user inputs
-	 */
-	@ResponseFilter
-	@GetMapping("/getregistrationmachineusermappinghistory/{effdtimes}/{registrationcenterid}/{machineid}/{userid}")
-	public ResponseWrapper<RegistrationCenterUserMachineMappingHistoryResponseDto> getRegistrationCentersMachineUserMapping(
-			@PathVariable("effdtimes") String effectiveTimestamp,
-			@PathVariable("registrationcenterid") String registrationCenterId,
-			@PathVariable("machineid") String machineId, @PathVariable("userid") String userId) {
-
-		ResponseWrapper<RegistrationCenterUserMachineMappingHistoryResponseDto> responseWrapper = new ResponseWrapper<>();
-		responseWrapper.setResponse(registrationCenterMachineUserHistoryService
-				.getRegistrationCentersMachineUserMapping(effectiveTimestamp, registrationCenterId, machineId, userId));
-		return responseWrapper;
-	}
-
-}
->>>>>>> aafd0a67
+}