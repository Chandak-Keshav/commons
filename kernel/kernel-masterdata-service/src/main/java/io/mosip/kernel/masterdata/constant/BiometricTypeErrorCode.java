package io.mosip.kernel.masterdata.constant;

/**
 * Constants for Biometric Type
 * 
 * @author Neha
 * @since 1.0.0
 */
public enum BiometricTypeErrorCode {
	BIOMETRIC_TYPE_FETCH_EXCEPTION("KER-MSD-029",
			"Error ocurred while fetching biometric types"), BIOMETRIC_TYPE_MAPPING_EXCEPTION("KER-MSD-030",
<<<<<<< HEAD
					"Error occured while mapping biometric type"), BIOMETRIC_TYPE_NOT_FOUND("KER-MSD-045",
=======
					"Error occured while mapping biometric types"), BIOMETRIC_TYPE_NOT_FOUND("KER-MSD-045",
>>>>>>> 9386dbcb
							"No biometric types found.");

	private final String errorCode;
	private final String errorMessage;

	private BiometricTypeErrorCode(final String errorCode, final String errorMessage) {
		this.errorCode = errorCode;
		this.errorMessage = errorMessage;
	}

	public String getErrorCode() {
		return this.errorCode;
	}

	public String getErrorMessage() {
		return this.errorMessage;
	}
}<|MERGE_RESOLUTION|>--- conflicted
+++ resolved
@@ -9,11 +9,7 @@
 public enum BiometricTypeErrorCode {
 	BIOMETRIC_TYPE_FETCH_EXCEPTION("KER-MSD-029",
 			"Error ocurred while fetching biometric types"), BIOMETRIC_TYPE_MAPPING_EXCEPTION("KER-MSD-030",
-<<<<<<< HEAD
-					"Error occured while mapping biometric type"), BIOMETRIC_TYPE_NOT_FOUND("KER-MSD-045",
-=======
 					"Error occured while mapping biometric types"), BIOMETRIC_TYPE_NOT_FOUND("KER-MSD-045",
->>>>>>> 9386dbcb
 							"No biometric types found.");
 
 	private final String errorCode;
