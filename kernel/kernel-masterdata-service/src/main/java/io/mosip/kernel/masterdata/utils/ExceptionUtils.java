--- conflicted
+++ resolved
@@ -1,46 +1,39 @@
-package io.mosip.kernel.masterdata.utils;
-
-import java.util.Optional;
-import java.util.stream.Stream;
-
-/**
- * This class is used to get the Exception related functionalities.
- * 
- * @author Urvil Joshi
- * @author Bal Vikash Sharma
- * @author Sagar Mahapatra
- * @author Ritesh Sinha
- * @author Dharmesh Khandelwal
- * 
- * @since 1.0.0
- */
-public final class ExceptionUtils {
-	/**
-	 * Constructor for ExceptionUtils class.
-	 */
-	private ExceptionUtils() {
-		super();
-	}
-
-	/**
-	 * Method to find the root cause of the exception.
-	 * 
-	 * @param exception
-	 *            the exception.
-	 * @return the root cause.
-	 */
-	public static String parseException(Throwable exception) {
-		Optional<Throwable> rootCause = Stream.iterate(exception, Throwable::getCause)
-				.filter(element -> element.getCause() == null).findFirst();
-		return rootCause.isPresent() ? rootCause.get().getMessage() : exception.getMessage();
-	}
-<<<<<<< HEAD
-}
-
-=======
-
-}
-
-
-
->>>>>>> 068cb154
+package io.mosip.kernel.masterdata.utils;
+
+import java.util.Optional;
+import java.util.stream.Stream;
+
+/**
+ * This class is used to get the Exception related functionalities.
+ * 
+ * @author Urvil Joshi
+ * @author Bal Vikash Sharma
+ * @author Sagar Mahapatra
+ * @author Ritesh Sinha
+ * @author Dharmesh Khandelwal
+ * 
+ * @since 1.0.0
+ */
+public final class ExceptionUtils {
+	/**
+	 * Constructor for ExceptionUtils class.
+	 */
+	private ExceptionUtils() {
+		super();
+	}
+
+	/**
+	 * Method to find the root cause of the exception.
+	 * 
+	 * @param exception
+	 *            the exception.
+	 * @return the root cause.
+	 */
+	public static String parseException(Throwable exception) {
+		Optional<Throwable> rootCause = Stream.iterate(exception, Throwable::getCause)
+				.filter(element -> element.getCause() == null).findFirst();
+		return rootCause.isPresent() ? rootCause.get().getMessage() : exception.getMessage();
+	}
+}
+
+