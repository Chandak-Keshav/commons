--- conflicted
+++ resolved
@@ -1,40 +1,36 @@
-package io.mosip.kernel.masterdata.repository;
-
-import org.springframework.stereotype.Repository;
-
-import io.mosip.kernel.core.dataaccess.spi.repository.BaseRepository;
-import io.mosip.kernel.masterdata.entity.RegisteredDevice;
-
-// TODO: Auto-generated Javadoc
-/**
- * The Interface RegisteredDeviceRepository.
- * 
- * @author Srinivasan
- * @author Megha Tanga
- */
-@Repository
-public interface RegisteredDeviceRepository extends BaseRepository<RegisteredDevice, String> {
-
-	/**
-	 * Find by code and is active is true.
-	 *
-	 * @param deviceCode
-	 *            the device code
-	 * @return the registered device
-	 */
-	RegisteredDevice findByCodeAndIsActiveIsTrue(String deviceCode);
-
-	
-	/**
-	 * Find by code and dp id.
-	 *
-	 * @param deviceCode the device code
-	 * @param providerId the provider id
-	 * @return the registered device
-	 */
-<<<<<<< HEAD
-	RegisteredDevice findByCodeAndDpId(String deviceCode, String dpId);
-=======
-	RegisteredDevice findByCodeAndDpId(String deviceCode, String providerId);
->>>>>>> 3761b390
-}
+package io.mosip.kernel.masterdata.repository;
+
+import org.springframework.stereotype.Repository;
+
+import io.mosip.kernel.core.dataaccess.spi.repository.BaseRepository;
+import io.mosip.kernel.masterdata.entity.RegisteredDevice;
+
+// TODO: Auto-generated Javadoc
+/**
+ * The Interface RegisteredDeviceRepository.
+ * 
+ * @author Srinivasan
+ * @author Megha Tanga
+ */
+@Repository
+public interface RegisteredDeviceRepository extends BaseRepository<RegisteredDevice, String> {
+
+	/**
+	 * Find by code and is active is true.
+	 *
+	 * @param deviceCode
+	 *            the device code
+	 * @return the registered device
+	 */
+	RegisteredDevice findByCodeAndIsActiveIsTrue(String deviceCode);
+
+	
+	/**
+	 * Find by code and dp id.
+	 *
+	 * @param deviceCode the device code
+	 * @param providerId the provider id
+	 * @return the registered device
+	 */
+	RegisteredDevice findByCodeAndDpId(String deviceCode, String providerId);
+}