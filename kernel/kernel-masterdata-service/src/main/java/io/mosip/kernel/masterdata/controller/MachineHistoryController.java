--- conflicted
+++ resolved
@@ -1,4 +1,3 @@
-<<<<<<< HEAD
 package io.mosip.kernel.masterdata.controller;
 
 import org.springframework.beans.factory.annotation.Autowired;
@@ -64,71 +63,4 @@
 		responseWrapper.setResponse(macHistoryService.getMachineHistroyIdLangEffDTime(id, langCode, dateAndTime));
 		return responseWrapper;
 	}
-=======
-package io.mosip.kernel.masterdata.controller;
-
-import org.springframework.beans.factory.annotation.Autowired;
-import org.springframework.web.bind.annotation.GetMapping;
-import org.springframework.web.bind.annotation.PathVariable;
-import org.springframework.web.bind.annotation.RequestMapping;
-import org.springframework.web.bind.annotation.RestController;
-
-import io.mosip.kernel.core.http.ResponseFilter;
-import io.mosip.kernel.core.http.ResponseWrapper;
-import io.mosip.kernel.masterdata.dto.getresponse.MachineHistoryResponseDto;
-import io.mosip.kernel.masterdata.service.MachineHistoryService;
-import io.swagger.annotations.Api;
-import io.swagger.annotations.ApiOperation;
-import io.swagger.annotations.ApiResponse;
-import io.swagger.annotations.ApiResponses;
-
-/**
- * Controller with api to get Machine History Details
- * 
- * @author Megha Tanga
- * @since 1.0.0
- *
- */
-
-@RestController
-@Api(tags = { "MachineHistory" })
-@RequestMapping(value = "/machineshistories")
-public class MachineHistoryController {
-
-	/**
-	 * 
-	 * Reference to MachineHistroyService.
-	 */
-	@Autowired
-	private MachineHistoryService macHistoryService;
-
-	/**
-	 * Get api to fetch a machine history details based on given Machine ID,
-	 * Language code and effective date time
-	 * 
-	 * @param id
-	 *            input machine Id from User
-	 * @param langCode
-	 *            input Language Code from user
-	 * @param dateAndTime
-	 *            input effective date and time from user
-	 * 
-	 * @return MachineHistoryResponseDto returning machine history detail based on
-	 *         given Machine ID, Language code and effective date time
-	 */
-	@ResponseFilter
-	@GetMapping(value = "/{id}/{langcode}/{effdatetimes}")
-	@ApiOperation(value = "Retrieve all Machine History Details for the given Languge Code, ID and Effective date time", notes = "Retrieve all Machine Detail for given Languge Code and ID")
-	@ApiResponses({
-			@ApiResponse(code = 200, message = "When Machine History Details retrieved from database for the given Languge Code, ID and Effective date time"),
-			@ApiResponse(code = 404, message = "When No Machine History Details found for the given Languge Code, ID and Effective date time"),
-			@ApiResponse(code = 500, message = "While retrieving Machine History Details any error occured") })
-	public ResponseWrapper<MachineHistoryResponseDto> getMachineHistoryIdLangEff(@PathVariable("id") String id,
-			@PathVariable("langcode") String langCode, @PathVariable("effdatetimes") String dateAndTime) {
-
-		ResponseWrapper<MachineHistoryResponseDto> responseWrapper = new ResponseWrapper<>();
-		responseWrapper.setResponse(macHistoryService.getMachineHistroyIdLangEffDTime(id, langCode, dateAndTime));
-		return responseWrapper;
-	}
->>>>>>> aafd0a67
 }