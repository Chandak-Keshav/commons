--- conflicted
+++ resolved
@@ -1,81 +1,44 @@
-<<<<<<< HEAD
-package io.mosip.kernel.masterdata.constant;
-
-/**
- * Constants for RegistrationCenterDevice related errors.
- * 
- * @author Dharmesh Khandelwal
- * @author Bal Vikash Sharma
- * @since 1.0.0
- *
- */
-public enum RegistrationCenterDeviceErrorCode {
-
-	REGISTRATION_CENTER_DEVICE_CREATE_EXCEPTION("KER-MSD-075",
-			"Error occurred while inserting a mapping of Device and Center"),
-	REGISTRATION_CENTER_DEVICE_DATA_NOT_FOUND("KER-MSD-115", "Mapping for Device and Center not found"),
-	REGISTRATION_CENTER_DEVICE_DELETE_EXCEPTION("KER-MSD-105",
-			"Error occurred while deleting a mapping of Device and Center"),
-	REGISTRATION_CENTER_DEVICE_FETCH_EXCEPTION("KER-MSD-xxxxx","Error occurred while fetching Center Device details"),
-	REGISTRATION_CENTER_DEVICE_ALREADY_UNMAPPED_EXCEPTION("KER-MSD-xxxX", "Device-User unmapping already exist"),
-	DEVICE_AND_REG_CENTER_MAPPING_NOT_FOUND_EXCEPTION("KER-MSD-xxxx","Device Id %s - Center Id %s mapping does not exist"),
-	INVALIDE_DEVICE_ZONE("KER-MSD-415", "Admin not authorized to map/un-map this Device"),
-	INVALIDE_CENTER_ZONE("KER-MSD-411", "Admin not authorized to map/un-map this Device"),
-	REGISTRATION_CENTER_DEVICE_MAPPING_EXCEPTION("KER-MSD-XXXx", "Error occurred while mapping Device to Registration Center");
-	private final String errorCode;
-	private final String errorMessage;
-
-	private RegistrationCenterDeviceErrorCode(final String errorCode, final String errorMessage) {
-		this.errorCode = errorCode;
-		this.errorMessage = errorMessage;
-	}
-
-	public String getErrorCode() {
-		return errorCode;
-	}
-
-	public String getErrorMessage() {
-		return errorMessage;
-	}
-}
-=======
-package io.mosip.kernel.masterdata.constant;
-
-/**
- * Constants for RegistrationCenterDevice related errors.
- * 
- * @author Dharmesh Khandelwal
- * @author Bal Vikash Sharma
- * @since 1.0.0
- *
- */
-public enum RegistrationCenterDeviceErrorCode {
-
-	REGISTRATION_CENTER_DEVICE_CREATE_EXCEPTION("KER-MSD-075",
-			"Error occurred while inserting a mapping of Device and Center"),
-	REGISTRATION_CENTER_DEVICE_DATA_NOT_FOUND("KER-MSD-115", "Mapping for Device and Center not found"),
-	REGISTRATION_CENTER_DEVICE_DELETE_EXCEPTION("KER-MSD-105",
-			"Error occurred while deleting a mapping of Device and Center"),
-	REGISTRATION_CENTER_DEVICE_FETCH_EXCEPTION("KER-MSD-xx","Error occurred while fetching Center Device details"),
-	REGISTATION_CENTER_DEVICE_DECOMMISIONED_STATE("KER-MSD-418","Cannot map as the Registration Center/Device is Decommissioned"),
-	REGISTRATION_CENTER_DEVICE_NOT_IN_SAME_HIERARCHY("KER-MSD-416","Device cannot be mapped to the Center as Center and Device does not belong to the same Administrative Zone"),
-	REGISTRATION_CENTER_ALREADY_MAPPED("KER-MSD-XXX","Registration center is already mapped to a device"),
-	REGISTRATION_CENTER_DEVICE_ZONE_INVALID("KER-MSD-411","Either Registration center or Device zone does not match user's zone");
-
-	private final String errorCode;
-	private final String errorMessage;
-
-	private RegistrationCenterDeviceErrorCode(final String errorCode, final String errorMessage) {
-		this.errorCode = errorCode;
-		this.errorMessage = errorMessage;
-	}
-
-	public String getErrorCode() {
-		return errorCode;
-	}
-
-	public String getErrorMessage() {
-		return errorMessage;
-	}
-}
->>>>>>> 98fb6c59
+package io.mosip.kernel.masterdata.constant;
+
+/**
+ * Constants for RegistrationCenterDevice related errors.
+ * 
+ * @author Dharmesh Khandelwal
+ * @author Bal Vikash Sharma
+ * @since 1.0.0
+ *
+ */
+public enum RegistrationCenterDeviceErrorCode {
+
+	REGISTRATION_CENTER_DEVICE_CREATE_EXCEPTION("KER-MSD-075",
+			"Error occurred while inserting a mapping of Device and Center"),
+	REGISTRATION_CENTER_DEVICE_DATA_NOT_FOUND("KER-MSD-115", "Mapping for Device and Center not found"),
+	REGISTRATION_CENTER_DEVICE_DELETE_EXCEPTION("KER-MSD-105",
+			"Error occurred while deleting a mapping of Device and Center"),
+	REGISTRATION_CENTER_DEVICE_FETCH_EXCEPTION("KER-MSD-xxxxx","Error occurred while fetching Center Device details"),
+	REGISTRATION_CENTER_DEVICE_ALREADY_UNMAPPED_EXCEPTION("KER-MSD-xxxX", "Device-User unmapping already exist"),
+	DEVICE_AND_REG_CENTER_MAPPING_NOT_FOUND_EXCEPTION("KER-MSD-xxxx","Device Id %s - Center Id %s mapping does not exist"),
+	INVALIDE_DEVICE_ZONE("KER-MSD-415", "Admin not authorized to map/un-map this Device"),
+	INVALIDE_CENTER_ZONE("KER-MSD-411", "Admin not authorized to map/un-map this Device"),
+	REGISTRATION_CENTER_DEVICE_MAPPING_EXCEPTION("KER-MSD-XXXx", "Error occurred while mapping Device to Registration Center"),
+	REGISTRATION_CENTER_DEVICE_NOT_IN_SAME_HIERARCHY("KER-MSD-416","Device cannot be mapped to the Center as Center and Device does not belong to the same Administrative Zone"),
+	REGISTRATION_CENTER_ALREADY_MAPPED("KER-MSD-419","Registration center is already mapped to a device"),
+	REGISTRATION_CENTER_DEVICE_ZONE_INVALID("KER-MSD-411","Either Registration center or Device zone does not match user's zone"),
+	REGISTATION_CENTER_DEVICE_DECOMMISIONED_STATE("KER-MSD-418","Cannot map as the Registration Center/Device is Decommissioned");
+	private final String errorCode;
+	private final String errorMessage;
+
+	private RegistrationCenterDeviceErrorCode(final String errorCode, final String errorMessage) {
+		this.errorCode = errorCode;
+		this.errorMessage = errorMessage;
+	}
+	
+
+	public String getErrorCode() {
+		return errorCode;
+	}
+
+	public String getErrorMessage() {
+		return errorMessage;
+	}
+}