--- conflicted
+++ resolved
@@ -17,17 +17,11 @@
 import io.swagger.annotations.ApiModelProperty;
 import lombok.Data;
 
-<<<<<<< HEAD
-@Data//@ApiModel(value = 
-@ValidFoundational(baseField = "certificationLevel", matchField = { "foundationalTPId", "foundationalTrustSignature",
-		"foundationalTrustCertificate" })
-=======
 @Data
-@ApiModel(value = "Device", description = "Device Detail resource")
+//@ApiModel(value = "Device", description = "Device Detail resource")
 @ValidFoundational(baseField = "certificationLevel", matchField = { "foundationalTPId" })
 		/*"foundationalTrustSignature",
 		"foundationalTrustCertificate"*/ 
->>>>>>> e45dd2e6
 public class RegisteredDevicePostReqDto {
 
 /*	*//**
@@ -141,4 +135,4 @@
 	@Valid
 	private DigitalIdDeviceRegisterDto digitalIdDto;
 
-}
+}