package io.mosip.kernel.masterdata.constant;

/**
 * @author Dharmesh Khandelwal
 * @author Urvil Joshi
 *
 * @since 1.0.0
 */
public class MasterDataConstant {
	/**
	 * Constructor for this class
	 */
	private MasterDataConstant() {
	}

	public static final Double METERTOMILECONVERSION = 0.000621371;
	public static final String DATETIMEFORMAT = " format should be yyyy-mm-ddThh:mm:ss format";
	public static final String VALID = "Valid";
	public static final String INVALID = "Invalid";
	public static final String CENTERTYPENAME = "centertypename";
	public static final String CENTERTYPECODE = "centerTypeCode";
	public static final String CENTERLOCCODE = "locationCode";
	public static final String NAME = "name";
	public static final String POSTAL_CODE = "postalCode";
	public static final String CITY = "city";
	public static final String PROVINCE = "province";
	public static final String REGION = "region";
	public static final String ADMINISTRATIVE_ZONE = "administrativeZone";
	public static final String HIERARCHY_NAME = "hierarchyName";
	public static final String ZONE = "zone";
	public static final String ZONE_CODE = "zoneCode";
	public static final String HIERARCHY_LEVEL = "hierarchyLevel";
	public static final String MAPPED_SUCCESSFULLY = "mapped";
	public static final String DOC_CATEGORY_AND_DOC_TYPE_MAPPING_SUCCESS_MESSAGE = "Document Category %s - Document Type Mapping %s is added successfully";
	public static final String UNMAPPED_SUCCESSFULLY = "un-mapped";
	public static final String DOC_CATEGORY_AND_DOC_TYPE_UNMAPPING_SUCCESS_MESSAGE = "Document Category %s - Document Type Mapping %s is updated successfully";
	public static final String DEVICE_AND_REGISTRATION_CENTER_UNMAPPING_SUCCESS_MESSAGE = "Device %s is successfully Un-Mapped to the Registration Center %s ";
    public static final String USER_AND_REGISTRATION_CENTER_UNMAPPING_SUCCESS_MESSAGE = "User %s - Registration Center Mapping %s is updated successfully";
    public static final String USER_AND_REGISTRATION_CENTER_MAPPING_SUCCESS_MESSAGE = "User %s - Registration Center Mapping %s is added successfully";
    public static final String SUCCESS="Success"; 
    public static final String IS_ACTIVE="isActive";
    public static final String DEVICE_REGISTER_UPDATE_MESSAGE="Device status updated successfully";
    public static final String INVALID_REG_CENTER_TYPE="Invalid centerTypeCode";
    public static final String INVALID_LOCATION_CODE="Invalid Location Code";
<<<<<<< HEAD
    public static final String ERROR_OCCURED_REGISTERED_DEVICE="Regsitered device table";
    public static final String ERROR_OCCURED_DEVICE_PROVIDER="Device provider table";
    public static final String ERROR_OCCURED_MOSIP_DEVICE_SERVICE="MDS table";
    public static final String ERROR_OCCURED_REGISTERED_DEVICE_HISTORY="Regsitered device table";
    public static final String ERROR_OCCURED_DEVICE_PROVIDER_HISTORY="Device provider table";
    public static final String ERROR_OCCURED_MOSIP_DEVICE_SERVICE_HISTORY="MDS table";
    
=======
	public static final String SEARCH_API_IS_CALLED = "Search API called::";
	public static final String SUCCESSFUL_SEARCH=" %s Search Success";
	public static final String SUCCESSFUL_SEARCH_DESC=" System successfully searched List of %s";
	public static final String SEARCH_FAILED="%s - Search Failure";
	public static final String FILTER_API_IS_CALLED = "Filter API called::";
	public static final String SUCCESSFUL_FILTER=" %s - Filter Success";
	public static final String SUCCESSFUL_FILTER_DESC=" System successfully searched filter values for %s";
	public static final String FILTER_FAILED="%s - Filter Failure";
	public static final String CREATE_API_IS_CALLED = "Create API called::";
	public static final String SUCCESSFUL_CREATE="Create %s - Success";
	public static final String SUCCESSFUL_CREATE_DESC="System successfully created a %s";
	public static final String SUCCESSFUL_UPDATE_DESC="System successfully updated a %s";
	public static final String FAILURE_CREATE="Create %s - Failure";
	public static final String UPDATE_API_IS_CALLED= "Update API called::";
	public static final String SUCCESSFUL_UPDATE="Update %s - Success";
	public static final String FAILURE_UPDATE="Update %s - Failure";
	public static final String DECOMMISION_API_CALLED="%s Decommission API called";
	public static final String DECOMMISSION_SUCCESS="Decommission %s - Success";
	public static final String DECOMMISSION_FAILURE="Decommission %s - Failure";
	public static final String DECOMMISSION_SUCCESS_DESC="System successfully decommissioned a %s";
	public static final String FAILURE_DECOMMISSION="Decommission %s - Failure";
	public static final String FAILURE_DESC="%s_%s";
	public static final String CREATE_ERROR_AUDIT="Create Error %s ";
	public static final String GET_ALL="GET ALL %s ";
	public static final String GET_ALL_SUCCESS="GET ALL Success %s ";
	public static final String GET_ALL_SUCCESS_DESC="System successfully get all %s ";
	public static final String GET_LANG=" get all %s ";
	public static final String GET_LANG_SUCCESS="Get lang success %s ";
	public static final String GET_LANG_SUCCESS_DESC="System successfully get lang %s ";
	public static final String DEVICE_VALIDATION_API_CALLED="Device validation API called::";
	public static final String DEVICE_VALIDATION_SUCCESS="Device Validation - Success";
	public static final String DEVICE_VALIDATION_SUCCESS_DESC="System successfully validated the Device Details %s";
	public static final String DEVICE_VALIDATION_FAILURE="Device Validation - Failure";
	public static final String DEVICE_VALIDATION_HISTORY_API_CALLED="Device validation history API called";
	public static final String DEVICE_VALIDATION_HISTORY_SUCCESS="Device history validation  - Success";
	public static final String DEVICE_VALIDATION_HISTORY_SUCCESS_DESC="System successfully validated the Device history Details %s";
	public static final String DEVICE_VALIDATION_HISTORY_FAILURE="Device history validation - Failure";
	public static final String MAP_API_IS_CALLED = "Map API called::";
	public static final String UNMAP_API_IS_CALLED = "Un-Map API called::";
	public static final String SUCCESSFUL_MAP="MAP %s - Success";
	public static final String SUCCESSFUL_UNMAP="UNMAP %s - Success";
	public static final String FAILURE_MAP="MAP %s - Failure";
	public static final String FAILURE_UNMAP="UNMAP %s - Failure";
	
	
	public static final String AUDIT_SYSTEM = "SYSTEM";
>>>>>>> c9e17899
}
<|MERGE_RESOLUTION|>--- conflicted
+++ resolved
@@ -1,101 +1,98 @@
-package io.mosip.kernel.masterdata.constant;
-
-/**
- * @author Dharmesh Khandelwal
- * @author Urvil Joshi
- *
- * @since 1.0.0
- */
-public class MasterDataConstant {
-	/**
-	 * Constructor for this class
-	 */
-	private MasterDataConstant() {
-	}
-
-	public static final Double METERTOMILECONVERSION = 0.000621371;
-	public static final String DATETIMEFORMAT = " format should be yyyy-mm-ddThh:mm:ss format";
-	public static final String VALID = "Valid";
-	public static final String INVALID = "Invalid";
-	public static final String CENTERTYPENAME = "centertypename";
-	public static final String CENTERTYPECODE = "centerTypeCode";
-	public static final String CENTERLOCCODE = "locationCode";
-	public static final String NAME = "name";
-	public static final String POSTAL_CODE = "postalCode";
-	public static final String CITY = "city";
-	public static final String PROVINCE = "province";
-	public static final String REGION = "region";
-	public static final String ADMINISTRATIVE_ZONE = "administrativeZone";
-	public static final String HIERARCHY_NAME = "hierarchyName";
-	public static final String ZONE = "zone";
-	public static final String ZONE_CODE = "zoneCode";
-	public static final String HIERARCHY_LEVEL = "hierarchyLevel";
-	public static final String MAPPED_SUCCESSFULLY = "mapped";
-	public static final String DOC_CATEGORY_AND_DOC_TYPE_MAPPING_SUCCESS_MESSAGE = "Document Category %s - Document Type Mapping %s is added successfully";
-	public static final String UNMAPPED_SUCCESSFULLY = "un-mapped";
-	public static final String DOC_CATEGORY_AND_DOC_TYPE_UNMAPPING_SUCCESS_MESSAGE = "Document Category %s - Document Type Mapping %s is updated successfully";
-	public static final String DEVICE_AND_REGISTRATION_CENTER_UNMAPPING_SUCCESS_MESSAGE = "Device %s is successfully Un-Mapped to the Registration Center %s ";
-    public static final String USER_AND_REGISTRATION_CENTER_UNMAPPING_SUCCESS_MESSAGE = "User %s - Registration Center Mapping %s is updated successfully";
-    public static final String USER_AND_REGISTRATION_CENTER_MAPPING_SUCCESS_MESSAGE = "User %s - Registration Center Mapping %s is added successfully";
-    public static final String SUCCESS="Success"; 
-    public static final String IS_ACTIVE="isActive";
-    public static final String DEVICE_REGISTER_UPDATE_MESSAGE="Device status updated successfully";
-    public static final String INVALID_REG_CENTER_TYPE="Invalid centerTypeCode";
-    public static final String INVALID_LOCATION_CODE="Invalid Location Code";
-<<<<<<< HEAD
-    public static final String ERROR_OCCURED_REGISTERED_DEVICE="Regsitered device table";
-    public static final String ERROR_OCCURED_DEVICE_PROVIDER="Device provider table";
-    public static final String ERROR_OCCURED_MOSIP_DEVICE_SERVICE="MDS table";
-    public static final String ERROR_OCCURED_REGISTERED_DEVICE_HISTORY="Regsitered device table";
-    public static final String ERROR_OCCURED_DEVICE_PROVIDER_HISTORY="Device provider table";
-    public static final String ERROR_OCCURED_MOSIP_DEVICE_SERVICE_HISTORY="MDS table";
-    
-=======
-	public static final String SEARCH_API_IS_CALLED = "Search API called::";
-	public static final String SUCCESSFUL_SEARCH=" %s Search Success";
-	public static final String SUCCESSFUL_SEARCH_DESC=" System successfully searched List of %s";
-	public static final String SEARCH_FAILED="%s - Search Failure";
-	public static final String FILTER_API_IS_CALLED = "Filter API called::";
-	public static final String SUCCESSFUL_FILTER=" %s - Filter Success";
-	public static final String SUCCESSFUL_FILTER_DESC=" System successfully searched filter values for %s";
-	public static final String FILTER_FAILED="%s - Filter Failure";
-	public static final String CREATE_API_IS_CALLED = "Create API called::";
-	public static final String SUCCESSFUL_CREATE="Create %s - Success";
-	public static final String SUCCESSFUL_CREATE_DESC="System successfully created a %s";
-	public static final String SUCCESSFUL_UPDATE_DESC="System successfully updated a %s";
-	public static final String FAILURE_CREATE="Create %s - Failure";
-	public static final String UPDATE_API_IS_CALLED= "Update API called::";
-	public static final String SUCCESSFUL_UPDATE="Update %s - Success";
-	public static final String FAILURE_UPDATE="Update %s - Failure";
-	public static final String DECOMMISION_API_CALLED="%s Decommission API called";
-	public static final String DECOMMISSION_SUCCESS="Decommission %s - Success";
-	public static final String DECOMMISSION_FAILURE="Decommission %s - Failure";
-	public static final String DECOMMISSION_SUCCESS_DESC="System successfully decommissioned a %s";
-	public static final String FAILURE_DECOMMISSION="Decommission %s - Failure";
-	public static final String FAILURE_DESC="%s_%s";
-	public static final String CREATE_ERROR_AUDIT="Create Error %s ";
-	public static final String GET_ALL="GET ALL %s ";
-	public static final String GET_ALL_SUCCESS="GET ALL Success %s ";
-	public static final String GET_ALL_SUCCESS_DESC="System successfully get all %s ";
-	public static final String GET_LANG=" get all %s ";
-	public static final String GET_LANG_SUCCESS="Get lang success %s ";
-	public static final String GET_LANG_SUCCESS_DESC="System successfully get lang %s ";
-	public static final String DEVICE_VALIDATION_API_CALLED="Device validation API called::";
-	public static final String DEVICE_VALIDATION_SUCCESS="Device Validation - Success";
-	public static final String DEVICE_VALIDATION_SUCCESS_DESC="System successfully validated the Device Details %s";
-	public static final String DEVICE_VALIDATION_FAILURE="Device Validation - Failure";
-	public static final String DEVICE_VALIDATION_HISTORY_API_CALLED="Device validation history API called";
-	public static final String DEVICE_VALIDATION_HISTORY_SUCCESS="Device history validation  - Success";
-	public static final String DEVICE_VALIDATION_HISTORY_SUCCESS_DESC="System successfully validated the Device history Details %s";
-	public static final String DEVICE_VALIDATION_HISTORY_FAILURE="Device history validation - Failure";
-	public static final String MAP_API_IS_CALLED = "Map API called::";
-	public static final String UNMAP_API_IS_CALLED = "Un-Map API called::";
-	public static final String SUCCESSFUL_MAP="MAP %s - Success";
-	public static final String SUCCESSFUL_UNMAP="UNMAP %s - Success";
-	public static final String FAILURE_MAP="MAP %s - Failure";
-	public static final String FAILURE_UNMAP="UNMAP %s - Failure";
-	
-	
-	public static final String AUDIT_SYSTEM = "SYSTEM";
->>>>>>> c9e17899
-}
+package io.mosip.kernel.masterdata.constant;
+
+/**
+ * @author Dharmesh Khandelwal
+ * @author Urvil Joshi
+ *
+ * @since 1.0.0
+ */
+public class MasterDataConstant {
+	/**
+	 * Constructor for this class
+	 */
+	private MasterDataConstant() {
+	}
+
+	public static final Double METERTOMILECONVERSION = 0.000621371;
+	public static final String DATETIMEFORMAT = " format should be yyyy-mm-ddThh:mm:ss format";
+	public static final String VALID = "Valid";
+	public static final String INVALID = "Invalid";
+	public static final String CENTERTYPENAME = "centertypename";
+	public static final String CENTERTYPECODE = "centerTypeCode";
+	public static final String CENTERLOCCODE = "locationCode";
+	public static final String NAME = "name";
+	public static final String POSTAL_CODE = "postalCode";
+	public static final String CITY = "city";
+	public static final String PROVINCE = "province";
+	public static final String REGION = "region";
+	public static final String ADMINISTRATIVE_ZONE = "administrativeZone";
+	public static final String HIERARCHY_NAME = "hierarchyName";
+	public static final String ZONE = "zone";
+	public static final String ZONE_CODE = "zoneCode";
+	public static final String HIERARCHY_LEVEL = "hierarchyLevel";
+	public static final String MAPPED_SUCCESSFULLY = "mapped";
+	public static final String DOC_CATEGORY_AND_DOC_TYPE_MAPPING_SUCCESS_MESSAGE = "Document Category %s - Document Type Mapping %s is added successfully";
+	public static final String UNMAPPED_SUCCESSFULLY = "un-mapped";
+	public static final String DOC_CATEGORY_AND_DOC_TYPE_UNMAPPING_SUCCESS_MESSAGE = "Document Category %s - Document Type Mapping %s is updated successfully";
+	public static final String DEVICE_AND_REGISTRATION_CENTER_UNMAPPING_SUCCESS_MESSAGE = "Device %s is successfully Un-Mapped to the Registration Center %s ";
+    public static final String USER_AND_REGISTRATION_CENTER_UNMAPPING_SUCCESS_MESSAGE = "User %s - Registration Center Mapping %s is updated successfully";
+    public static final String USER_AND_REGISTRATION_CENTER_MAPPING_SUCCESS_MESSAGE = "User %s - Registration Center Mapping %s is added successfully";
+    public static final String SUCCESS="Success"; 
+    public static final String IS_ACTIVE="isActive";
+    public static final String DEVICE_REGISTER_UPDATE_MESSAGE="Device status updated successfully";
+    public static final String INVALID_REG_CENTER_TYPE="Invalid centerTypeCode";
+    public static final String INVALID_LOCATION_CODE="Invalid Location Code";
+    public static final String ERROR_OCCURED_REGISTERED_DEVICE="Regsitered device table";
+    public static final String ERROR_OCCURED_DEVICE_PROVIDER="Device provider table";
+    public static final String ERROR_OCCURED_MOSIP_DEVICE_SERVICE="MDS table";
+    public static final String ERROR_OCCURED_REGISTERED_DEVICE_HISTORY="Regsitered device table";
+    public static final String ERROR_OCCURED_DEVICE_PROVIDER_HISTORY="Device provider table";
+    public static final String ERROR_OCCURED_MOSIP_DEVICE_SERVICE_HISTORY="MDS table";
+    
+	public static final String SEARCH_API_IS_CALLED = "Search API called::";
+	public static final String SUCCESSFUL_SEARCH=" %s Search Success";
+	public static final String SUCCESSFUL_SEARCH_DESC=" System successfully searched List of %s";
+	public static final String SEARCH_FAILED="%s - Search Failure";
+	public static final String FILTER_API_IS_CALLED = "Filter API called::";
+	public static final String SUCCESSFUL_FILTER=" %s - Filter Success";
+	public static final String SUCCESSFUL_FILTER_DESC=" System successfully searched filter values for %s";
+	public static final String FILTER_FAILED="%s - Filter Failure";
+	public static final String CREATE_API_IS_CALLED = "Create API called::";
+	public static final String SUCCESSFUL_CREATE="Create %s - Success";
+	public static final String SUCCESSFUL_CREATE_DESC="System successfully created a %s";
+	public static final String SUCCESSFUL_UPDATE_DESC="System successfully updated a %s";
+	public static final String FAILURE_CREATE="Create %s - Failure";
+	public static final String UPDATE_API_IS_CALLED= "Update API called::";
+	public static final String SUCCESSFUL_UPDATE="Update %s - Success";
+	public static final String FAILURE_UPDATE="Update %s - Failure";
+	public static final String DECOMMISION_API_CALLED="%s Decommission API called";
+	public static final String DECOMMISSION_SUCCESS="Decommission %s - Success";
+	public static final String DECOMMISSION_FAILURE="Decommission %s - Failure";
+	public static final String DECOMMISSION_SUCCESS_DESC="System successfully decommissioned a %s";
+	public static final String FAILURE_DECOMMISSION="Decommission %s - Failure";
+	public static final String FAILURE_DESC="%s_%s";
+	public static final String CREATE_ERROR_AUDIT="Create Error %s ";
+	public static final String GET_ALL="GET ALL %s ";
+	public static final String GET_ALL_SUCCESS="GET ALL Success %s ";
+	public static final String GET_ALL_SUCCESS_DESC="System successfully get all %s ";
+	public static final String GET_LANG=" get all %s ";
+	public static final String GET_LANG_SUCCESS="Get lang success %s ";
+	public static final String GET_LANG_SUCCESS_DESC="System successfully get lang %s ";
+	public static final String DEVICE_VALIDATION_API_CALLED="Device validation API called::";
+	public static final String DEVICE_VALIDATION_SUCCESS="Device Validation - Success";
+	public static final String DEVICE_VALIDATION_SUCCESS_DESC="System successfully validated the Device Details %s";
+	public static final String DEVICE_VALIDATION_FAILURE="Device Validation - Failure";
+	public static final String DEVICE_VALIDATION_HISTORY_API_CALLED="Device validation history API called";
+	public static final String DEVICE_VALIDATION_HISTORY_SUCCESS="Device history validation  - Success";
+	public static final String DEVICE_VALIDATION_HISTORY_SUCCESS_DESC="System successfully validated the Device history Details %s";
+	public static final String DEVICE_VALIDATION_HISTORY_FAILURE="Device history validation - Failure";
+	public static final String MAP_API_IS_CALLED = "Map API called::";
+	public static final String UNMAP_API_IS_CALLED = "Un-Map API called::";
+	public static final String SUCCESSFUL_MAP="MAP %s - Success";
+	public static final String SUCCESSFUL_UNMAP="UNMAP %s - Success";
+	public static final String FAILURE_MAP="MAP %s - Failure";
+	public static final String FAILURE_UNMAP="UNMAP %s - Failure";
+	
+	
+	public static final String AUDIT_SYSTEM = "SYSTEM";
+}