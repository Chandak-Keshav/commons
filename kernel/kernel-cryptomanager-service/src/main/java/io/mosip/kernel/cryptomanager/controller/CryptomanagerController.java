/*
 * 
 * 
 * 
 * 
 */
package io.mosip.kernel.cryptomanager.controller;

import javax.validation.Valid;

import org.springframework.beans.factory.annotation.Autowired;
import org.springframework.web.bind.annotation.CrossOrigin;
import org.springframework.web.bind.annotation.PostMapping;
import org.springframework.web.bind.annotation.RequestBody;
import org.springframework.web.bind.annotation.RestController;

import io.mosip.kernel.core.http.RequestWrapper;
import io.mosip.kernel.core.http.ResponseFilter;
<<<<<<< HEAD
import io.mosip.kernel.core.http.ResponseWrapper;
=======
import io.mosip.kernel.cryptomanager.dto.CryptoEncryptRequestDto;
import io.mosip.kernel.cryptomanager.dto.CryptoEncryptResponseDto;
>>>>>>> b00efa56
import io.mosip.kernel.cryptomanager.dto.CryptomanagerRequestDto;
import io.mosip.kernel.cryptomanager.dto.CryptomanagerResponseDto;
import io.mosip.kernel.cryptomanager.service.CryptomanagerService;
import io.swagger.annotations.Api;
import io.swagger.annotations.ApiOperation;
import io.swagger.annotations.ApiParam;

/**
 * Rest Controller for Crypto-Manager-Service
 * 
 * @author Urvil Joshi
<<<<<<< HEAD
 * @author Bal Vikash Sharma
=======
 * @author Srinivasan
>>>>>>> b00efa56
 *
 * @since 1.0.0
 */
@CrossOrigin
@RestController
@Api(value = "Operation related to Encryption and Decryption", tags = { "cryptomanager" })
public class CryptomanagerController {

	/**
	 * {@link CryptomanagerService} instance
	 */
	@Autowired
	CryptomanagerService cryptomanagerService;

	/**
	 * Controller for Encrypt the data
	 * 
	 * @param cryptomanagerRequestDto
	 *            {@link CryptomanagerRequestDto} request
	 * @return {@link CryptomanagerResponseDto} encrypted Data
	 */
	// @PreAuthorize("hasAnyRole('INDIVIDUAL','REGISTRATION_PROCESSOR','ID_AUTHENTICATION','TEST')")
	@ResponseFilter
	@PostMapping(value = "/encrypt", produces = "application/json")
	public ResponseWrapper<CryptomanagerResponseDto> encrypt(
			@ApiParam("Data to encrypt in BASE64 encoding with meta-data") @RequestBody @Valid RequestWrapper<CryptomanagerRequestDto> cryptomanagerRequestDto) {
		ResponseWrapper<CryptomanagerResponseDto> response = new ResponseWrapper<>();
		response.setResponse(cryptomanagerService.encrypt(cryptomanagerRequestDto.getRequest()));
		return response;
	}
	/**
	 * Encrypts data with private key
	 * @param cryptomanagerRequestDto
	 * @return {@link CryptoEncryptResponseDto }
	 */
	@ResponseFilter
	@ApiOperation(value = "Encrypt the data with private key", response = CryptoEncryptResponseDto.class)
	@PostMapping(value = "/encrypt/private", produces = "application/json")
	public CryptoEncryptResponseDto encryptWithPrivate(
			@ApiParam("Data to encrypt in BASE64 encoding") @RequestBody @Valid RequestWrapper<CryptoEncryptRequestDto> cryptomanagerRequestDto) {
		return cryptomanagerService.encryptWithPrivate(cryptomanagerRequestDto.getRequest());
	}

	/**
	 * Controller for Decrypt the data
	 * 
	 * @param cryptomanagerRequestDto
	 *            {@link CryptomanagerRequestDto} request
	 * @return {@link CryptomanagerResponseDto} decrypted Data
	 */
	// @PreAuthorize("hasAnyRole('INDIVIDUAL','REGISTRATION_PROCESSOR','ID_AUTHENTICATION','TEST')")
	@ResponseFilter
	@PostMapping(value = "/decrypt", produces = "application/json")
	public ResponseWrapper<CryptomanagerResponseDto> decrypt(
			@ApiParam("Data to decrypt in BASE64 encoding with meta-data") @RequestBody @Valid RequestWrapper<CryptomanagerRequestDto> cryptomanagerRequestDto) {

		ResponseWrapper<CryptomanagerResponseDto> response = new ResponseWrapper<>();
		response.setResponse(cryptomanagerService.decrypt(cryptomanagerRequestDto.getRequest()));
		return response;
	}
}
<|MERGE_RESOLUTION|>--- conflicted
+++ resolved
@@ -1,101 +1,95 @@
-/*
- * 
- * 
- * 
- * 
- */
-package io.mosip.kernel.cryptomanager.controller;
-
-import javax.validation.Valid;
-
-import org.springframework.beans.factory.annotation.Autowired;
-import org.springframework.web.bind.annotation.CrossOrigin;
-import org.springframework.web.bind.annotation.PostMapping;
-import org.springframework.web.bind.annotation.RequestBody;
-import org.springframework.web.bind.annotation.RestController;
-
-import io.mosip.kernel.core.http.RequestWrapper;
-import io.mosip.kernel.core.http.ResponseFilter;
-<<<<<<< HEAD
-import io.mosip.kernel.core.http.ResponseWrapper;
-=======
-import io.mosip.kernel.cryptomanager.dto.CryptoEncryptRequestDto;
-import io.mosip.kernel.cryptomanager.dto.CryptoEncryptResponseDto;
->>>>>>> b00efa56
-import io.mosip.kernel.cryptomanager.dto.CryptomanagerRequestDto;
-import io.mosip.kernel.cryptomanager.dto.CryptomanagerResponseDto;
-import io.mosip.kernel.cryptomanager.service.CryptomanagerService;
-import io.swagger.annotations.Api;
-import io.swagger.annotations.ApiOperation;
-import io.swagger.annotations.ApiParam;
-
-/**
- * Rest Controller for Crypto-Manager-Service
- * 
- * @author Urvil Joshi
-<<<<<<< HEAD
- * @author Bal Vikash Sharma
-=======
- * @author Srinivasan
->>>>>>> b00efa56
- *
- * @since 1.0.0
- */
-@CrossOrigin
-@RestController
-@Api(value = "Operation related to Encryption and Decryption", tags = { "cryptomanager" })
-public class CryptomanagerController {
-
-	/**
-	 * {@link CryptomanagerService} instance
-	 */
-	@Autowired
-	CryptomanagerService cryptomanagerService;
-
-	/**
-	 * Controller for Encrypt the data
-	 * 
-	 * @param cryptomanagerRequestDto
-	 *            {@link CryptomanagerRequestDto} request
-	 * @return {@link CryptomanagerResponseDto} encrypted Data
-	 */
-	// @PreAuthorize("hasAnyRole('INDIVIDUAL','REGISTRATION_PROCESSOR','ID_AUTHENTICATION','TEST')")
-	@ResponseFilter
-	@PostMapping(value = "/encrypt", produces = "application/json")
-	public ResponseWrapper<CryptomanagerResponseDto> encrypt(
-			@ApiParam("Data to encrypt in BASE64 encoding with meta-data") @RequestBody @Valid RequestWrapper<CryptomanagerRequestDto> cryptomanagerRequestDto) {
-		ResponseWrapper<CryptomanagerResponseDto> response = new ResponseWrapper<>();
-		response.setResponse(cryptomanagerService.encrypt(cryptomanagerRequestDto.getRequest()));
-		return response;
-	}
-	/**
-	 * Encrypts data with private key
-	 * @param cryptomanagerRequestDto
-	 * @return {@link CryptoEncryptResponseDto }
-	 */
-	@ResponseFilter
-	@ApiOperation(value = "Encrypt the data with private key", response = CryptoEncryptResponseDto.class)
-	@PostMapping(value = "/encrypt/private", produces = "application/json")
-	public CryptoEncryptResponseDto encryptWithPrivate(
-			@ApiParam("Data to encrypt in BASE64 encoding") @RequestBody @Valid RequestWrapper<CryptoEncryptRequestDto> cryptomanagerRequestDto) {
-		return cryptomanagerService.encryptWithPrivate(cryptomanagerRequestDto.getRequest());
-	}
-
-	/**
-	 * Controller for Decrypt the data
-	 * 
-	 * @param cryptomanagerRequestDto
-	 *            {@link CryptomanagerRequestDto} request
-	 * @return {@link CryptomanagerResponseDto} decrypted Data
-	 */
-	// @PreAuthorize("hasAnyRole('INDIVIDUAL','REGISTRATION_PROCESSOR','ID_AUTHENTICATION','TEST')")
-	@ResponseFilter
-	@PostMapping(value = "/decrypt", produces = "application/json")
-	public ResponseWrapper<CryptomanagerResponseDto> decrypt(
-			@ApiParam("Data to decrypt in BASE64 encoding with meta-data") @RequestBody @Valid RequestWrapper<CryptomanagerRequestDto> cryptomanagerRequestDto) {
-
-		ResponseWrapper<CryptomanagerResponseDto> response = new ResponseWrapper<>();
-		response.setResponse(cryptomanagerService.decrypt(cryptomanagerRequestDto.getRequest()));
-		return response;
-	}
-}
+/*
+ * 
+ * 
+ * 
+ * 
+ */
+package io.mosip.kernel.cryptomanager.controller;
+
+import javax.validation.Valid;
+
+import org.springframework.beans.factory.annotation.Autowired;
+import org.springframework.web.bind.annotation.CrossOrigin;
+import org.springframework.web.bind.annotation.PostMapping;
+import org.springframework.web.bind.annotation.RequestBody;
+import org.springframework.web.bind.annotation.RestController;
+
+import io.mosip.kernel.core.http.RequestWrapper;
+import io.mosip.kernel.core.http.ResponseFilter;
+import io.mosip.kernel.core.http.ResponseWrapper;
+import io.mosip.kernel.cryptomanager.dto.CryptoEncryptRequestDto;
+import io.mosip.kernel.cryptomanager.dto.CryptoEncryptResponseDto;
+import io.mosip.kernel.cryptomanager.dto.CryptomanagerRequestDto;
+import io.mosip.kernel.cryptomanager.dto.CryptomanagerResponseDto;
+import io.mosip.kernel.cryptomanager.service.CryptomanagerService;
+import io.swagger.annotations.Api;
+import io.swagger.annotations.ApiOperation;
+import io.swagger.annotations.ApiParam;
+
+/**
+ * Rest Controller for Crypto-Manager-Service
+ * 
+ * @author Urvil Joshi
+ * @author Bal Vikash Sharma
+ * @author Srinivasan
+ *
+ * @since 1.0.0
+ */
+@CrossOrigin
+@RestController
+@Api(value = "Operation related to Encryption and Decryption", tags = { "cryptomanager" })
+public class CryptomanagerController {
+
+	/**
+	 * {@link CryptomanagerService} instance
+	 */
+	@Autowired
+	CryptomanagerService cryptomanagerService;
+
+	/**
+	 * Controller for Encrypt the data
+	 * 
+	 * @param cryptomanagerRequestDto
+	 *            {@link CryptomanagerRequestDto} request
+	 * @return {@link CryptomanagerResponseDto} encrypted Data
+	 */
+	// @PreAuthorize("hasAnyRole('INDIVIDUAL','REGISTRATION_PROCESSOR','ID_AUTHENTICATION','TEST')")
+	@ResponseFilter
+	@PostMapping(value = "/encrypt", produces = "application/json")
+	public ResponseWrapper<CryptomanagerResponseDto> encrypt(
+			@ApiParam("Data to encrypt in BASE64 encoding with meta-data") @RequestBody @Valid RequestWrapper<CryptomanagerRequestDto> cryptomanagerRequestDto) {
+		ResponseWrapper<CryptomanagerResponseDto> response = new ResponseWrapper<>();
+		response.setResponse(cryptomanagerService.encrypt(cryptomanagerRequestDto.getRequest()));
+		return response;
+	}
+	/**
+	 * Encrypts data with private key
+	 * @param cryptomanagerRequestDto
+	 * @return {@link CryptoEncryptResponseDto }
+	 */
+	@ResponseFilter
+	@ApiOperation(value = "Encrypt the data with private key", response = CryptoEncryptResponseDto.class)
+	@PostMapping(value = "/encrypt/private", produces = "application/json")
+	public CryptoEncryptResponseDto encryptWithPrivate(
+			@ApiParam("Data to encrypt in BASE64 encoding") @RequestBody @Valid RequestWrapper<CryptoEncryptRequestDto> cryptomanagerRequestDto) {
+		return cryptomanagerService.encryptWithPrivate(cryptomanagerRequestDto.getRequest());
+	}
+
+	/**
+	 * Controller for Decrypt the data
+	 * 
+	 * @param cryptomanagerRequestDto
+	 *            {@link CryptomanagerRequestDto} request
+	 * @return {@link CryptomanagerResponseDto} decrypted Data
+	 */
+	// @PreAuthorize("hasAnyRole('INDIVIDUAL','REGISTRATION_PROCESSOR','ID_AUTHENTICATION','TEST')")
+	@ResponseFilter
+	@PostMapping(value = "/decrypt", produces = "application/json")
+	public ResponseWrapper<CryptomanagerResponseDto> decrypt(
+			@ApiParam("Data to decrypt in BASE64 encoding with meta-data") @RequestBody @Valid RequestWrapper<CryptomanagerRequestDto> cryptomanagerRequestDto) {
+
+		ResponseWrapper<CryptomanagerResponseDto> response = new ResponseWrapper<>();
+		response.setResponse(cryptomanagerService.decrypt(cryptomanagerRequestDto.getRequest()));
+		return response;
+	}
+}