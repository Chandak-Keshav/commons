--- conflicted
+++ resolved
@@ -1,4 +1,3 @@
-<<<<<<< HEAD
 package io.mosip.kernel.otpmanager.exception;
 
 import java.io.IOException;
@@ -132,140 +131,4 @@
 		responseWrapper.setVersion(reqNode.path("version").asText());
 		return responseWrapper;
 	}
-}
-=======
-package io.mosip.kernel.otpmanager.exception;
-
-import java.io.IOException;
-import java.time.LocalDateTime;
-import java.time.ZoneId;
-import java.util.List;
-
-import javax.servlet.http.HttpServletRequest;
-
-import org.springframework.beans.factory.annotation.Autowired;
-import org.springframework.http.HttpStatus;
-import org.springframework.http.ResponseEntity;
-import org.springframework.http.converter.HttpMessageNotReadableException;
-import org.springframework.validation.BindingResult;
-import org.springframework.validation.FieldError;
-import org.springframework.web.bind.MethodArgumentNotValidException;
-import org.springframework.web.bind.annotation.ExceptionHandler;
-import org.springframework.web.bind.annotation.RestControllerAdvice;
-import org.springframework.web.util.ContentCachingRequestWrapper;
-
-import com.fasterxml.jackson.databind.JsonNode;
-import com.fasterxml.jackson.databind.ObjectMapper;
-import com.fasterxml.jackson.datatype.jsr310.JavaTimeModule;
-
-import io.mosip.kernel.core.exception.ServiceError;
-import io.mosip.kernel.core.http.ResponseWrapper;
-import io.mosip.kernel.core.util.EmptyCheckUtils;
-import io.mosip.kernel.otpmanager.constant.OtpErrorConstants;
-
-/**
- * Central class for handling exceptions.
- * 
- * @author Ritesh Sinha
- * @author Sagar Mahapatra
- * @since 1.0.0
- */
-@RestControllerAdvice
-public class OtpControllerAdvice {
-
-	@Autowired
-	private ObjectMapper objectMapper;
-
-	/**
-	 * This method handles MethodArgumentNotValidException.
-	 * 
-	 * @param e
-	 *            The exception
-	 * @return The response entity.
-	 * @throws IOException
-	 */
-	@ExceptionHandler(MethodArgumentNotValidException.class)
-	public ResponseEntity<ResponseWrapper<ServiceError>> otpGeneratorValidity(
-			final HttpServletRequest httpServletRequest, final MethodArgumentNotValidException e) throws IOException {
-		ResponseWrapper<ServiceError> responseWrapper = setErrors(httpServletRequest);
-		BindingResult bindingResult = e.getBindingResult();
-		final List<FieldError> fieldErrors = bindingResult.getFieldErrors();
-		fieldErrors.forEach(x -> {
-			ServiceError error = new ServiceError(OtpErrorConstants.OTP_GEN_ILLEGAL_KEY_INPUT.getErrorCode(),
-					x.getField() + ": " + x.getDefaultMessage());
-			responseWrapper.getErrors().add(error);
-		});
-		return new ResponseEntity<>(responseWrapper, HttpStatus.OK);
-	}
-
-	/**
-	 * This method handles OtpInvalidArgumentException.
-	 * 
-	 * @param exception
-	 *            The exception.
-	 * @return The response entity.
-	 * @throws IOException
-	 */
-	@ExceptionHandler(OtpInvalidArgumentException.class)
-	public ResponseEntity<ResponseWrapper<ServiceError>> otpValidationArgumentValidity(
-			final HttpServletRequest httpServletRequest, final OtpInvalidArgumentException exception)
-			throws IOException {
-		ResponseWrapper<ServiceError> errorResponse = setErrors(httpServletRequest);
-		errorResponse.getErrors().addAll(exception.getList());
-		return new ResponseEntity<>(errorResponse, HttpStatus.OK);
-	}
-
-	/**
-	 * This method handles RequiredKeyNotFoundException.
-	 * 
-	 * @param exception
-	 *            The exception.
-	 * @return The response entity.
-	 * @throws IOException
-	 */
-	@ExceptionHandler(RequiredKeyNotFoundException.class)
-	public ResponseEntity<ResponseWrapper<ServiceError>> otpValidationKeyNullValidity(
-			final HttpServletRequest httpServletRequest, final RequiredKeyNotFoundException exception)
-			throws IOException {
-		ResponseWrapper<ServiceError> errorResponse = setErrors(httpServletRequest);
-		errorResponse.getErrors().addAll(exception.getList());
-		return new ResponseEntity<>(errorResponse, HttpStatus.OK);
-	}
-
-	@ExceptionHandler(HttpMessageNotReadableException.class)
-	public ResponseEntity<ResponseWrapper<ServiceError>> onHttpMessageNotReadable(
-			final HttpMessageNotReadableException e) {
-		ResponseWrapper<ServiceError> responseWrapper = new ResponseWrapper<>();
-		ServiceError error = new ServiceError(OtpErrorConstants.HTTP_MESSAGE_NOT_READABLE.getErrorCode(),
-				e.getMessage());
-		responseWrapper.getErrors().add(error);
-		return new ResponseEntity<>(responseWrapper, HttpStatus.OK);
-	}
-
-	@ExceptionHandler(value = { Exception.class, RuntimeException.class })
-	public ResponseEntity<ResponseWrapper<ServiceError>> defaultErrorHandler(HttpServletRequest httpServletRequest,
-			Exception e) throws IOException {
-		ResponseWrapper<ServiceError> responseWrapper = setErrors(httpServletRequest);
-		ServiceError error = new ServiceError(OtpErrorConstants.INTERNAL_SERVER_ERROR.getErrorCode(), e.getMessage());
-		responseWrapper.getErrors().add(error);
-		return new ResponseEntity<>(responseWrapper, HttpStatus.INTERNAL_SERVER_ERROR);
-	}
-
-	private ResponseWrapper<ServiceError> setErrors(HttpServletRequest httpServletRequest) throws IOException {
-		ResponseWrapper<ServiceError> responseWrapper = new ResponseWrapper<>();
-		responseWrapper.setResponsetime(LocalDateTime.now(ZoneId.of("UTC")));
-		String requestBody = null;
-		if (httpServletRequest instanceof ContentCachingRequestWrapper) {
-			requestBody = new String(((ContentCachingRequestWrapper) httpServletRequest).getContentAsByteArray());
-		}
-		if (EmptyCheckUtils.isNullEmpty(requestBody)) {
-			return responseWrapper;
-		}
-		objectMapper.registerModule(new JavaTimeModule());
-		JsonNode reqNode = objectMapper.readTree(requestBody);
-		responseWrapper.setId(reqNode.path("id").asText());
-		responseWrapper.setVersion(reqNode.path("version").asText());
-		return responseWrapper;
-	}
-}
->>>>>>> aafd0a67
+}