--- conflicted
+++ resolved
@@ -1,4 +1,3 @@
-<<<<<<< HEAD
 package io.mosip.kernel.otpmanager.dto;
 
 import javax.validation.constraints.NotBlank;
@@ -47,55 +46,4 @@
 			this.key = key;
 		}
 	}
-}
-=======
-package io.mosip.kernel.otpmanager.dto;
-
-import javax.validation.constraints.NotBlank;
-import javax.validation.constraints.Size;
-
-import io.mosip.kernel.otpmanager.dto.GenerationDTOValidationLevels.InvalidLengthValidationLevel;
-import io.mosip.kernel.otpmanager.dto.GenerationDTOValidationLevels.NullEmptyValidationLevel;
-import lombok.Data;
-
-/**
- * The DTO class for OTP Generation request.
- * 
- * @author Ritesh Sinha
- * @author Sagar Mahapatra
- * @since 1.0.0
- * 
- */
-@Data
-public class OtpGeneratorRequestDto {
-	/**
-	 * The key against which OTP needs to be generated.
-	 */
-	@NotBlank(message = "Key can't be empty or null", groups = NullEmptyValidationLevel.class)
-	@Size(min = 3, max = 64, message = "length should be in the range of 3-64", groups = InvalidLengthValidationLevel.class)
-	private String key;
-
-	/**
-	 * Getter for key.
-	 * 
-	 * @return the key.
-	 */
-	public String getKey() {
-		return key;
-	}
-
-	/**
-	 * Setter for key.
-	 * 
-	 * @param key
-	 *            the key.
-	 */
-	public void setKey(String key) {
-		if (key != null) {
-			this.key = key.trim();
-		} else {
-			this.key = key;
-		}
-	}
-}
->>>>>>> aafd0a67
+}