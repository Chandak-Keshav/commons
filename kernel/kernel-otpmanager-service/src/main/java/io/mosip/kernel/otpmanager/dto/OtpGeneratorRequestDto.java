--- conflicted
+++ resolved
@@ -23,8 +23,6 @@
 	@NotBlank(message = "Key can't be empty or null", groups = NullEmptyValidationLevel.class)
 	@Size(min = 3, max = 64, message = "length should be in the range of 3-64", groups = InvalidLengthValidationLevel.class)
 	private String key;
-<<<<<<< HEAD
-=======
 
 	/**
 	 * Getter for key.
@@ -49,5 +47,4 @@
 		}
 	}
 
->>>>>>> 69b1583a
 }