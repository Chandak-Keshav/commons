--- conflicted
+++ resolved
@@ -1,4 +1,3 @@
-<<<<<<< HEAD
 package io.mosip.kernel.otpmanager.service.impl;
 
 import java.time.LocalDateTime;
@@ -87,95 +86,4 @@
 		}
 		return response;
 	}
-}
-=======
-package io.mosip.kernel.otpmanager.service.impl;
-
-import java.time.LocalDateTime;
-import java.time.ZoneId;
-
-import org.springframework.beans.factory.annotation.Autowired;
-import org.springframework.beans.factory.annotation.Value;
-import org.springframework.cloud.context.config.annotation.RefreshScope;
-import org.springframework.stereotype.Service;
-
-import io.mosip.kernel.core.otpmanager.spi.OtpGenerator;
-import io.mosip.kernel.otpmanager.constant.OtpStatusConstants;
-import io.mosip.kernel.otpmanager.dto.OtpGeneratorRequestDto;
-import io.mosip.kernel.otpmanager.dto.OtpGeneratorResponseDto;
-import io.mosip.kernel.otpmanager.entity.OtpEntity;
-import io.mosip.kernel.otpmanager.repository.OtpRepository;
-import io.mosip.kernel.otpmanager.util.OtpManagerUtils;
-import io.mosip.kernel.otpmanager.util.OtpProvider;
-
-/**
- * This class provides the implementation for the methods of OtpGeneratorService
- * interface.
- *
- * @author Ritesh Sinha
- * @since 1.0.0
- *
- */
-@RefreshScope
-@Service
-public class OtpGeneratorServiceImpl implements OtpGenerator<OtpGeneratorRequestDto, OtpGeneratorResponseDto> {
-	/**
-	 * The reference that autowires OtpRepository class.
-	 */
-	@Autowired
-	private OtpRepository otpRepository;
-
-	@Autowired
-	private OtpProvider otpProvider;
-
-	@Value("${mosip.kernel.otp.key-freeze-time}")
-	String keyFreezeTime;
-
-	@Value("${mosip.kernel.otp.default-length}")
-	int otpLength;
-
-	@Value("${mosip.kernel.otp.mac-algorithm}")
-	String macAlgorithm;
-
-	@Value("${javax.persistence.jdbc.url}")
-	String jdbcUrl;
-
-	/*
-	 * (non-Javadoc)
-	 * 
-	 * @see
-	 * io.mosip.kernel.otpmanagerservice.service.OtpGeneratorService#getOtp(org.
-	 * mosip.kernel.otpmanagerservice.dto.OtpGeneratorRequestDto)
-	 */
-	@Override
-	public OtpGeneratorResponseDto getOtp(OtpGeneratorRequestDto otpDto) {
-
-		String generatedOtp;
-
-		/*
-		 * Creating object to return the generation response.
-		 */
-		OtpGeneratorResponseDto response = new OtpGeneratorResponseDto();
-		/*
-		 * Checking whether the key exists in the repository.
-		 */
-		OtpEntity keyCheck = otpRepository.findById(OtpEntity.class, otpDto.getKey());
-		if ((keyCheck != null) && (keyCheck.getStatusCode().equals(OtpStatusConstants.KEY_FREEZED.getProperty()))
-				&& (OtpManagerUtils.timeDifferenceInSeconds(keyCheck.getUpdatedDtimes(),
-						LocalDateTime.now(ZoneId.of("UTC"))) <= Integer.parseInt(keyFreezeTime))) {
-			response.setOtp(OtpStatusConstants.SET_AS_NULL_IN_STRING.getProperty());
-			response.setStatus(OtpStatusConstants.BLOCKED_USER.getProperty());
-		} else {
-			generatedOtp = otpProvider.computeOtp(otpDto.getKey(), otpLength, macAlgorithm);
-			OtpEntity otp = new OtpEntity();
-			otp.setId(otpDto.getKey());
-			otp.setValidationRetryCount(0);
-			otp.setOtp(generatedOtp);
-			otpRepository.save(otp);
-			response.setOtp(generatedOtp);
-			response.setStatus(OtpStatusConstants.GENERATION_SUCCESSFUL.getProperty());
-		}
-		return response;
-	}
-}
->>>>>>> aafd0a67
+}