<<<<<<< HEAD
package io.mosip.kernel.uingenerator.test.util;

import static org.hamcrest.CoreMatchers.is;
import static org.junit.Assert.assertThat;

import org.junit.Test;
import org.junit.runner.RunWith;
import org.springframework.beans.factory.annotation.Autowired;
import org.springframework.beans.factory.annotation.Value;
import org.springframework.test.context.ContextConfiguration;
import org.springframework.test.context.junit4.SpringRunner;
import org.springframework.test.context.support.AnnotationConfigContextLoader;

import io.mosip.kernel.uingenerator.test.config.UinGeneratorTestConfiguration;
import io.mosip.kernel.uingenerator.util.UinFilterUtil;

/**
 * @author Dharmesh Khandelwal
 * @since 1.0.0
 *
 */
@RunWith(SpringRunner.class)
@ContextConfiguration(classes = UinGeneratorTestConfiguration.class, loader = AnnotationConfigContextLoader.class)
public class UinFilterUtilTest {

	@Value("${mosip.kernel.uin.test.valid-uin}")
	private String validUin;

	@Value("${mosip.kernel.uin.test.invalid-sequence-asc-uin}")
	private String invalidSequenceAscendingUin;

	@Value("${mosip.kernel.uin.test.invalid-sequence-desc-uin}")
	private String invalidSequenceDescendingUin;

	@Value("${mosip.kernel.uin.test.invalid-repeating-uin}")
	private String invalidRepeatingUin;

	@Value("${mosip.kernel.uin.test.invalid-repeating-one-uin}")
	private String invalidRepeatingOneUin;

	@Value("${mosip.kernel.uin.test.valid-repeating-uin}")
	private String validRepeatingUin;

	@Value("${mosip.kernel.uin.test.invalid-repeating-block-uin}")
	private String invalidRepeatingBlockUin;

	@Value("${mosip.kernel.uin.test.valid-repeating-block-uin}")
	private String validRepeatingBlockUin;

	@Value("${mosip.kernel.uin.test.invalid-repeating-group-uin}")
	private String invalidRepeatingGroupUin;

	@Value("${mosip.kernel.uin.test.invalid-repeating-reverse-group-uin}")
	private String invalidRepeatingReverseGroupUin;

	@Value("${mosip.kernel.uin.test.valid-adjacent-even-digit-uin}")
	private String validAdjacentEvenDigitUin;

	@Value("${mosip.kernel.uin.test.invalid-adjacent-even-digit-uin}")
	private String invalidAdjacentEvenDigitUin;

	@Autowired
	private UinFilterUtil uinFilterUtils;

	@Test
	public void filterIdTest() {
		boolean res = uinFilterUtils.isValidId(validUin);
		assertThat(res, is(true));
	}

	@Test
	public void filterSeqAscFailTest() {

		boolean res = uinFilterUtils.isValidId(invalidSequenceAscendingUin);
		assertThat(res, is(false));
	}

	@Test
	public void filterSeqDescFailTest() {

		boolean res = uinFilterUtils.isValidId(invalidSequenceDescendingUin);
		assertThat(res, is(false));
	}

	@Test
	public void filterRepeatFailTest() {

		boolean res = uinFilterUtils.isValidId(invalidRepeatingUin);
		assertThat(res, is(false));
	}

	@Test
	public void filterRepeatOneFailTest() {

		boolean res = uinFilterUtils.isValidId(invalidRepeatingOneUin);
		assertThat(res, is(false));
	}

	@Test
	public void filterRepeatPassTest() {

		boolean res = uinFilterUtils.isValidId(validRepeatingUin);
		assertThat(res, is(true));
	}

	@Test
	public void filterRepeatBlockFailTest() {

		boolean res = uinFilterUtils.isValidId(invalidRepeatingBlockUin);
		assertThat(res, is(false));
	}

	@Test
	public void filterRepeatBlockPassTest() {

		boolean res = uinFilterUtils.isValidId(validRepeatingBlockUin);
		assertThat(res, is(true));
	}

	@Test
	public void filterRepeatGroupFailTest() {

		boolean res = uinFilterUtils.isValidId(invalidRepeatingGroupUin);
		assertThat(res, is(false));
	}

	@Test
	public void filterReverseRepeatGroupFailTest() {

		boolean res = uinFilterUtils.isValidId(invalidRepeatingReverseGroupUin);
		assertThat(res, is(false));
	}

	@Test
	public void filterAdjacentEvenDigitFailTest() {

		boolean res = uinFilterUtils.isValidId(validAdjacentEvenDigitUin);
		assertThat(res, is(false));
	}

	@Test
	public void filterAdjacentEvenDigitPassTest() {

		boolean res = uinFilterUtils.isValidId(invalidAdjacentEvenDigitUin);
		assertThat(res, is(true));
	}

}
=======
package io.mosip.kernel.uingenerator.test.util;

import static org.hamcrest.CoreMatchers.is;
import static org.junit.Assert.assertThat;

import org.junit.Test;
import org.junit.runner.RunWith;
import org.springframework.beans.factory.annotation.Autowired;
import org.springframework.beans.factory.annotation.Value;
import org.springframework.test.context.ContextConfiguration;
import org.springframework.test.context.junit4.SpringRunner;
import org.springframework.test.context.support.AnnotationConfigContextLoader;

import io.mosip.kernel.uingenerator.test.config.UinGeneratorTestConfiguration;
import io.mosip.kernel.uingenerator.util.UinFilterUtil;

/**
 * @author Dharmesh Khandelwal
 * @since 1.0.0
 *
 */
@RunWith(SpringRunner.class)
@ContextConfiguration(classes = UinGeneratorTestConfiguration.class, loader = AnnotationConfigContextLoader.class)
public class UinFilterUtilTest {

	@Value("${mosip.kernel.uin.test.valid-uin}")
	private String validUin;

	@Value("${mosip.kernel.uin.test.invalid-sequence-asc-uin}")
	private String invalidSequenceAscendingUin;

	@Value("${mosip.kernel.uin.test.invalid-sequence-desc-uin}")
	private String invalidSequenceDescendingUin;

	@Value("${mosip.kernel.uin.test.invalid-repeating-uin}")
	private String invalidRepeatingUin;

	@Value("${mosip.kernel.uin.test.invalid-repeating-one-uin}")
	private String invalidRepeatingOneUin;

	@Value("${mosip.kernel.uin.test.valid-repeating-uin}")
	private String validRepeatingUin;

	@Value("${mosip.kernel.uin.test.invalid-repeating-block-uin}")
	private String invalidRepeatingBlockUin;

	@Value("${mosip.kernel.uin.test.valid-repeating-block-uin}")
	private String validRepeatingBlockUin;

	@Value("${mosip.kernel.uin.test.invalid-repeating-group-uin}")
	private String invalidRepeatingGroupUin;

	@Value("${mosip.kernel.uin.test.invalid-repeating-reverse-group-uin}")
	private String invalidRepeatingReverseGroupUin;

	@Value("${mosip.kernel.uin.test.valid-adjacent-even-digit-uin}")
	private String validAdjacentEvenDigitUin;

	@Value("${mosip.kernel.uin.test.invalid-adjacent-even-digit-uin}")
	private String invalidAdjacentEvenDigitUin;

	@Autowired
	private UinFilterUtil uinFilterUtils;

	@Test
	public void filterIdTest() {
		boolean res = uinFilterUtils.isValidId(validUin);
		assertThat(res, is(true));
	}

	@Test
	public void filterSeqAscFailTest() {

		boolean res = uinFilterUtils.isValidId(invalidSequenceAscendingUin);
		assertThat(res, is(false));
	}

	@Test
	public void filterSeqDescFailTest() {

		boolean res = uinFilterUtils.isValidId(invalidSequenceDescendingUin);
		assertThat(res, is(false));
	}

	@Test
	public void filterRepeatFailTest() {

		boolean res = uinFilterUtils.isValidId(invalidRepeatingUin);
		assertThat(res, is(false));
	}

	@Test
	public void filterRepeatOneFailTest() {

		boolean res = uinFilterUtils.isValidId(invalidRepeatingOneUin);
		assertThat(res, is(false));
	}

	@Test
	public void filterRepeatPassTest() {

		boolean res = uinFilterUtils.isValidId(validRepeatingUin);
		assertThat(res, is(true));
	}

	@Test
	public void filterRepeatBlockFailTest() {

		boolean res = uinFilterUtils.isValidId(invalidRepeatingBlockUin);
		assertThat(res, is(false));
	}

	@Test
	public void filterRepeatBlockPassTest() {

		boolean res = uinFilterUtils.isValidId(validRepeatingBlockUin);
		assertThat(res, is(true));
	}

	@Test
	public void filterRepeatGroupFailTest() {

		boolean res = uinFilterUtils.isValidId(invalidRepeatingBlockUin);
		assertThat(res, is(false));
	}

	@Test
	public void filterReverseRepeatGroupFailTest() {

		boolean res = uinFilterUtils.isValidId(invalidRepeatingReverseGroupUin);
		assertThat(res, is(false));
	}

	@Test
	public void filterAdjacentEvenDigitFailTest() {

		boolean res = uinFilterUtils.isValidId(validAdjacentEvenDigitUin);
		assertThat(res, is(false));
	}

	@Test
	public void filterAdjacentEvenDigitPassTest() {

		boolean res = uinFilterUtils.isValidId(invalidAdjacentEvenDigitUin);
		assertThat(res, is(true));
	}

}
>>>>>>> e69a77d1
<|MERGE_RESOLUTION|>--- conflicted
+++ resolved
@@ -1,153 +1,3 @@
-<<<<<<< HEAD
-package io.mosip.kernel.uingenerator.test.util;
-
-import static org.hamcrest.CoreMatchers.is;
-import static org.junit.Assert.assertThat;
-
-import org.junit.Test;
-import org.junit.runner.RunWith;
-import org.springframework.beans.factory.annotation.Autowired;
-import org.springframework.beans.factory.annotation.Value;
-import org.springframework.test.context.ContextConfiguration;
-import org.springframework.test.context.junit4.SpringRunner;
-import org.springframework.test.context.support.AnnotationConfigContextLoader;
-
-import io.mosip.kernel.uingenerator.test.config.UinGeneratorTestConfiguration;
-import io.mosip.kernel.uingenerator.util.UinFilterUtil;
-
-/**
- * @author Dharmesh Khandelwal
- * @since 1.0.0
- *
- */
-@RunWith(SpringRunner.class)
-@ContextConfiguration(classes = UinGeneratorTestConfiguration.class, loader = AnnotationConfigContextLoader.class)
-public class UinFilterUtilTest {
-
-	@Value("${mosip.kernel.uin.test.valid-uin}")
-	private String validUin;
-
-	@Value("${mosip.kernel.uin.test.invalid-sequence-asc-uin}")
-	private String invalidSequenceAscendingUin;
-
-	@Value("${mosip.kernel.uin.test.invalid-sequence-desc-uin}")
-	private String invalidSequenceDescendingUin;
-
-	@Value("${mosip.kernel.uin.test.invalid-repeating-uin}")
-	private String invalidRepeatingUin;
-
-	@Value("${mosip.kernel.uin.test.invalid-repeating-one-uin}")
-	private String invalidRepeatingOneUin;
-
-	@Value("${mosip.kernel.uin.test.valid-repeating-uin}")
-	private String validRepeatingUin;
-
-	@Value("${mosip.kernel.uin.test.invalid-repeating-block-uin}")
-	private String invalidRepeatingBlockUin;
-
-	@Value("${mosip.kernel.uin.test.valid-repeating-block-uin}")
-	private String validRepeatingBlockUin;
-
-	@Value("${mosip.kernel.uin.test.invalid-repeating-group-uin}")
-	private String invalidRepeatingGroupUin;
-
-	@Value("${mosip.kernel.uin.test.invalid-repeating-reverse-group-uin}")
-	private String invalidRepeatingReverseGroupUin;
-
-	@Value("${mosip.kernel.uin.test.valid-adjacent-even-digit-uin}")
-	private String validAdjacentEvenDigitUin;
-
-	@Value("${mosip.kernel.uin.test.invalid-adjacent-even-digit-uin}")
-	private String invalidAdjacentEvenDigitUin;
-
-	@Autowired
-	private UinFilterUtil uinFilterUtils;
-
-	@Test
-	public void filterIdTest() {
-		boolean res = uinFilterUtils.isValidId(validUin);
-		assertThat(res, is(true));
-	}
-
-	@Test
-	public void filterSeqAscFailTest() {
-
-		boolean res = uinFilterUtils.isValidId(invalidSequenceAscendingUin);
-		assertThat(res, is(false));
-	}
-
-	@Test
-	public void filterSeqDescFailTest() {
-
-		boolean res = uinFilterUtils.isValidId(invalidSequenceDescendingUin);
-		assertThat(res, is(false));
-	}
-
-	@Test
-	public void filterRepeatFailTest() {
-
-		boolean res = uinFilterUtils.isValidId(invalidRepeatingUin);
-		assertThat(res, is(false));
-	}
-
-	@Test
-	public void filterRepeatOneFailTest() {
-
-		boolean res = uinFilterUtils.isValidId(invalidRepeatingOneUin);
-		assertThat(res, is(false));
-	}
-
-	@Test
-	public void filterRepeatPassTest() {
-
-		boolean res = uinFilterUtils.isValidId(validRepeatingUin);
-		assertThat(res, is(true));
-	}
-
-	@Test
-	public void filterRepeatBlockFailTest() {
-
-		boolean res = uinFilterUtils.isValidId(invalidRepeatingBlockUin);
-		assertThat(res, is(false));
-	}
-
-	@Test
-	public void filterRepeatBlockPassTest() {
-
-		boolean res = uinFilterUtils.isValidId(validRepeatingBlockUin);
-		assertThat(res, is(true));
-	}
-
-	@Test
-	public void filterRepeatGroupFailTest() {
-
-		boolean res = uinFilterUtils.isValidId(invalidRepeatingGroupUin);
-		assertThat(res, is(false));
-	}
-
-	@Test
-	public void filterReverseRepeatGroupFailTest() {
-
-		boolean res = uinFilterUtils.isValidId(invalidRepeatingReverseGroupUin);
-		assertThat(res, is(false));
-	}
-
-	@Test
-	public void filterAdjacentEvenDigitFailTest() {
-
-		boolean res = uinFilterUtils.isValidId(validAdjacentEvenDigitUin);
-		assertThat(res, is(false));
-	}
-
-	@Test
-	public void filterAdjacentEvenDigitPassTest() {
-
-		boolean res = uinFilterUtils.isValidId(invalidAdjacentEvenDigitUin);
-		assertThat(res, is(true));
-	}
-
-}
-=======
 package io.mosip.kernel.uingenerator.test.util;
 
 import static org.hamcrest.CoreMatchers.is;
@@ -295,5 +145,4 @@
 		assertThat(res, is(true));
 	}
 
-}
->>>>>>> e69a77d1
+}