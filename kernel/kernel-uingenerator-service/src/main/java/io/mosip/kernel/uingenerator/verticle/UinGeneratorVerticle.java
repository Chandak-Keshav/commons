<<<<<<< HEAD
package io.mosip.kernel.uingenerator.verticle;


import org.slf4j.Logger;
import org.slf4j.LoggerFactory;
import org.springframework.context.ApplicationContext;

import io.mosip.kernel.uingenerator.constant.UinGeneratorConstant;
import io.mosip.kernel.uingenerator.generator.UinProcesser;
import io.vertx.core.AbstractVerticle;

/**
 * Verticle instance for Uin Generator
 * 
 * @author Dharmesh Khandelwal
 * @since 1.0.0
 *
 */
public class UinGeneratorVerticle extends AbstractVerticle {

	/**
	 * The field for logger
	 */
	//private static final Logger LOGGER = LoggerFactory.getLogger(UinGeneratorVerticle.class);

	/**
	 * Field for UinProcesser
	 */
	private UinProcesser uinProcesser;


	/**
	 * Initialize beans
	 * 
	 * @param context
	 *            context
	 */
	public UinGeneratorVerticle(final ApplicationContext context) {
		uinProcesser = (UinProcesser) context.getBean("uinProcesser");
	}

	/*
	 * (non-Javadoc)
	 * 
	 * @see io.vertx.core.AbstractVerticle#start()
	 */
	@Override
	public void start() {
		vertx.eventBus().consumer(UinGeneratorConstant.UIN_GENERATOR_ADDRESS, receivedMessage -> {
			if (receivedMessage.body().equals(UinGeneratorConstant.GENERATE_UIN) && uinProcesser.shouldGenerateUins()) {
				vertx.executeBlocking(future -> {
				uinProcesser.generateUins();
					future.complete();
				}, result -> {
					if (result.succeeded()) {
						//LOGGER.info("Generated and persisted uins");
					} else {
						//LOGGER.info("Uin Genaration failed", result.cause());
					}
				});
			}
		});
	}
=======
package io.mosip.kernel.uingenerator.verticle;


import org.slf4j.Logger;
import org.slf4j.LoggerFactory;
import org.springframework.context.ApplicationContext;

import io.mosip.kernel.uingenerator.constant.UinGeneratorConstant;
import io.mosip.kernel.uingenerator.generator.UinProcesser;
import io.vertx.core.AbstractVerticle;

/**
 * Verticle instance for Uin Generator
 * 
 * @author Dharmesh Khandelwal
 * @since 1.0.0
 *
 */
public class UinGeneratorVerticle extends AbstractVerticle {

	/**
	 * The field for logger
	 */
	//private static final Logger LOGGER = LoggerFactory.getLogger(UinGeneratorVerticle.class);

	/**
	 * Field for UinProcesser
	 */
	private UinProcesser uinProcesser;


	/**
	 * Initialize beans
	 * 
	 * @param context
	 *            context
	 */
	public UinGeneratorVerticle(final ApplicationContext context) {
		uinProcesser = (UinProcesser) context.getBean("uinProcesser");
	}

	/*
	 * (non-Javadoc)
	 * 
	 * @see io.vertx.core.AbstractVerticle#start()
	 */
	@Override
	public void start() {
		vertx.eventBus().consumer(UinGeneratorConstant.UIN_GENERATOR_ADDRESS, receivedMessage -> {
			if (receivedMessage.body().equals(UinGeneratorConstant.GENERATE_UIN) && uinProcesser.shouldGenerateUins()) {
				vertx.executeBlocking(future -> {
				uinProcesser.generateUins();
					future.complete();
				}, result -> {
					if (result.succeeded()) {
						//LOGGER.info("Generated and persisted uins");
					} else {
						//LOGGER.info("Uin Genaration failed", result.cause());
					}
				});
			}
		});
	}
>>>>>>> aafd0a67
}<|MERGE_RESOLUTION|>--- conflicted
+++ resolved
@@ -1,4 +1,3 @@
-<<<<<<< HEAD
 package io.mosip.kernel.uingenerator.verticle;
 
 
@@ -62,69 +61,4 @@
 			}
 		});
 	}
-=======
-package io.mosip.kernel.uingenerator.verticle;
-
-
-import org.slf4j.Logger;
-import org.slf4j.LoggerFactory;
-import org.springframework.context.ApplicationContext;
-
-import io.mosip.kernel.uingenerator.constant.UinGeneratorConstant;
-import io.mosip.kernel.uingenerator.generator.UinProcesser;
-import io.vertx.core.AbstractVerticle;
-
-/**
- * Verticle instance for Uin Generator
- * 
- * @author Dharmesh Khandelwal
- * @since 1.0.0
- *
- */
-public class UinGeneratorVerticle extends AbstractVerticle {
-
-	/**
-	 * The field for logger
-	 */
-	//private static final Logger LOGGER = LoggerFactory.getLogger(UinGeneratorVerticle.class);
-
-	/**
-	 * Field for UinProcesser
-	 */
-	private UinProcesser uinProcesser;
-
-
-	/**
-	 * Initialize beans
-	 * 
-	 * @param context
-	 *            context
-	 */
-	public UinGeneratorVerticle(final ApplicationContext context) {
-		uinProcesser = (UinProcesser) context.getBean("uinProcesser");
-	}
-
-	/*
-	 * (non-Javadoc)
-	 * 
-	 * @see io.vertx.core.AbstractVerticle#start()
-	 */
-	@Override
-	public void start() {
-		vertx.eventBus().consumer(UinGeneratorConstant.UIN_GENERATOR_ADDRESS, receivedMessage -> {
-			if (receivedMessage.body().equals(UinGeneratorConstant.GENERATE_UIN) && uinProcesser.shouldGenerateUins()) {
-				vertx.executeBlocking(future -> {
-				uinProcesser.generateUins();
-					future.complete();
-				}, result -> {
-					if (result.succeeded()) {
-						//LOGGER.info("Generated and persisted uins");
-					} else {
-						//LOGGER.info("Uin Genaration failed", result.cause());
-					}
-				});
-			}
-		});
-	}
->>>>>>> aafd0a67
 }