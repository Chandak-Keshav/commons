/**
 * 
 */
package io.mosip.kernel.uingenerator.router;

import org.springframework.beans.factory.annotation.Autowired;
import org.springframework.core.env.Environment;
import org.springframework.stereotype.Component;

import io.mosip.kernel.core.exception.ServiceError;
import io.mosip.kernel.core.http.ResponseWrapper;
import io.mosip.kernel.uingenerator.constant.UinGeneratorConstant;
import io.mosip.kernel.uingenerator.constant.UinGeneratorErrorCode;
import io.mosip.kernel.uingenerator.dto.UinResponseDto;
import io.mosip.kernel.uingenerator.dto.UinStatusUpdateReponseDto;
import io.mosip.kernel.uingenerator.exception.UinNotFoundException;
import io.mosip.kernel.uingenerator.exception.UinNotIssuedException;
import io.mosip.kernel.uingenerator.exception.UinStatusNotFoundException;
import io.mosip.kernel.uingenerator.service.UinGeneratorService;
import io.vertx.core.Vertx;
import io.vertx.core.json.Json;
import io.vertx.core.json.JsonObject;
import io.vertx.ext.web.Router;
import io.vertx.ext.web.RoutingContext;
import io.vertx.ext.web.handler.BodyHandler;

/**
 * Router for vertx server
 * 
 * @author Dharmesh Khandelwal
 * @author Megha Tanga
 * @since 1.0.0
 *
 */
@Component
public class UinGeneratorRouter {

	/**
	 * Field for environment
	 */
	@Autowired
	Environment environment;

	/**
	 * Field for UinGeneratorService
	 */
	@Autowired
	private UinGeneratorService uinGeneratorService;

	/**
	 * Creates router for vertx server
	 * 
	 * @param vertx
	 *            vertx
	 * @return Router
	 */

	public Router createRouter(Vertx vertx) {
		Router router = Router.router(vertx);
<<<<<<< HEAD
		router.get(environment.getProperty(UinGeneratorConstant.SERVER_SERVLET_PATH) + UinGeneratorConstant.V1_0_UIN)
				.handler(routingContext -> {
					UinResponseDto uin = new UinResponseDto();
					try {
						uin = uinGeneratorService.getUin();
						routingContext.response().setStatusCode(200).end(Json.encode(uin));
					} catch (UinNotFoundException e) {
						ServiceError error = new ServiceError(UinGeneratorErrorCode.UIN_NOT_FOUND.getErrorCode(),
								UinGeneratorErrorCode.UIN_NOT_FOUND.getErrorMessage());
						ResponseWrapper<ServiceError> errorResponse = new ResponseWrapper<>();
						errorResponse.getErrors().add(error);
						routingContext.response().setStatusCode(200).end(Json.encode(errorResponse));
					} finally {
						checkAndGenerateUins(vertx);
					}
				});
=======

		router.get(environment.getProperty(UinGeneratorConstant.UIN_PATH)).handler(this::getRouter);

		router.route().handler(BodyHandler.create());
		router.put(environment.getProperty(UinGeneratorConstant.UIN_PATH)).consumes("*/json")
				.handler(this::updateRouter);

		checkAndGenerateUins(vertx);
>>>>>>> f4b5c12c
		return router;
	}

	/**
	 * get method to get one UIN from Database
	 * 
	 * @param vertx
	 *            vertx
	 * @return Router
	 */
	private void getRouter(RoutingContext routingContext) {
		UinResponseDto uin = new UinResponseDto();
		try {
			uin = uinGeneratorService.getUin();
			routingContext.response().setStatusCode(200).end(Json.encode(uin));
		} catch (UinNotFoundException e) {
			ServiceError error = new ServiceError(UinGeneratorErrorCode.UIN_NOT_FOUND.getErrorCode(),
					UinGeneratorErrorCode.UIN_NOT_FOUND.getErrorMessage());
			ErrorResponse<ServiceError> errorResponse = new ErrorResponse<>();
			errorResponse.getErrors().add(error);
			errorResponse.setStatus(HttpStatus.NOT_FOUND.value());
			routingContext.response().setStatusCode(200).end(Json.encode(errorResponse));
		}
	}

	/**
	 * update router for update the status of the given UIN
	 * 
	 * @param vertx
	 *            vertx
	 * @return Router
	 */
	private void updateRouter(RoutingContext routingContext) {
		UinStatusUpdateReponseDto uinresponse = new UinStatusUpdateReponseDto();
		JsonObject uin;
		try {
			uin = routingContext.getBodyAsJson();
		} catch (RuntimeException e) {
			routingContext.response().setStatusCode(400).end();
			return;

		}
		if (uin == null) {
			routingContext.response().setStatusCode(400).end();
			return;
		}
		try {
			uinresponse = uinGeneratorService.updateUinStatus(uin);
			routingContext.response().setStatusCode(200).end(Json.encode(uinresponse));
		} catch (UinNotFoundException e) {
			ServiceError error = new ServiceError(UinGeneratorErrorCode.UIN_NOT_FOUND.getErrorCode(),
					UinGeneratorErrorCode.UIN_NOT_FOUND.getErrorMessage());
			ErrorResponse<ServiceError> errorResponse = new ErrorResponse<>();
			errorResponse.getErrors().add(error);
			errorResponse.setStatus(HttpStatus.NOT_FOUND.value());
			routingContext.response().setStatusCode(200).end(Json.encode(errorResponse));
		} catch (UinStatusNotFoundException e) {
			ServiceError error = new ServiceError(UinGeneratorErrorCode.UIN_STATUS_NOT_FOUND.getErrorCode(),
					UinGeneratorErrorCode.UIN_STATUS_NOT_FOUND.getErrorMessage());
			ErrorResponse<ServiceError> errorResponse = new ErrorResponse<>();
			errorResponse.getErrors().add(error);
			errorResponse.setStatus(HttpStatus.NOT_FOUND.value());
			routingContext.response().setStatusCode(200).end(Json.encode(errorResponse));
		} catch (UinNotIssuedException e) {
			ServiceError error = new ServiceError(UinGeneratorErrorCode.UIN_NOT_ISSUED.getErrorCode(),
					UinGeneratorErrorCode.UIN_NOT_ISSUED.getErrorMessage());
			ErrorResponse<ServiceError> errorResponse = new ErrorResponse<>();
			errorResponse.getErrors().add(error);
			errorResponse.setStatus(HttpStatus.NOT_FOUND.value());
			routingContext.response().setStatusCode(200).end(Json.encode(errorResponse));
		}

	}

	/**
	 * Checks and generate uins
	 * 
	 * @param vertx
	 *            vertx
	 */
	public void checkAndGenerateUins(Vertx vertx) {
		vertx.eventBus().send(UinGeneratorConstant.UIN_GENERATOR_ADDRESS, UinGeneratorConstant.GENERATE_UIN);
	}
}
<|MERGE_RESOLUTION|>--- conflicted
+++ resolved
@@ -1,170 +1,151 @@
-/**
- * 
- */
-package io.mosip.kernel.uingenerator.router;
-
-import org.springframework.beans.factory.annotation.Autowired;
-import org.springframework.core.env.Environment;
-import org.springframework.stereotype.Component;
-
-import io.mosip.kernel.core.exception.ServiceError;
-import io.mosip.kernel.core.http.ResponseWrapper;
-import io.mosip.kernel.uingenerator.constant.UinGeneratorConstant;
-import io.mosip.kernel.uingenerator.constant.UinGeneratorErrorCode;
-import io.mosip.kernel.uingenerator.dto.UinResponseDto;
-import io.mosip.kernel.uingenerator.dto.UinStatusUpdateReponseDto;
-import io.mosip.kernel.uingenerator.exception.UinNotFoundException;
-import io.mosip.kernel.uingenerator.exception.UinNotIssuedException;
-import io.mosip.kernel.uingenerator.exception.UinStatusNotFoundException;
-import io.mosip.kernel.uingenerator.service.UinGeneratorService;
-import io.vertx.core.Vertx;
-import io.vertx.core.json.Json;
-import io.vertx.core.json.JsonObject;
-import io.vertx.ext.web.Router;
-import io.vertx.ext.web.RoutingContext;
-import io.vertx.ext.web.handler.BodyHandler;
-
-/**
- * Router for vertx server
- * 
- * @author Dharmesh Khandelwal
- * @author Megha Tanga
- * @since 1.0.0
- *
- */
-@Component
-public class UinGeneratorRouter {
-
-	/**
-	 * Field for environment
-	 */
-	@Autowired
-	Environment environment;
-
-	/**
-	 * Field for UinGeneratorService
-	 */
-	@Autowired
-	private UinGeneratorService uinGeneratorService;
-
-	/**
-	 * Creates router for vertx server
-	 * 
-	 * @param vertx
-	 *            vertx
-	 * @return Router
-	 */
-
-	public Router createRouter(Vertx vertx) {
-		Router router = Router.router(vertx);
-<<<<<<< HEAD
-		router.get(environment.getProperty(UinGeneratorConstant.SERVER_SERVLET_PATH) + UinGeneratorConstant.V1_0_UIN)
-				.handler(routingContext -> {
-					UinResponseDto uin = new UinResponseDto();
-					try {
-						uin = uinGeneratorService.getUin();
-						routingContext.response().setStatusCode(200).end(Json.encode(uin));
-					} catch (UinNotFoundException e) {
-						ServiceError error = new ServiceError(UinGeneratorErrorCode.UIN_NOT_FOUND.getErrorCode(),
-								UinGeneratorErrorCode.UIN_NOT_FOUND.getErrorMessage());
-						ResponseWrapper<ServiceError> errorResponse = new ResponseWrapper<>();
-						errorResponse.getErrors().add(error);
-						routingContext.response().setStatusCode(200).end(Json.encode(errorResponse));
-					} finally {
-						checkAndGenerateUins(vertx);
-					}
-				});
-=======
-
-		router.get(environment.getProperty(UinGeneratorConstant.UIN_PATH)).handler(this::getRouter);
-
-		router.route().handler(BodyHandler.create());
-		router.put(environment.getProperty(UinGeneratorConstant.UIN_PATH)).consumes("*/json")
-				.handler(this::updateRouter);
-
-		checkAndGenerateUins(vertx);
->>>>>>> f4b5c12c
-		return router;
-	}
-
-	/**
-	 * get method to get one UIN from Database
-	 * 
-	 * @param vertx
-	 *            vertx
-	 * @return Router
-	 */
-	private void getRouter(RoutingContext routingContext) {
-		UinResponseDto uin = new UinResponseDto();
-		try {
-			uin = uinGeneratorService.getUin();
-			routingContext.response().setStatusCode(200).end(Json.encode(uin));
-		} catch (UinNotFoundException e) {
-			ServiceError error = new ServiceError(UinGeneratorErrorCode.UIN_NOT_FOUND.getErrorCode(),
-					UinGeneratorErrorCode.UIN_NOT_FOUND.getErrorMessage());
-			ErrorResponse<ServiceError> errorResponse = new ErrorResponse<>();
-			errorResponse.getErrors().add(error);
-			errorResponse.setStatus(HttpStatus.NOT_FOUND.value());
-			routingContext.response().setStatusCode(200).end(Json.encode(errorResponse));
-		}
-	}
-
-	/**
-	 * update router for update the status of the given UIN
-	 * 
-	 * @param vertx
-	 *            vertx
-	 * @return Router
-	 */
-	private void updateRouter(RoutingContext routingContext) {
-		UinStatusUpdateReponseDto uinresponse = new UinStatusUpdateReponseDto();
-		JsonObject uin;
-		try {
-			uin = routingContext.getBodyAsJson();
-		} catch (RuntimeException e) {
-			routingContext.response().setStatusCode(400).end();
-			return;
-
-		}
-		if (uin == null) {
-			routingContext.response().setStatusCode(400).end();
-			return;
-		}
-		try {
-			uinresponse = uinGeneratorService.updateUinStatus(uin);
-			routingContext.response().setStatusCode(200).end(Json.encode(uinresponse));
-		} catch (UinNotFoundException e) {
-			ServiceError error = new ServiceError(UinGeneratorErrorCode.UIN_NOT_FOUND.getErrorCode(),
-					UinGeneratorErrorCode.UIN_NOT_FOUND.getErrorMessage());
-			ErrorResponse<ServiceError> errorResponse = new ErrorResponse<>();
-			errorResponse.getErrors().add(error);
-			errorResponse.setStatus(HttpStatus.NOT_FOUND.value());
-			routingContext.response().setStatusCode(200).end(Json.encode(errorResponse));
-		} catch (UinStatusNotFoundException e) {
-			ServiceError error = new ServiceError(UinGeneratorErrorCode.UIN_STATUS_NOT_FOUND.getErrorCode(),
-					UinGeneratorErrorCode.UIN_STATUS_NOT_FOUND.getErrorMessage());
-			ErrorResponse<ServiceError> errorResponse = new ErrorResponse<>();
-			errorResponse.getErrors().add(error);
-			errorResponse.setStatus(HttpStatus.NOT_FOUND.value());
-			routingContext.response().setStatusCode(200).end(Json.encode(errorResponse));
-		} catch (UinNotIssuedException e) {
-			ServiceError error = new ServiceError(UinGeneratorErrorCode.UIN_NOT_ISSUED.getErrorCode(),
-					UinGeneratorErrorCode.UIN_NOT_ISSUED.getErrorMessage());
-			ErrorResponse<ServiceError> errorResponse = new ErrorResponse<>();
-			errorResponse.getErrors().add(error);
-			errorResponse.setStatus(HttpStatus.NOT_FOUND.value());
-			routingContext.response().setStatusCode(200).end(Json.encode(errorResponse));
-		}
-
-	}
-
-	/**
-	 * Checks and generate uins
-	 * 
-	 * @param vertx
-	 *            vertx
-	 */
-	public void checkAndGenerateUins(Vertx vertx) {
-		vertx.eventBus().send(UinGeneratorConstant.UIN_GENERATOR_ADDRESS, UinGeneratorConstant.GENERATE_UIN);
-	}
-}
+/**
+ * 
+ */
+package io.mosip.kernel.uingenerator.router;
+
+import org.springframework.beans.factory.annotation.Autowired;
+import org.springframework.core.env.Environment;
+import org.springframework.stereotype.Component;
+
+import io.mosip.kernel.core.exception.ServiceError;
+import io.mosip.kernel.core.http.ResponseWrapper;
+import io.mosip.kernel.uingenerator.constant.UinGeneratorConstant;
+import io.mosip.kernel.uingenerator.constant.UinGeneratorErrorCode;
+import io.mosip.kernel.uingenerator.dto.UinResponseDto;
+import io.mosip.kernel.uingenerator.dto.UinStatusUpdateReponseDto;
+import io.mosip.kernel.uingenerator.exception.UinNotFoundException;
+import io.mosip.kernel.uingenerator.exception.UinNotIssuedException;
+import io.mosip.kernel.uingenerator.exception.UinStatusNotFoundException;
+import io.mosip.kernel.uingenerator.service.UinGeneratorService;
+import io.vertx.core.Vertx;
+import io.vertx.core.json.Json;
+import io.vertx.core.json.JsonObject;
+import io.vertx.ext.web.Router;
+import io.vertx.ext.web.RoutingContext;
+import io.vertx.ext.web.handler.BodyHandler;
+
+/**
+ * Router for vertx server
+ * 
+ * @author Dharmesh Khandelwal
+ * @author Megha Tanga
+ * @since 1.0.0
+ *
+ */
+@Component
+public class UinGeneratorRouter {
+
+	/**
+	 * Field for environment
+	 */
+	@Autowired
+	Environment environment;
+
+	/**
+	 * Field for UinGeneratorService
+	 */
+	@Autowired
+	private UinGeneratorService uinGeneratorService;
+
+	/**
+	 * Creates router for vertx server
+	 * 
+	 * @param vertx
+	 *            vertx
+	 * @return Router
+	 */
+
+	public Router createRouter(Vertx vertx) {
+		Router router = Router.router(vertx);
+
+		router.get(environment.getProperty(UinGeneratorConstant.UIN_PATH)).handler(this::getRouter);
+
+		router.route().handler(BodyHandler.create());
+		router.put(environment.getProperty(UinGeneratorConstant.UIN_PATH)).consumes("*/json")
+				.handler(this::updateRouter);
+
+		checkAndGenerateUins(vertx);
+		return router;
+	}
+
+	/**
+	 * get method to get one UIN from Database
+	 * 
+	 * @param vertx
+	 *            vertx
+	 * @return Router
+	 */
+	private void getRouter(RoutingContext routingContext) {
+		UinResponseDto uin = new UinResponseDto();
+		try {
+			uin = uinGeneratorService.getUin();
+			routingContext.response().setStatusCode(200).end(Json.encode(uin));
+		} catch (UinNotFoundException e) {
+			ServiceError error = new ServiceError(UinGeneratorErrorCode.UIN_NOT_FOUND.getErrorCode(),
+					UinGeneratorErrorCode.UIN_NOT_FOUND.getErrorMessage());
+			ErrorResponse<ServiceError> errorResponse = new ErrorResponse<>();
+			errorResponse.getErrors().add(error);
+			errorResponse.setStatus(HttpStatus.NOT_FOUND.value());
+			routingContext.response().setStatusCode(200).end(Json.encode(errorResponse));
+		}
+	}
+
+	/**
+	 * update router for update the status of the given UIN
+	 * 
+	 * @param vertx
+	 *            vertx
+	 * @return Router
+	 */
+	private void updateRouter(RoutingContext routingContext) {
+		UinStatusUpdateReponseDto uinresponse = new UinStatusUpdateReponseDto();
+		JsonObject uin;
+		try {
+			uin = routingContext.getBodyAsJson();
+		} catch (RuntimeException e) {
+			routingContext.response().setStatusCode(400).end();
+			return;
+
+		}
+		if (uin == null) {
+			routingContext.response().setStatusCode(400).end();
+			return;
+		}
+		try {
+			uinresponse = uinGeneratorService.updateUinStatus(uin);
+			routingContext.response().setStatusCode(200).end(Json.encode(uinresponse));
+		} catch (UinNotFoundException e) {
+			ServiceError error = new ServiceError(UinGeneratorErrorCode.UIN_NOT_FOUND.getErrorCode(),
+					UinGeneratorErrorCode.UIN_NOT_FOUND.getErrorMessage());
+			ErrorResponse<ServiceError> errorResponse = new ErrorResponse<>();
+			errorResponse.getErrors().add(error);
+			errorResponse.setStatus(HttpStatus.NOT_FOUND.value());
+			routingContext.response().setStatusCode(200).end(Json.encode(errorResponse));
+		} catch (UinStatusNotFoundException e) {
+			ServiceError error = new ServiceError(UinGeneratorErrorCode.UIN_STATUS_NOT_FOUND.getErrorCode(),
+					UinGeneratorErrorCode.UIN_STATUS_NOT_FOUND.getErrorMessage());
+			ErrorResponse<ServiceError> errorResponse = new ErrorResponse<>();
+			errorResponse.getErrors().add(error);
+			errorResponse.setStatus(HttpStatus.NOT_FOUND.value());
+			routingContext.response().setStatusCode(200).end(Json.encode(errorResponse));
+		} catch (UinNotIssuedException e) {
+			ServiceError error = new ServiceError(UinGeneratorErrorCode.UIN_NOT_ISSUED.getErrorCode(),
+					UinGeneratorErrorCode.UIN_NOT_ISSUED.getErrorMessage());
+			ErrorResponse<ServiceError> errorResponse = new ErrorResponse<>();
+			errorResponse.getErrors().add(error);
+			errorResponse.setStatus(HttpStatus.NOT_FOUND.value());
+			routingContext.response().setStatusCode(200).end(Json.encode(errorResponse));
+		}
+
+	}
+
+	/**
+	 * Checks and generate uins
+	 * 
+	 * @param vertx
+	 *            vertx
+	 */
+	public void checkAndGenerateUins(Vertx vertx) {
+		vertx.eventBus().send(UinGeneratorConstant.UIN_GENERATOR_ADDRESS, UinGeneratorConstant.GENERATE_UIN);
+	}
+}