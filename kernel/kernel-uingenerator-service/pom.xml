--- conflicted
+++ resolved
@@ -1,390 +1,196 @@
-<<<<<<< HEAD
-<?xml version="1.0" encoding="UTF-8"?>
-
-<project xmlns="http://maven.apache.org/POM/4.0.0"
-	xmlns:xsi="http://www.w3.org/2001/XMLSchema-instance"
-	xsi:schemaLocation="http://maven.apache.org/POM/4.0.0 http://maven.apache.org/xsd/maven-4.0.0.xsd">
-	<modelVersion>4.0.0</modelVersion>
-
-	<parent>
-		<groupId>io.mosip.kernel</groupId>
-		<artifactId>kernel-parent</artifactId>
-		<version>0.10.6</version>
-	</parent>
-
-	<artifactId>kernel-uingenerator-service</artifactId>
-	<dependencies>
-		<dependency>
-			<groupId>io.mosip.kernel</groupId>
-			<artifactId>kernel-core</artifactId>
-			<version>${project.version}</version>
-		</dependency>
-		<dependency>
-			<groupId>io.mosip.kernel</groupId>
-			<artifactId>kernel-auth-adapter</artifactId>
-			<version>${project.version}</version>
-		</dependency>
-         <dependency>
-			<groupId>org.springframework.boot</groupId>
-			<artifactId>spring-boot-starter-actuator</artifactId>
-			<version>${spring.boot.version}</version>
-		</dependency>
-		<dependency>
-			<groupId>io.vertx</groupId>
-			<artifactId>vertx-web</artifactId>
-			<version>${vertx.version}</version>
-		</dependency>
-		<dependency>
-			<groupId>io.vertx</groupId>
-			<artifactId>vertx-web-client</artifactId>
-			<version>${vertx.version}</version>
-		</dependency>
-		<dependency>
-			<groupId>io.vertx</groupId>
-			<artifactId>vertx-ignite</artifactId>
-			<version>${vertx.version}</version>
-		</dependency>
-		<dependency>
-			<groupId>io.vertx</groupId>
-			<artifactId>vertx-unit</artifactId>
-			<version>${vertx.version}</version>
-			<scope>test</scope>
-		</dependency>
-		<dependency>
-			<groupId>org.springframework.cloud</groupId>
-			<artifactId>spring-cloud-starter-config</artifactId>
-			<version>${spring-cloud-config.version}</version>
-		</dependency>
-		<dependency>
-			<groupId>junit</groupId>
-			<artifactId>junit</artifactId>
-			<version>${junit.version}</version>
-			<scope>test</scope>
-		</dependency>
-		<dependency>
-			<groupId>org.springframework</groupId>
-			<artifactId>spring-context</artifactId>
-			<version>${spring.version}</version>
-		</dependency>
-		<dependency>
-			<groupId>org.hibernate</groupId>
-			<artifactId>hibernate-core</artifactId>
-			<version>${hibernate.version}</version>
-			<scope>compile</scope>
-			<exclusions>
-				<exclusion>
-					<artifactId>jboss-transaction-api_1.2_spec</artifactId>
-					<groupId>org.jboss.spec.javax.transaction</groupId>
-				</exclusion>
-			</exclusions>
-		</dependency>
-		<dependency>
-			<groupId>javax.transaction</groupId>
-			<artifactId>javax.transaction-api</artifactId>
-			<version>${javax.transaction-api.version}</version>
-			<scope>compile</scope>
-		</dependency>
-		<dependency>
-			<groupId>org.springframework.data</groupId>
-			<artifactId>spring-data-jpa</artifactId>
-			<version>${spring.data.version}</version>
-			<scope>compile</scope>
-			<exclusions>
-				<exclusion>
-					<artifactId>aspectjrt</artifactId>
-					<groupId>org.aspectj</groupId>
-				</exclusion>
-				<exclusion>
-					<artifactId>jcl-over-slf4j</artifactId>
-					<groupId>org.slf4j</groupId>
-				</exclusion>
-			</exclusions>
-		</dependency>
-		<dependency>
-			<groupId>org.springframework</groupId>
-			<artifactId>spring-aspects</artifactId>
-			<version>${spring.version}</version>
-			<scope>compile</scope>
-		</dependency>
-		<dependency>
-			<groupId>org.postgresql</groupId>
-			<artifactId>postgresql</artifactId>
-			<version>${postgresql.version}</version>
-		</dependency>
-		<dependency>
-			<groupId>com.h2database</groupId>
-			<artifactId>h2</artifactId>
-			<version>${h2.version}</version>
-			<scope>test</scope>
-		</dependency>
-		<dependency>
-			<groupId>org.projectlombok</groupId>
-			<artifactId>lombok</artifactId>
-			<version>${lombok.version}</version>
-			<scope>compile</scope>
-		</dependency>
-		<dependency>
-			<groupId>org.apache.commons</groupId>
-			<artifactId>commons-lang3</artifactId>
-			<version>${commons-lang3}</version>
-		</dependency>
-		<dependency>
-			<groupId>org.apache.commons</groupId>
-			<artifactId>commons-math3</artifactId>
-			<version>${commons-math3}</version>
-		</dependency>
-		<dependency>
-			<groupId>com.fasterxml.jackson.datatype</groupId>
-			<artifactId>jackson-datatype-jsr310</artifactId>
-			<version>${jackson.datatype.version}</version>
-		</dependency>
-		<dependency>
-			<groupId>org.apache.httpcomponents</groupId>
-			<artifactId>httpclient</artifactId>
-			<version>${apache.httpcomponents.version}</version>
-		</dependency>
-	</dependencies>
-	<!-- <properties> <sonar.skip>true</sonar.skip> </properties> -->
-
-	<build>
-		<plugins>
-			<plugin>
-				<groupId>org.apache.maven.plugins</groupId>
-				<artifactId>maven-shade-plugin</artifactId>
-				<version>${maven-shade-plugin.version}</version>
-				<executions>
-					<execution>
-						<phase>package</phase>
-						<goals>
-							<goal>shade</goal>
-						</goals>
-						<configuration>
-							<filters>
-								<filter>
-									<artifact>*:*</artifact>
-									<excludes>
-										<exclude>META-INF/*.SF</exclude>
-										<exclude>META-INF/*.DSA</exclude>
-										<exclude>META-INF/*.RSA</exclude>
-									</excludes>
-								</filter>
-							</filters>
-							<transformers>
-								<transformer
-									implementation="org.apache.maven.plugins.shade.resource.ManifestResourceTransformer">
-									<manifestEntries>
-										<Main-Class>io.mosip.kernel.uingenerator.UinGeneratorVertxApplication</Main-Class>
-									</manifestEntries>
-								</transformer>
-								<transformer
-									implementation="org.apache.maven.plugins.shade.resource.AppendingTransformer">
-									<resource>META-INF/services/io.vertx.core.spi.VerticleFactory</resource>
-								</transformer>
-							</transformers>
-							<createDependencyReducedPom>false</createDependencyReducedPom>
-							<shadedArtifactAttached>false</shadedArtifactAttached>
-						</configuration>
-					</execution>
-				</executions>
-			</plugin>
-		</plugins>
-	</build>
-</project>
-=======
-<?xml version="1.0" encoding="UTF-8"?>
-
-<project xmlns="http://maven.apache.org/POM/4.0.0"
-	xmlns:xsi="http://www.w3.org/2001/XMLSchema-instance"
-	xsi:schemaLocation="http://maven.apache.org/POM/4.0.0 http://maven.apache.org/xsd/maven-4.0.0.xsd">
-	<modelVersion>4.0.0</modelVersion>
-
-	<parent>
-		<groupId>io.mosip.kernel</groupId>
-		<artifactId>kernel-parent</artifactId>
-		<version>0.10.3</version>
-	</parent>
-
-	<artifactId>kernel-uingenerator-service</artifactId>
-	<dependencies>
-		<dependency>
-			<groupId>io.mosip.kernel</groupId>
-			<artifactId>kernel-core</artifactId>
-			<version>${project.version}</version>
-		</dependency>
-		<dependency>
-			<groupId>io.mosip.kernel</groupId>
-			<artifactId>kernel-auth-adapter</artifactId>
-			<version>${project.version}</version>
-		</dependency>
-		<dependency>
-			<groupId>org.springframework.boot</groupId>
-			<artifactId>spring-boot-starter-actuator</artifactId>
-			<version>${spring.boot.version}</version>
-		</dependency>
-		<dependency>
-			<groupId>io.vertx</groupId>
-			<artifactId>vertx-web</artifactId>
-			<version>${vertx.version}</version>
-		</dependency>
-		<dependency>
-			<groupId>io.vertx</groupId>
-			<artifactId>vertx-web-client</artifactId>
-			<version>${vertx.version}</version>
-		</dependency>
-		<dependency>
-			<groupId>io.vertx</groupId>
-			<artifactId>vertx-ignite</artifactId>
-			<version>${vertx.version}</version>
-		</dependency>
-		<dependency>
-			<groupId>io.vertx</groupId>
-			<artifactId>vertx-unit</artifactId>
-			<version>${vertx.version}</version>
-			<scope>test</scope>
-		</dependency>
-		<dependency>
-			<groupId>org.springframework.cloud</groupId>
-			<artifactId>spring-cloud-starter-config</artifactId>
-			<version>${spring-cloud-config.version}</version>
-		</dependency>
-		<dependency>
-			<groupId>junit</groupId>
-			<artifactId>junit</artifactId>
-			<version>${junit.version}</version>
-			<scope>test</scope>
-		</dependency>
-		<dependency>
-			<groupId>org.springframework</groupId>
-			<artifactId>spring-context</artifactId>
-			<version>${spring.version}</version>
-		</dependency>
-		<dependency>
-			<groupId>org.hibernate</groupId>
-			<artifactId>hibernate-core</artifactId>
-			<version>${hibernate.version}</version>
-			<scope>compile</scope>
-			<exclusions>
-				<exclusion>
-					<artifactId>jboss-transaction-api_1.2_spec</artifactId>
-					<groupId>org.jboss.spec.javax.transaction</groupId>
-				</exclusion>
-			</exclusions>
-		</dependency>
-		<dependency>
-			<groupId>javax.transaction</groupId>
-			<artifactId>javax.transaction-api</artifactId>
-			<version>${javax.transaction-api.version}</version>
-			<scope>compile</scope>
-		</dependency>
-		<dependency>
-			<groupId>org.springframework.data</groupId>
-			<artifactId>spring-data-jpa</artifactId>
-			<version>${spring.data.version}</version>
-			<scope>compile</scope>
-			<exclusions>
-				<exclusion>
-					<artifactId>aspectjrt</artifactId>
-					<groupId>org.aspectj</groupId>
-				</exclusion>
-				<exclusion>
-					<artifactId>jcl-over-slf4j</artifactId>
-					<groupId>org.slf4j</groupId>
-				</exclusion>
-			</exclusions>
-		</dependency>
-		<dependency>
-			<groupId>org.springframework</groupId>
-			<artifactId>spring-aspects</artifactId>
-			<version>${spring.version}</version>
-			<scope>compile</scope>
-		</dependency>
-		<dependency>
-			<groupId>org.postgresql</groupId>
-			<artifactId>postgresql</artifactId>
-			<version>${postgresql.version}</version>
-		</dependency>
-		<dependency>
-			<groupId>com.h2database</groupId>
-			<artifactId>h2</artifactId>
-			<version>${h2.version}</version>
-			<scope>test</scope>
-		</dependency>
-		<dependency>
-			<groupId>org.projectlombok</groupId>
-			<artifactId>lombok</artifactId>
-			<version>${lombok.version}</version>
-			<scope>compile</scope>
-		</dependency>
-		<dependency>
-			<groupId>org.apache.commons</groupId>
-			<artifactId>commons-lang3</artifactId>
-			<version>${commons-lang3}</version>
-		</dependency>
-		<dependency>
-			<groupId>org.apache.commons</groupId>
-			<artifactId>commons-math3</artifactId>
-			<version>${commons-math3}</version>
-		</dependency>
-		<dependency>
-			<groupId>com.fasterxml.jackson.datatype</groupId>
-			<artifactId>jackson-datatype-jsr310</artifactId>
-			<version>${jackson.datatype.version}</version>
-		</dependency>
-		<dependency>
-			<groupId>org.apache.httpcomponents</groupId>
-			<artifactId>httpclient</artifactId>
-			<version>${apache.httpcomponents.version}</version>
-		</dependency>
-		<dependency>
-			<groupId>io.vertx</groupId>
-			<artifactId>vertx-health-check</artifactId>
-			<version>${vertx.health.check.version}</version>
-		</dependency>
-	</dependencies>
-	<!-- <properties> <sonar.skip>true</sonar.skip> </properties> -->
-
-	<build>
-		<plugins>
-			<plugin>
-				<groupId>org.apache.maven.plugins</groupId>
-				<artifactId>maven-shade-plugin</artifactId>
-				<version>${maven-shade-plugin.version}</version>
-				<executions>
-					<execution>
-						<phase>package</phase>
-						<goals>
-							<goal>shade</goal>
-						</goals>
-						<configuration>
-							<filters>
-								<filter>
-									<artifact>*:*</artifact>
-									<excludes>
-										<exclude>META-INF/*.SF</exclude>
-										<exclude>META-INF/*.DSA</exclude>
-										<exclude>META-INF/*.RSA</exclude>
-									</excludes>
-								</filter>
-							</filters>
-							<transformers>
-								<transformer
-									implementation="org.apache.maven.plugins.shade.resource.ManifestResourceTransformer">
-									<manifestEntries>
-										<Main-Class>io.mosip.kernel.uingenerator.UinGeneratorVertxApplication</Main-Class>
-									</manifestEntries>
-								</transformer>
-								<transformer
-									implementation="org.apache.maven.plugins.shade.resource.AppendingTransformer">
-									<resource>META-INF/services/io.vertx.core.spi.VerticleFactory</resource>
-								</transformer>
-							</transformers>
-							<createDependencyReducedPom>false</createDependencyReducedPom>
-							<shadedArtifactAttached>false</shadedArtifactAttached>
-						</configuration>
-					</execution>
-				</executions>
-			</plugin>
-		</plugins>
-	</build>
-</project>
->>>>>>> 6fc2f402
+<?xml version="1.0" encoding="UTF-8"?>
+
+<project xmlns="http://maven.apache.org/POM/4.0.0"
+	xmlns:xsi="http://www.w3.org/2001/XMLSchema-instance"
+	xsi:schemaLocation="http://maven.apache.org/POM/4.0.0 http://maven.apache.org/xsd/maven-4.0.0.xsd">
+	<modelVersion>4.0.0</modelVersion>
+
+	<parent>
+		<groupId>io.mosip.kernel</groupId>
+		<artifactId>kernel-parent</artifactId>
+		<version>0.10.6</version>
+	</parent>
+
+	<artifactId>kernel-uingenerator-service</artifactId>
+	<dependencies>
+		<dependency>
+			<groupId>io.mosip.kernel</groupId>
+			<artifactId>kernel-core</artifactId>
+			<version>${project.version}</version>
+		</dependency>
+		<dependency>
+			<groupId>io.mosip.kernel</groupId>
+			<artifactId>kernel-auth-adapter</artifactId>
+			<version>${project.version}</version>
+		</dependency>
+         <dependency>
+			<groupId>org.springframework.boot</groupId>
+			<artifactId>spring-boot-starter-actuator</artifactId>
+			<version>${spring.boot.version}</version>
+		</dependency>
+		<dependency>
+			<groupId>io.vertx</groupId>
+			<artifactId>vertx-web</artifactId>
+			<version>${vertx.version}</version>
+		</dependency>
+		<dependency>
+			<groupId>io.vertx</groupId>
+			<artifactId>vertx-web-client</artifactId>
+			<version>${vertx.version}</version>
+		</dependency>
+		<dependency>
+			<groupId>io.vertx</groupId>
+			<artifactId>vertx-ignite</artifactId>
+			<version>${vertx.version}</version>
+		</dependency>
+		<dependency>
+			<groupId>io.vertx</groupId>
+			<artifactId>vertx-unit</artifactId>
+			<version>${vertx.version}</version>
+			<scope>test</scope>
+		</dependency>
+		<dependency>
+			<groupId>org.springframework.cloud</groupId>
+			<artifactId>spring-cloud-starter-config</artifactId>
+			<version>${spring-cloud-config.version}</version>
+		</dependency>
+		<dependency>
+			<groupId>junit</groupId>
+			<artifactId>junit</artifactId>
+			<version>${junit.version}</version>
+			<scope>test</scope>
+		</dependency>
+		<dependency>
+			<groupId>org.springframework</groupId>
+			<artifactId>spring-context</artifactId>
+			<version>${spring.version}</version>
+		</dependency>
+		<dependency>
+			<groupId>org.hibernate</groupId>
+			<artifactId>hibernate-core</artifactId>
+			<version>${hibernate.version}</version>
+			<scope>compile</scope>
+			<exclusions>
+				<exclusion>
+					<artifactId>jboss-transaction-api_1.2_spec</artifactId>
+					<groupId>org.jboss.spec.javax.transaction</groupId>
+				</exclusion>
+			</exclusions>
+		</dependency>
+		<dependency>
+			<groupId>javax.transaction</groupId>
+			<artifactId>javax.transaction-api</artifactId>
+			<version>${javax.transaction-api.version}</version>
+			<scope>compile</scope>
+		</dependency>
+		<dependency>
+			<groupId>org.springframework.data</groupId>
+			<artifactId>spring-data-jpa</artifactId>
+			<version>${spring.data.version}</version>
+			<scope>compile</scope>
+			<exclusions>
+				<exclusion>
+					<artifactId>aspectjrt</artifactId>
+					<groupId>org.aspectj</groupId>
+				</exclusion>
+				<exclusion>
+					<artifactId>jcl-over-slf4j</artifactId>
+					<groupId>org.slf4j</groupId>
+				</exclusion>
+			</exclusions>
+		</dependency>
+		<dependency>
+			<groupId>org.springframework</groupId>
+			<artifactId>spring-aspects</artifactId>
+			<version>${spring.version}</version>
+			<scope>compile</scope>
+		</dependency>
+		<dependency>
+			<groupId>org.postgresql</groupId>
+			<artifactId>postgresql</artifactId>
+			<version>${postgresql.version}</version>
+		</dependency>
+		<dependency>
+			<groupId>com.h2database</groupId>
+			<artifactId>h2</artifactId>
+			<version>${h2.version}</version>
+			<scope>test</scope>
+		</dependency>
+		<dependency>
+			<groupId>org.projectlombok</groupId>
+			<artifactId>lombok</artifactId>
+			<version>${lombok.version}</version>
+			<scope>compile</scope>
+		</dependency>
+		<dependency>
+			<groupId>org.apache.commons</groupId>
+			<artifactId>commons-lang3</artifactId>
+			<version>${commons-lang3}</version>
+		</dependency>
+		<dependency>
+			<groupId>org.apache.commons</groupId>
+			<artifactId>commons-math3</artifactId>
+			<version>${commons-math3}</version>
+		</dependency>
+		<dependency>
+			<groupId>com.fasterxml.jackson.datatype</groupId>
+			<artifactId>jackson-datatype-jsr310</artifactId>
+			<version>${jackson.datatype.version}</version>
+		</dependency>
+		<dependency>
+			<groupId>org.apache.httpcomponents</groupId>
+			<artifactId>httpclient</artifactId>
+			<version>${apache.httpcomponents.version}</version>
+		</dependency>
+		<dependency>
+			<groupId>io.vertx</groupId>
+			<artifactId>vertx-health-check</artifactId>
+			<version>${vertx.health.check.version}</version>
+		</dependency>
+	</dependencies>
+	<!-- <properties> <sonar.skip>true</sonar.skip> </properties> -->
+
+	<build>
+		<plugins>
+			<plugin>
+				<groupId>org.apache.maven.plugins</groupId>
+				<artifactId>maven-shade-plugin</artifactId>
+				<version>${maven-shade-plugin.version}</version>
+				<executions>
+					<execution>
+						<phase>package</phase>
+						<goals>
+							<goal>shade</goal>
+						</goals>
+						<configuration>
+							<filters>
+								<filter>
+									<artifact>*:*</artifact>
+									<excludes>
+										<exclude>META-INF/*.SF</exclude>
+										<exclude>META-INF/*.DSA</exclude>
+										<exclude>META-INF/*.RSA</exclude>
+									</excludes>
+								</filter>
+							</filters>
+							<transformers>
+								<transformer
+									implementation="org.apache.maven.plugins.shade.resource.ManifestResourceTransformer">
+									<manifestEntries>
+										<Main-Class>io.mosip.kernel.uingenerator.UinGeneratorVertxApplication</Main-Class>
+									</manifestEntries>
+								</transformer>
+								<transformer
+									implementation="org.apache.maven.plugins.shade.resource.AppendingTransformer">
+									<resource>META-INF/services/io.vertx.core.spi.VerticleFactory</resource>
+								</transformer>
+							</transformers>
+							<createDependencyReducedPom>false</createDependencyReducedPom>
+							<shadedArtifactAttached>false</shadedArtifactAttached>
+						</configuration>
+					</execution>
+				</executions>
+			</plugin>
+		</plugins>
+	</build>
+</project>