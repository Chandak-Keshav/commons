<project xmlns="http://maven.apache.org/POM/4.0.0"
	xmlns:xsi="http://www.w3.org/2001/XMLSchema-instance"
	xsi:schemaLocation="http://maven.apache.org/POM/4.0.0 http://maven.apache.org/xsd/maven-4.0.0.xsd">
	<modelVersion>4.0.0</modelVersion>
	<parent>
		<groupId>io.mosip.kernel</groupId>
		<artifactId>kernel-parent</artifactId>
<<<<<<< HEAD
		<version>0.9.0</version>
=======
		<version>0.12.18</version>
>>>>>>> b72fa601
	</parent>
	<artifactId>kernel-signature-service</artifactId>

	<dependencies>
		<dependency>
			<groupId>io.mosip.kernel</groupId>
			<artifactId>kernel-core</artifactId>
			<version>${project.version}</version>
		</dependency>
		<dependency>
			<groupId>io.mosip.kernel</groupId>
			<artifactId>kernel-auth-adapter</artifactId>
			<version>${project.version}</version>
		</dependency>
		<dependency>
			<groupId>io.mosip.kernel</groupId>
			<artifactId>kernel-crypto-signature</artifactId>
			<version>${project.version}</version>
		</dependency>
		<dependency>
			<groupId>io.mosip.kernel</groupId>
			<artifactId>kernel-logger-logback</artifactId>
			<version>${project.version}</version>
		</dependency>
  		
		<dependency>
			<groupId>org.aspectj</groupId>
			<artifactId>aspectjweaver</artifactId>
			<version>1.8.12</version>
		</dependency>
	

	</dependencies>
	<build>
		<plugins>
			<plugin>
				<groupId>org.springframework.boot</groupId>
				<artifactId>spring-boot-maven-plugin</artifactId>
				<version>${spring.boot.version}</version>
				<configuration>
					<executable>true</executable>
				</configuration>
				<executions>
					<execution>
						<goals>
							<goal>build-info</goal>
							<goal>repackage</goal>
						</goals>
					</execution>
				</executions>
			</plugin>
		</plugins>
	</build>
</project><|MERGE_RESOLUTION|>--- conflicted
+++ resolved
@@ -1,66 +1,62 @@
-<project xmlns="http://maven.apache.org/POM/4.0.0"
-	xmlns:xsi="http://www.w3.org/2001/XMLSchema-instance"
-	xsi:schemaLocation="http://maven.apache.org/POM/4.0.0 http://maven.apache.org/xsd/maven-4.0.0.xsd">
-	<modelVersion>4.0.0</modelVersion>
-	<parent>
-		<groupId>io.mosip.kernel</groupId>
-		<artifactId>kernel-parent</artifactId>
-<<<<<<< HEAD
-		<version>0.9.0</version>
-=======
-		<version>0.12.18</version>
->>>>>>> b72fa601
-	</parent>
-	<artifactId>kernel-signature-service</artifactId>
-
-	<dependencies>
-		<dependency>
-			<groupId>io.mosip.kernel</groupId>
-			<artifactId>kernel-core</artifactId>
-			<version>${project.version}</version>
-		</dependency>
-		<dependency>
-			<groupId>io.mosip.kernel</groupId>
-			<artifactId>kernel-auth-adapter</artifactId>
-			<version>${project.version}</version>
-		</dependency>
-		<dependency>
-			<groupId>io.mosip.kernel</groupId>
-			<artifactId>kernel-crypto-signature</artifactId>
-			<version>${project.version}</version>
-		</dependency>
-		<dependency>
-			<groupId>io.mosip.kernel</groupId>
-			<artifactId>kernel-logger-logback</artifactId>
-			<version>${project.version}</version>
-		</dependency>
-  		
-		<dependency>
-			<groupId>org.aspectj</groupId>
-			<artifactId>aspectjweaver</artifactId>
-			<version>1.8.12</version>
-		</dependency>
-	
-
-	</dependencies>
-	<build>
-		<plugins>
-			<plugin>
-				<groupId>org.springframework.boot</groupId>
-				<artifactId>spring-boot-maven-plugin</artifactId>
-				<version>${spring.boot.version}</version>
-				<configuration>
-					<executable>true</executable>
-				</configuration>
-				<executions>
-					<execution>
-						<goals>
-							<goal>build-info</goal>
-							<goal>repackage</goal>
-						</goals>
-					</execution>
-				</executions>
-			</plugin>
-		</plugins>
-	</build>
+<project xmlns="http://maven.apache.org/POM/4.0.0"
+	xmlns:xsi="http://www.w3.org/2001/XMLSchema-instance"
+	xsi:schemaLocation="http://maven.apache.org/POM/4.0.0 http://maven.apache.org/xsd/maven-4.0.0.xsd">
+	<modelVersion>4.0.0</modelVersion>
+	<parent>
+		<groupId>io.mosip.kernel</groupId>
+		<artifactId>kernel-parent</artifactId>
+		<version>0.12.18</version>
+	</parent>
+	<artifactId>kernel-signature-service</artifactId>
+
+	<dependencies>
+		<dependency>
+			<groupId>io.mosip.kernel</groupId>
+			<artifactId>kernel-core</artifactId>
+			<version>${project.version}</version>
+		</dependency>
+		<dependency>
+			<groupId>io.mosip.kernel</groupId>
+			<artifactId>kernel-auth-adapter</artifactId>
+			<version>${project.version}</version>
+		</dependency>
+		<dependency>
+			<groupId>io.mosip.kernel</groupId>
+			<artifactId>kernel-crypto-signature</artifactId>
+			<version>${project.version}</version>
+		</dependency>
+		<dependency>
+			<groupId>io.mosip.kernel</groupId>
+			<artifactId>kernel-logger-logback</artifactId>
+			<version>${project.version}</version>
+		</dependency>
+  		
+		<dependency>
+			<groupId>org.aspectj</groupId>
+			<artifactId>aspectjweaver</artifactId>
+			<version>1.8.12</version>
+		</dependency>
+	
+
+	</dependencies>
+	<build>
+		<plugins>
+			<plugin>
+				<groupId>org.springframework.boot</groupId>
+				<artifactId>spring-boot-maven-plugin</artifactId>
+				<version>${spring.boot.version}</version>
+				<configuration>
+					<executable>true</executable>
+				</configuration>
+				<executions>
+					<execution>
+						<goals>
+							<goal>build-info</goal>
+							<goal>repackage</goal>
+						</goals>
+					</execution>
+				</executions>
+			</plugin>
+		</plugins>
+	</build>
 </project>