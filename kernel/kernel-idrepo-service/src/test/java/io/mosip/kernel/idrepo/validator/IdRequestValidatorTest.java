--- conflicted
+++ resolved
@@ -125,8 +125,6 @@
 	public void testSupport() {
 		assertTrue(validator.supports(IdRequestDTO.class));
 	}
-<<<<<<< HEAD
-=======
 	
 	@Test
 	public void testValidateRequestJsonAttributes() throws JsonParseException, JsonMappingException, IOException,
@@ -139,7 +137,6 @@
 		ReflectionTestUtils.invokeMethod(validator, "validateRequest", request, errors, "create");
 		assertTrue(errors.hasErrors());
 	}
->>>>>>> 15458d51
 
 	@Test
 	public void testValidateStatusInvalidStatus() {
