package io.mosip.kernel.idrepo.httpfilter;

import java.io.IOException;
import java.time.Duration;
import java.time.Instant;
import java.util.Arrays;
import java.util.Collections;
import java.util.Map;
import java.util.Objects;

import javax.annotation.Resource;
import javax.servlet.FilterChain;
import javax.servlet.ServletException;
import javax.servlet.http.HttpServletRequest;
import javax.servlet.http.HttpServletResponse;

import org.springframework.beans.factory.annotation.Autowired;
import org.springframework.core.env.Environment;
import org.springframework.stereotype.Component;
import org.springframework.util.AntPathMatcher;
import org.springframework.web.filter.OncePerRequestFilter;

import com.fasterxml.jackson.databind.ObjectMapper;
import com.fasterxml.jackson.databind.ser.impl.SimpleBeanPropertyFilter;
import com.fasterxml.jackson.databind.ser.impl.SimpleFilterProvider;

import io.mosip.kernel.core.exception.ExceptionUtils;
import io.mosip.kernel.core.idrepo.constant.IdRepoConstants;
import io.mosip.kernel.core.idrepo.constant.IdRepoErrorConstants;
import io.mosip.kernel.core.idrepo.exception.IdRepoAppUncheckedException;
import io.mosip.kernel.core.logger.spi.Logger;
import io.mosip.kernel.core.util.DateUtils;
import io.mosip.kernel.core.util.StringUtils;
import io.mosip.kernel.idrepo.config.IdRepoLogger;
import io.mosip.kernel.idrepo.dto.ErrorDTO;
import io.mosip.kernel.idrepo.dto.IdResponseDTO;

/**
 * The Class IdRepoFilter.
 *
 * @author Manoj SP
 */
@Component
public class IdRepoFilter extends OncePerRequestFilter {

	/** The Constant GET. */
	private static final String GET = "GET";

	/** The Constant ID_REPO_FILTER. */
	private static final String ID_REPO_FILTER = "IdRepoFilter";
	
	/** The Constant ID_REPO. */
	private static final String ID_REPO = "IdRepo";
	
	/** The Constant READ. */
	private static final String READ = "read";

	/** The Constant SESSION_ID. */
	private static final String SESSION_ID = "sessionId";

	/** The Constant TYPE. */
	private static final String TYPE = "type";

	/** The mosip logger. */
	Logger mosipLogger = IdRepoLogger.getLogger(IdRepoFilter.class);

	/** The path matcher. */
	AntPathMatcher pathMatcher = new AntPathMatcher();

	/** The mapper. */
	@Autowired
	private ObjectMapper mapper;
	
	/** The env. */
	@Autowired
	private Environment env;
	
	/** The id. */
	@Resource
	private Map<String, String> id;
	
	String uin;

	/**
	 * Allowed end points.
	 *
	 * @return the string[] allowed endpoints
	 */
	private String[] allowedEndPoints() {
		return new String[] { "/assets/**", "/icons/**", "/screenshots/**", "/favicon**", "/**/favicon**", "/css/**",
				"/js/**", "/**/error**", "/**/webjars/**", "/**/v2/api-docs", "/**/configuration/ui",
				"/**/configuration/security", "/**/swagger-resources/**", "/**/swagger-ui.html" };
	}

	/*
	 * (non-Javadoc)
	 * 
	 * @see
	 * org.springframework.web.filter.OncePerRequestFilter#shouldNotFilter(javax.
	 * servlet.http.HttpServletRequest)
	 */
	@Override
	protected boolean shouldNotFilter(HttpServletRequest request) throws ServletException {
		if (Objects.nonNull(request.getPathInfo())) {
			return Arrays.stream(allowedEndPoints()).anyMatch(p -> pathMatcher.match(p, request.getPathInfo()));
		}
		return true;
	}

	/*
	 * (non-Javadoc)
	 * 
	 * @see
	 * org.springframework.web.filter.OncePerRequestFilter#doFilterInternal(javax.
	 * servlet.http.HttpServletRequest, javax.servlet.http.HttpServletResponse,
	 * javax.servlet.FilterChain)
	 */
	@Override
	protected void doFilterInternal(HttpServletRequest request, HttpServletResponse response, FilterChain filterChain)
			throws ServletException, IOException {

		Instant requestTime = Instant.now();
		uin = StringUtils.substringAfter(request.getRequestURL().toString(), "v1.0/");
<<<<<<< HEAD
=======
		IdRepoLogger.setUin(uin);
>>>>>>> 15458d51
		ResettableStreamHttpServletRequest requestWrapper = new ResettableStreamHttpServletRequest(request);
		mosipLogger.debug(uin, ID_REPO, ID_REPO_FILTER, "Request Received at: " + requestTime);
		mosipLogger.debug(uin, ID_REPO, ID_REPO_FILTER, "Request URL: " + request.getRequestURL());

		mosipLogger.debug(uin, ID_REPO, ID_REPO_FILTER, "Request received");

		if (request.getMethod().equals(GET) && (request.getParameterMap().size() > 1
				|| (request.getParameterMap().size() == 1 && !request.getParameterMap().containsKey(TYPE)))) {
			response.getWriter().write(buildErrorResponse());
		} else {
			CharResponseWrapper responseWrapper = new CharResponseWrapper(response);

			filterChain.doFilter(requestWrapper, responseWrapper);
			mosipLogger.debug(uin, ID_REPO, ID_REPO_FILTER, "Response body : \n" + responseWrapper.toString());
			response.getWriter().write(responseWrapper.toString());
		}

		Instant responseTime = Instant.now();
		mosipLogger.debug(uin, ID_REPO, ID_REPO_FILTER, "Response sent at: " + responseTime);
		long duration = Duration.between(requestTime, responseTime).toMillis();
		mosipLogger.debug(uin, ID_REPO, ID_REPO_FILTER, "Time taken to respond in ms: " + duration
				+ ". Time difference between request and response in Seconds: " + ((double) duration / 1000)
				+ " for url : " + request.getRequestURL() + " method: " + request.getMethod());
	}

	/**
	 * Builds the error response.
	 *
	 * @return the string
	 */
	private String buildErrorResponse() {
		try {
			IdResponseDTO response = new IdResponseDTO();
			response.setId(id.get(READ));
			response.setVersion(env.getProperty(IdRepoConstants.APPLICATION_VERSION.getValue()));
			response.setTimestamp(DateUtils.getUTCCurrentDateTimeString(
					env.getProperty(IdRepoConstants.DATETIME_PATTERN.getValue())));
			ErrorDTO errors = new ErrorDTO(IdRepoErrorConstants.INVALID_REQUEST.getErrorCode(),
					IdRepoErrorConstants.INVALID_REQUEST.getErrorMessage());
			response.setErrors(Collections.singletonList(errors));
			mapper.setFilterProvider(new SimpleFilterProvider().addFilter("responseFilter",
					SimpleBeanPropertyFilter.serializeAllExcept("registrationId", "status", "response")));
			return mapper.writeValueAsString(response);
		} catch (IOException e) {
			mosipLogger.error(uin, ID_REPO, ID_REPO_FILTER, "\n" + ExceptionUtils.getStackTrace(e));
			throw new IdRepoAppUncheckedException(IdRepoErrorConstants.UNKNOWN_ERROR);
		}
	}

}
<|MERGE_RESOLUTION|>--- conflicted
+++ resolved
@@ -1,177 +1,174 @@
-package io.mosip.kernel.idrepo.httpfilter;
-
-import java.io.IOException;
-import java.time.Duration;
-import java.time.Instant;
-import java.util.Arrays;
-import java.util.Collections;
-import java.util.Map;
-import java.util.Objects;
-
-import javax.annotation.Resource;
-import javax.servlet.FilterChain;
-import javax.servlet.ServletException;
-import javax.servlet.http.HttpServletRequest;
-import javax.servlet.http.HttpServletResponse;
-
-import org.springframework.beans.factory.annotation.Autowired;
-import org.springframework.core.env.Environment;
-import org.springframework.stereotype.Component;
-import org.springframework.util.AntPathMatcher;
-import org.springframework.web.filter.OncePerRequestFilter;
-
-import com.fasterxml.jackson.databind.ObjectMapper;
-import com.fasterxml.jackson.databind.ser.impl.SimpleBeanPropertyFilter;
-import com.fasterxml.jackson.databind.ser.impl.SimpleFilterProvider;
-
-import io.mosip.kernel.core.exception.ExceptionUtils;
-import io.mosip.kernel.core.idrepo.constant.IdRepoConstants;
-import io.mosip.kernel.core.idrepo.constant.IdRepoErrorConstants;
-import io.mosip.kernel.core.idrepo.exception.IdRepoAppUncheckedException;
-import io.mosip.kernel.core.logger.spi.Logger;
-import io.mosip.kernel.core.util.DateUtils;
-import io.mosip.kernel.core.util.StringUtils;
-import io.mosip.kernel.idrepo.config.IdRepoLogger;
-import io.mosip.kernel.idrepo.dto.ErrorDTO;
-import io.mosip.kernel.idrepo.dto.IdResponseDTO;
-
-/**
- * The Class IdRepoFilter.
- *
- * @author Manoj SP
- */
-@Component
-public class IdRepoFilter extends OncePerRequestFilter {
-
-	/** The Constant GET. */
-	private static final String GET = "GET";
-
-	/** The Constant ID_REPO_FILTER. */
-	private static final String ID_REPO_FILTER = "IdRepoFilter";
-	
-	/** The Constant ID_REPO. */
-	private static final String ID_REPO = "IdRepo";
-	
-	/** The Constant READ. */
-	private static final String READ = "read";
-
-	/** The Constant SESSION_ID. */
-	private static final String SESSION_ID = "sessionId";
-
-	/** The Constant TYPE. */
-	private static final String TYPE = "type";
-
-	/** The mosip logger. */
-	Logger mosipLogger = IdRepoLogger.getLogger(IdRepoFilter.class);
-
-	/** The path matcher. */
-	AntPathMatcher pathMatcher = new AntPathMatcher();
-
-	/** The mapper. */
-	@Autowired
-	private ObjectMapper mapper;
-	
-	/** The env. */
-	@Autowired
-	private Environment env;
-	
-	/** The id. */
-	@Resource
-	private Map<String, String> id;
-	
-	String uin;
-
-	/**
-	 * Allowed end points.
-	 *
-	 * @return the string[] allowed endpoints
-	 */
-	private String[] allowedEndPoints() {
-		return new String[] { "/assets/**", "/icons/**", "/screenshots/**", "/favicon**", "/**/favicon**", "/css/**",
-				"/js/**", "/**/error**", "/**/webjars/**", "/**/v2/api-docs", "/**/configuration/ui",
-				"/**/configuration/security", "/**/swagger-resources/**", "/**/swagger-ui.html" };
-	}
-
-	/*
-	 * (non-Javadoc)
-	 * 
-	 * @see
-	 * org.springframework.web.filter.OncePerRequestFilter#shouldNotFilter(javax.
-	 * servlet.http.HttpServletRequest)
-	 */
-	@Override
-	protected boolean shouldNotFilter(HttpServletRequest request) throws ServletException {
-		if (Objects.nonNull(request.getPathInfo())) {
-			return Arrays.stream(allowedEndPoints()).anyMatch(p -> pathMatcher.match(p, request.getPathInfo()));
-		}
-		return true;
-	}
-
-	/*
-	 * (non-Javadoc)
-	 * 
-	 * @see
-	 * org.springframework.web.filter.OncePerRequestFilter#doFilterInternal(javax.
-	 * servlet.http.HttpServletRequest, javax.servlet.http.HttpServletResponse,
-	 * javax.servlet.FilterChain)
-	 */
-	@Override
-	protected void doFilterInternal(HttpServletRequest request, HttpServletResponse response, FilterChain filterChain)
-			throws ServletException, IOException {
-
-		Instant requestTime = Instant.now();
-		uin = StringUtils.substringAfter(request.getRequestURL().toString(), "v1.0/");
-<<<<<<< HEAD
-=======
-		IdRepoLogger.setUin(uin);
->>>>>>> 15458d51
-		ResettableStreamHttpServletRequest requestWrapper = new ResettableStreamHttpServletRequest(request);
-		mosipLogger.debug(uin, ID_REPO, ID_REPO_FILTER, "Request Received at: " + requestTime);
-		mosipLogger.debug(uin, ID_REPO, ID_REPO_FILTER, "Request URL: " + request.getRequestURL());
-
-		mosipLogger.debug(uin, ID_REPO, ID_REPO_FILTER, "Request received");
-
-		if (request.getMethod().equals(GET) && (request.getParameterMap().size() > 1
-				|| (request.getParameterMap().size() == 1 && !request.getParameterMap().containsKey(TYPE)))) {
-			response.getWriter().write(buildErrorResponse());
-		} else {
-			CharResponseWrapper responseWrapper = new CharResponseWrapper(response);
-
-			filterChain.doFilter(requestWrapper, responseWrapper);
-			mosipLogger.debug(uin, ID_REPO, ID_REPO_FILTER, "Response body : \n" + responseWrapper.toString());
-			response.getWriter().write(responseWrapper.toString());
-		}
-
-		Instant responseTime = Instant.now();
-		mosipLogger.debug(uin, ID_REPO, ID_REPO_FILTER, "Response sent at: " + responseTime);
-		long duration = Duration.between(requestTime, responseTime).toMillis();
-		mosipLogger.debug(uin, ID_REPO, ID_REPO_FILTER, "Time taken to respond in ms: " + duration
-				+ ". Time difference between request and response in Seconds: " + ((double) duration / 1000)
-				+ " for url : " + request.getRequestURL() + " method: " + request.getMethod());
-	}
-
-	/**
-	 * Builds the error response.
-	 *
-	 * @return the string
-	 */
-	private String buildErrorResponse() {
-		try {
-			IdResponseDTO response = new IdResponseDTO();
-			response.setId(id.get(READ));
-			response.setVersion(env.getProperty(IdRepoConstants.APPLICATION_VERSION.getValue()));
-			response.setTimestamp(DateUtils.getUTCCurrentDateTimeString(
-					env.getProperty(IdRepoConstants.DATETIME_PATTERN.getValue())));
-			ErrorDTO errors = new ErrorDTO(IdRepoErrorConstants.INVALID_REQUEST.getErrorCode(),
-					IdRepoErrorConstants.INVALID_REQUEST.getErrorMessage());
-			response.setErrors(Collections.singletonList(errors));
-			mapper.setFilterProvider(new SimpleFilterProvider().addFilter("responseFilter",
-					SimpleBeanPropertyFilter.serializeAllExcept("registrationId", "status", "response")));
-			return mapper.writeValueAsString(response);
-		} catch (IOException e) {
-			mosipLogger.error(uin, ID_REPO, ID_REPO_FILTER, "\n" + ExceptionUtils.getStackTrace(e));
-			throw new IdRepoAppUncheckedException(IdRepoErrorConstants.UNKNOWN_ERROR);
-		}
-	}
-
-}
+package io.mosip.kernel.idrepo.httpfilter;
+
+import java.io.IOException;
+import java.time.Duration;
+import java.time.Instant;
+import java.util.Arrays;
+import java.util.Collections;
+import java.util.Map;
+import java.util.Objects;
+
+import javax.annotation.Resource;
+import javax.servlet.FilterChain;
+import javax.servlet.ServletException;
+import javax.servlet.http.HttpServletRequest;
+import javax.servlet.http.HttpServletResponse;
+
+import org.springframework.beans.factory.annotation.Autowired;
+import org.springframework.core.env.Environment;
+import org.springframework.stereotype.Component;
+import org.springframework.util.AntPathMatcher;
+import org.springframework.web.filter.OncePerRequestFilter;
+
+import com.fasterxml.jackson.databind.ObjectMapper;
+import com.fasterxml.jackson.databind.ser.impl.SimpleBeanPropertyFilter;
+import com.fasterxml.jackson.databind.ser.impl.SimpleFilterProvider;
+
+import io.mosip.kernel.core.exception.ExceptionUtils;
+import io.mosip.kernel.core.idrepo.constant.IdRepoConstants;
+import io.mosip.kernel.core.idrepo.constant.IdRepoErrorConstants;
+import io.mosip.kernel.core.idrepo.exception.IdRepoAppUncheckedException;
+import io.mosip.kernel.core.logger.spi.Logger;
+import io.mosip.kernel.core.util.DateUtils;
+import io.mosip.kernel.core.util.StringUtils;
+import io.mosip.kernel.idrepo.config.IdRepoLogger;
+import io.mosip.kernel.idrepo.dto.ErrorDTO;
+import io.mosip.kernel.idrepo.dto.IdResponseDTO;
+
+/**
+ * The Class IdRepoFilter.
+ *
+ * @author Manoj SP
+ */
+@Component
+public class IdRepoFilter extends OncePerRequestFilter {
+
+	/** The Constant GET. */
+	private static final String GET = "GET";
+
+	/** The Constant ID_REPO_FILTER. */
+	private static final String ID_REPO_FILTER = "IdRepoFilter";
+	
+	/** The Constant ID_REPO. */
+	private static final String ID_REPO = "IdRepo";
+	
+	/** The Constant READ. */
+	private static final String READ = "read";
+
+	/** The Constant SESSION_ID. */
+	private static final String SESSION_ID = "sessionId";
+
+	/** The Constant TYPE. */
+	private static final String TYPE = "type";
+
+	/** The mosip logger. */
+	Logger mosipLogger = IdRepoLogger.getLogger(IdRepoFilter.class);
+
+	/** The path matcher. */
+	AntPathMatcher pathMatcher = new AntPathMatcher();
+
+	/** The mapper. */
+	@Autowired
+	private ObjectMapper mapper;
+	
+	/** The env. */
+	@Autowired
+	private Environment env;
+	
+	/** The id. */
+	@Resource
+	private Map<String, String> id;
+	
+	String uin;
+
+	/**
+	 * Allowed end points.
+	 *
+	 * @return the string[] allowed endpoints
+	 */
+	private String[] allowedEndPoints() {
+		return new String[] { "/assets/**", "/icons/**", "/screenshots/**", "/favicon**", "/**/favicon**", "/css/**",
+				"/js/**", "/**/error**", "/**/webjars/**", "/**/v2/api-docs", "/**/configuration/ui",
+				"/**/configuration/security", "/**/swagger-resources/**", "/**/swagger-ui.html" };
+	}
+
+	/*
+	 * (non-Javadoc)
+	 * 
+	 * @see
+	 * org.springframework.web.filter.OncePerRequestFilter#shouldNotFilter(javax.
+	 * servlet.http.HttpServletRequest)
+	 */
+	@Override
+	protected boolean shouldNotFilter(HttpServletRequest request) throws ServletException {
+		if (Objects.nonNull(request.getPathInfo())) {
+			return Arrays.stream(allowedEndPoints()).anyMatch(p -> pathMatcher.match(p, request.getPathInfo()));
+		}
+		return true;
+	}
+
+	/*
+	 * (non-Javadoc)
+	 * 
+	 * @see
+	 * org.springframework.web.filter.OncePerRequestFilter#doFilterInternal(javax.
+	 * servlet.http.HttpServletRequest, javax.servlet.http.HttpServletResponse,
+	 * javax.servlet.FilterChain)
+	 */
+	@Override
+	protected void doFilterInternal(HttpServletRequest request, HttpServletResponse response, FilterChain filterChain)
+			throws ServletException, IOException {
+
+		Instant requestTime = Instant.now();
+		uin = StringUtils.substringAfter(request.getRequestURL().toString(), "v1.0/");
+		IdRepoLogger.setUin(uin);
+		ResettableStreamHttpServletRequest requestWrapper = new ResettableStreamHttpServletRequest(request);
+		mosipLogger.debug(uin, ID_REPO, ID_REPO_FILTER, "Request Received at: " + requestTime);
+		mosipLogger.debug(uin, ID_REPO, ID_REPO_FILTER, "Request URL: " + request.getRequestURL());
+
+		mosipLogger.debug(uin, ID_REPO, ID_REPO_FILTER, "Request received");
+
+		if (request.getMethod().equals(GET) && (request.getParameterMap().size() > 1
+				|| (request.getParameterMap().size() == 1 && !request.getParameterMap().containsKey(TYPE)))) {
+			response.getWriter().write(buildErrorResponse());
+		} else {
+			CharResponseWrapper responseWrapper = new CharResponseWrapper(response);
+
+			filterChain.doFilter(requestWrapper, responseWrapper);
+			mosipLogger.debug(uin, ID_REPO, ID_REPO_FILTER, "Response body : \n" + responseWrapper.toString());
+			response.getWriter().write(responseWrapper.toString());
+		}
+
+		Instant responseTime = Instant.now();
+		mosipLogger.debug(uin, ID_REPO, ID_REPO_FILTER, "Response sent at: " + responseTime);
+		long duration = Duration.between(requestTime, responseTime).toMillis();
+		mosipLogger.debug(uin, ID_REPO, ID_REPO_FILTER, "Time taken to respond in ms: " + duration
+				+ ". Time difference between request and response in Seconds: " + ((double) duration / 1000)
+				+ " for url : " + request.getRequestURL() + " method: " + request.getMethod());
+	}
+
+	/**
+	 * Builds the error response.
+	 *
+	 * @return the string
+	 */
+	private String buildErrorResponse() {
+		try {
+			IdResponseDTO response = new IdResponseDTO();
+			response.setId(id.get(READ));
+			response.setVersion(env.getProperty(IdRepoConstants.APPLICATION_VERSION.getValue()));
+			response.setTimestamp(DateUtils.getUTCCurrentDateTimeString(
+					env.getProperty(IdRepoConstants.DATETIME_PATTERN.getValue())));
+			ErrorDTO errors = new ErrorDTO(IdRepoErrorConstants.INVALID_REQUEST.getErrorCode(),
+					IdRepoErrorConstants.INVALID_REQUEST.getErrorMessage());
+			response.setErrors(Collections.singletonList(errors));
+			mapper.setFilterProvider(new SimpleFilterProvider().addFilter("responseFilter",
+					SimpleBeanPropertyFilter.serializeAllExcept("registrationId", "status", "response")));
+			return mapper.writeValueAsString(response);
+		} catch (IOException e) {
+			mosipLogger.error(uin, ID_REPO, ID_REPO_FILTER, "\n" + ExceptionUtils.getStackTrace(e));
+			throw new IdRepoAppUncheckedException(IdRepoErrorConstants.UNKNOWN_ERROR);
+		}
+	}
+
+}