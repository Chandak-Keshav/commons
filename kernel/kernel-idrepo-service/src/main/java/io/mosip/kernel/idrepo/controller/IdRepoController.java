--- conflicted
+++ resolved
@@ -114,7 +114,6 @@
 	/**
 	 * Adds the identity.
 	 *
-<<<<<<< HEAD
 	 * @param uin
 	 *            the uin
 	 * @param request
@@ -124,13 +123,6 @@
 	 * @return the response entity
 	 * @throws IdRepoAppException
 	 *             the id repo app exception
-=======
-	 * @param uin     the uin
-	 * @param request the request
-	 * @param errors  the errors
-	 * @return the response entity
-	 * @throws IdRepoAppException the id repo app exception
->>>>>>> 8bce90bf
 	 */
 	@PreAuthorize("hasAnyRole('REGISTRATION_PROCESSOR','ID_AUTHENTICATION')")
 	@PostMapping(path = "/identity/v1.0/{uin}", consumes = MediaType.APPLICATION_JSON_VALUE, produces = MediaType.APPLICATION_JSON_VALUE)
@@ -157,7 +149,6 @@
 	/**
 	 * Retrieve identity.
 	 *
-<<<<<<< HEAD
 	 * @param uin
 	 *            the uin
 	 * @param type
@@ -169,16 +160,6 @@
 	 */
 
 	@GetMapping(path = "/identity/{uin}", consumes = MediaType.ALL_VALUE, produces = MediaType.APPLICATION_JSON_VALUE)
-=======
-	 * @param uin     the uin
-	 * @param type    the type
-	 * @param request the request
-	 * @return the response entity
-	 * @throws IdRepoAppException the id repo app exception
-	 */
-	@PreAuthorize("hasAnyRole('REGISTRATION_PROCESSOR','ID_AUTHENTICATION')")
-	@GetMapping(path = "/identity/v1.0/{uin}", consumes = MediaType.ALL_VALUE, produces = MediaType.APPLICATION_JSON_VALUE)
->>>>>>> 8bce90bf
 	public ResponseEntity<IdResponseDTO> retrieveIdentity(@PathVariable String uin,
 			@RequestParam(name = TYPE, required = false) @Nullable String type) throws IdRepoAppException {
 		try {
