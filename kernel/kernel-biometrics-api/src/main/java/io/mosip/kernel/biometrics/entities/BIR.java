<<<<<<< HEAD
package io.mosip.kernel.biometrics.entities;

import java.io.Serializable;
import java.util.HashMap;
import java.util.List;
import java.util.Map;
import java.util.Objects;

import javax.xml.bind.annotation.XmlAccessType;
import javax.xml.bind.annotation.XmlAccessorType;
import javax.xml.bind.annotation.XmlElement;
import javax.xml.bind.annotation.XmlRootElement;
import javax.xml.bind.annotation.XmlType;
import javax.xml.bind.annotation.adapters.XmlJavaTypeAdapter;

import com.fasterxml.jackson.databind.annotation.JsonDeserialize;

import io.mosip.kernel.core.cbeffutil.common.Base64Adapter;
import io.mosip.kernel.core.cbeffutil.jaxbclasses.BIRType;
import lombok.Data;
import lombok.NoArgsConstructor;


/**
 * 
 * BIR class with Builder to create data
 * 
 * @author Ramadurai Pandian
 *
 */
@XmlAccessorType(XmlAccessType.FIELD)
@XmlType(name = "BIRType", propOrder = { "version", "cbeffversion", "birInfo", "bdbInfo",  "bdb",
		"sb" ,"birs","sbInfo","others"})
@XmlRootElement(name = "BIR")
@Data
@NoArgsConstructor
@JsonDeserialize(builder = BIR.BIRBuilder.class)
public class BIR implements Serializable {

	@XmlElement(name = "Version")
	private VersionType version;
	@XmlElement(name = "CBEFFVersion")
	private VersionType cbeffversion;
	@XmlElement(name = "BIRInfo", required = true)
	private BIRInfo birInfo;
	@XmlElement(name = "BDBInfo")
	private BDBInfo bdbInfo;
	@XmlElement(name = "BDB")
	@XmlJavaTypeAdapter(Base64Adapter.class)
	private byte[] bdb;
	@XmlElement(name = "SB")
	private byte[] sb;
	@XmlElement(name = "BIR")
	protected List<BIR> birs;
	@XmlElement(name = "SBInfo")
	private SBInfo sbInfo;
	@XmlElement(name = "Others")
	private Map<String, Object> others;

	public BIR(BIRBuilder birBuilder) {
		this.version = birBuilder.version;
		this.cbeffversion = birBuilder.cbeffversion;
		this.birInfo = birBuilder.birInfo;
		this.bdbInfo = birBuilder.bdbInfo;
		this.bdb = birBuilder.bdb;
		this.sb = birBuilder.sb;
		this.sbInfo = birBuilder.sbInfo;
		this.setOthers(birBuilder.others);
	}

	public static class BIRBuilder {
		private VersionType version;
		private VersionType cbeffversion;
		private BIRInfo birInfo;
		private BDBInfo bdbInfo;
		private byte[] bdb;
		private byte[] sb;
		private SBInfo sbInfo;
		private Map<String, Object> others;

		public BIRBuilder withOther(String key, Object value) {
			if(Objects.isNull(others))
				this.others = new HashMap<>();
			
			this.others.put(key, value);
			return this;
		}
		
		public BIRBuilder withOthers(Map<String, Object> others) {
			if(Objects.isNull(this.others))
				this.others = new HashMap<>();
			if(!Objects.isNull(others))
				this.others.putAll(others);
			return this;
		}

		public BIRBuilder withVersion(VersionType version) {
			this.version = version;
			return this;
		}

		public BIRBuilder withCbeffversion(VersionType cbeffversion) {
			this.cbeffversion = cbeffversion;
			return this;
		}

		public BIRBuilder withBirInfo(BIRInfo birInfo) {
			this.birInfo = birInfo;
			return this;
		}

		public BIRBuilder withBdbInfo(BDBInfo bdbInfo) {
			this.bdbInfo = bdbInfo;
			return this;
		}

		public BIRBuilder withBdb(byte[] bdb) {
			this.bdb = bdb;
			return this;
		}

		public BIRBuilder withSb(byte[] sb) {
			this.sb = sb;
			return this;
		}

		public BIRBuilder withSbInfo(SBInfo sbInfo) {
			this.sbInfo = sbInfo;
			return this;
		}

		public BIR build() {
			return new BIR(this);
		}

	}

}
=======
package io.mosip.kernel.biometrics.entities;

import java.io.Serializable;
import java.util.HashMap;
import java.util.List;
import java.util.Map;
import java.util.Objects;

import javax.xml.bind.annotation.XmlAccessType;
import javax.xml.bind.annotation.XmlAccessorType;
import javax.xml.bind.annotation.XmlElement;
import javax.xml.bind.annotation.XmlRootElement;
import javax.xml.bind.annotation.XmlType;
import javax.xml.bind.annotation.adapters.XmlJavaTypeAdapter;

import com.fasterxml.jackson.databind.annotation.JsonDeserialize;

import io.mosip.kernel.core.cbeffutil.common.Base64Adapter;
import io.mosip.kernel.core.cbeffutil.jaxbclasses.BIRType;
import lombok.Data;
import lombok.NoArgsConstructor;


/**
 * 
 * BIR class with Builder to create data
 * 
 * @author Ramadurai Pandian
 *
 */
@XmlAccessorType(XmlAccessType.FIELD)
@XmlType(name = "BIRType", propOrder = { "version", "cbeffversion", "birInfo", "bdbInfo",  "bdb",
		"sb" ,"birs","sbInfo","others"})
@XmlRootElement(name = "BIR")
@Data
@NoArgsConstructor
@JsonDeserialize(builder = BIR.BIRBuilder.class)
public class BIR implements Serializable {

	@XmlElement(name = "Version")
	private VersionType version;
	@XmlElement(name = "CBEFFVersion")
	private VersionType cbeffversion;
	@XmlElement(name = "BIRInfo", required = true)
	private BIRInfo birInfo;
	@XmlElement(name = "BDBInfo")
	private BDBInfo bdbInfo;
	@XmlElement(name = "BDB")
	@XmlJavaTypeAdapter(Base64Adapter.class)
	private byte[] bdb;
	@XmlElement(name = "SB")
	private byte[] sb;
	@XmlElement(name = "BIR")
	protected List<BIR> birs;
	@XmlElement(name = "SBInfo")
	private SBInfo sbInfo;
	@XmlElement(name = "Others")
	private Map<String, Object> others;

	public BIR(BIRBuilder birBuilder) {
		this.version = birBuilder.version;
		this.cbeffversion = birBuilder.cbeffversion;
		this.birInfo = birBuilder.birInfo;
		this.bdbInfo = birBuilder.bdbInfo;
		this.bdb = birBuilder.bdb;
		this.sb = birBuilder.sb;
		this.sbInfo = birBuilder.sbInfo;
		this.setOthers(birBuilder.others);
	}

	public static class BIRBuilder {
		private VersionType version;
		private VersionType cbeffversion;
		private BIRInfo birInfo;
		private BDBInfo bdbInfo;
		private byte[] bdb;
		private byte[] sb;
		private SBInfo sbInfo;
		private Map<String, Object> others;

		public BIRBuilder withOther(String key, Object value) {
			if(Objects.isNull(others))
				this.others = new HashMap<>();
			
			this.others.put(key, value);
			return this;
		}
		
		public BIRBuilder withOthers(Map<String, Object> others) {
			if(Objects.isNull(this.others))
				this.others = new HashMap<>();
			if(!Objects.isNull(others))
				this.others.putAll(others);
			return this;
		}

		public BIRBuilder withVersion(VersionType version) {
			this.version = version;
			return this;
		}

		public BIRBuilder withCbeffversion(VersionType cbeffversion) {
			this.cbeffversion = cbeffversion;
			return this;
		}

		public BIRBuilder withBirInfo(BIRInfo birInfo) {
			this.birInfo = birInfo;
			return this;
		}

		public BIRBuilder withBdbInfo(BDBInfo bdbInfo) {
			this.bdbInfo = bdbInfo;
			return this;
		}

		public BIRBuilder withBdb(byte[] bdb) {
			this.bdb = bdb;
			return this;
		}

		public BIRBuilder withSb(byte[] sb) {
			this.sb = sb;
			return this;
		}

		public BIRBuilder withSbInfo(SBInfo sbInfo) {
			this.sbInfo = sbInfo;
			return this;
		}

		public BIR build() {
			return new BIR(this);
		}

	}

}
>>>>>>> bdc81248
<|MERGE_RESOLUTION|>--- conflicted
+++ resolved
@@ -1,4 +1,3 @@
-<<<<<<< HEAD
 package io.mosip.kernel.biometrics.entities;
 
 import java.io.Serializable;
@@ -136,144 +135,4 @@
 
 	}
 
-}
-=======
-package io.mosip.kernel.biometrics.entities;
-
-import java.io.Serializable;
-import java.util.HashMap;
-import java.util.List;
-import java.util.Map;
-import java.util.Objects;
-
-import javax.xml.bind.annotation.XmlAccessType;
-import javax.xml.bind.annotation.XmlAccessorType;
-import javax.xml.bind.annotation.XmlElement;
-import javax.xml.bind.annotation.XmlRootElement;
-import javax.xml.bind.annotation.XmlType;
-import javax.xml.bind.annotation.adapters.XmlJavaTypeAdapter;
-
-import com.fasterxml.jackson.databind.annotation.JsonDeserialize;
-
-import io.mosip.kernel.core.cbeffutil.common.Base64Adapter;
-import io.mosip.kernel.core.cbeffutil.jaxbclasses.BIRType;
-import lombok.Data;
-import lombok.NoArgsConstructor;
-
-
-/**
- * 
- * BIR class with Builder to create data
- * 
- * @author Ramadurai Pandian
- *
- */
-@XmlAccessorType(XmlAccessType.FIELD)
-@XmlType(name = "BIRType", propOrder = { "version", "cbeffversion", "birInfo", "bdbInfo",  "bdb",
-		"sb" ,"birs","sbInfo","others"})
-@XmlRootElement(name = "BIR")
-@Data
-@NoArgsConstructor
-@JsonDeserialize(builder = BIR.BIRBuilder.class)
-public class BIR implements Serializable {
-
-	@XmlElement(name = "Version")
-	private VersionType version;
-	@XmlElement(name = "CBEFFVersion")
-	private VersionType cbeffversion;
-	@XmlElement(name = "BIRInfo", required = true)
-	private BIRInfo birInfo;
-	@XmlElement(name = "BDBInfo")
-	private BDBInfo bdbInfo;
-	@XmlElement(name = "BDB")
-	@XmlJavaTypeAdapter(Base64Adapter.class)
-	private byte[] bdb;
-	@XmlElement(name = "SB")
-	private byte[] sb;
-	@XmlElement(name = "BIR")
-	protected List<BIR> birs;
-	@XmlElement(name = "SBInfo")
-	private SBInfo sbInfo;
-	@XmlElement(name = "Others")
-	private Map<String, Object> others;
-
-	public BIR(BIRBuilder birBuilder) {
-		this.version = birBuilder.version;
-		this.cbeffversion = birBuilder.cbeffversion;
-		this.birInfo = birBuilder.birInfo;
-		this.bdbInfo = birBuilder.bdbInfo;
-		this.bdb = birBuilder.bdb;
-		this.sb = birBuilder.sb;
-		this.sbInfo = birBuilder.sbInfo;
-		this.setOthers(birBuilder.others);
-	}
-
-	public static class BIRBuilder {
-		private VersionType version;
-		private VersionType cbeffversion;
-		private BIRInfo birInfo;
-		private BDBInfo bdbInfo;
-		private byte[] bdb;
-		private byte[] sb;
-		private SBInfo sbInfo;
-		private Map<String, Object> others;
-
-		public BIRBuilder withOther(String key, Object value) {
-			if(Objects.isNull(others))
-				this.others = new HashMap<>();
-			
-			this.others.put(key, value);
-			return this;
-		}
-		
-		public BIRBuilder withOthers(Map<String, Object> others) {
-			if(Objects.isNull(this.others))
-				this.others = new HashMap<>();
-			if(!Objects.isNull(others))
-				this.others.putAll(others);
-			return this;
-		}
-
-		public BIRBuilder withVersion(VersionType version) {
-			this.version = version;
-			return this;
-		}
-
-		public BIRBuilder withCbeffversion(VersionType cbeffversion) {
-			this.cbeffversion = cbeffversion;
-			return this;
-		}
-
-		public BIRBuilder withBirInfo(BIRInfo birInfo) {
-			this.birInfo = birInfo;
-			return this;
-		}
-
-		public BIRBuilder withBdbInfo(BDBInfo bdbInfo) {
-			this.bdbInfo = bdbInfo;
-			return this;
-		}
-
-		public BIRBuilder withBdb(byte[] bdb) {
-			this.bdb = bdb;
-			return this;
-		}
-
-		public BIRBuilder withSb(byte[] sb) {
-			this.sb = sb;
-			return this;
-		}
-
-		public BIRBuilder withSbInfo(SBInfo sbInfo) {
-			this.sbInfo = sbInfo;
-			return this;
-		}
-
-		public BIR build() {
-			return new BIR(this);
-		}
-
-	}
-
-}
->>>>>>> bdc81248
+}