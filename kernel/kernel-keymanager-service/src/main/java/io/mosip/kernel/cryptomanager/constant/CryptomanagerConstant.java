--- conflicted
+++ resolved
@@ -26,13 +26,5 @@
 
 	public static final String DECRYPT = "CryptoManagerDecrypt";
 
-<<<<<<< HEAD
-<<<<<<< HEAD
-	public static final int THUMBPRINT_LENGTH = 20;
-=======
 	public static final int THUMBPRINT_LENGTH = 32;
->>>>>>> origin/1.1.3
-=======
-	public static final int THUMBPRINT_LENGTH = 32;
->>>>>>> 6605a4e1
 }