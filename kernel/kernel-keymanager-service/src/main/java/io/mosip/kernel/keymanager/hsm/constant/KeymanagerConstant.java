--- conflicted
+++ resolved
@@ -24,11 +24,8 @@
 	 */
 	public static final String SIGNATURE_ALGORITHM = "SHA256withRSA";
 
-<<<<<<< HEAD
-=======
 
 	public static final String 	KEYSTORE_TYPE_PKCS11 = "PKCS11";
 
 	public static final String KEYSTORE_TYPE_PKCS12 = "PKCS12";
->>>>>>> 6605a4e1
 }