--- conflicted
+++ resolved
@@ -1,88 +1,3 @@
-<<<<<<< HEAD
-package io.mosip.kernel.keymanagerservice.controller;
-
-import java.time.LocalDateTime;
-import java.util.Optional;
-
-import org.springframework.beans.factory.annotation.Autowired;
-import org.springframework.format.annotation.DateTimeFormat;
-import org.springframework.format.annotation.DateTimeFormat.ISO;
-import org.springframework.http.HttpStatus;
-import org.springframework.http.ResponseEntity;
-import org.springframework.web.bind.annotation.CrossOrigin;
-import org.springframework.web.bind.annotation.GetMapping;
-import org.springframework.web.bind.annotation.PathVariable;
-import org.springframework.web.bind.annotation.PostMapping;
-import org.springframework.web.bind.annotation.RequestBody;
-import org.springframework.web.bind.annotation.RequestMapping;
-import org.springframework.web.bind.annotation.RequestParam;
-import org.springframework.web.bind.annotation.RestController;
-
-import io.mosip.kernel.keymanagerservice.dto.PublicKeyResponse;
-import io.mosip.kernel.keymanagerservice.dto.SymmetricKeyRequestDto;
-import io.mosip.kernel.keymanagerservice.dto.SymmetricKeyResponseDto;
-import io.mosip.kernel.keymanagerservice.service.KeymanagerService;
-import io.swagger.annotations.Api;
-import io.swagger.annotations.ApiOperation;
-import io.swagger.annotations.ApiParam;
-
-/**
- * This class provides controller methods for Key manager.
- * 
- * @author Dharmesh Khandelwal
- * @since 1.0.0
- *
- */
-@CrossOrigin
-@RestController
-@RequestMapping("/v1.0")
-@Api(tags = { "keymanager" }, value = "Operation related to Keymanagement")
-public class KeymanagerController {
-
-	/**
-	 * Instance for KeymanagerService
-	 */
-	@Autowired
-	KeymanagerService keymanagerService;
-
-	/**
-	 * Request mapping to get Public Key
-	 * 
-	 * @param applicationId
-	 *            Application id of the application requesting publicKey
-	 * @param timeStamp
-	 *            Timestamp of the request
-	 * @param referenceId
-	 *            Reference id of the application requesting publicKey
-	 * @return {@link PublicKeyResponse} instance
-	 */
-	@ApiOperation(value = "Get the public key of a particular application",response = PublicKeyResponse.class)
-	@GetMapping(value = "/publickey/{applicationId}")
-	public ResponseEntity<PublicKeyResponse<String>> getPublicKey(@ApiParam("Id of application")@PathVariable("applicationId") String applicationId,
-			@ApiParam("Timestamp as metadata")	@RequestParam("timeStamp") @DateTimeFormat(iso = ISO.DATE_TIME) LocalDateTime timeStamp,
-			@ApiParam("Refrence Id as metadata")@RequestParam("referenceId") Optional<String> referenceId) {
-
-		return new ResponseEntity<>(keymanagerService.getPublicKey(applicationId, timeStamp, referenceId),
-				HttpStatus.OK);
-	}
-
-	/**
-	 * Request mapping to decrypt symmetric key
-	 * 
-	 * @param symmetricKeyRequestDto
-	 *            having encrypted symmetric key
-	 * 
-	 * @return {@link SymmetricKeyResponseDto} symmetricKeyResponseDto
-	 */
-	@ApiOperation(value = "Decrypt the encrypted Data",response = SymmetricKeyResponseDto.class)
-	@PostMapping(value = "/decrypt")
-	public ResponseEntity<SymmetricKeyResponseDto> decryptSymmetricKey(@ApiParam("Data to decrypt in BASE64 encoding with meta-data")
-			@RequestBody SymmetricKeyRequestDto symmetricKeyRequestDto) {
-
-		return new ResponseEntity<>(keymanagerService.decryptSymmetricKey(symmetricKeyRequestDto), HttpStatus.CREATED);
-	}
-}
-=======
 package io.mosip.kernel.keymanagerservice.controller;
 
 import java.util.Optional;
@@ -162,5 +77,4 @@
 
 		return new ResponseEntity<>(keymanagerService.decryptSymmetricKey(symmetricKeyRequestDto), HttpStatus.CREATED);
 	}
-}
->>>>>>> 99266ac9
+}