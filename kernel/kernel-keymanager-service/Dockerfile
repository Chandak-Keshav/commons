FROM openjdk:11

# can be passed during Docker build as build time environment for github branch to pickup configuration from.
ARG spring_config_label

# can be passed during Docker build as build time environment for spring profiles active 
ARG active_profile

# can be passed during Docker build as build time environment for config server URL 
ARG spring_config_url

# can be passed during Docker build as build time environment for glowroot 
ARG is_glowroot

# can be passed during Docker build as build time environment for artifactory URL
ARG artifactory_url

# can be passed during Docker build as build time environment for hsm client zip file path
ARG client_zip_path

# can be passed during Docker build as build time environment management rmi server hostname
#ARG management_rmi_server_hostname

# can be passed during Docker build as build time environment management rmi server port
#ARG management_jmxremote_rmi_port

# environment variable to pass active profile such as DEV, QA etc at docker runtime
ENV active_profile_env=${active_profile}

# environment variable to pass github branch to pickup configuration from, at docker runtime
ENV spring_config_label_env=${spring_config_label}

# environment variable to pass spring configuration url, at docker runtime
ENV spring_config_url_env=${spring_config_url}

# environment variable to pass glowroot, at docker runtime
ENV is_glowroot_env=${is_glowroot}

# environment variable to pass artifactory url, at docker runtime
ENV artifactory_url_env=${artifactory_url}
# environment variable to pass iam_adapter url, at docker runtime
ENV iam_adapter_url_env=${iam_adapter_url}

# environment variable to pass hsm client zip file path, at docker runtime
ENV zip_file_path=${client_zip_path}

# environment variable to pass management rmi server hostname, at docker runtime
#ENV management_rmi_server_hostname_env=${management_rmi_server_hostname}

# environment variable to pass management rmi server port, at docker runtime
#ENV management_jmxremote_rmi_port_env=${management_jmxremote_rmi_port}

<<<<<<< HEAD
# environment variable to pass management rmi server hostname, at docker runtime
ENV management_rmi_server_hostname_env=${management_rmi_server_hostname}

# environment variable to pass management rmi server port, at docker runtime
ENV management_jmxremote_rmi_port_env=${management_jmxremote_rmi_port}
=======
# can be passed during Docker build as build time environment for github branch to pickup configuration from.
ARG container_user=mosip

# can be passed during Docker build as build time environment for github branch to pickup configuration from.
ARG container_user_group=mosip

# can be passed during Docker build as build time environment for github branch to pickup configuration from.
ARG container_user_uid=1001

# can be passed during Docker build as build time environment for github branch to pickup configuration from.
ARG container_user_gid=1001

# install packages and create user
RUN apt-get -y update \
&& apt-get install -y unzip \
&& groupadd -g ${container_user_gid} ${container_user_group} \
&& useradd -u ${container_user_uid} -g ${container_user_group} -s /bin/sh -m ${container_user}

# set working directory for the user
WORKDIR /home/${container_user}
>>>>>>> 6605a4e1

ADD configure_start.sh configure_start.sh
RUN chmod +x configure_start.sh

ADD ./target/*.jar /target/
RUN find /target -name '*.jar' -executable -type f "-print0" | xargs "-0" cp -t / \
    && rm -rf /target \
    && mv /*.jar /home/${container_user}/kernel-keymanager-service.jar

# change permissions of file inside working dir
RUN chown -R ${container_user}:${container_user} /home/${container_user}

# select container user for all tasks
#USER ${container_user_uid}:${container_user_gid}

EXPOSE 8088
EXPOSE 9010

ENTRYPOINT [ "./configure_start.sh" ]
CMD if [ "$is_glowroot_env" = "present" ]; then \
    wget "${artifactory_url_env}"/artifactory/libs-release-local/io/mosip/testing/glowroot.zip ; \
    unzip glowroot.zip ; \
    rm -rf glowroot.zip ; \
    sed -i 's/<service_name>/kernel-keymanager-service/g' glowroot/glowroot.properties ; \
    wget "${iam_adapter_url_env}" -O kernel-auth-adapter.jar; \
    java -jar -javaagent:glowroot/glowroot.jar -Dloader.path=./kernel-auth-adapter.jar -Dspring.cloud.config.label="${spring_config_label_env}" -Dspring.profiles.active="${active_profile_env}" -Dspring.cloud.config.uri="${spring_config_url_env}" -XX:HeapDumpPath=/home/  /home/${container_user}/kernel-keymanager-service.jar ; \
    else \
    wget "${iam_adapter_url_env}" -O kernel-auth-adapter.jar; \
    java -jar -Dloader.path=./kernel-auth-adapter.jar -Dspring.cloud.config.label="${spring_config_label_env}" -Dspring.profiles.active="${active_profile_env}" -Dspring.cloud.config.uri="${spring_config_url_env}" /home/${container_user}/kernel-keymanager-service.jar ; \
    fi
<|MERGE_RESOLUTION|>--- conflicted
+++ resolved
@@ -50,13 +50,6 @@
 # environment variable to pass management rmi server port, at docker runtime
 #ENV management_jmxremote_rmi_port_env=${management_jmxremote_rmi_port}
 
-<<<<<<< HEAD
-# environment variable to pass management rmi server hostname, at docker runtime
-ENV management_rmi_server_hostname_env=${management_rmi_server_hostname}
-
-# environment variable to pass management rmi server port, at docker runtime
-ENV management_jmxremote_rmi_port_env=${management_jmxremote_rmi_port}
-=======
 # can be passed during Docker build as build time environment for github branch to pickup configuration from.
 ARG container_user=mosip
 
@@ -77,7 +70,6 @@
 
 # set working directory for the user
 WORKDIR /home/${container_user}
->>>>>>> 6605a4e1
 
 ADD configure_start.sh configure_start.sh
 RUN chmod +x configure_start.sh
