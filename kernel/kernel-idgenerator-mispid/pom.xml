--- conflicted
+++ resolved
@@ -7,15 +7,7 @@
 <groupId>io.mosip.kernel</groupId>
 
 	<artifactId>kernel-idgenerator-mispid</artifactId>
-<<<<<<< HEAD
-<<<<<<< HEAD
-	<version>1.1.2</version>
-=======
-	<version>1.1.3</version>
->>>>>>> origin/1.1.3
-=======
 	<version>1.1.4</version>
->>>>>>> 6605a4e1
 	<name>kernel-idgenerator-mispid</name>
 	<description>Mosip commons project </description>
     <url>https://github.com/mosip/commons</url>
@@ -125,21 +117,9 @@
 		<aspectjweaver.version>1.8.12</aspectjweaver.version>
 		<micrometer.core.version>1.4.2</micrometer.core.version>
 		<micrometer.registry.prometheus.version>1.4.2</micrometer.registry.prometheus.version>
-<<<<<<< HEAD
-<<<<<<< HEAD
-       <kernel.core.version>1.1.2</kernel.core.version>
-		 <kernel.dataaccess-hibernate.version>1.1.2</kernel.dataaccess-hibernate.version>
-		<kernel.logger.version>1.1.2</kernel.logger.version>
-=======
-       <kernel.core.version>1.1.3</kernel.core.version>
-		 <kernel.dataaccess-hibernate.version>1.1.3</kernel.dataaccess-hibernate.version>
-		<kernel.logger.version>1.1.3</kernel.logger.version>
->>>>>>> origin/1.1.3
-=======
        <kernel.core.version>1.1.4</kernel.core.version>
 		 <kernel.dataaccess-hibernate.version>1.1.4</kernel.dataaccess-hibernate.version>
 		<kernel.logger.version>1.1.4</kernel.logger.version>
->>>>>>> 6605a4e1
     </properties>
 	<dependencies>
 		<dependency>
@@ -165,9 +145,6 @@
 		</dependency>
 	</dependencies>
 	
-<<<<<<< HEAD
-<build>
-=======
 <distributionManagement>
 		<snapshotRepository>
                         <id>ossrh</id>
@@ -179,7 +156,6 @@
                 </repository> 
         </distributionManagement> 
         <build>
->>>>>>> origin/1.1.3
 <resources>
 			<resource>
 				<directory>src/main/resources</directory>
