--- conflicted
+++ resolved
@@ -1,4 +1,3 @@
-<<<<<<< HEAD
 <?xml version="1.0" encoding="UTF-8"?>
 <project xmlns="http://maven.apache.org/POM/4.0.0"
 	xmlns:xsi="http://www.w3.org/2001/XMLSchema-instance"
@@ -64,72 +63,4 @@
 			</resource>
 		</resources>
 	</build>
-</project>
-=======
-<?xml version="1.0" encoding="UTF-8"?>
-<project xmlns="http://maven.apache.org/POM/4.0.0"
-	xmlns:xsi="http://www.w3.org/2001/XMLSchema-instance"
-	xsi:schemaLocation="http://maven.apache.org/POM/4.0.0 http://maven.apache.org/xsd/maven-4.0.0.xsd">
-	<modelVersion>4.0.0</modelVersion>
-
-	<parent>
-		<groupId>io.mosip.kernel</groupId>
-		<artifactId>kernel-parent</artifactId>
-		<version>0.10.1</version>
-	</parent>
-
-	<artifactId>kernel-idgenerator-tspid</artifactId>
-
-	<name>kernel-idgenerator-tspid</name>
-
-	<dependencies>
-
-		<dependency>
-			<groupId>org.springframework.cloud</groupId>
-			<artifactId>spring-cloud-starter-config</artifactId>
-			<version>${spring-cloud-config.version}</version>
-		</dependency>
-
-		<dependency>
-			<groupId>org.springframework.boot</groupId>
-			<artifactId>spring-boot-starter-test</artifactId>
-			<version>${spring.boot.version}</version>
-			<scope>test</scope>
-		</dependency>
-
-		<dependency>
-			<groupId>io.mosip.kernel</groupId>
-			<artifactId>kernel-core</artifactId>
-			<version>${project.version}</version>
-		</dependency>
-		<dependency>
-			<groupId>io.mosip.kernel</groupId>
-			<artifactId>kernel-dataaccess-hibernate</artifactId>
-			<version>${project.version}</version>
-		</dependency>
-
-		<dependency>
-			<groupId>org.postgresql</groupId>
-			<artifactId>postgresql</artifactId>
-			<version>${postgresql.version}</version>
-		</dependency>
-		<dependency>
-			<groupId>com.h2database</groupId>
-			<artifactId>h2</artifactId>
-			<version>${h2.version}</version>
-			<scope>test</scope>
-		</dependency>
-
-	</dependencies>
-	<build>
-		<resources>
-			<resource>
-				<directory>src/main/resources</directory>
-				<excludes>
-					<exclude>bootstrap.properties</exclude>
-				</excludes>
-			</resource>
-		</resources>
-	</build>
-</project>
->>>>>>> aafd0a67
+</project>