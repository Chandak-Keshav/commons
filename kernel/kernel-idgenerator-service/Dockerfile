--- conflicted
+++ resolved
@@ -36,13 +36,6 @@
 # environment variable to pass artifactory url, at docker runtime
 ENV artifactory_url_env=${artifactory_url}
 
-<<<<<<< HEAD
-# environment variable to pass management rmi server hostname, at docker runtime
-ENV management_rmi_server_hostname_env=${management_rmi_server_hostname}
-
-# environment variable to pass management rmi server port, at docker runtime
-ENV management_jmxremote_rmi_port_env=${management_jmxremote_rmi_port}
-=======
 # can be passed during Docker build as build time environment for github branch to pickup configuration from.
 ARG container_user=mosip
 
@@ -64,7 +57,6 @@
 
 # set working directory for the user
 WORKDIR /home/${container_user}
->>>>>>> 6605a4e1
 
 ADD ./target/*.jar /target/
 RUN find /target -name '*.jar' -executable -type f "-print0" | xargs "-0" cp -t / \
