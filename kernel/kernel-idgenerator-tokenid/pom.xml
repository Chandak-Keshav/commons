--- conflicted
+++ resolved
@@ -103,18 +103,6 @@
 				<artifactId>central-publishing-maven-plugin</artifactId>
 				<version>0.7.0</version>
 				<extensions>true</extensions>
-<<<<<<< HEAD
-				<executions>
-					<execution>
-						<id>default-publish</id>
-						<phase>deploy</phase>
-						<goals>
-							<goal>publish</goal>
-						</goals>
-					</execution>
-				</executions>
-=======
->>>>>>> b9af1e5c
 				<configuration>
 					<publishingServerId>ossrh</publishingServerId>
 					<autoPublish>false</autoPublish>
