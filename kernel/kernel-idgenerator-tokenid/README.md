<<<<<<< HEAD
## Module kernel-idgenerator-tokenid

[Background & Design](../../docs/design/kernel/Kernel-idgenerator-tokenid.md)

[API Documentation]


```
 mvn javadoc:javadoc

 ```
 
 **Maven Dependency**

```
	<dependencies>
		<dependency>
			<groupId>io.mosip.kernel</groupId>
			<artifactId>kernel-idgenerator-tokenid</artifactId>
			<version>${project.version}</version>
	</dependency>

```

** Properties to be added in parent Spring Application environment **

```
#-----------------------------TOKEN-ID Properties---------------------------------
#lenght of the token id
mosip.kernel.tokenid.length=36

# Upper bound of number of digits in sequence allowed in id. For example if
# limit is 3, then 12 is allowed but 123 is not allowed in id (in both
# ascending and descending order)
mosip.kernel.tokenid.sequence-limit=3
```

[application-dev.properties](../../config/application-dev.properties)



** Description **

1._The Token Id should not be generated sequentially,cannot not have repeated numbers and cannot contain alphanumeric values_

2._The last digit of the generated token id should be reserved checksum_ .
3._cannot contain any sequential number for configured number of digits or more than configured number of digits in property file.



**Sample**
 
  ```
//Autowire the interface class tokenIdGenerator
  @Autowired
  private TokenIdGenerator<String> tokenIdGeneratorImpl;

 //Call generateId from autowired tokenIdGenerator instance to generateId.
  String tokenId = tokenIdGeneratorImpl.generateId());
  
```
**Sample TokenID:**

Generated tokenId: 526900409300563849276960763148952762









=======
## kernel-idgenerator-tokenid

[Background & Design](../../docs/design/kernel/Kernel-idgenerator-tokenid.md)

[API Documentation]


```
 mvn javadoc:javadoc

 ```
 
 **Maven Dependency**

```
	<dependencies>
		<dependency>
			<groupId>io.mosip.kernel</groupId>
			<artifactId>kernel-idgenerator-tokenid</artifactId>
			<version>${project.version}</version>
	</dependency>

```

** Properties to be added in parent Spring Application environment **

```
#-----------------------------TOKEN-ID Properties---------------------------------
#lenght of the token id
mosip.kernel.tokenid.length=36

# Upper bound of number of digits in sequence allowed in id. For example if
# limit is 3, then 12 is allowed but 123 is not allowed in id (in both
# ascending and descending order)
mosip.kernel.tokenid.sequence-limit=3
```

[application-dev.properties](../../config/application-dev.properties)



** Description **

_Token ID is a numeric hash for the combination of TSP and UIN_



**Sample**
 
  ```
//Autowire the interface TokenIdGenerator
//First String parameter : TSP ID
//Second String parameter : UIN ID
  @Autowired
	TokenIdGenerator<String, String> tokenIdGenerator;

 //Call generateId()
  String tokenId = tokenIdGenerator.generateId("8739","908757269171");
  
```
**Sample TokenID:**

Generated tokenId: 526900409300563849276960763148952762








>>>>>>> 6681af62
<|MERGE_RESOLUTION|>--- conflicted
+++ resolved
@@ -1,78 +1,3 @@
-<<<<<<< HEAD
-## Module kernel-idgenerator-tokenid
-
-[Background & Design](../../docs/design/kernel/Kernel-idgenerator-tokenid.md)
-
-[API Documentation]
-
-
-```
- mvn javadoc:javadoc
-
- ```
- 
- **Maven Dependency**
-
-```
-	<dependencies>
-		<dependency>
-			<groupId>io.mosip.kernel</groupId>
-			<artifactId>kernel-idgenerator-tokenid</artifactId>
-			<version>${project.version}</version>
-	</dependency>
-
-```
-
-** Properties to be added in parent Spring Application environment **
-
-```
-#-----------------------------TOKEN-ID Properties---------------------------------
-#lenght of the token id
-mosip.kernel.tokenid.length=36
-
-# Upper bound of number of digits in sequence allowed in id. For example if
-# limit is 3, then 12 is allowed but 123 is not allowed in id (in both
-# ascending and descending order)
-mosip.kernel.tokenid.sequence-limit=3
-```
-
-[application-dev.properties](../../config/application-dev.properties)
-
-
-
-** Description **
-
-1._The Token Id should not be generated sequentially,cannot not have repeated numbers and cannot contain alphanumeric values_
-
-2._The last digit of the generated token id should be reserved checksum_ .
-3._cannot contain any sequential number for configured number of digits or more than configured number of digits in property file.
-
-
-
-**Sample**
- 
-  ```
-//Autowire the interface class tokenIdGenerator
-  @Autowired
-  private TokenIdGenerator<String> tokenIdGeneratorImpl;
-
- //Call generateId from autowired tokenIdGenerator instance to generateId.
-  String tokenId = tokenIdGeneratorImpl.generateId());
-  
-```
-**Sample TokenID:**
-
-Generated tokenId: 526900409300563849276960763148952762
-
-
-
-
-
-
-
-
-
-=======
 ## kernel-idgenerator-tokenid
 
 [Background & Design](../../docs/design/kernel/Kernel-idgenerator-tokenid.md)
@@ -144,4 +69,3 @@
 
 
 
->>>>>>> 6681af62
