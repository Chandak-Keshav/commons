--- conflicted
+++ resolved
@@ -1,4 +1,3 @@
-<<<<<<< HEAD
 package io.mosip.kernel.auditmanager.controller;
 
 import javax.validation.Valid;
@@ -48,56 +47,4 @@
 		response.setResponse(service.addAudit(requestDto.getRequest()));
 		return response;
 	}
-}
-=======
-package io.mosip.kernel.auditmanager.controller;
-
-import javax.validation.Valid;
-
-import org.springframework.beans.factory.annotation.Autowired;
-import org.springframework.web.bind.annotation.CrossOrigin;
-import org.springframework.web.bind.annotation.PostMapping;
-import org.springframework.web.bind.annotation.RequestBody;
-import org.springframework.web.bind.annotation.RestController;
-
-import io.mosip.kernel.auditmanager.dto.AuditResponseDto;
-import io.mosip.kernel.auditmanager.entity.Audit;
-import io.mosip.kernel.auditmanager.request.AuditRequestDto;
-import io.mosip.kernel.auditmanager.service.AuditManagerService;
-import io.mosip.kernel.core.http.RequestWrapper;
-import io.mosip.kernel.core.http.ResponseFilter;
-import io.mosip.kernel.core.http.ResponseWrapper;
-
-/**
- * AuditManager controller with api to add new {@link Audit}
- * 
- * @author Dharmesh Khandelwal
- * @author Bal Vikash Sharma
- * @since 1.0.0
- *
- */
-@RestController
-@CrossOrigin
-public class AuditManagerController {
-	/**
-	 * AuditManager Service field with functions related to auditing
-	 */
-	@Autowired
-	AuditManagerService service;
-
-	/**
-	 * Function to add new audit
-	 * 
-	 * @param auditRequestDto
-	 *            {@link AuditRequestDto} having required fields for auditing
-	 * @return The {@link AuditResponseDto} having the status of audit
-	 */
-	@ResponseFilter
-	@PostMapping(value = "/audits")
-	public ResponseWrapper<AuditResponseDto> addAudit(@RequestBody @Valid RequestWrapper<AuditRequestDto> requestDto) {
-		ResponseWrapper<AuditResponseDto> response = new ResponseWrapper<>();
-		response.setResponse(service.addAudit(requestDto.getRequest()));
-		return response;
-	}
-}
->>>>>>> aafd0a67
+}