--- conflicted
+++ resolved
@@ -1,4 +1,3 @@
-<<<<<<< HEAD
 package io.mosip.kernel.auditmanager.test;
 
 import static org.hamcrest.CoreMatchers.is;
@@ -79,87 +78,4 @@
 	}
 	
 	
-}
-=======
-package io.mosip.kernel.auditmanager.test;
-
-import static org.hamcrest.CoreMatchers.is;
-import static org.springframework.test.web.servlet.request.MockMvcRequestBuilders.post;
-import static org.springframework.test.web.servlet.result.MockMvcResultMatchers.jsonPath;
-import static org.springframework.test.web.servlet.result.MockMvcResultMatchers.status;
-
-import org.junit.Test;
-import org.junit.runner.RunWith;
-import org.springframework.beans.factory.annotation.Autowired;
-import org.springframework.boot.test.autoconfigure.web.servlet.AutoConfigureMockMvc;
-import org.springframework.boot.test.context.SpringBootTest;
-import org.springframework.boot.test.mock.mockito.MockBean;
-import org.springframework.http.MediaType;
-import org.springframework.test.context.junit4.SpringRunner;
-import org.springframework.test.web.servlet.MockMvc;
-
-import io.mosip.kernel.auditmanager.service.impl.AuditManagerServiceImpl;
-
-@RunWith(SpringRunner.class)
-@AutoConfigureMockMvc
-@SpringBootTest
-public class AuditExceptionTest {
-	@Autowired
-	private MockMvc mockMvc;
-
-	@MockBean
-	private AuditManagerServiceImpl service;
-
-	@Test
-	public void auditInvalidRequestExceptionTest() throws Exception {
-		String json = "{\r\n" + 
-				"  \"eventName\": \"string\",\r\n" + 
-				"  \"eventType\": \"string\",\r\n" + 
-				"  \"actionTimeStamp\": \"2018-09-10T11:39:28.191Z\",\r\n" + 
-				"  \"hostName\": \"string\",\r\n" + 
-				"  \"hostIp\": \"string\",\r\n" + 
-				"  \"applicationId\": \"string\",\r\n" + 
-				"  \"applicationName\": \"string\",\r\n" + 
-				"  \"sessionUserId\": \"string\",\r\n" + 
-				"  \"sessionUserName\": \"string\",\r\n" + 
-				"  \"id\": \"string\",\r\n" + 
-				"  \"idType\": \"string\",\r\n" + 
-				"  \"createdBy\": \"string\",\r\n" + 
-				"  \"moduleName\": \"string\",\r\n" + 
-				"  \"moduleId\": \"string\",\r\n" + 
-				"  \"description\": \"string\"\r\n" + 
-				"}";
-		mockMvc.perform(post("/audits").contentType(MediaType.APPLICATION_JSON).content(json))
-				.andExpect(status().isOk())
-				.andExpect(jsonPath("$.errors[0].errorCode", is("KER-AUD-001")));
-	}
-	
-	@Test
-	public void auditConstraintExceptionTest() throws Exception {
-
-		String json = "{\r\n" + 
-				"  \"eventId\": \"\",\r\n" + 
-				"  \"eventName\": \"string\",\r\n" + 
-				"  \"eventType\": \"string\",\r\n" + 
-				"  \"actionTimeStamp\": \"2018-09-10T11:39:28.191Z\",\r\n" + 
-				"  \"hostName\": \"string\",\r\n" + 
-				"  \"hostIp\": \"string\",\r\n" + 
-				"  \"applicationId\": \"string\",\r\n" + 
-				"  \"applicationName\": \"string\",\r\n" + 
-				"  \"sessionUserId\": \"string\",\r\n" + 
-				"  \"sessionUserName\": \"string\",\r\n" + 
-				"  \"id\": \"string\",\r\n" + 
-				"  \"idType\": \"string\",\r\n" + 
-				"  \"createdBy\": \"string\",\r\n" + 
-				"  \"moduleName\": \"string\",\r\n" + 
-				"  \"moduleId\": \"string\",\r\n" + 
-				"  \"description\": \"string\"\r\n" + 
-				"}";
-		mockMvc.perform(post("/audits").contentType(MediaType.APPLICATION_JSON).content(json))
-				.andExpect(status().isOk())
-				.andExpect(jsonPath("$.errors[0].errorCode", is("KER-AUD-001")));
-	}
-	
-	
-}
->>>>>>> aafd0a67
+}