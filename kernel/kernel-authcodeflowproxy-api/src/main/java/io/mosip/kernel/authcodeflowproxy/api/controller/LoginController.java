--- conflicted
+++ resolved
@@ -1,12 +1,9 @@
 package io.mosip.kernel.authcodeflowproxy.api.controller;
 
 import java.io.IOException;
-<<<<<<< HEAD
 import java.net.URL;
 import java.util.List;
-=======
 import java.util.UUID;
->>>>>>> 5ea631b0
 
 import javax.servlet.http.Cookie;
 import javax.servlet.http.HttpServletRequest;
@@ -89,17 +86,12 @@
 		res.addCookie(cookie);
 		res.setStatus(302);
 		String uri = new String(Base64.decodeBase64(redirectURI.getBytes()));
-<<<<<<< HEAD
 		if(!allowedUrls.contains(uri)) {
 			throw new ServiceException(Errors.DOMAIN_EXCEPTION.getErrorCode(), Errors.DOMAIN_EXCEPTION.getErrorMessage());
 		}
 		res.sendRedirect(uri);	
 		}
 
-=======
-		res.sendRedirect(uri);
-	}
->>>>>>> 5ea631b0
 
 	@ResponseFilter
 	@GetMapping(value = "/authorize/admin/validateToken")
