
package io.mosip.kernel.authcodeflowproxy.api.exception;

import io.mosip.kernel.core.exception.BaseUncheckedException;

public class ServiceException extends BaseUncheckedException {

	private static final long serialVersionUID = 4060346018688709387L;

	/**
	 * Constructor the initialize Handler exception
	 * 
	 * @param errorCode    The error code for this exception
	 * @param errorMessage The error message for this exception
	 */
	public ServiceException(String errorCode, String errorMessage) {
<<<<<<< HEAD
		super(errorCode,errorMessage);
=======
		super(errorCode, errorMessage);
>>>>>>> 5ea631b0
	}

	public ServiceException(String errorCode, String errorMessage, Throwable cause) {
		super(errorCode, errorMessage, cause);
	}
}<|MERGE_RESOLUTION|>--- conflicted
+++ resolved
@@ -14,11 +14,7 @@
 	 * @param errorMessage The error message for this exception
 	 */
 	public ServiceException(String errorCode, String errorMessage) {
-<<<<<<< HEAD
-		super(errorCode,errorMessage);
-=======
 		super(errorCode, errorMessage);
->>>>>>> 5ea631b0
 	}
 
 	public ServiceException(String errorCode, String errorMessage, Throwable cause) {
