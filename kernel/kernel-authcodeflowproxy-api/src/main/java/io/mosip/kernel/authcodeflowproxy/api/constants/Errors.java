package io.mosip.kernel.authcodeflowproxy.api.constants;

//TODO Use from core when adapter api will merge
public enum Errors {

	/**
	 * Empty Cookie error
	 */
	COOKIE_NOTPRESENT_ERROR("KER-ACP-001", "Cookies are empty"),
	/**
	 * Empty Cookie error
	 */
	TOKEN_NOTPRESENT_ERROR("KER-ACP-002", "Token is not present in cookies"),
	/**
	 * IO Exception
	 */
	IO_EXCEPTION("KER-ACP-003", "IO Exception occured while passing paging request"),
	/**
	 * Cannot connect to auth service
	 */

	CANNOT_CONNECT_TO_AUTH_SERVICE("KER-ACP-004", "Problem in connecting to auth service"),

	/**
	 * RESPONSE_PARSE_ERROR
	 */
	RESPONSE_PARSE_ERROR("KER-ACP-005", "Error occur while parsing error from response"),

	ACESSTOKEN_EXCEPTION("KER-ACP-006", "Error Occured while getting access token from iam"),

	STATE_EXCEPTION("KER-ACP-007", "state is not maching"),
<<<<<<< HEAD
	
	REST_EXCEPTION("KER-ACP-008", "Exception occured while consuming service"),
	INVALID_TOKEN("KER-ATH-401", "Authentication Failed : Invalid Token :"),
	EXCEPTION("KER-ACP-500", "Exception occured "),
	DOMAIN_EXCEPTION("KER-ACP-009", "uri's domain name not found in allowed domains");
=======
>>>>>>> 5ea631b0

	REST_EXCEPTION("KER-ACP-008", "Exception occured while consuming service"),
	INVALID_TOKEN("KER-ATH-401", "Authentication Failed : Invalid Token :"),
	STATE_NULL_EXCEPTION("KER-ACP-009", "state is null or empty"),
	STATE_NOT_UUID_EXCEPTION("KER-ACP-010", "state is not uuid");

	/**
	 * The error code
	 */
	private final String errorCode;
	/**
	 * The error message
	 */
	private final String errorMessage;

	/**
	 * Constructor to set error code and message
	 * 
	 * @param errorCode    the error code
	 * @param errorMessage the error message
	 */
	private Errors(final String errorCode, final String errorMessage) {
		this.errorCode = errorCode;
		this.errorMessage = errorMessage;
	}

	/**
	 * Function to get error code
	 * 
	 * @return {@link #errorCode}
	 */
	public String getErrorCode() {
		return errorCode;
	}

	/**
	 * Function to get the error message
	 * 
	 * @return {@link #errorMessage}r
	 */
	public String getErrorMessage() {
		return errorMessage;
	}

}<|MERGE_RESOLUTION|>--- conflicted
+++ resolved
@@ -29,19 +29,13 @@
 	ACESSTOKEN_EXCEPTION("KER-ACP-006", "Error Occured while getting access token from iam"),
 
 	STATE_EXCEPTION("KER-ACP-007", "state is not maching"),
-<<<<<<< HEAD
 	
 	REST_EXCEPTION("KER-ACP-008", "Exception occured while consuming service"),
 	INVALID_TOKEN("KER-ATH-401", "Authentication Failed : Invalid Token :"),
 	EXCEPTION("KER-ACP-500", "Exception occured "),
-	DOMAIN_EXCEPTION("KER-ACP-009", "uri's domain name not found in allowed domains");
-=======
->>>>>>> 5ea631b0
-
-	REST_EXCEPTION("KER-ACP-008", "Exception occured while consuming service"),
-	INVALID_TOKEN("KER-ATH-401", "Authentication Failed : Invalid Token :"),
-	STATE_NULL_EXCEPTION("KER-ACP-009", "state is null or empty"),
-	STATE_NOT_UUID_EXCEPTION("KER-ACP-010", "state is not uuid");
+	DOMAIN_EXCEPTION("KER-ACP-009", "uri's domain name not found in allowed domains"),
+	STATE_NULL_EXCEPTION("KER-ACP-010", "state is null or empty"),
+	STATE_NOT_UUID_EXCEPTION("KER-ACP-011", "state is not uuid");
 
 	/**
 	 * The error code
