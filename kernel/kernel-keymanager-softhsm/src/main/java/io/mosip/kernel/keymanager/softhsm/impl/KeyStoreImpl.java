package io.mosip.kernel.keymanager.softhsm.impl;

import java.io.ByteArrayInputStream;
import java.io.File;
import java.io.IOException;
import java.security.GeneralSecurityException;
import java.security.Key;
import java.security.KeyFactory;
import java.security.KeyPair;
import java.security.KeyStore;
import java.security.KeyStore.PasswordProtection;
import java.security.KeyStore.PrivateKeyEntry;
import java.security.KeyStore.ProtectionParameter;
import java.security.KeyStore.SecretKeyEntry;
import java.security.KeyStoreException;
import java.security.NoSuchAlgorithmException;
import java.security.PrivateKey;
import java.security.Provider;
import java.security.ProviderException;
import java.security.PublicKey;
import java.security.Security;
import java.security.UnrecoverableEntryException;
import java.security.UnrecoverableKeyException;
import java.security.cert.Certificate;
import java.security.cert.CertificateException;
import java.security.cert.CertificateFactory;
import java.security.cert.X509Certificate;
import java.security.spec.InvalidKeySpecException;
import java.security.spec.PKCS8EncodedKeySpec;
import java.time.LocalDateTime;
import java.util.Collections;
import java.util.Enumeration;
import java.util.List;

import javax.crypto.SecretKey;

import org.apache.commons.codec.binary.Base64;
import org.springframework.beans.factory.InitializingBean;
import org.springframework.beans.factory.annotation.Value;
import org.springframework.stereotype.Component;

import io.mosip.kernel.core.keymanager.exception.KeystoreProcessingException;
import io.mosip.kernel.core.keymanager.exception.NoSuchSecurityProviderException;
import io.mosip.kernel.core.util.FileUtils;
import io.mosip.kernel.keymanager.softhsm.constant.KeymanagerErrorCode;
import io.mosip.kernel.keymanager.softhsm.util.CertificateUtility;
import sun.security.pkcs11.SunPKCS11;

/**
 * Softhsm Keymanager implementation based on OpenDNSSEC that handles and stores
 * its cryptographic keys via the PKCS#11 interface. This is a software
 * implementation of a generic cryptographic device. SoftHSM can work with other
 * cryptographic device because of the PKCS#11 interface.
 * 
 * @author Dharmesh Khandelwal
 * @since 1.0.0
 *
 */
@Component
public class KeyStoreImpl implements io.mosip.kernel.core.keymanager.spi.KeyStore, InitializingBean {

	/**
	 * Common name for generating certificate
	 */
	@Value("${mosip.kernel.keymanager.softhsm.certificate.common-name}")
	private String commonName;

	/**
	 * Organizational Unit for generating certificate
	 */
	@Value("${mosip.kernel.keymanager.softhsm.certificate.organizational-unit}")
	private String organizationalUnit;

	/**
	 * Organization for generating certificate
	 */
	@Value("${mosip.kernel.keymanager.softhsm.certificate.organization}")
	private String organization;

	/**
	 * Country for generating certificate
	 */
	@Value("${mosip.kernel.keymanager.softhsm.certificate.country}")
	private String country;

	/**
	 * Path of SoftHSM config file
	 */
	@Value("${mosip.kernel.keymanager.softhsm.config-path}")
	private String configPath;

	/**
	 * The type of keystore, e.g. PKCS11
	 */
	@Value("${mosip.kernel.keymanager.softhsm.keystore-type}")
	private String keystoreType;

	/**
	 * The passkey for Keystore
	 */
	@Value("${mosip.kernel.keymanager.softhsm.keystore-pass}")
	private String keystorePass;

	/**
	 * The Keystore instance
	 */
	private KeyStore keyStore;

	@Override
	public void afterPropertiesSet() throws Exception {
		Provider provider = setupProvider(configPath);
		addProvider(provider);
		this.keyStore = getKeystoreInstance(keystoreType, provider);
		loadKeystore();
		// loadCertificate();
	}

	/**
	 * Setup a new SunPKCS11 provider
	 * 
	 * @param configPath
	 *            The path of config file
	 * @return Provider
	 */
	private Provider setupProvider(String configPath) {
		Provider provider = null;
		try {
			provider = new SunPKCS11(configPath);
		} catch (ProviderException providerException) {
			throw new NoSuchSecurityProviderException(KeymanagerErrorCode.INVALID_CONFIG_FILE.getErrorCode(),
					KeymanagerErrorCode.INVALID_CONFIG_FILE.getErrorMessage(), providerException);
		}
		return provider;
	}

	/**
	 * Adds a provider to the next position available.
	 * 
	 * If there is a security manager, the
	 * java.lang.SecurityManager.checkSecurityAccess method is called with the
	 * "insertProvider" permission target name to see if it's ok to add a new
	 * provider. If this permission check is denied, checkSecurityAccess is called
	 * again with the "insertProvider."+provider.getName() permission target name.
	 * If both checks are denied, a SecurityException is thrown.
	 * 
	 * @param provider
	 *            the provider to be added
	 */
	private void addProvider(Provider provider) {
		if (-1 == Security.addProvider(provider)) {
			throw new NoSuchSecurityProviderException(KeymanagerErrorCode.NO_SUCH_SECURITY_PROVIDER.getErrorCode(),
					KeymanagerErrorCode.NO_SUCH_SECURITY_PROVIDER.getErrorMessage());
		}
	}

	/**
	 * Returns a keystore object of the specified type.
	 * 
	 * A new KeyStore object encapsulating the KeyStoreSpi implementation from the
	 * specified Provider object is returned. Note that the specified Provider
	 * object does not have to be registered in the provider list.
	 * 
	 * @param keystoreType
	 *            the type of keystore
	 * @param provider
	 *            provider
	 * @return a keystore object of the specified type.
	 */
	private KeyStore getKeystoreInstance(String keystoreType, Provider provider) {
		KeyStore mosipKeyStore = null;
		try {
			mosipKeyStore = KeyStore.getInstance(keystoreType, provider);
		} catch (KeyStoreException e) {
			throw new KeystoreProcessingException(KeymanagerErrorCode.KEYSTORE_PROCESSING_ERROR.getErrorCode(),
					KeymanagerErrorCode.KEYSTORE_PROCESSING_ERROR.getErrorMessage() + e.getMessage(), e);
		}
		return mosipKeyStore;
	}

	/**
	 * 
	 * 
	 * Loads this KeyStore from the given input stream.
	 * 
	 * A password may be given to unlock the keystore (e.g. the keystore resides on
	 * a hardware token device), or to check the integrity of the keystore data. If
	 * a password is not given for integrity checking, then integrity checking is
	 * not performed.
	 * 
	 * In order to create an empty keystore, or if the keystore cannot be
	 * initialized from a stream, pass null as the stream argument.
	 * 
	 * Note that if this keystore has already been loaded, it is reinitialized and
	 * loaded again from the given input stream.
	 * 
	 */
	@SuppressWarnings("findsecbugs:HARD_CODE_PASSWORD")
	private void loadKeystore() {

		try {
			keyStore.load(null, keystorePass.toCharArray());
		} catch (NoSuchAlgorithmException | CertificateException | IOException e) {
			throw new KeystoreProcessingException(KeymanagerErrorCode.KEYSTORE_PROCESSING_ERROR.getErrorCode(),
					KeymanagerErrorCode.KEYSTORE_PROCESSING_ERROR.getErrorMessage() + e.getMessage(), e);
		}

	}

	/*
	 * (non-Javadoc)
	 * 
	 * @see io.mosip.kernel.core.keymanager.spi.SofthsmKeystore#getAllAlias()
	 */
	@Override
	public List<String> getAllAlias() {
		Enumeration<String> enumeration = null;
		try {
			enumeration = keyStore.aliases();
		} catch (KeyStoreException e) {
			throw new KeystoreProcessingException(KeymanagerErrorCode.KEYSTORE_PROCESSING_ERROR.getErrorCode(),
					KeymanagerErrorCode.KEYSTORE_PROCESSING_ERROR.getErrorMessage() + e.getMessage(), e);
		}
		return Collections.list(enumeration);
	}

	/*
	 * (non-Javadoc)
	 * 
	 * @see
	 * io.mosip.kernel.core.keymanager.spi.SofthsmKeystore#getKey(java.lang.String)
	 */
	@Override
	public Key getKey(String alias) {
		Key key = null;
		try {
			key = keyStore.getKey(alias, keystorePass.toCharArray());
		} catch (UnrecoverableKeyException | KeyStoreException | NoSuchAlgorithmException e) {
			throw new KeystoreProcessingException(KeymanagerErrorCode.KEYSTORE_PROCESSING_ERROR.getErrorCode(),
					KeymanagerErrorCode.KEYSTORE_PROCESSING_ERROR.getErrorMessage() + e.getMessage(), e);
		}
		return key;
	}

	/*
	 * (non-Javadoc)
	 * 
	 * @see
	 * io.mosip.kernel.core.keymanager.spi.SofthsmKeystore#getAsymmetricKey(java.
	 * lang.String)
	 */
	@SuppressWarnings("findsecbugs:HARD_CODE_PASSWORD")
	@Override
	public PrivateKeyEntry getAsymmetricKey(String alias) {
		PrivateKeyEntry privateKeyEntry = null;
		try {
			if (keyStore.entryInstanceOf(alias, PrivateKeyEntry.class)) {
				ProtectionParameter password = new PasswordProtection(keystorePass.toCharArray());
				privateKeyEntry = (PrivateKeyEntry) keyStore.getEntry(alias, password);
			} else {
				throw new NoSuchSecurityProviderException(KeymanagerErrorCode.NO_SUCH_ALIAS.getErrorCode(),
						KeymanagerErrorCode.NO_SUCH_ALIAS.getErrorMessage() + alias);
			}
		} catch (KeyStoreException | NoSuchAlgorithmException | UnrecoverableEntryException e) {
			throw new KeystoreProcessingException(KeymanagerErrorCode.KEYSTORE_PROCESSING_ERROR.getErrorCode(),
					KeymanagerErrorCode.KEYSTORE_PROCESSING_ERROR.getErrorMessage() + e.getMessage(), e);
		}
		return privateKeyEntry;

	}

	/*
	 * (non-Javadoc)
	 * 
	 * @see
	 * io.mosip.kernel.core.keymanager.spi.SofthsmKeystore#getPrivateKey(java.lang.
	 * String)
	 */
	@Override
	public PrivateKey getPrivateKey(String alias) {
		PrivateKeyEntry privateKeyEntry = getAsymmetricKey(alias);
		return privateKeyEntry.getPrivateKey();
	}

	/*
	 * (non-Javadoc)
	 * 
	 * @see
	 * io.mosip.kernel.core.keymanager.spi.SofthsmKeystore#getPublicKey(java.lang.
	 * String)
	 */
	@Override
	public PublicKey getPublicKey(String alias) {
		PrivateKeyEntry privateKeyEntry = getAsymmetricKey(alias);
		Certificate[] certificates = privateKeyEntry.getCertificateChain();
		return certificates[0].getPublicKey();
	}

	/*
	 * (non-Javadoc)
	 * 
	 * @see
	 * io.mosip.kernel.core.keymanager.spi.SofthsmKeystore#getCertificate(java.lang.
	 * String)
	 */
	@Override
	public X509Certificate getCertificate(String alias) {
		PrivateKeyEntry privateKeyEntry = getAsymmetricKey(alias);
		X509Certificate[] certificates = (X509Certificate[]) privateKeyEntry.getCertificateChain();
		return certificates[0];
	}

	/*
	 * (non-Javadoc)
	 * 
	 * @see
	 * io.mosip.kernel.core.keymanager.spi.SofthsmKeystore#storeAsymmetricKey(java.
	 * security.KeyPair, java.lang.String)
	 */
	@SuppressWarnings("findsecbugs:HARD_CODE_PASSWORD")
	@Override
	public void storeAsymmetricKey(KeyPair keyPair, String alias, LocalDateTime validityFrom,
			LocalDateTime validityTo) {
		X509Certificate[] chain = new X509Certificate[1];
		chain[0] = CertificateUtility.generateX509Certificate(keyPair, commonName, organizationalUnit, organization,
				country, validityFrom, validityTo);
<<<<<<< HEAD
		storeCertificate(alias, chain, keyPair.getPrivate());
=======
		PrivateKeyEntry privateKeyEntry = new PrivateKeyEntry(keyPair.getPrivate(), chain);
		ProtectionParameter password = new PasswordProtection(keystorePass.toCharArray());

		try {
			keyStore.setEntry(alias, privateKeyEntry, password);
			keyStore.store(null, keystorePass.toCharArray());
		} catch (KeyStoreException | NoSuchAlgorithmException | CertificateException | IOException e) {
			throw new KeystoreProcessingException(KeymanagerErrorCode.KEYSTORE_PROCESSING_ERROR.getErrorCode(),
					KeymanagerErrorCode.KEYSTORE_PROCESSING_ERROR.getErrorMessage() + e.getMessage(), e);
		}
>>>>>>> 5311a59a
	}

	/*
	 * (non-Javadoc)
	 * 
	 * @see
	 * io.mosip.kernel.core.keymanager.spi.SofthsmKeystore#getSymmetricKey(java.lang
	 * .String)
	 */
	@SuppressWarnings("findsecbugs:HARD_CODE_PASSWORD")
	@Override
	public SecretKey getSymmetricKey(String alias) {
		SecretKey secretKey = null;
		try {
			if (keyStore.entryInstanceOf(alias, SecretKeyEntry.class)) {
				ProtectionParameter password = new PasswordProtection(keystorePass.toCharArray());
				SecretKeyEntry retrivedSecret = (SecretKeyEntry) keyStore.getEntry(alias, password);
				secretKey = retrivedSecret.getSecretKey();
			} else {
				throw new NoSuchSecurityProviderException(KeymanagerErrorCode.NO_SUCH_ALIAS.getErrorCode(),
						KeymanagerErrorCode.NO_SUCH_ALIAS.getErrorMessage() + alias);
			}
		} catch (KeyStoreException | NoSuchAlgorithmException | UnrecoverableEntryException e) {
			throw new KeystoreProcessingException(KeymanagerErrorCode.KEYSTORE_PROCESSING_ERROR.getErrorCode(),
					KeymanagerErrorCode.KEYSTORE_PROCESSING_ERROR.getErrorMessage() + e.getMessage(), e);
		}
		return secretKey;
	}

	/*
	 * (non-Javadoc)
	 * 
	 * @see
	 * io.mosip.kernel.core.keymanager.spi.SofthsmKeystore#storeSymmetricKey(javax.
	 * crypto.SecretKey, java.lang.String)
	 */
	@SuppressWarnings("findsecbugs:HARD_CODE_PASSWORD")
	@Override
	public void storeSymmetricKey(SecretKey secretKey, String alias) {

		SecretKeyEntry secret = new SecretKeyEntry(secretKey);
		ProtectionParameter password = new PasswordProtection(keystorePass.toCharArray());
		try {
			keyStore.setEntry(alias, secret, password);
			keyStore.store(null, keystorePass.toCharArray());
		} catch (KeyStoreException | NoSuchAlgorithmException | CertificateException | IOException e) {
			throw new KeystoreProcessingException(KeymanagerErrorCode.KEYSTORE_PROCESSING_ERROR.getErrorCode(),
					KeymanagerErrorCode.KEYSTORE_PROCESSING_ERROR.getErrorMessage() + e.getMessage(), e);
		}
	}

	/*
	 * (non-Javadoc)
	 * 
	 * @see io.mosip.kernel.core.keymanager.spi.SofthsmKeystore#deleteKey(java.lang.
	 * String)
	 */
	@Override
	public void deleteKey(String alias) {
		try {
			keyStore.deleteEntry(alias);
		} catch (KeyStoreException e) {
			throw new KeystoreProcessingException(KeymanagerErrorCode.KEYSTORE_PROCESSING_ERROR.getErrorCode(),
					KeymanagerErrorCode.KEYSTORE_PROCESSING_ERROR.getErrorMessage() + e.getMessage(), e);
		}
	}

	/**
	 * Sets keystore
	 * 
	 * @param keyStore
	 *            keyStore
	 */
	public void setKeyStore(KeyStore keyStore) {
		this.keyStore = keyStore;
	}

	@Override
	public void storeCertificate(String alias, Certificate[] chain, PrivateKey privateKey) {
		PrivateKeyEntry privateKeyEntry = new PrivateKeyEntry(privateKey, chain);
		ProtectionParameter password = new PasswordProtection(keystorePass.toCharArray());
		try {
			keyStore.setEntry(alias, privateKeyEntry, password);
			keyStore.store(null, keystorePass.toCharArray());
		} catch (KeyStoreException | NoSuchAlgorithmException | CertificateException | IOException e) {
			throw new KeystoreProcessingException(KeymanagerErrorCode.KEYSTORE_PROCESSING_ERROR.getErrorCode(),
					KeymanagerErrorCode.KEYSTORE_PROCESSING_ERROR.getErrorMessage() + e.getMessage());
		}

	}

}
<|MERGE_RESOLUTION|>--- conflicted
+++ resolved
@@ -1,431 +1,418 @@
-package io.mosip.kernel.keymanager.softhsm.impl;
-
-import java.io.ByteArrayInputStream;
-import java.io.File;
-import java.io.IOException;
-import java.security.GeneralSecurityException;
-import java.security.Key;
-import java.security.KeyFactory;
-import java.security.KeyPair;
-import java.security.KeyStore;
-import java.security.KeyStore.PasswordProtection;
-import java.security.KeyStore.PrivateKeyEntry;
-import java.security.KeyStore.ProtectionParameter;
-import java.security.KeyStore.SecretKeyEntry;
-import java.security.KeyStoreException;
-import java.security.NoSuchAlgorithmException;
-import java.security.PrivateKey;
-import java.security.Provider;
-import java.security.ProviderException;
-import java.security.PublicKey;
-import java.security.Security;
-import java.security.UnrecoverableEntryException;
-import java.security.UnrecoverableKeyException;
-import java.security.cert.Certificate;
-import java.security.cert.CertificateException;
-import java.security.cert.CertificateFactory;
-import java.security.cert.X509Certificate;
-import java.security.spec.InvalidKeySpecException;
-import java.security.spec.PKCS8EncodedKeySpec;
-import java.time.LocalDateTime;
-import java.util.Collections;
-import java.util.Enumeration;
-import java.util.List;
-
-import javax.crypto.SecretKey;
-
-import org.apache.commons.codec.binary.Base64;
-import org.springframework.beans.factory.InitializingBean;
-import org.springframework.beans.factory.annotation.Value;
-import org.springframework.stereotype.Component;
-
-import io.mosip.kernel.core.keymanager.exception.KeystoreProcessingException;
-import io.mosip.kernel.core.keymanager.exception.NoSuchSecurityProviderException;
-import io.mosip.kernel.core.util.FileUtils;
-import io.mosip.kernel.keymanager.softhsm.constant.KeymanagerErrorCode;
-import io.mosip.kernel.keymanager.softhsm.util.CertificateUtility;
-import sun.security.pkcs11.SunPKCS11;
-
-/**
- * Softhsm Keymanager implementation based on OpenDNSSEC that handles and stores
- * its cryptographic keys via the PKCS#11 interface. This is a software
- * implementation of a generic cryptographic device. SoftHSM can work with other
- * cryptographic device because of the PKCS#11 interface.
- * 
- * @author Dharmesh Khandelwal
- * @since 1.0.0
- *
- */
-@Component
-public class KeyStoreImpl implements io.mosip.kernel.core.keymanager.spi.KeyStore, InitializingBean {
-
-	/**
-	 * Common name for generating certificate
-	 */
-	@Value("${mosip.kernel.keymanager.softhsm.certificate.common-name}")
-	private String commonName;
-
-	/**
-	 * Organizational Unit for generating certificate
-	 */
-	@Value("${mosip.kernel.keymanager.softhsm.certificate.organizational-unit}")
-	private String organizationalUnit;
-
-	/**
-	 * Organization for generating certificate
-	 */
-	@Value("${mosip.kernel.keymanager.softhsm.certificate.organization}")
-	private String organization;
-
-	/**
-	 * Country for generating certificate
-	 */
-	@Value("${mosip.kernel.keymanager.softhsm.certificate.country}")
-	private String country;
-
-	/**
-	 * Path of SoftHSM config file
-	 */
-	@Value("${mosip.kernel.keymanager.softhsm.config-path}")
-	private String configPath;
-
-	/**
-	 * The type of keystore, e.g. PKCS11
-	 */
-	@Value("${mosip.kernel.keymanager.softhsm.keystore-type}")
-	private String keystoreType;
-
-	/**
-	 * The passkey for Keystore
-	 */
-	@Value("${mosip.kernel.keymanager.softhsm.keystore-pass}")
-	private String keystorePass;
-
-	/**
-	 * The Keystore instance
-	 */
-	private KeyStore keyStore;
-
-	@Override
-	public void afterPropertiesSet() throws Exception {
-		Provider provider = setupProvider(configPath);
-		addProvider(provider);
-		this.keyStore = getKeystoreInstance(keystoreType, provider);
-		loadKeystore();
-		// loadCertificate();
-	}
-
-	/**
-	 * Setup a new SunPKCS11 provider
-	 * 
-	 * @param configPath
-	 *            The path of config file
-	 * @return Provider
-	 */
-	private Provider setupProvider(String configPath) {
-		Provider provider = null;
-		try {
-			provider = new SunPKCS11(configPath);
-		} catch (ProviderException providerException) {
-			throw new NoSuchSecurityProviderException(KeymanagerErrorCode.INVALID_CONFIG_FILE.getErrorCode(),
-					KeymanagerErrorCode.INVALID_CONFIG_FILE.getErrorMessage(), providerException);
-		}
-		return provider;
-	}
-
-	/**
-	 * Adds a provider to the next position available.
-	 * 
-	 * If there is a security manager, the
-	 * java.lang.SecurityManager.checkSecurityAccess method is called with the
-	 * "insertProvider" permission target name to see if it's ok to add a new
-	 * provider. If this permission check is denied, checkSecurityAccess is called
-	 * again with the "insertProvider."+provider.getName() permission target name.
-	 * If both checks are denied, a SecurityException is thrown.
-	 * 
-	 * @param provider
-	 *            the provider to be added
-	 */
-	private void addProvider(Provider provider) {
-		if (-1 == Security.addProvider(provider)) {
-			throw new NoSuchSecurityProviderException(KeymanagerErrorCode.NO_SUCH_SECURITY_PROVIDER.getErrorCode(),
-					KeymanagerErrorCode.NO_SUCH_SECURITY_PROVIDER.getErrorMessage());
-		}
-	}
-
-	/**
-	 * Returns a keystore object of the specified type.
-	 * 
-	 * A new KeyStore object encapsulating the KeyStoreSpi implementation from the
-	 * specified Provider object is returned. Note that the specified Provider
-	 * object does not have to be registered in the provider list.
-	 * 
-	 * @param keystoreType
-	 *            the type of keystore
-	 * @param provider
-	 *            provider
-	 * @return a keystore object of the specified type.
-	 */
-	private KeyStore getKeystoreInstance(String keystoreType, Provider provider) {
-		KeyStore mosipKeyStore = null;
-		try {
-			mosipKeyStore = KeyStore.getInstance(keystoreType, provider);
-		} catch (KeyStoreException e) {
-			throw new KeystoreProcessingException(KeymanagerErrorCode.KEYSTORE_PROCESSING_ERROR.getErrorCode(),
-					KeymanagerErrorCode.KEYSTORE_PROCESSING_ERROR.getErrorMessage() + e.getMessage(), e);
-		}
-		return mosipKeyStore;
-	}
-
-	/**
-	 * 
-	 * 
-	 * Loads this KeyStore from the given input stream.
-	 * 
-	 * A password may be given to unlock the keystore (e.g. the keystore resides on
-	 * a hardware token device), or to check the integrity of the keystore data. If
-	 * a password is not given for integrity checking, then integrity checking is
-	 * not performed.
-	 * 
-	 * In order to create an empty keystore, or if the keystore cannot be
-	 * initialized from a stream, pass null as the stream argument.
-	 * 
-	 * Note that if this keystore has already been loaded, it is reinitialized and
-	 * loaded again from the given input stream.
-	 * 
-	 */
-	@SuppressWarnings("findsecbugs:HARD_CODE_PASSWORD")
-	private void loadKeystore() {
-
-		try {
-			keyStore.load(null, keystorePass.toCharArray());
-		} catch (NoSuchAlgorithmException | CertificateException | IOException e) {
-			throw new KeystoreProcessingException(KeymanagerErrorCode.KEYSTORE_PROCESSING_ERROR.getErrorCode(),
-					KeymanagerErrorCode.KEYSTORE_PROCESSING_ERROR.getErrorMessage() + e.getMessage(), e);
-		}
-
-	}
-
-	/*
-	 * (non-Javadoc)
-	 * 
-	 * @see io.mosip.kernel.core.keymanager.spi.SofthsmKeystore#getAllAlias()
-	 */
-	@Override
-	public List<String> getAllAlias() {
-		Enumeration<String> enumeration = null;
-		try {
-			enumeration = keyStore.aliases();
-		} catch (KeyStoreException e) {
-			throw new KeystoreProcessingException(KeymanagerErrorCode.KEYSTORE_PROCESSING_ERROR.getErrorCode(),
-					KeymanagerErrorCode.KEYSTORE_PROCESSING_ERROR.getErrorMessage() + e.getMessage(), e);
-		}
-		return Collections.list(enumeration);
-	}
-
-	/*
-	 * (non-Javadoc)
-	 * 
-	 * @see
-	 * io.mosip.kernel.core.keymanager.spi.SofthsmKeystore#getKey(java.lang.String)
-	 */
-	@Override
-	public Key getKey(String alias) {
-		Key key = null;
-		try {
-			key = keyStore.getKey(alias, keystorePass.toCharArray());
-		} catch (UnrecoverableKeyException | KeyStoreException | NoSuchAlgorithmException e) {
-			throw new KeystoreProcessingException(KeymanagerErrorCode.KEYSTORE_PROCESSING_ERROR.getErrorCode(),
-					KeymanagerErrorCode.KEYSTORE_PROCESSING_ERROR.getErrorMessage() + e.getMessage(), e);
-		}
-		return key;
-	}
-
-	/*
-	 * (non-Javadoc)
-	 * 
-	 * @see
-	 * io.mosip.kernel.core.keymanager.spi.SofthsmKeystore#getAsymmetricKey(java.
-	 * lang.String)
-	 */
-	@SuppressWarnings("findsecbugs:HARD_CODE_PASSWORD")
-	@Override
-	public PrivateKeyEntry getAsymmetricKey(String alias) {
-		PrivateKeyEntry privateKeyEntry = null;
-		try {
-			if (keyStore.entryInstanceOf(alias, PrivateKeyEntry.class)) {
-				ProtectionParameter password = new PasswordProtection(keystorePass.toCharArray());
-				privateKeyEntry = (PrivateKeyEntry) keyStore.getEntry(alias, password);
-			} else {
-				throw new NoSuchSecurityProviderException(KeymanagerErrorCode.NO_SUCH_ALIAS.getErrorCode(),
-						KeymanagerErrorCode.NO_SUCH_ALIAS.getErrorMessage() + alias);
-			}
-		} catch (KeyStoreException | NoSuchAlgorithmException | UnrecoverableEntryException e) {
-			throw new KeystoreProcessingException(KeymanagerErrorCode.KEYSTORE_PROCESSING_ERROR.getErrorCode(),
-					KeymanagerErrorCode.KEYSTORE_PROCESSING_ERROR.getErrorMessage() + e.getMessage(), e);
-		}
-		return privateKeyEntry;
-
-	}
-
-	/*
-	 * (non-Javadoc)
-	 * 
-	 * @see
-	 * io.mosip.kernel.core.keymanager.spi.SofthsmKeystore#getPrivateKey(java.lang.
-	 * String)
-	 */
-	@Override
-	public PrivateKey getPrivateKey(String alias) {
-		PrivateKeyEntry privateKeyEntry = getAsymmetricKey(alias);
-		return privateKeyEntry.getPrivateKey();
-	}
-
-	/*
-	 * (non-Javadoc)
-	 * 
-	 * @see
-	 * io.mosip.kernel.core.keymanager.spi.SofthsmKeystore#getPublicKey(java.lang.
-	 * String)
-	 */
-	@Override
-	public PublicKey getPublicKey(String alias) {
-		PrivateKeyEntry privateKeyEntry = getAsymmetricKey(alias);
-		Certificate[] certificates = privateKeyEntry.getCertificateChain();
-		return certificates[0].getPublicKey();
-	}
-
-	/*
-	 * (non-Javadoc)
-	 * 
-	 * @see
-	 * io.mosip.kernel.core.keymanager.spi.SofthsmKeystore#getCertificate(java.lang.
-	 * String)
-	 */
-	@Override
-	public X509Certificate getCertificate(String alias) {
-		PrivateKeyEntry privateKeyEntry = getAsymmetricKey(alias);
-		X509Certificate[] certificates = (X509Certificate[]) privateKeyEntry.getCertificateChain();
-		return certificates[0];
-	}
-
-	/*
-	 * (non-Javadoc)
-	 * 
-	 * @see
-	 * io.mosip.kernel.core.keymanager.spi.SofthsmKeystore#storeAsymmetricKey(java.
-	 * security.KeyPair, java.lang.String)
-	 */
-	@SuppressWarnings("findsecbugs:HARD_CODE_PASSWORD")
-	@Override
-	public void storeAsymmetricKey(KeyPair keyPair, String alias, LocalDateTime validityFrom,
-			LocalDateTime validityTo) {
-		X509Certificate[] chain = new X509Certificate[1];
-		chain[0] = CertificateUtility.generateX509Certificate(keyPair, commonName, organizationalUnit, organization,
-				country, validityFrom, validityTo);
-<<<<<<< HEAD
-		storeCertificate(alias, chain, keyPair.getPrivate());
-=======
-		PrivateKeyEntry privateKeyEntry = new PrivateKeyEntry(keyPair.getPrivate(), chain);
-		ProtectionParameter password = new PasswordProtection(keystorePass.toCharArray());
-
-		try {
-			keyStore.setEntry(alias, privateKeyEntry, password);
-			keyStore.store(null, keystorePass.toCharArray());
-		} catch (KeyStoreException | NoSuchAlgorithmException | CertificateException | IOException e) {
-			throw new KeystoreProcessingException(KeymanagerErrorCode.KEYSTORE_PROCESSING_ERROR.getErrorCode(),
-					KeymanagerErrorCode.KEYSTORE_PROCESSING_ERROR.getErrorMessage() + e.getMessage(), e);
-		}
->>>>>>> 5311a59a
-	}
-
-	/*
-	 * (non-Javadoc)
-	 * 
-	 * @see
-	 * io.mosip.kernel.core.keymanager.spi.SofthsmKeystore#getSymmetricKey(java.lang
-	 * .String)
-	 */
-	@SuppressWarnings("findsecbugs:HARD_CODE_PASSWORD")
-	@Override
-	public SecretKey getSymmetricKey(String alias) {
-		SecretKey secretKey = null;
-		try {
-			if (keyStore.entryInstanceOf(alias, SecretKeyEntry.class)) {
-				ProtectionParameter password = new PasswordProtection(keystorePass.toCharArray());
-				SecretKeyEntry retrivedSecret = (SecretKeyEntry) keyStore.getEntry(alias, password);
-				secretKey = retrivedSecret.getSecretKey();
-			} else {
-				throw new NoSuchSecurityProviderException(KeymanagerErrorCode.NO_SUCH_ALIAS.getErrorCode(),
-						KeymanagerErrorCode.NO_SUCH_ALIAS.getErrorMessage() + alias);
-			}
-		} catch (KeyStoreException | NoSuchAlgorithmException | UnrecoverableEntryException e) {
-			throw new KeystoreProcessingException(KeymanagerErrorCode.KEYSTORE_PROCESSING_ERROR.getErrorCode(),
-					KeymanagerErrorCode.KEYSTORE_PROCESSING_ERROR.getErrorMessage() + e.getMessage(), e);
-		}
-		return secretKey;
-	}
-
-	/*
-	 * (non-Javadoc)
-	 * 
-	 * @see
-	 * io.mosip.kernel.core.keymanager.spi.SofthsmKeystore#storeSymmetricKey(javax.
-	 * crypto.SecretKey, java.lang.String)
-	 */
-	@SuppressWarnings("findsecbugs:HARD_CODE_PASSWORD")
-	@Override
-	public void storeSymmetricKey(SecretKey secretKey, String alias) {
-
-		SecretKeyEntry secret = new SecretKeyEntry(secretKey);
-		ProtectionParameter password = new PasswordProtection(keystorePass.toCharArray());
-		try {
-			keyStore.setEntry(alias, secret, password);
-			keyStore.store(null, keystorePass.toCharArray());
-		} catch (KeyStoreException | NoSuchAlgorithmException | CertificateException | IOException e) {
-			throw new KeystoreProcessingException(KeymanagerErrorCode.KEYSTORE_PROCESSING_ERROR.getErrorCode(),
-					KeymanagerErrorCode.KEYSTORE_PROCESSING_ERROR.getErrorMessage() + e.getMessage(), e);
-		}
-	}
-
-	/*
-	 * (non-Javadoc)
-	 * 
-	 * @see io.mosip.kernel.core.keymanager.spi.SofthsmKeystore#deleteKey(java.lang.
-	 * String)
-	 */
-	@Override
-	public void deleteKey(String alias) {
-		try {
-			keyStore.deleteEntry(alias);
-		} catch (KeyStoreException e) {
-			throw new KeystoreProcessingException(KeymanagerErrorCode.KEYSTORE_PROCESSING_ERROR.getErrorCode(),
-					KeymanagerErrorCode.KEYSTORE_PROCESSING_ERROR.getErrorMessage() + e.getMessage(), e);
-		}
-	}
-
-	/**
-	 * Sets keystore
-	 * 
-	 * @param keyStore
-	 *            keyStore
-	 */
-	public void setKeyStore(KeyStore keyStore) {
-		this.keyStore = keyStore;
-	}
-
-	@Override
-	public void storeCertificate(String alias, Certificate[] chain, PrivateKey privateKey) {
-		PrivateKeyEntry privateKeyEntry = new PrivateKeyEntry(privateKey, chain);
-		ProtectionParameter password = new PasswordProtection(keystorePass.toCharArray());
-		try {
-			keyStore.setEntry(alias, privateKeyEntry, password);
-			keyStore.store(null, keystorePass.toCharArray());
-		} catch (KeyStoreException | NoSuchAlgorithmException | CertificateException | IOException e) {
-			throw new KeystoreProcessingException(KeymanagerErrorCode.KEYSTORE_PROCESSING_ERROR.getErrorCode(),
-					KeymanagerErrorCode.KEYSTORE_PROCESSING_ERROR.getErrorMessage() + e.getMessage());
-		}
-
-	}
-
-}
+package io.mosip.kernel.keymanager.softhsm.impl;
+
+import java.io.ByteArrayInputStream;
+import java.io.File;
+import java.io.IOException;
+import java.security.GeneralSecurityException;
+import java.security.Key;
+import java.security.KeyFactory;
+import java.security.KeyPair;
+import java.security.KeyStore;
+import java.security.KeyStore.PasswordProtection;
+import java.security.KeyStore.PrivateKeyEntry;
+import java.security.KeyStore.ProtectionParameter;
+import java.security.KeyStore.SecretKeyEntry;
+import java.security.KeyStoreException;
+import java.security.NoSuchAlgorithmException;
+import java.security.PrivateKey;
+import java.security.Provider;
+import java.security.ProviderException;
+import java.security.PublicKey;
+import java.security.Security;
+import java.security.UnrecoverableEntryException;
+import java.security.UnrecoverableKeyException;
+import java.security.cert.Certificate;
+import java.security.cert.CertificateException;
+import java.security.cert.CertificateFactory;
+import java.security.cert.X509Certificate;
+import java.security.spec.InvalidKeySpecException;
+import java.security.spec.PKCS8EncodedKeySpec;
+import java.time.LocalDateTime;
+import java.util.Collections;
+import java.util.Enumeration;
+import java.util.List;
+
+import javax.crypto.SecretKey;
+
+import org.apache.commons.codec.binary.Base64;
+import org.springframework.beans.factory.InitializingBean;
+import org.springframework.beans.factory.annotation.Value;
+import org.springframework.stereotype.Component;
+
+import io.mosip.kernel.core.keymanager.exception.KeystoreProcessingException;
+import io.mosip.kernel.core.keymanager.exception.NoSuchSecurityProviderException;
+import io.mosip.kernel.core.util.FileUtils;
+import io.mosip.kernel.keymanager.softhsm.constant.KeymanagerErrorCode;
+import io.mosip.kernel.keymanager.softhsm.util.CertificateUtility;
+import sun.security.pkcs11.SunPKCS11;
+
+/**
+ * Softhsm Keymanager implementation based on OpenDNSSEC that handles and stores
+ * its cryptographic keys via the PKCS#11 interface. This is a software
+ * implementation of a generic cryptographic device. SoftHSM can work with other
+ * cryptographic device because of the PKCS#11 interface.
+ * 
+ * @author Dharmesh Khandelwal
+ * @since 1.0.0
+ *
+ */
+@Component
+public class KeyStoreImpl implements io.mosip.kernel.core.keymanager.spi.KeyStore, InitializingBean {
+
+	/**
+	 * Common name for generating certificate
+	 */
+	@Value("${mosip.kernel.keymanager.softhsm.certificate.common-name}")
+	private String commonName;
+
+	/**
+	 * Organizational Unit for generating certificate
+	 */
+	@Value("${mosip.kernel.keymanager.softhsm.certificate.organizational-unit}")
+	private String organizationalUnit;
+
+	/**
+	 * Organization for generating certificate
+	 */
+	@Value("${mosip.kernel.keymanager.softhsm.certificate.organization}")
+	private String organization;
+
+	/**
+	 * Country for generating certificate
+	 */
+	@Value("${mosip.kernel.keymanager.softhsm.certificate.country}")
+	private String country;
+
+	/**
+	 * Path of SoftHSM config file
+	 */
+	@Value("${mosip.kernel.keymanager.softhsm.config-path}")
+	private String configPath;
+
+	/**
+	 * The type of keystore, e.g. PKCS11
+	 */
+	@Value("${mosip.kernel.keymanager.softhsm.keystore-type}")
+	private String keystoreType;
+
+	/**
+	 * The passkey for Keystore
+	 */
+	@Value("${mosip.kernel.keymanager.softhsm.keystore-pass}")
+	private String keystorePass;
+
+	/**
+	 * The Keystore instance
+	 */
+	private KeyStore keyStore;
+
+	@Override
+	public void afterPropertiesSet() throws Exception {
+		Provider provider = setupProvider(configPath);
+		addProvider(provider);
+		this.keyStore = getKeystoreInstance(keystoreType, provider);
+		loadKeystore();
+		// loadCertificate();
+	}
+
+	/**
+	 * Setup a new SunPKCS11 provider
+	 * 
+	 * @param configPath
+	 *            The path of config file
+	 * @return Provider
+	 */
+	private Provider setupProvider(String configPath) {
+		Provider provider = null;
+		try {
+			provider = new SunPKCS11(configPath);
+		} catch (ProviderException providerException) {
+			throw new NoSuchSecurityProviderException(KeymanagerErrorCode.INVALID_CONFIG_FILE.getErrorCode(),
+					KeymanagerErrorCode.INVALID_CONFIG_FILE.getErrorMessage(), providerException);
+		}
+		return provider;
+	}
+
+	/**
+	 * Adds a provider to the next position available.
+	 * 
+	 * If there is a security manager, the
+	 * java.lang.SecurityManager.checkSecurityAccess method is called with the
+	 * "insertProvider" permission target name to see if it's ok to add a new
+	 * provider. If this permission check is denied, checkSecurityAccess is called
+	 * again with the "insertProvider."+provider.getName() permission target name.
+	 * If both checks are denied, a SecurityException is thrown.
+	 * 
+	 * @param provider
+	 *            the provider to be added
+	 */
+	private void addProvider(Provider provider) {
+		if (-1 == Security.addProvider(provider)) {
+			throw new NoSuchSecurityProviderException(KeymanagerErrorCode.NO_SUCH_SECURITY_PROVIDER.getErrorCode(),
+					KeymanagerErrorCode.NO_SUCH_SECURITY_PROVIDER.getErrorMessage());
+		}
+	}
+
+	/**
+	 * Returns a keystore object of the specified type.
+	 * 
+	 * A new KeyStore object encapsulating the KeyStoreSpi implementation from the
+	 * specified Provider object is returned. Note that the specified Provider
+	 * object does not have to be registered in the provider list.
+	 * 
+	 * @param keystoreType
+	 *            the type of keystore
+	 * @param provider
+	 *            provider
+	 * @return a keystore object of the specified type.
+	 */
+	private KeyStore getKeystoreInstance(String keystoreType, Provider provider) {
+		KeyStore mosipKeyStore = null;
+		try {
+			mosipKeyStore = KeyStore.getInstance(keystoreType, provider);
+		} catch (KeyStoreException e) {
+			throw new KeystoreProcessingException(KeymanagerErrorCode.KEYSTORE_PROCESSING_ERROR.getErrorCode(),
+					KeymanagerErrorCode.KEYSTORE_PROCESSING_ERROR.getErrorMessage() + e.getMessage(), e);
+		}
+		return mosipKeyStore;
+	}
+
+	/**
+	 * 
+	 * 
+	 * Loads this KeyStore from the given input stream.
+	 * 
+	 * A password may be given to unlock the keystore (e.g. the keystore resides on
+	 * a hardware token device), or to check the integrity of the keystore data. If
+	 * a password is not given for integrity checking, then integrity checking is
+	 * not performed.
+	 * 
+	 * In order to create an empty keystore, or if the keystore cannot be
+	 * initialized from a stream, pass null as the stream argument.
+	 * 
+	 * Note that if this keystore has already been loaded, it is reinitialized and
+	 * loaded again from the given input stream.
+	 * 
+	 */
+	@SuppressWarnings("findsecbugs:HARD_CODE_PASSWORD")
+	private void loadKeystore() {
+
+		try {
+			keyStore.load(null, keystorePass.toCharArray());
+		} catch (NoSuchAlgorithmException | CertificateException | IOException e) {
+			throw new KeystoreProcessingException(KeymanagerErrorCode.KEYSTORE_PROCESSING_ERROR.getErrorCode(),
+					KeymanagerErrorCode.KEYSTORE_PROCESSING_ERROR.getErrorMessage() + e.getMessage(), e);
+		}
+
+	}
+
+	/*
+	 * (non-Javadoc)
+	 * 
+	 * @see io.mosip.kernel.core.keymanager.spi.SofthsmKeystore#getAllAlias()
+	 */
+	@Override
+	public List<String> getAllAlias() {
+		Enumeration<String> enumeration = null;
+		try {
+			enumeration = keyStore.aliases();
+		} catch (KeyStoreException e) {
+			throw new KeystoreProcessingException(KeymanagerErrorCode.KEYSTORE_PROCESSING_ERROR.getErrorCode(),
+					KeymanagerErrorCode.KEYSTORE_PROCESSING_ERROR.getErrorMessage() + e.getMessage(), e);
+		}
+		return Collections.list(enumeration);
+	}
+
+	/*
+	 * (non-Javadoc)
+	 * 
+	 * @see
+	 * io.mosip.kernel.core.keymanager.spi.SofthsmKeystore#getKey(java.lang.String)
+	 */
+	@Override
+	public Key getKey(String alias) {
+		Key key = null;
+		try {
+			key = keyStore.getKey(alias, keystorePass.toCharArray());
+		} catch (UnrecoverableKeyException | KeyStoreException | NoSuchAlgorithmException e) {
+			throw new KeystoreProcessingException(KeymanagerErrorCode.KEYSTORE_PROCESSING_ERROR.getErrorCode(),
+					KeymanagerErrorCode.KEYSTORE_PROCESSING_ERROR.getErrorMessage() + e.getMessage(), e);
+		}
+		return key;
+	}
+
+	/*
+	 * (non-Javadoc)
+	 * 
+	 * @see
+	 * io.mosip.kernel.core.keymanager.spi.SofthsmKeystore#getAsymmetricKey(java.
+	 * lang.String)
+	 */
+	@SuppressWarnings("findsecbugs:HARD_CODE_PASSWORD")
+	@Override
+	public PrivateKeyEntry getAsymmetricKey(String alias) {
+		PrivateKeyEntry privateKeyEntry = null;
+		try {
+			if (keyStore.entryInstanceOf(alias, PrivateKeyEntry.class)) {
+				ProtectionParameter password = new PasswordProtection(keystorePass.toCharArray());
+				privateKeyEntry = (PrivateKeyEntry) keyStore.getEntry(alias, password);
+			} else {
+				throw new NoSuchSecurityProviderException(KeymanagerErrorCode.NO_SUCH_ALIAS.getErrorCode(),
+						KeymanagerErrorCode.NO_SUCH_ALIAS.getErrorMessage() + alias);
+			}
+		} catch (KeyStoreException | NoSuchAlgorithmException | UnrecoverableEntryException e) {
+			throw new KeystoreProcessingException(KeymanagerErrorCode.KEYSTORE_PROCESSING_ERROR.getErrorCode(),
+					KeymanagerErrorCode.KEYSTORE_PROCESSING_ERROR.getErrorMessage() + e.getMessage(), e);
+		}
+		return privateKeyEntry;
+
+	}
+
+	/*
+	 * (non-Javadoc)
+	 * 
+	 * @see
+	 * io.mosip.kernel.core.keymanager.spi.SofthsmKeystore#getPrivateKey(java.lang.
+	 * String)
+	 */
+	@Override
+	public PrivateKey getPrivateKey(String alias) {
+		PrivateKeyEntry privateKeyEntry = getAsymmetricKey(alias);
+		return privateKeyEntry.getPrivateKey();
+	}
+
+	/*
+	 * (non-Javadoc)
+	 * 
+	 * @see
+	 * io.mosip.kernel.core.keymanager.spi.SofthsmKeystore#getPublicKey(java.lang.
+	 * String)
+	 */
+	@Override
+	public PublicKey getPublicKey(String alias) {
+		PrivateKeyEntry privateKeyEntry = getAsymmetricKey(alias);
+		Certificate[] certificates = privateKeyEntry.getCertificateChain();
+		return certificates[0].getPublicKey();
+	}
+
+	/*
+	 * (non-Javadoc)
+	 * 
+	 * @see
+	 * io.mosip.kernel.core.keymanager.spi.SofthsmKeystore#getCertificate(java.lang.
+	 * String)
+	 */
+	@Override
+	public X509Certificate getCertificate(String alias) {
+		PrivateKeyEntry privateKeyEntry = getAsymmetricKey(alias);
+		X509Certificate[] certificates = (X509Certificate[]) privateKeyEntry.getCertificateChain();
+		return certificates[0];
+	}
+
+	/*
+	 * (non-Javadoc)
+	 * 
+	 * @see
+	 * io.mosip.kernel.core.keymanager.spi.SofthsmKeystore#storeAsymmetricKey(java.
+	 * security.KeyPair, java.lang.String)
+	 */
+	@SuppressWarnings("findsecbugs:HARD_CODE_PASSWORD")
+	@Override
+	public void storeAsymmetricKey(KeyPair keyPair, String alias, LocalDateTime validityFrom,
+			LocalDateTime validityTo) {
+		X509Certificate[] chain = new X509Certificate[1];
+		chain[0] = CertificateUtility.generateX509Certificate(keyPair, commonName, organizationalUnit, organization,
+				country, validityFrom, validityTo);
+		storeCertificate(alias, chain, keyPair.getPrivate());
+	}
+
+	/*
+	 * (non-Javadoc)
+	 * 
+	 * @see
+	 * io.mosip.kernel.core.keymanager.spi.SofthsmKeystore#getSymmetricKey(java.lang
+	 * .String)
+	 */
+	@SuppressWarnings("findsecbugs:HARD_CODE_PASSWORD")
+	@Override
+	public SecretKey getSymmetricKey(String alias) {
+		SecretKey secretKey = null;
+		try {
+			if (keyStore.entryInstanceOf(alias, SecretKeyEntry.class)) {
+				ProtectionParameter password = new PasswordProtection(keystorePass.toCharArray());
+				SecretKeyEntry retrivedSecret = (SecretKeyEntry) keyStore.getEntry(alias, password);
+				secretKey = retrivedSecret.getSecretKey();
+			} else {
+				throw new NoSuchSecurityProviderException(KeymanagerErrorCode.NO_SUCH_ALIAS.getErrorCode(),
+						KeymanagerErrorCode.NO_SUCH_ALIAS.getErrorMessage() + alias);
+			}
+		} catch (KeyStoreException | NoSuchAlgorithmException | UnrecoverableEntryException e) {
+			throw new KeystoreProcessingException(KeymanagerErrorCode.KEYSTORE_PROCESSING_ERROR.getErrorCode(),
+					KeymanagerErrorCode.KEYSTORE_PROCESSING_ERROR.getErrorMessage() + e.getMessage(), e);
+		}
+		return secretKey;
+	}
+
+	/*
+	 * (non-Javadoc)
+	 * 
+	 * @see
+	 * io.mosip.kernel.core.keymanager.spi.SofthsmKeystore#storeSymmetricKey(javax.
+	 * crypto.SecretKey, java.lang.String)
+	 */
+	@SuppressWarnings("findsecbugs:HARD_CODE_PASSWORD")
+	@Override
+	public void storeSymmetricKey(SecretKey secretKey, String alias) {
+
+		SecretKeyEntry secret = new SecretKeyEntry(secretKey);
+		ProtectionParameter password = new PasswordProtection(keystorePass.toCharArray());
+		try {
+			keyStore.setEntry(alias, secret, password);
+			keyStore.store(null, keystorePass.toCharArray());
+		} catch (KeyStoreException | NoSuchAlgorithmException | CertificateException | IOException e) {
+			throw new KeystoreProcessingException(KeymanagerErrorCode.KEYSTORE_PROCESSING_ERROR.getErrorCode(),
+					KeymanagerErrorCode.KEYSTORE_PROCESSING_ERROR.getErrorMessage() + e.getMessage(), e);
+		}
+	}
+
+	/*
+	 * (non-Javadoc)
+	 * 
+	 * @see io.mosip.kernel.core.keymanager.spi.SofthsmKeystore#deleteKey(java.lang.
+	 * String)
+	 */
+	@Override
+	public void deleteKey(String alias) {
+		try {
+			keyStore.deleteEntry(alias);
+		} catch (KeyStoreException e) {
+			throw new KeystoreProcessingException(KeymanagerErrorCode.KEYSTORE_PROCESSING_ERROR.getErrorCode(),
+					KeymanagerErrorCode.KEYSTORE_PROCESSING_ERROR.getErrorMessage() + e.getMessage(), e);
+		}
+	}
+
+	/**
+	 * Sets keystore
+	 * 
+	 * @param keyStore
+	 *            keyStore
+	 */
+	public void setKeyStore(KeyStore keyStore) {
+		this.keyStore = keyStore;
+	}
+
+	@Override
+	public void storeCertificate(String alias, Certificate[] chain, PrivateKey privateKey) {
+		PrivateKeyEntry privateKeyEntry = new PrivateKeyEntry(privateKey, chain);
+		ProtectionParameter password = new PasswordProtection(keystorePass.toCharArray());
+		try {
+			keyStore.setEntry(alias, privateKeyEntry, password);
+			keyStore.store(null, keystorePass.toCharArray());
+		} catch (KeyStoreException | NoSuchAlgorithmException | CertificateException | IOException e) {
+			throw new KeystoreProcessingException(KeymanagerErrorCode.KEYSTORE_PROCESSING_ERROR.getErrorCode(),
+					KeymanagerErrorCode.KEYSTORE_PROCESSING_ERROR.getErrorMessage() + e.getMessage());
+		}
+
+	}
+
+}