<?xml version="1.0" encoding="UTF-8"?>
<project xmlns:xsi="http://www.w3.org/2001/XMLSchema-instance"
	xmlns="http://maven.apache.org/POM/4.0.0"
	xsi:schemaLocation="http://maven.apache.org/POM/4.0.0 http://maven.apache.org/xsd/maven-4.0.0.xsd">
	<modelVersion>4.0.0</modelVersion>

<groupId>io.mosip.kernel</groupId>

	<artifactId>kernel-auth-service</artifactId>
	<packaging>jar</packaging>
<<<<<<< HEAD
	<version>1.0.9</version>
	<properties>
=======
	<version>1.1.2</version>
<properties>		
		<project.build.sourceEncoding>UTF-8</project.build.sourceEncoding>

		<!-- maven -->
		<maven.compiler.source>11</maven.compiler.source>
		<maven.compiler.target>11</maven.compiler.target>
		<maven.compiler.version>3.8.0</maven.compiler.version>
		<maven.surefire.plugin.version>2.22.0</maven.surefire.plugin.version>

		<maven.jar.plugin.version>3.0.2</maven.jar.plugin.version>
		<maven.war.plugin.version>3.1.0</maven.war.plugin.version>
		<maven.jacoco.plugin.version>0.8.1</maven.jacoco.plugin.version>
		<maven.sonar.plugin.version>3.7.0.1746</maven.sonar.plugin.version>
		<maven.javadoc.version>3.2.0</maven.javadoc.version>
		<maven-shade-plugin.version>2.3</maven-shade-plugin.version>

		<!-- spring -->
		<spring.boot.version>2.0.2.RELEASE</spring.boot.version>
		<spring.data.jpa.version>2.0.7.RELEASE</spring.data.jpa.version>
		<spring.security.test.version>5.0.5.RELEASE</spring.security.test.version>
		<spring-cloud-config.version>2.0.4.RELEASE</spring-cloud-config.version>
                
		<!-- swagger -->
		<swagger.core.version>2.0.7</swagger.core.version>
		<swagger.annotations.version>1.5.21</swagger.annotations.version>
		<springfox.version>2.9.2</springfox.version>
                
		<!-- vertx -->
		<vertx.version>3.6.2</vertx.version>
		<vertx.health.check.version>3.7.0</vertx.health.check.version>


		<!-- javax -->
		<javax.interceptor.version>1.2</javax.interceptor.version>
		<javax.el-api.version>3.0.0</javax.el-api.version>
		<javax.transaction.api.version>1.3</javax.transaction.api.version>
		<javax.persistence.api.version>2.2</javax.persistence.api.version>
		<javax.validation-api.version>2.0.1.Final</javax.validation-api.version>
		<glassfish.javax.el>2.2.6</glassfish.javax.el>

		<!-- data -->
		<h2.version>1.4.197</h2.version>
		<mysql.connector.version>5.1.46</mysql.connector.version>
		<postgresql.version>42.2.2</postgresql.version>
		<eclipselink.version>2.5.0</eclipselink.version>
		<hibernate.version>5.2.17.Final</hibernate.version>
		<hibernate.validator.version>6.0.12.Final</hibernate.validator.version>

		<!-- test -->
		<junit.version>4.12</junit.version>
		<mockito.version>2.23.4</mockito.version>
		<powermock.version>1.7.4</powermock.version>
		<powermock.beta.version>2.0.7</powermock.beta.version>

		<!-- logger -->
		<logback.version>1.2.3</logback.version>
		<slf4j.version>1.7.19</slf4j.version>
		<log4j-over-slf4j>1.7.7</log4j-over-slf4j>
		<jcl.to.slf4j.version>1.7.25</jcl.to.slf4j.version>

		<!-- json -->
		<jackson.version>2.9.5</jackson.version>
		<jackson.datatype.version>2.9.8</jackson.datatype.version>
		<jackson.databind>2.9.6</jackson.databind>
		<json.utility.version>20180130</json.utility.version>
		<json.schema.validator.version>2.2.10</json.schema.validator.version>
		<json.version>20180813</json.version>
		<jsonsimple.version>1.1.1</jsonsimple.version>

		<!-- utilities -->
		<commons-math3>3.6.1</commons-math3>
		<commons-lang3>3.7</commons-lang3>
		<commons-io>2.6</commons-io>
		<commons-codec>1.11</commons-codec>
		<commons-collections4.version>4.3</commons-collections4.version>
		<commons.beanutils.version>1.9.2</commons.beanutils.version>
		<commons.configuration2.version>2.2</commons.configuration2.version>
		<apache.httpcomponents.version>4.5.6</apache.httpcomponents.version>
		<guava.version>19.0</guava.version>
		<lombok.version>1.18.8</lombok.version>
		<jsch.version>0.1.54</jsch.version>
		<sshd.version>1.4.0</sshd.version>
		<itextcore.version>7.1.0</itextcore.version>
		<itexthtml2pdf.version>2.0.0</itexthtml2pdf.version>
		<itext.version>5.5.13</itext.version>
		<freemarker.version>2.3.23</freemarker.version>
		<velocity.version>1.7</velocity.version>
		<velocity.tool.version>2.0</velocity.tool.version>
		<datamapper.orika>1.5.2</datamapper.orika>
		<modelmapper.version>2.1.1</modelmapper.version>
		<bouncycastle.version>1.66</bouncycastle.version>
		<icu4j.version>63.1</icu4j.version>
		<seventeam-otp.version>1.0.0</seventeam-otp.version>
		<google.zxing.version>3.3.3</google.zxing.version>
		<hadoop-client>3.1.0</hadoop-client>
		<htrace-core4>4.1.0-incubating</htrace-core4>
		<aws.javasdk.version>1.11.368</aws.javasdk.version>
		<s3mock.version>0.2.4</s3mock.version>
		<ignite.version>2.3.0</ignite.version>
		<findbugs.version>3.0.1</findbugs.version>
		<byte.buddy.version>1.9.12</byte.buddy.version>
		<io.jsonwebtoken.jjwt.version>0.6.0</io.jsonwebtoken.jjwt.version>
		<apache.directory.api.version>2.0.0.AM2</apache.directory.api.version>
		<aspectjweaver.version>1.8.12</aspectjweaver.version>
		<micrometer.core.version>1.4.2</micrometer.core.version>
		<micrometer.registry.prometheus.version>1.4.2</micrometer.registry.prometheus.version>
		<project.build.sourceEncoding>UTF-8</project.build.sourceEncoding>

		<!-- maven -->
		<maven.compiler.source>11</maven.compiler.source>
		<maven.compiler.target>11</maven.compiler.target>
		<maven.compiler.version>3.8.0</maven.compiler.version>
		<maven.surefire.plugin.version>2.22.0</maven.surefire.plugin.version>

		<maven.jar.plugin.version>3.0.2</maven.jar.plugin.version>
		<maven.war.plugin.version>3.1.0</maven.war.plugin.version>
		<maven.jacoco.plugin.version>0.8.1</maven.jacoco.plugin.version>
		<maven.sonar.plugin.version>3.7.0.1746</maven.sonar.plugin.version>
		<maven.javadoc.version>3.2.0</maven.javadoc.version>
		<maven-shade-plugin.version>2.3</maven-shade-plugin.version>

		<!-- spring -->
		<spring.boot.version>2.0.2.RELEASE</spring.boot.version>
		<spring.data.jpa.version>2.0.7.RELEASE</spring.data.jpa.version>
		<spring.security.test.version>5.0.5.RELEASE</spring.security.test.version>
		<spring-cloud-config.version>2.0.4.RELEASE</spring-cloud-config.version>
                
		<!-- swagger -->
		<swagger.core.version>2.0.7</swagger.core.version>
		<swagger.annotations.version>1.5.21</swagger.annotations.version>
		<springfox.version>2.9.2</springfox.version>
                
		<!-- vertx -->
		<vertx.version>3.6.2</vertx.version>
		<vertx.health.check.version>3.7.0</vertx.health.check.version>


		<!-- javax -->
		<javax.interceptor.version>1.2</javax.interceptor.version>
		<javax.el-api.version>3.0.0</javax.el-api.version>
		<javax.transaction.api.version>1.3</javax.transaction.api.version>
		<javax.persistence.api.version>2.2</javax.persistence.api.version>
		<javax.validation-api.version>2.0.1.Final</javax.validation-api.version>
		<glassfish.javax.el>2.2.6</glassfish.javax.el>

		<!-- data -->
		<h2.version>1.4.197</h2.version>
		<mysql.connector.version>5.1.46</mysql.connector.version>
		<postgresql.version>42.2.2</postgresql.version>
		<eclipselink.version>2.5.0</eclipselink.version>
		<hibernate.version>5.2.17.Final</hibernate.version>
		<hibernate.validator.version>6.0.12.Final</hibernate.validator.version>

		<!-- test -->
		<junit.version>4.12</junit.version>
		<mockito.version>2.23.4</mockito.version>
		<powermock.version>1.7.4</powermock.version>
		<powermock.beta.version>2.0.7</powermock.beta.version>

		<!-- logger -->
		<logback.version>1.2.3</logback.version>
		<slf4j.version>1.7.19</slf4j.version>
		<log4j-over-slf4j>1.7.7</log4j-over-slf4j>
		<jcl.to.slf4j.version>1.7.25</jcl.to.slf4j.version>

		<!-- json -->
		<jackson.version>2.9.5</jackson.version>
		<jackson.datatype.version>2.9.8</jackson.datatype.version>
		<jackson.databind>2.9.6</jackson.databind>
		<json.utility.version>20180130</json.utility.version>
		<json.schema.validator.version>2.2.10</json.schema.validator.version>
		<json.version>20180813</json.version>
		<jsonsimple.version>1.1.1</jsonsimple.version>

		<!-- utilities -->
		<commons-math3>3.6.1</commons-math3>
		<commons-lang3>3.7</commons-lang3>
		<commons-io>2.6</commons-io>
		<commons-codec>1.11</commons-codec>
		<commons-collections4.version>4.3</commons-collections4.version>
		<commons.beanutils.version>1.9.2</commons.beanutils.version>
		<commons.configuration2.version>2.2</commons.configuration2.version>
		<apache.httpcomponents.version>4.5.6</apache.httpcomponents.version>
		<guava.version>19.0</guava.version>
		<lombok.version>1.18.8</lombok.version>
		<jsch.version>0.1.54</jsch.version>
		<sshd.version>1.4.0</sshd.version>
		<itextcore.version>7.1.0</itextcore.version>
		<itexthtml2pdf.version>2.0.0</itexthtml2pdf.version>
		<itext.version>5.5.13</itext.version>
		<freemarker.version>2.3.23</freemarker.version>
		<velocity.version>1.7</velocity.version>
		<velocity.tool.version>2.0</velocity.tool.version>
		<datamapper.orika>1.5.2</datamapper.orika>
		<modelmapper.version>2.1.1</modelmapper.version>
		<bouncycastle.version>1.66</bouncycastle.version>
		<icu4j.version>63.1</icu4j.version>
		<seventeam-otp.version>1.0.0</seventeam-otp.version>
		<google.zxing.version>3.3.3</google.zxing.version>
		<hadoop-client>3.1.0</hadoop-client>
		<htrace-core4>4.1.0-incubating</htrace-core4>
		<aws.javasdk.version>1.11.368</aws.javasdk.version>
		<s3mock.version>0.2.4</s3mock.version>
		<ignite.version>2.3.0</ignite.version>
		<findbugs.version>3.0.1</findbugs.version>
		<byte.buddy.version>1.9.12</byte.buddy.version>
		<io.jsonwebtoken.jjwt.version>0.6.0</io.jsonwebtoken.jjwt.version>
		<apache.directory.api.version>2.0.0.AM2</apache.directory.api.version>
		<aspectjweaver.version>1.8.12</aspectjweaver.version>
		<micrometer.core.version>1.4.2</micrometer.core.version>
		<micrometer.registry.prometheus.version>1.4.2</micrometer.registry.prometheus.version>
>>>>>>> 13f1efc2
		<sonar.skip>true</sonar.skip>
	</properties>
	<dependencies>
		<dependency>
			<groupId>io.mosip.kernel</groupId>
			<artifactId>kernel-core</artifactId>
<<<<<<< HEAD
			<version>1.0.9</version>
		</dependency>
		<dependency>
			<groupId>io.mosip.kernel</groupId>
			<artifactId>kernel-auth-adapter</artifactId>
			<version>1.0.9</version>
=======
			<version>1.1.2</version>
>>>>>>> 13f1efc2
		</dependency>
		<dependency>
			<groupId>org.springframework.boot</groupId>
			<artifactId>spring-boot-starter-web</artifactId>
			<version>${spring.boot.version}</version>
		</dependency>
		<dependency>
			<groupId>org.springframework.cloud</groupId>
			<artifactId>spring-cloud-starter-config</artifactId>
			<version>${spring-cloud-config.version}</version>
		</dependency>
		<dependency>
			<groupId>org.springframework.boot</groupId>
			<artifactId>spring-boot-starter-actuator</artifactId>
			<version>${spring.boot.version}</version>
		</dependency>
		<dependency>
			<groupId>org.springframework.boot</groupId>
			<artifactId>spring-boot-starter-security</artifactId>
			<version>${spring.boot.version}</version>
		</dependency>
		<dependency>
			<groupId>io.springfox</groupId>
			<artifactId>springfox-swagger-ui</artifactId>
			<version>${springfox.version}</version>
		</dependency>
		<dependency>
			<groupId>io.springfox</groupId>
			<artifactId>springfox-swagger2</artifactId>
			<version>${springfox.version}</version>
		</dependency>
		<dependency>
			<groupId>io.jsonwebtoken</groupId>
			<artifactId>jjwt</artifactId>
			<version>${io.jsonwebtoken.jjwt.version}</version>
		</dependency>
		<dependency>
			<groupId>org.apache.httpcomponents</groupId>
			<artifactId>httpclient</artifactId>
			<version>${apache.httpcomponents.version}</version>
		</dependency>
		<dependency>
			<groupId>org.apache.directory.api</groupId>
			<artifactId>api-all</artifactId>
			<version>${apache.directory.api.version}</version>
		</dependency>
		<dependency>
			<groupId>org.springframework.boot</groupId>
			<artifactId>spring-boot-starter-data-jpa</artifactId>
			<version>${spring.boot.version}</version>
		</dependency>
		<dependency>
			<groupId>org.postgresql</groupId>
			<artifactId>postgresql</artifactId>
			<version>${postgresql.version}</version>
		</dependency>
		<dependency>
<<<<<<< HEAD
			<groupId>org.apache.logging.log4j</groupId>
			<artifactId>log4j-api</artifactId>
			<version>2.7</version>
		</dependency>
		<dependency>
			<groupId>org.apache.logging.log4j</groupId>
			<artifactId>log4j-core</artifactId>
			<version>2.13.2</version>
		</dependency>
		<dependency>
			<groupId>org.apache.logging.log4j</groupId>
			<artifactId>log4j-slf4j-impl</artifactId>
			<version>2.7</version>
		</dependency>
		<dependency>
=======
>>>>>>> 13f1efc2
			<groupId>io.mosip.kernel</groupId>
			<artifactId>kernel-templatemanager-velocity</artifactId>
			<version>1.1.2</version>
		</dependency>
		<dependency>
			<groupId>com.h2database</groupId>
			<artifactId>h2</artifactId>
			<version>${h2.version}</version>
		</dependency>
		<dependency>
			<groupId>com.auth0</groupId>
			<artifactId>java-jwt</artifactId>
			<version>3.8.1</version>
		</dependency>
		<!-- https://mvnrepository.com/artifact/org.springframework.boot/spring-boot-starter-undertow -->
		<dependency>
			<groupId>org.springframework.boot</groupId>
			<artifactId>spring-boot-starter-undertow</artifactId>
			<version>${spring.boot.version}</version>
		</dependency>
		<dependency>
			<groupId>io.mosip.kernel</groupId>
			<artifactId>kernel-logger-logback</artifactId>
			<version>1.1.2</version>
		</dependency>

	</dependencies>
	<dependencyManagement>
		<dependencies>
			<dependency>
				<groupId>org.keycloak.bom</groupId>
				<artifactId>keycloak-adapter-bom</artifactId>
				<version>6.0.1</version>
				<type>pom</type>
				<scope>import</scope>
			</dependency>
		</dependencies>
	</dependencyManagement>

<build>
			<plugins>
			<plugin>
				<groupId>org.springframework.boot</groupId>
				<artifactId>spring-boot-maven-plugin</artifactId>
				<version>${spring.boot.version}</version>
				<configuration>
					<executable>true</executable>
					<layout>ZIP</layout>
				</configuration>
				<executions>
					<execution>
						<goals>
							<goal>build-info</goal>
							<goal>repackage</goal>
						</goals>
					</execution>
				</executions>
			</plugin>
		<plugin>
              <artifactId>maven-deploy-plugin</artifactId>
              <version>2.8.1</version>
              <executions>
                 <execution>
                    <id>default-deploy</id>
                    <phase>deploy</phase>
                    <goals>
                       <goal>deploy</goal>
                    </goals>
                 </execution>
              </executions>
           </plugin>
               <plugin>
                  <groupId>org.sonatype.plugins</groupId>
                  <artifactId>nexus-staging-maven-plugin</artifactId>
                  <version>1.6.7</version>
                  <extensions>true</extensions>
                  <executions>
                    <execution>
                      <id>default-deploy</id>
                      <phase>deploy</phase>
                      <goals>
                        <goal>deploy</goal>
                      </goals>
                    </execution>
                  </executions>
                  <configuration>
                        <serverId>ossrh</serverId>
                        <nexusUrl>https://oss.sonatype.org/</nexusUrl>
                        <autoReleaseAfterClose>false</autoReleaseAfterClose>
                  </configuration>
                </plugin> 

               <plugin>
                  <groupId>org.apache.maven.plugins</groupId>
                  <artifactId>maven-source-plugin</artifactId>
                  <inherited>true</inherited>
                  <version>2.2.1</version>
                  <executions>
                        <execution>
                          <id>attach-sources</id>
                          <goals>
                                <goal>jar-no-fork</goal>
                          </goals>
                        </execution>
                  </executions>
                </plugin>

              <plugin>
                  <groupId>org.apache.maven.plugins</groupId>
                  <artifactId>maven-javadoc-plugin</artifactId>
                  <version>3.2.0</version>
                  <executions>
                        <execution>
                          <id>attach-javadocs</id>
                          <goals>
                                <goal>jar</goal>
                          </goals>
                        </execution>
                  </executions>
                  <configuration>
                          <doclint>none</doclint>
                  </configuration>
                </plugin>
                <plugin>
                  <groupId>org.apache.maven.plugins</groupId>
                  <artifactId>maven-gpg-plugin</artifactId>
                  <version>1.5</version>
                  <executions>
                        <execution>
                          <id>sign-artifacts</id>
                          <phase>verify</phase>
                          <goals>
                                <goal>sign</goal>
                          </goals>
		          <configuration>
                		<gpgArguments>
                    			<arg>--pinentry-mode</arg>
                    			<arg>loopback</arg>
                		</gpgArguments>
            		 </configuration>
                        </execution>
                  </executions>
                </plugin>
		<plugin>
    			<groupId>pl.project13.maven</groupId>
			<artifactId>git-commit-id-plugin</artifactId>
			<version>3.0.1</version>
			<executions>
        			<execution>
			        	<id>get-the-git-infos</id>
					<goals>
						<goal>revision</goal>
            				</goals>
            				<phase>validate</phase>
 				</execution>
 			</executions>
 			<configuration>
				<generateGitPropertiesFile>true</generateGitPropertiesFile>
				<generateGitPropertiesFilename>${project.build.outputDirectory}/git.properties</generateGitPropertiesFilename>
                    		<includeOnlyProperties>
                        		<includeOnlyProperty>^git.build.(time|version)$</includeOnlyProperty>
                        		<includeOnlyProperty>^git.commit.id.(abbrev|full)$</includeOnlyProperty>
                    		</includeOnlyProperties>
                    		<commitIdGenerationMode>full</commitIdGenerationMode>
 				<dotGitDirectory>${project.basedir}/.git</dotGitDirectory>
				<!-- <format>json</format> -->
			</configuration>
		</plugin>
          </plugins>
        </build>
		<scm>
                <connection>scm:git:git://github.com/mosip/commons.git</connection>
                <developerConnection>scm:git:ssh://github.com:mosip/commons.git</developerConnection>
                <url>https://github.com/mosip/commons</url>
                <tag>HEAD</tag>
        </scm>
		<licenses>
          <license>
                <name>MPL 2.0</name>
                <url>https://www.mozilla.org/en-US/MPL/2.0/</url>
          </license>
        </licenses>
		<developers>
                <developer>
                  <name>Mosip</name>
                  <email>mosip.emailnotifier@gmail.com</email>
                  <organization>io.mosip</organization>
                  <organizationUrl>https://github.com/mosip/commons</organizationUrl>
                </developer>
        </developers>
		<name>MOSIP commons</name>
		<description>Mosip commons project </description>
        <url>https://github.com/mosip/commons</url>
	</project><|MERGE_RESOLUTION|>--- conflicted
+++ resolved
@@ -8,10 +8,6 @@
 
 	<artifactId>kernel-auth-service</artifactId>
 	<packaging>jar</packaging>
-<<<<<<< HEAD
-	<version>1.0.9</version>
-	<properties>
-=======
 	<version>1.1.2</version>
 <properties>		
 		<project.build.sourceEncoding>UTF-8</project.build.sourceEncoding>
@@ -224,23 +220,13 @@
 		<aspectjweaver.version>1.8.12</aspectjweaver.version>
 		<micrometer.core.version>1.4.2</micrometer.core.version>
 		<micrometer.registry.prometheus.version>1.4.2</micrometer.registry.prometheus.version>
->>>>>>> 13f1efc2
 		<sonar.skip>true</sonar.skip>
 	</properties>
 	<dependencies>
 		<dependency>
 			<groupId>io.mosip.kernel</groupId>
 			<artifactId>kernel-core</artifactId>
-<<<<<<< HEAD
-			<version>1.0.9</version>
-		</dependency>
-		<dependency>
-			<groupId>io.mosip.kernel</groupId>
-			<artifactId>kernel-auth-adapter</artifactId>
-			<version>1.0.9</version>
-=======
 			<version>1.1.2</version>
->>>>>>> 13f1efc2
 		</dependency>
 		<dependency>
 			<groupId>org.springframework.boot</groupId>
@@ -298,24 +284,6 @@
 			<version>${postgresql.version}</version>
 		</dependency>
 		<dependency>
-<<<<<<< HEAD
-			<groupId>org.apache.logging.log4j</groupId>
-			<artifactId>log4j-api</artifactId>
-			<version>2.7</version>
-		</dependency>
-		<dependency>
-			<groupId>org.apache.logging.log4j</groupId>
-			<artifactId>log4j-core</artifactId>
-			<version>2.13.2</version>
-		</dependency>
-		<dependency>
-			<groupId>org.apache.logging.log4j</groupId>
-			<artifactId>log4j-slf4j-impl</artifactId>
-			<version>2.7</version>
-		</dependency>
-		<dependency>
-=======
->>>>>>> 13f1efc2
 			<groupId>io.mosip.kernel</groupId>
 			<artifactId>kernel-templatemanager-velocity</artifactId>
 			<version>1.1.2</version>
