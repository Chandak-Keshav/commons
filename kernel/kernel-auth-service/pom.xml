<?xml version="1.0" encoding="UTF-8"?>
<project xmlns:xsi="http://www.w3.org/2001/XMLSchema-instance"
	xmlns="http://maven.apache.org/POM/4.0.0"
	xsi:schemaLocation="http://maven.apache.org/POM/4.0.0 http://maven.apache.org/xsd/maven-4.0.0.xsd">
	<modelVersion>4.0.0</modelVersion>

<groupId>io.mosip.kernel</groupId>

	<artifactId>kernel-auth-service</artifactId>
	<packaging>jar</packaging>
<<<<<<< HEAD
<<<<<<< HEAD
	<version>1.1.2</version>
=======
	<version>1.1.3</version>
>>>>>>> origin/1.1.3
=======
	<version>1.1.4</version>
>>>>>>> 6605a4e1
<properties>		
		<project.build.sourceEncoding>UTF-8</project.build.sourceEncoding>

		<!-- maven -->
		<maven.compiler.source>11</maven.compiler.source>
		<maven.compiler.target>11</maven.compiler.target>
		<maven.compiler.version>3.8.0</maven.compiler.version>
		<maven.surefire.plugin.version>2.22.0</maven.surefire.plugin.version>

		<maven.jar.plugin.version>3.0.2</maven.jar.plugin.version>
		<maven.war.plugin.version>3.1.0</maven.war.plugin.version>
		<maven.jacoco.plugin.version>0.8.1</maven.jacoco.plugin.version>
		<maven.sonar.plugin.version>3.7.0.1746</maven.sonar.plugin.version>
		<maven.javadoc.version>3.2.0</maven.javadoc.version>
		<maven-shade-plugin.version>2.3</maven-shade-plugin.version>

		<!-- spring -->
		<spring.boot.version>2.0.2.RELEASE</spring.boot.version>
		<spring.data.jpa.version>2.0.7.RELEASE</spring.data.jpa.version>
		<spring.security.test.version>5.0.5.RELEASE</spring.security.test.version>
		<spring-cloud-config.version>2.0.4.RELEASE</spring-cloud-config.version>
                
		<!-- swagger -->
		<swagger.core.version>2.0.7</swagger.core.version>
		<swagger.annotations.version>1.5.21</swagger.annotations.version>
		<springfox.version>2.9.2</springfox.version>
                
		<!-- vertx -->
		<vertx.version>3.6.2</vertx.version>
		<vertx.health.check.version>3.7.0</vertx.health.check.version>


		<!-- javax -->
		<javax.interceptor.version>1.2</javax.interceptor.version>
		<javax.el-api.version>3.0.0</javax.el-api.version>
		<javax.transaction.api.version>1.3</javax.transaction.api.version>
		<javax.persistence.api.version>2.2</javax.persistence.api.version>
		<javax.validation-api.version>2.0.1.Final</javax.validation-api.version>
		<glassfish.javax.el>2.2.6</glassfish.javax.el>

		<!-- data -->
		<h2.version>1.4.197</h2.version>
		<mysql.connector.version>5.1.46</mysql.connector.version>
		<postgresql.version>42.2.2</postgresql.version>
		<eclipselink.version>2.5.0</eclipselink.version>
		<hibernate.version>5.2.17.Final</hibernate.version>
		<hibernate.validator.version>6.0.12.Final</hibernate.validator.version>

		<!-- test -->
		<junit.version>4.12</junit.version>
		<mockito.version>2.23.4</mockito.version>
		<powermock.version>1.7.4</powermock.version>
		<powermock.beta.version>2.0.7</powermock.beta.version>

		<!-- logger -->
		<logback.version>1.2.3</logback.version>
		<slf4j.version>1.7.19</slf4j.version>
		<log4j-over-slf4j>1.7.7</log4j-over-slf4j>
		<jcl.to.slf4j.version>1.7.25</jcl.to.slf4j.version>

		<!-- json -->
		<jackson.version>2.9.5</jackson.version>
		<jackson.datatype.version>2.9.8</jackson.datatype.version>
		<jackson.databind>2.9.6</jackson.databind>
		<json.utility.version>20180130</json.utility.version>
		<json.schema.validator.version>2.2.10</json.schema.validator.version>
		<json.version>20180813</json.version>
		<jsonsimple.version>1.1.1</jsonsimple.version>

		<!-- utilities -->
		<commons-math3>3.6.1</commons-math3>
		<commons-lang3>3.7</commons-lang3>
		<commons-io>2.6</commons-io>
		<commons-codec>1.11</commons-codec>
		<commons-collections4.version>4.3</commons-collections4.version>
		<commons.beanutils.version>1.9.2</commons.beanutils.version>
		<commons.configuration2.version>2.2</commons.configuration2.version>
		<apache.httpcomponents.version>4.5.6</apache.httpcomponents.version>
		<guava.version>19.0</guava.version>
		<lombok.version>1.18.8</lombok.version>
		<jsch.version>0.1.54</jsch.version>
		<sshd.version>1.4.0</sshd.version>
		<itextcore.version>7.1.0</itextcore.version>
		<itexthtml2pdf.version>2.0.0</itexthtml2pdf.version>
		<itext.version>5.5.13</itext.version>
		<freemarker.version>2.3.23</freemarker.version>
		<velocity.version>1.7</velocity.version>
		<velocity.tool.version>2.0</velocity.tool.version>
		<datamapper.orika>1.5.2</datamapper.orika>
		<modelmapper.version>2.1.1</modelmapper.version>
		<bouncycastle.version>1.66</bouncycastle.version>
		<icu4j.version>63.1</icu4j.version>
		<seventeam-otp.version>1.0.0</seventeam-otp.version>
		<google.zxing.version>3.3.3</google.zxing.version>
		<hadoop-client>3.1.0</hadoop-client>
		<htrace-core4>4.1.0-incubating</htrace-core4>
		<aws.javasdk.version>1.11.368</aws.javasdk.version>
		<s3mock.version>0.2.4</s3mock.version>
		<ignite.version>2.3.0</ignite.version>
		<findbugs.version>3.0.1</findbugs.version>
		<byte.buddy.version>1.9.12</byte.buddy.version>
		<io.jsonwebtoken.jjwt.version>0.6.0</io.jsonwebtoken.jjwt.version>
		<apache.directory.api.version>2.0.0.AM2</apache.directory.api.version>
		<aspectjweaver.version>1.8.12</aspectjweaver.version>
		<micrometer.core.version>1.4.2</micrometer.core.version>
		<micrometer.registry.prometheus.version>1.4.2</micrometer.registry.prometheus.version>
		<project.build.sourceEncoding>UTF-8</project.build.sourceEncoding>

		<!-- maven -->
		<maven.compiler.source>11</maven.compiler.source>
		<maven.compiler.target>11</maven.compiler.target>
		<maven.compiler.version>3.8.0</maven.compiler.version>
		<maven.surefire.plugin.version>2.22.0</maven.surefire.plugin.version>

		<maven.jar.plugin.version>3.0.2</maven.jar.plugin.version>
		<maven.war.plugin.version>3.1.0</maven.war.plugin.version>
		<maven.jacoco.plugin.version>0.8.1</maven.jacoco.plugin.version>
		<maven.sonar.plugin.version>3.7.0.1746</maven.sonar.plugin.version>
		<maven.javadoc.version>3.2.0</maven.javadoc.version>
		<maven-shade-plugin.version>2.3</maven-shade-plugin.version>

		<!-- spring -->
		<spring.boot.version>2.0.2.RELEASE</spring.boot.version>
		<spring.data.jpa.version>2.0.7.RELEASE</spring.data.jpa.version>
		<spring.security.test.version>5.0.5.RELEASE</spring.security.test.version>
		<spring-cloud-config.version>2.0.4.RELEASE</spring-cloud-config.version>
                
		<!-- swagger -->
		<swagger.core.version>2.0.7</swagger.core.version>
		<swagger.annotations.version>1.5.21</swagger.annotations.version>
		<springfox.version>2.9.2</springfox.version>
                
		<!-- vertx -->
		<vertx.version>3.6.2</vertx.version>
		<vertx.health.check.version>3.7.0</vertx.health.check.version>


		<!-- javax -->
		<javax.interceptor.version>1.2</javax.interceptor.version>
		<javax.el-api.version>3.0.0</javax.el-api.version>
		<javax.transaction.api.version>1.3</javax.transaction.api.version>
		<javax.persistence.api.version>2.2</javax.persistence.api.version>
		<javax.validation-api.version>2.0.1.Final</javax.validation-api.version>
		<glassfish.javax.el>2.2.6</glassfish.javax.el>

		<!-- data -->
		<h2.version>1.4.197</h2.version>
		<mysql.connector.version>5.1.46</mysql.connector.version>
		<postgresql.version>42.2.2</postgresql.version>
		<eclipselink.version>2.5.0</eclipselink.version>
		<hibernate.version>5.2.17.Final</hibernate.version>
		<hibernate.validator.version>6.0.12.Final</hibernate.validator.version>

		<!-- test -->
		<junit.version>4.12</junit.version>
		<mockito.version>2.23.4</mockito.version>
		<powermock.version>1.7.4</powermock.version>
		<powermock.beta.version>2.0.7</powermock.beta.version>

		<!-- logger -->
		<logback.version>1.2.3</logback.version>
		<slf4j.version>1.7.19</slf4j.version>
		<log4j-over-slf4j>1.7.7</log4j-over-slf4j>
		<jcl.to.slf4j.version>1.7.25</jcl.to.slf4j.version>

		<!-- json -->
		<jackson.version>2.9.5</jackson.version>
		<jackson.datatype.version>2.9.8</jackson.datatype.version>
		<jackson.databind>2.9.6</jackson.databind>
		<json.utility.version>20180130</json.utility.version>
		<json.schema.validator.version>2.2.10</json.schema.validator.version>
		<json.version>20180813</json.version>
		<jsonsimple.version>1.1.1</jsonsimple.version>

		<!-- utilities -->
		<commons-math3>3.6.1</commons-math3>
		<commons-lang3>3.7</commons-lang3>
		<commons-io>2.6</commons-io>
		<commons-codec>1.11</commons-codec>
		<commons-collections4.version>4.3</commons-collections4.version>
		<commons.beanutils.version>1.9.2</commons.beanutils.version>
		<commons.configuration2.version>2.2</commons.configuration2.version>
		<apache.httpcomponents.version>4.5.6</apache.httpcomponents.version>
		<guava.version>19.0</guava.version>
		<lombok.version>1.18.8</lombok.version>
		<jsch.version>0.1.54</jsch.version>
		<sshd.version>1.4.0</sshd.version>
		<itextcore.version>7.1.0</itextcore.version>
		<itexthtml2pdf.version>2.0.0</itexthtml2pdf.version>
		<itext.version>5.5.13</itext.version>
		<freemarker.version>2.3.23</freemarker.version>
		<velocity.version>1.7</velocity.version>
		<velocity.tool.version>2.0</velocity.tool.version>
		<datamapper.orika>1.5.2</datamapper.orika>
		<modelmapper.version>2.1.1</modelmapper.version>
		<bouncycastle.version>1.66</bouncycastle.version>
		<icu4j.version>63.1</icu4j.version>
		<seventeam-otp.version>1.0.0</seventeam-otp.version>
		<google.zxing.version>3.3.3</google.zxing.version>
		<hadoop-client>3.1.0</hadoop-client>
		<htrace-core4>4.1.0-incubating</htrace-core4>
		<aws.javasdk.version>1.11.368</aws.javasdk.version>
		<s3mock.version>0.2.4</s3mock.version>
		<ignite.version>2.3.0</ignite.version>
		<findbugs.version>3.0.1</findbugs.version>
		<byte.buddy.version>1.9.12</byte.buddy.version>
		<io.jsonwebtoken.jjwt.version>0.6.0</io.jsonwebtoken.jjwt.version>
		<apache.directory.api.version>2.0.0.AM2</apache.directory.api.version>
		<aspectjweaver.version>1.8.12</aspectjweaver.version>
		<micrometer.core.version>1.4.2</micrometer.core.version>
		<micrometer.registry.prometheus.version>1.4.2</micrometer.registry.prometheus.version>
		<sonar.skip>true</sonar.skip>
	</properties>
	<dependencies>
		<dependency>
			<groupId>io.mosip.kernel</groupId>
			<artifactId>kernel-core</artifactId>
<<<<<<< HEAD
<<<<<<< HEAD
			<version>1.1.2</version>
=======
			<version>1.1.3</version>
>>>>>>> origin/1.1.3
=======
			<version>1.1.4</version>
>>>>>>> 6605a4e1
		</dependency>
		<dependency>
			<groupId>org.springframework.boot</groupId>
			<artifactId>spring-boot-starter-web</artifactId>
			<version>${spring.boot.version}</version>
		</dependency>
		<dependency>
			<groupId>org.springframework.cloud</groupId>
			<artifactId>spring-cloud-starter-config</artifactId>
			<version>${spring-cloud-config.version}</version>
		</dependency>
		<dependency>
			<groupId>org.springframework.boot</groupId>
			<artifactId>spring-boot-starter-actuator</artifactId>
			<version>${spring.boot.version}</version>
		</dependency>
		<dependency>
			<groupId>org.springframework.boot</groupId>
			<artifactId>spring-boot-starter-security</artifactId>
			<version>${spring.boot.version}</version>
		</dependency>
		<dependency>
			<groupId>io.springfox</groupId>
			<artifactId>springfox-swagger-ui</artifactId>
			<version>${springfox.version}</version>
		</dependency>
		<dependency>
			<groupId>io.springfox</groupId>
			<artifactId>springfox-swagger2</artifactId>
			<version>${springfox.version}</version>
		</dependency>
		<dependency>
			<groupId>io.jsonwebtoken</groupId>
			<artifactId>jjwt</artifactId>
			<version>${io.jsonwebtoken.jjwt.version}</version>
		</dependency>
		<dependency>
			<groupId>org.apache.httpcomponents</groupId>
			<artifactId>httpclient</artifactId>
			<version>${apache.httpcomponents.version}</version>
		</dependency>
		<dependency>
			<groupId>org.apache.directory.api</groupId>
			<artifactId>api-all</artifactId>
			<version>${apache.directory.api.version}</version>
		</dependency>
		<dependency>
			<groupId>org.springframework.boot</groupId>
			<artifactId>spring-boot-starter-data-jpa</artifactId>
			<version>${spring.boot.version}</version>
		</dependency>
		<dependency>
			<groupId>org.postgresql</groupId>
			<artifactId>postgresql</artifactId>
			<version>${postgresql.version}</version>
		</dependency>
		<dependency>
			<groupId>io.mosip.kernel</groupId>
			<artifactId>kernel-templatemanager-velocity</artifactId>
<<<<<<< HEAD
<<<<<<< HEAD
			<version>1.1.2</version>
=======
			<version>1.1.3</version>
>>>>>>> origin/1.1.3
=======
			<version>1.1.4</version>
>>>>>>> 6605a4e1
		</dependency>
		<dependency>
			<groupId>com.h2database</groupId>
			<artifactId>h2</artifactId>
			<version>${h2.version}</version>
		</dependency>
		<dependency>
			<groupId>com.auth0</groupId>
			<artifactId>java-jwt</artifactId>
			<version>3.8.1</version>
		</dependency>
		<!-- https://mvnrepository.com/artifact/org.springframework.boot/spring-boot-starter-undertow -->
		<dependency>
			<groupId>org.springframework.boot</groupId>
			<artifactId>spring-boot-starter-undertow</artifactId>
			<version>${spring.boot.version}</version>
		</dependency>
		<dependency>
			<groupId>io.mosip.kernel</groupId>
			<artifactId>kernel-logger-logback</artifactId>
<<<<<<< HEAD
<<<<<<< HEAD
			<version>1.1.2</version>
=======
			<version>1.1.3</version>
>>>>>>> origin/1.1.3
=======
			<version>1.1.4</version>
>>>>>>> 6605a4e1
		</dependency>

	</dependencies>
	<dependencyManagement>
		<dependencies>
			<dependency>
				<groupId>org.keycloak.bom</groupId>
				<artifactId>keycloak-adapter-bom</artifactId>
				<version>6.0.1</version>
				<type>pom</type>
				<scope>import</scope>
			</dependency>
		</dependencies>
	</dependencyManagement>

<<<<<<< HEAD
<build>
=======
<distributionManagement>
		<snapshotRepository>
                        <id>ossrh</id>
                        <url>https://oss.sonatype.org/content/repositories/snapshots</url>
		</snapshotRepository> 
                 <repository>
                        <id>ossrh</id>
                        <url>https://oss.sonatype.org/service/local/staging/deploy/maven2/</url>
                </repository> 
        </distributionManagement> 
        <build>
>>>>>>> origin/1.1.3
			<plugins>
			<plugin>
				<groupId>org.springframework.boot</groupId>
				<artifactId>spring-boot-maven-plugin</artifactId>
				<version>${spring.boot.version}</version>
				<configuration>
					<executable>true</executable>
					<layout>ZIP</layout>
				</configuration>
				<executions>
					<execution>
						<goals>
							<goal>build-info</goal>
							<goal>repackage</goal>
						</goals>
					</execution>
				</executions>
			</plugin>
		<plugin>
              <artifactId>maven-deploy-plugin</artifactId>
              <version>2.8.1</version>
              <executions>
                 <execution>
                    <id>default-deploy</id>
                    <phase>deploy</phase>
                    <goals>
                       <goal>deploy</goal>
                    </goals>
                 </execution>
              </executions>
           </plugin>
               <plugin>
                  <groupId>org.sonatype.plugins</groupId>
                  <artifactId>nexus-staging-maven-plugin</artifactId>
                  <version>1.6.7</version>
                  <extensions>true</extensions>
                  <executions>
                    <execution>
                      <id>default-deploy</id>
                      <phase>deploy</phase>
                      <goals>
                        <goal>deploy</goal>
                      </goals>
                    </execution>
                  </executions>
                  <configuration>
                        <serverId>ossrh</serverId>
                        <nexusUrl>https://oss.sonatype.org/</nexusUrl>
                        <autoReleaseAfterClose>false</autoReleaseAfterClose>
                  </configuration>
                </plugin> 

               <plugin>
                  <groupId>org.apache.maven.plugins</groupId>
                  <artifactId>maven-source-plugin</artifactId>
                  <inherited>true</inherited>
                  <version>2.2.1</version>
                  <executions>
                        <execution>
                          <id>attach-sources</id>
                          <goals>
                                <goal>jar-no-fork</goal>
                          </goals>
                        </execution>
                  </executions>
                </plugin>

              <plugin>
                  <groupId>org.apache.maven.plugins</groupId>
                  <artifactId>maven-javadoc-plugin</artifactId>
                  <version>3.2.0</version>
                  <executions>
                        <execution>
                          <id>attach-javadocs</id>
                          <goals>
                                <goal>jar</goal>
                          </goals>
                        </execution>
                  </executions>
                  <configuration>
                          <doclint>none</doclint>
                  </configuration>
                </plugin>
                <plugin>
                  <groupId>org.apache.maven.plugins</groupId>
                  <artifactId>maven-gpg-plugin</artifactId>
                  <version>1.5</version>
                  <executions>
                        <execution>
                          <id>sign-artifacts</id>
                          <phase>verify</phase>
                          <goals>
                                <goal>sign</goal>
                          </goals>
		          <configuration>
                		<gpgArguments>
                    			<arg>--pinentry-mode</arg>
                    			<arg>loopback</arg>
                		</gpgArguments>
            		 </configuration>
                        </execution>
                  </executions>
                </plugin>
		<plugin>
    			<groupId>pl.project13.maven</groupId>
			<artifactId>git-commit-id-plugin</artifactId>
			<version>3.0.1</version>
			<executions>
        			<execution>
			        	<id>get-the-git-infos</id>
					<goals>
						<goal>revision</goal>
            				</goals>
            				<phase>validate</phase>
 				</execution>
 			</executions>
 			<configuration>
				<generateGitPropertiesFile>true</generateGitPropertiesFile>
				<generateGitPropertiesFilename>${project.build.outputDirectory}/git.properties</generateGitPropertiesFilename>
                    		<includeOnlyProperties>
                        		<includeOnlyProperty>^git.build.(time|version)$</includeOnlyProperty>
                        		<includeOnlyProperty>^git.commit.id.(abbrev|full)$</includeOnlyProperty>
                    		</includeOnlyProperties>
                    		<commitIdGenerationMode>full</commitIdGenerationMode>
 				<dotGitDirectory>${project.basedir}/.git</dotGitDirectory>
				<!-- <format>json</format> -->
			</configuration>
		</plugin>
          </plugins>
        </build>
		<scm>
                <connection>scm:git:git://github.com/mosip/commons.git</connection>
                <developerConnection>scm:git:ssh://github.com:mosip/commons.git</developerConnection>
                <url>https://github.com/mosip/commons</url>
                <tag>HEAD</tag>
        </scm>
		<licenses>
          <license>
                <name>MPL 2.0</name>
                <url>https://www.mozilla.org/en-US/MPL/2.0/</url>
          </license>
        </licenses>
		<developers>
                <developer>
                  <name>Mosip</name>
                  <email>mosip.emailnotifier@gmail.com</email>
                  <organization>io.mosip</organization>
                  <organizationUrl>https://github.com/mosip/commons</organizationUrl>
                </developer>
        </developers>
<<<<<<< HEAD
		<name>MOSIP commons</name>
		<description>Mosip commons project </description>
=======
		<name>Auth service</name>
		<description>Auth service acts as intermediatory between open id and mosip services </description>
>>>>>>> origin/1.1.3
        <url>https://github.com/mosip/commons</url>
	</project><|MERGE_RESOLUTION|>--- conflicted
+++ resolved
@@ -8,15 +8,7 @@
 
 	<artifactId>kernel-auth-service</artifactId>
 	<packaging>jar</packaging>
-<<<<<<< HEAD
-<<<<<<< HEAD
-	<version>1.1.2</version>
-=======
-	<version>1.1.3</version>
->>>>>>> origin/1.1.3
-=======
 	<version>1.1.4</version>
->>>>>>> 6605a4e1
 <properties>		
 		<project.build.sourceEncoding>UTF-8</project.build.sourceEncoding>
 
@@ -234,15 +226,7 @@
 		<dependency>
 			<groupId>io.mosip.kernel</groupId>
 			<artifactId>kernel-core</artifactId>
-<<<<<<< HEAD
-<<<<<<< HEAD
-			<version>1.1.2</version>
-=======
-			<version>1.1.3</version>
->>>>>>> origin/1.1.3
-=======
 			<version>1.1.4</version>
->>>>>>> 6605a4e1
 		</dependency>
 		<dependency>
 			<groupId>org.springframework.boot</groupId>
@@ -302,15 +286,7 @@
 		<dependency>
 			<groupId>io.mosip.kernel</groupId>
 			<artifactId>kernel-templatemanager-velocity</artifactId>
-<<<<<<< HEAD
-<<<<<<< HEAD
-			<version>1.1.2</version>
-=======
-			<version>1.1.3</version>
->>>>>>> origin/1.1.3
-=======
 			<version>1.1.4</version>
->>>>>>> 6605a4e1
 		</dependency>
 		<dependency>
 			<groupId>com.h2database</groupId>
@@ -331,15 +307,7 @@
 		<dependency>
 			<groupId>io.mosip.kernel</groupId>
 			<artifactId>kernel-logger-logback</artifactId>
-<<<<<<< HEAD
-<<<<<<< HEAD
-			<version>1.1.2</version>
-=======
-			<version>1.1.3</version>
->>>>>>> origin/1.1.3
-=======
 			<version>1.1.4</version>
->>>>>>> 6605a4e1
 		</dependency>
 
 	</dependencies>
@@ -355,9 +323,6 @@
 		</dependencies>
 	</dependencyManagement>
 
-<<<<<<< HEAD
-<build>
-=======
 <distributionManagement>
 		<snapshotRepository>
                         <id>ossrh</id>
@@ -369,7 +334,6 @@
                 </repository> 
         </distributionManagement> 
         <build>
->>>>>>> origin/1.1.3
 			<plugins>
 			<plugin>
 				<groupId>org.springframework.boot</groupId>
@@ -520,12 +484,7 @@
                   <organizationUrl>https://github.com/mosip/commons</organizationUrl>
                 </developer>
         </developers>
-<<<<<<< HEAD
-		<name>MOSIP commons</name>
-		<description>Mosip commons project </description>
-=======
 		<name>Auth service</name>
 		<description>Auth service acts as intermediatory between open id and mosip services </description>
->>>>>>> origin/1.1.3
         <url>https://github.com/mosip/commons</url>
 	</project>