--- conflicted
+++ resolved
@@ -32,15 +32,10 @@
 	public static final String OTP_SENT_MESSAGE = "OTP Sent Successfully";
 
 	public static final String OTP_VALIDATION_MESSAGE = "OTP validated Successfully";
-<<<<<<< HEAD
 	
 	public static final String AUTH_COOOKIE_HEADER="Authorization";
 	
 	public static final String AUTH_HEADER="Authorization=";
-=======
-
-	public static final String AUTH_COOOKIE_HEADER = "Authorization";
->>>>>>> 8bce90bf
 
 	public static final String TOKEN_INVALID_MESSAGE = "Token has been invalidated successfully";
 
