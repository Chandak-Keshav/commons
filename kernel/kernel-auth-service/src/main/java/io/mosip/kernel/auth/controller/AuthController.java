package io.mosip.kernel.auth.controller;

import javax.servlet.http.Cookie;
import javax.servlet.http.HttpServletRequest;
import javax.servlet.http.HttpServletResponse;
import javax.validation.Valid;

import org.springframework.beans.factory.annotation.Autowired;
import org.springframework.http.HttpStatus;
import org.springframework.security.web.authentication.www.NonceExpiredException;
import org.springframework.web.bind.annotation.CrossOrigin;
import org.springframework.web.bind.annotation.GetMapping;
import org.springframework.web.bind.annotation.PathVariable;
import org.springframework.web.bind.annotation.PostMapping;
import org.springframework.web.bind.annotation.RequestBody;
import org.springframework.web.bind.annotation.ResponseStatus;
import org.springframework.web.bind.annotation.RestController;

import io.mosip.kernel.auth.config.MosipEnvironment;
import io.mosip.kernel.auth.constant.AuthConstant;
import io.mosip.kernel.auth.constant.AuthErrorCode;
import io.mosip.kernel.auth.dto.AuthNResponse;
import io.mosip.kernel.auth.dto.AuthNResponseDto;
import io.mosip.kernel.auth.dto.AuthToken;
import io.mosip.kernel.auth.dto.AuthZResponseDto;
import io.mosip.kernel.auth.dto.ClientSecret;
import io.mosip.kernel.auth.dto.ClientSecretDto;
import io.mosip.kernel.auth.dto.LoginUser;
import io.mosip.kernel.auth.dto.MosipUserDto;
import io.mosip.kernel.auth.dto.MosipUserListDto;
import io.mosip.kernel.auth.dto.MosipUserSaltListDto;
import io.mosip.kernel.auth.dto.MosipUserTokenDto;
import io.mosip.kernel.auth.dto.PasswordDto;
import io.mosip.kernel.auth.dto.RIdDto;
import io.mosip.kernel.auth.dto.RolesListDto;
import io.mosip.kernel.auth.dto.UserDetailsDto;
import io.mosip.kernel.auth.dto.UserDetailsRequestDto;
import io.mosip.kernel.auth.dto.UserDetailsResponseDto;
import io.mosip.kernel.auth.dto.UserNameDto;
import io.mosip.kernel.auth.dto.UserOtp;
import io.mosip.kernel.auth.dto.UserPasswordRequestDto;
import io.mosip.kernel.auth.dto.UserPasswordResponseDto;
import io.mosip.kernel.auth.dto.UserRegistrationRequestDto;
import io.mosip.kernel.auth.dto.UserRegistrationResponseDto;
import io.mosip.kernel.auth.dto.UserRoleDto;
import io.mosip.kernel.auth.dto.ValidationResponseDto;
import io.mosip.kernel.auth.dto.otp.OtpUser;
import io.mosip.kernel.auth.exception.AuthManagerException;
import io.mosip.kernel.auth.service.AuthService;
import io.mosip.kernel.auth.service.TokenService;
import io.mosip.kernel.core.http.RequestWrapper;
import io.mosip.kernel.core.http.ResponseFilter;
import io.mosip.kernel.core.http.ResponseWrapper;
import io.swagger.annotations.Api;

/**
 * Controller APIs for Authentication and Authorization
 * 
 * @author Ramadurai Pandian
 * @since 1.0.0
 *
 */

@CrossOrigin
@RestController
@Api(value = "Operation related to Authentication and Authorization", tags = { "authmanager" })
public class AuthController {

	/**
	 * Autowired reference for {@link MosipEnvironment}
	 */

	@Autowired
	private MosipEnvironment mosipEnvironment;

	/**
	 * Autowired reference for {@link AuthService}
	 */

	@Autowired
	private AuthService authService;

	/**
	 * Autowired reference for {@link CustomTokenServices}
	 */

	@Autowired
	private TokenService customTokenServices;

	/**
	 * API to authenticate using userName and password
	 * 
	 * request is of type {@link LoginUser}
	 * 
	 * @return ResponseEntity Cookie value with Auth token
	 */

	@ResponseFilter
	@PostMapping(value = "/authenticate/useridPwd")
	public ResponseWrapper<AuthNResponse> authenticateUseridPwd(@RequestBody @Valid RequestWrapper<LoginUser> request,
			HttpServletResponse res) throws Exception {
		ResponseWrapper<AuthNResponse> responseWrapper = new ResponseWrapper<>();
		AuthNResponse authNResponse = null;
		AuthNResponseDto authResponseDto = authService.authenticateUser(request.getRequest());
		if (authResponseDto != null) {
			Cookie cookie = createCookie(authResponseDto.getToken(), mosipEnvironment.getTokenExpiry());
			authNResponse = new AuthNResponse();
			res.addCookie(cookie);
			authNResponse.setStatus(authResponseDto.getStatus());
			authNResponse.setMessage(authResponseDto.getMessage());
			AuthToken token = getAuthToken(authResponseDto);
			customTokenServices.StoreToken(token);
		}
		responseWrapper.setResponse(authNResponse);
		return responseWrapper;
	}

	private AuthToken getAuthToken(AuthNResponseDto authResponseDto) {
		return new AuthToken(authResponseDto.getUserId(), authResponseDto.getToken(), authResponseDto.getExpiryTime(),
				authResponseDto.getRefreshToken());
	}

	private Cookie createCookie(final String content, final int expirationTimeSeconds) {
		final Cookie cookie = new Cookie(mosipEnvironment.getAuthTokenHeader(), content);
		cookie.setMaxAge(expirationTimeSeconds);
		cookie.setHttpOnly(true);
		cookie.setSecure(true);
		cookie.setPath("/");
		return cookie;
	}

	/**
	 * API to send OTP
	 * 
	 * otpUser is of type {@link OtpUser}
	 * 
	 * @return ResponseEntity with OTP Sent message
	 */
	@ResponseFilter
	@PostMapping(value = "/authenticate/sendotp")
	@ResponseStatus(value = HttpStatus.OK)
	public ResponseWrapper<AuthNResponse> sendOTP(@RequestBody @Valid RequestWrapper<OtpUser> otpUserDto)
			throws Exception {
		ResponseWrapper<AuthNResponse> responseWrapper = new ResponseWrapper<>();
		AuthNResponse authNResponse = null;
		AuthNResponseDto authResponseDto = authService.authenticateWithOtp(otpUserDto.getRequest());
		if (authResponseDto != null) {
			authNResponse = new AuthNResponse();
			authNResponse.setStatus(authResponseDto.getStatus());
			authNResponse.setMessage(authResponseDto.getMessage());
		}
		responseWrapper.setResponse(authNResponse);
		return responseWrapper;
	}

	/**
	 * API to validate OTP with user Id
	 * 
	 * userOtp is of type {@link UserOtp}
	 * 
	 * @return ResponseEntity with Cookie value with Auth token
	 */
	@ResponseFilter
	@PostMapping(value = "/authenticate/useridOTP")
	public ResponseWrapper<AuthNResponse> userIdOTP(@RequestBody @Valid RequestWrapper<UserOtp> userOtpDto,
			HttpServletResponse res) throws Exception {
		ResponseWrapper<AuthNResponse> responseWrapper = new ResponseWrapper<>();
		AuthNResponse authNResponse = null;
		AuthNResponseDto authResponseDto = authService.authenticateUserWithOtp(userOtpDto.getRequest());
		if (authResponseDto != null && authResponseDto.getToken() != null) {
			Cookie cookie = createCookie(authResponseDto.getToken(), mosipEnvironment.getTokenExpiry());
			authNResponse = new AuthNResponse();
			res.addCookie(cookie);
			authNResponse.setStatus(authResponseDto.getStatus());
			authNResponse.setMessage(authResponseDto.getMessage());
			AuthToken token = getAuthToken(authResponseDto);
			if (token != null && token.getUserId() != null) {
				customTokenServices.StoreToken(token);
			}
		} else {
			authNResponse = new AuthNResponse();
			authNResponse.setStatus(authResponseDto.getStatus());
			authNResponse.setMessage(
					authResponseDto.getMessage() != null ? authResponseDto.getMessage() : "Otp validation failed");
		}
		responseWrapper.setResponse(authNResponse);
		return responseWrapper;
	}

	/**
	 * API to authenticate using clientId and secretKey
	 * 
	 * clientSecretDto is of type {@link ClientSecretDto}
	 * 
	 * @return ResponseEntity with Cookie value with Auth token
	 */
	@ResponseFilter
	@PostMapping(value = "/authenticate/clientidsecretkey")
	public ResponseWrapper<AuthNResponse> clientIdSecretKey(
			@RequestBody @Valid RequestWrapper<ClientSecret> clientSecretDto, HttpServletResponse res)
			throws Exception {
		ResponseWrapper<AuthNResponse> responseWrapper = new ResponseWrapper<>();
		AuthNResponse authNResponse = null;
		AuthNResponseDto authResponseDto = authService.authenticateWithSecretKey(clientSecretDto.getRequest());
		if (authResponseDto != null) {
			Cookie cookie = createCookie(authResponseDto.getToken(), mosipEnvironment.getTokenExpiry());
			authNResponse = new AuthNResponse();
			res.addCookie(cookie);
			authNResponse.setStatus(authResponseDto.getStatus());
			authNResponse.setMessage(authResponseDto.getMessage());
			// AuthToken token = getAuthToken(authResponseDto);
			// customTokenServices.StoreToken(token);
		}
		responseWrapper.setResponse(authNResponse);
		return responseWrapper;
	}

	/**
	 * API to validate token
	 * 
	 * 
	 * @return ResponseEntity with MosipUserDto
	 */
	@ResponseFilter
	@PostMapping(value = "/authorize/validateToken")
	public ResponseWrapper<MosipUserDto> validateToken(HttpServletRequest request, HttpServletResponse res)
			throws AuthManagerException, Exception {
		ResponseWrapper<MosipUserDto> responseWrapper = new ResponseWrapper<>();
		String authToken = null;
		Cookie[] cookies = request.getCookies();
		if (cookies == null) {
			throw new AuthManagerException(AuthErrorCode.COOKIE_NOTPRESENT_ERROR.getErrorCode(),
					AuthErrorCode.COOKIE_NOTPRESENT_ERROR.getErrorMessage());
		}
		MosipUserTokenDto mosipUserDtoToken = null;
		try {
			for (Cookie cookie : cookies) {
				if (cookie.getName().contains(AuthConstant.AUTH_COOOKIE_HEADER)) {
					authToken = cookie.getValue();
				}
			}
			if (authToken == null) {
				throw new AuthManagerException(AuthErrorCode.TOKEN_NOTPRESENT_ERROR.getErrorCode(),
						AuthErrorCode.TOKEN_NOTPRESENT_ERROR.getErrorMessage());
			}
			mosipUserDtoToken = authService.validateToken(authToken);
			if (mosipUserDtoToken != null) {
				mosipUserDtoToken.setMessage(AuthConstant.TOKEN_SUCCESS_MESSAGE);
			}
			Cookie cookie = createCookie(mosipUserDtoToken.getToken(), mosipEnvironment.getTokenExpiry());
			res.addCookie(cookie);
		} catch (NonceExpiredException exp) {
			throw new AuthManagerException(AuthErrorCode.UNAUTHORIZED.getErrorCode(), exp.getMessage());
		}
		responseWrapper.setResponse(mosipUserDtoToken.getMosipUserDto());
		return responseWrapper;
	}

	/**
	 * API to retry token when auth token expires
	 * 
	 * 
	 * @return ResponseEntity with MosipUserDto
	 */
	@ResponseFilter
	@PostMapping(value = "/authorize/refreshToken")
	public ResponseWrapper<MosipUserDto> retryToken(HttpServletRequest request, HttpServletResponse res)
			throws Exception {
		ResponseWrapper<MosipUserDto> responseWrapper = new ResponseWrapper<>();
		String authToken = null;
		Cookie[] cookies = request.getCookies();
		for (Cookie cookie : cookies) {
			if (cookie.getName().contains(AuthConstant.AUTH_COOOKIE_HEADER)) {
				authToken = cookie.getValue();
			}
		}
		MosipUserTokenDto mosipUserDtoToken = authService.retryToken(authToken);
		Cookie cookie = createCookie(mosipUserDtoToken.getToken(), mosipEnvironment.getTokenExpiry());
		res.addCookie(cookie);
		responseWrapper.setResponse(mosipUserDtoToken.getMosipUserDto());
		return responseWrapper;
	}

	/**
	 * API to invalidate token when both refresh and auth token expires
	 * 
	 * 
	 * @return ResponseEntity with MosipUserDto
	 */
	@ResponseFilter
	@PostMapping(value = "/authorize/invalidateToken")
	public ResponseWrapper<AuthNResponse> invalidateToken(HttpServletRequest request, HttpServletResponse res)
			throws Exception {
		ResponseWrapper<AuthNResponse> responseWrapper = new ResponseWrapper<>();
		String authToken = null;
		Cookie[] cookies = request.getCookies();
		if (cookies == null) {
			throw new AuthManagerException(AuthErrorCode.COOKIE_NOTPRESENT_ERROR.getErrorCode(),
					AuthErrorCode.COOKIE_NOTPRESENT_ERROR.getErrorMessage());
		}
		for (Cookie cookie : cookies) {
			if (cookie.getName().contains(AuthConstant.AUTH_COOOKIE_HEADER)) {
				authToken = cookie.getValue();
			}
		}
		if (authToken == null) {
			throw new AuthManagerException(AuthErrorCode.TOKEN_NOTPRESENT_ERROR.getErrorCode(),
					AuthErrorCode.TOKEN_NOTPRESENT_ERROR.getErrorMessage());
		}
		AuthNResponse authNResponse = authService.invalidateToken(authToken);
		responseWrapper.setResponse(authNResponse);
		return responseWrapper;
	}

	@ResponseFilter
	@GetMapping(value = "/roles/{appid}")
	public ResponseWrapper<RolesListDto> getAllRoles(@PathVariable("appid") String appId) throws Exception {
		ResponseWrapper<RolesListDto> responseWrapper = new ResponseWrapper<>();
		RolesListDto rolesListDto = authService.getAllRoles(appId);
		responseWrapper.setResponse(rolesListDto);
		return responseWrapper;
	}

	@ResponseFilter
	@PostMapping(value = "/userdetails/{appid}")
	public ResponseWrapper<MosipUserListDto> getListOfUsersDetails(
			@RequestBody RequestWrapper<UserDetailsRequestDto> userDetails, @PathVariable("appid") String appId)
			throws Exception {
		ResponseWrapper<MosipUserListDto> responseWrapper = new ResponseWrapper<>();
		MosipUserListDto mosipUsers = authService.getListOfUsersDetails(userDetails.getRequest().getUserDetails(),
				appId);
		responseWrapper.setResponse(mosipUsers);
		return responseWrapper;
	}

	@ResponseFilter
	@GetMapping(value = "/usersaltdetails/{appid}")
	public ResponseWrapper<MosipUserSaltListDto> getUserDetailsWithSalt(@PathVariable("appid") String appId)
			throws Exception {
		ResponseWrapper<MosipUserSaltListDto> responseWrapper = new ResponseWrapper<>();
		MosipUserSaltListDto mosipUsers = authService.getAllUserDetailsWithSalt(appId);
		responseWrapper.setResponse(mosipUsers);
		return responseWrapper;
	}

	/**
	 * This API will fetch RID based on appId and userId.
	 * 
	 * @param appId
	 *            - application Id
	 * @param userId
	 *            - user Id
	 * @return {@link RIdDto}
	 * @throws Exception
	 */
	@ResponseFilter
	@GetMapping(value = "rid/{appid}/{userid}")
	public ResponseWrapper<RIdDto> getRId(@PathVariable("appid") String appId, @PathVariable("userid") String userId)
			throws Exception {
		ResponseWrapper<RIdDto> responseWrapper = new ResponseWrapper<>();
		RIdDto rIdDto = authService.getRidBasedOnUid(userId, appId);
		responseWrapper.setResponse(rIdDto);
		return responseWrapper;
	}

	/**
	 * Fetch username based on the user id.
	 * 
	 * @param appId
	 *            - application id
	 * @param userId
	 *            - user id
	 * @return {@link UserNameDto}
	 * @throws Exception
	 *             - exception is thrown if
	 */
	@ResponseFilter
	@GetMapping(value = "unblock/{appid}/{userid}")
	public ResponseWrapper<AuthZResponseDto> getUserName(@PathVariable("appid") String appId,
			@PathVariable("userid") String userId) throws Exception {
		AuthZResponseDto authZResponseDto = authService.unBlockUser(userId, appId);
		ResponseWrapper<AuthZResponseDto> responseWrapper = new ResponseWrapper<>();
		responseWrapper.setResponse(authZResponseDto);
		return responseWrapper;
	}

	/**
	 * This API will change the password of the particular user
	 * 
	 * @param appId
	 *            - applicationId
	 * @param passwordDto
	 *            - {@link PasswordDto}
	 * @return {@link AuthZResponseDto}
	 * @throws Exception
	 */
	@ResponseFilter
	@PostMapping(value = "/changepassword/{appid}")
	public ResponseWrapper<AuthZResponseDto> changePassword(@PathVariable("appid") String appId,
			@RequestBody @Valid RequestWrapper<PasswordDto> passwordDto) throws Exception {
		AuthZResponseDto mosipUserDto = authService.changePassword(appId, passwordDto.getRequest());
		ResponseWrapper<AuthZResponseDto> responseWrapper = new ResponseWrapper<>();
		responseWrapper.setResponse(mosipUserDto);
		return responseWrapper;
	}

	/**
	 * This API will reset the password of the particular user
	 * 
	 * @param appId
	 *            - applicationId
	 * @param passwordDto
	 *            -{@link PasswordDto}
	 * @return {@link AuthZResponseDto}
	 * @throws Exception
	 */
	@ResponseFilter
	@PostMapping(value = "/resetpassword/{appid}")
	public ResponseWrapper<AuthZResponseDto> resetPassword(@PathVariable("appid") String appId,
			@RequestBody @Valid RequestWrapper<PasswordDto> passwordDto) throws Exception {
		AuthZResponseDto mosipUserDto = authService.resetPassword(appId, passwordDto.getRequest());
		ResponseWrapper<AuthZResponseDto> responseWrapper = new ResponseWrapper<>();
		responseWrapper.setResponse(mosipUserDto);
		return responseWrapper;
	}

	/**
	 * 
	 * @param mobile
	 *            - mobile number
	 * @param appId
	 *            - applicationId
	 * @return {@link UserNameDto}
	 * @throws Exception
	 */
	@ResponseFilter
	@GetMapping(value = "/username/{appid}/{mobilenumber}")
	public ResponseWrapper<UserNameDto> getUsernameBasedOnMobileNumber(@PathVariable("mobilenumber") String mobile,
			@PathVariable("appid") String appId) throws Exception {
		UserNameDto userNameDto = authService.getUserNameBasedOnMobileNumber(appId, mobile);
		ResponseWrapper<UserNameDto> responseWrapper = new ResponseWrapper<>();
		responseWrapper.setResponse(userNameDto);
		return responseWrapper;
	}

	/**
	 * Create a user account in Data Store
	 * 
	 * @param userCreationRequestDto
	 *            {@link UserRegistrationRequestDto}
	 * @return {@link UserRegistrationResponseDto}
	 */
	@ResponseFilter
	@PostMapping(value = "/user")
	public ResponseWrapper<UserRegistrationResponseDto> registerUser(
			@RequestBody @Valid RequestWrapper<UserRegistrationRequestDto> userCreationRequestDto) {
		ResponseWrapper<UserRegistrationResponseDto> responseWrapper = new ResponseWrapper<>();
		responseWrapper.setResponse(authService.registerUser(userCreationRequestDto.getRequest()));
		return responseWrapper;
	}

	@ResponseFilter
	@PostMapping(value = "/user/addpassword")
	public ResponseWrapper<UserPasswordResponseDto> addPassword(
			@RequestBody @Valid RequestWrapper<UserPasswordRequestDto> userPasswordRequestDto) {
		ResponseWrapper<UserPasswordResponseDto> responseWrapper = new ResponseWrapper<>();
		responseWrapper.setResponse(authService.addUserPassword(userPasswordRequestDto.getRequest()));
		return responseWrapper;
	}

	@GetMapping("/role/{appId}/{userId}")
	@ResponseFilter
	public ResponseWrapper<UserRoleDto> getUserRole(@PathVariable("appId") String appId,
			@PathVariable("userId") String userId) throws Exception {
		ResponseWrapper<UserRoleDto> responseWrapper = new ResponseWrapper<>();
		UserRoleDto userRole = authService.getUserRole(appId, userId);
		responseWrapper.setResponse(userRole);
		return responseWrapper;
	}

	/**
	 * 
	 * @param mobile
	 *            - mobile number
	 * @param appId
	 *            - applicationId
	 * @return {@link MosipUserDto}
	 * @throws Exception
	 */
	@ResponseFilter
	@GetMapping(value = "/userdetail/{appid}/{mobilenumber}")
	public ResponseWrapper<MosipUserDto> getUserDetailBasedOnMobileNumber(@PathVariable("mobilenumber") String mobile,
			@PathVariable("appid") String appId) throws Exception {
		MosipUserDto mosipUserDto = authService.getUserDetailBasedonMobileNumber(appId, mobile);
		ResponseWrapper<MosipUserDto> responseWrapper = new ResponseWrapper<>();
		responseWrapper.setResponse(mosipUserDto);
		return responseWrapper;
	}

<<<<<<< HEAD
	/**
	 * 
	 * @param mobile
	 *            - mobile number
	 * @param appId
	 *            - applicationId
	 * @return {@link MosipUserDto}
	 * @throws Exception
	 */
	@ResponseFilter
	@GetMapping(value = "/validate/{appid}/{userid}")
	public ResponseWrapper<ValidationResponseDto> validateUserName(@PathVariable("userid") String userId,
			@PathVariable("appid") String appId) {
		ValidationResponseDto validationResponseDto = authService.validateUserName(appId, userId);
		ResponseWrapper<ValidationResponseDto> responseWrapper = new ResponseWrapper<>();
		responseWrapper.setResponse(validationResponseDto);
=======
	
	/**
	 * Gets the user detail based on user id.
	 *
	 * @param appId the app id
	 * @param userId the user id
	 * @return {@link UserDetailsDto}
	 */
	@ResponseFilter
	@PostMapping(value = "/userdetail/regid/{appid}")
	public ResponseWrapper<UserDetailsResponseDto> getUserDetailBasedOnUserId(@PathVariable("appid") String appId,
			@RequestBody RequestWrapper<UserDetailsRequestDto> userDetails) {
		UserDetailsResponseDto userDetailsDto = authService.getUserDetailBasedOnUserId(appId, userDetails.getRequest().getUserDetails());
		ResponseWrapper<UserDetailsResponseDto> responseWrapper = new ResponseWrapper<>();
		responseWrapper.setResponse(userDetailsDto);
>>>>>>> f48f6e5a
		return responseWrapper;
	}
}<|MERGE_RESOLUTION|>--- conflicted
+++ resolved
@@ -497,7 +497,6 @@
 		return responseWrapper;
 	}
 
-<<<<<<< HEAD
 	/**
 	 * 
 	 * @param mobile
@@ -514,7 +513,9 @@
 		ValidationResponseDto validationResponseDto = authService.validateUserName(appId, userId);
 		ResponseWrapper<ValidationResponseDto> responseWrapper = new ResponseWrapper<>();
 		responseWrapper.setResponse(validationResponseDto);
-=======
+		return responseWrapper;
+	}
+
 	
 	/**
 	 * Gets the user detail based on user id.
@@ -530,7 +531,6 @@
 		UserDetailsResponseDto userDetailsDto = authService.getUserDetailBasedOnUserId(appId, userDetails.getRequest().getUserDetails());
 		ResponseWrapper<UserDetailsResponseDto> responseWrapper = new ResponseWrapper<>();
 		responseWrapper.setResponse(userDetailsDto);
->>>>>>> f48f6e5a
 		return responseWrapper;
 	}
 }