--- conflicted
+++ resolved
@@ -43,7 +43,6 @@
  * Controller APIs for Authentication and Authorization
  * 
  * @author Ramadurai Pandian
- * @author Bal Vikash Sharma
  * @since 1.0.0
  *
  */
@@ -97,14 +96,8 @@
 			AuthToken token = getAuthToken(authResponseDto);
 			customTokenServices.StoreToken(token);
 		}
-<<<<<<< HEAD
-		ResponseWrapper<AuthNResponse> response = new ResponseWrapper<>();
-		response.setResponse(authNResponse);
-		return response;
-=======
-		responseWrapper.setResponse(authNResponse);
-		return responseWrapper;
->>>>>>> 7363146f
+		responseWrapper.setResponse(authNResponse);
+		return responseWrapper;
 	}
 
 	private AuthToken getAuthToken(AuthNResponseDto authResponseDto) {
@@ -133,24 +126,15 @@
 	@ResponseStatus(value = HttpStatus.OK)
 	public ResponseWrapper<AuthNResponse> sendOTP(@RequestBody @Valid RequestWrapper<OtpUser> otpUserDto)
 			throws Exception {
-<<<<<<< HEAD
-=======
-		ResponseWrapper<AuthNResponse> responseWrapper = new ResponseWrapper<>();
->>>>>>> 7363146f
+		ResponseWrapper<AuthNResponse> responseWrapper = new ResponseWrapper<>();
 		AuthNResponse authNResponse = null;
 		AuthNResponseDto authResponseDto = authService.authenticateWithOtp(otpUserDto.getRequest());
 		if (authResponseDto != null) {
 			authNResponse = new AuthNResponse();
 			authNResponse.setMessage(authResponseDto.getMessage());
 		}
-<<<<<<< HEAD
-		ResponseWrapper<AuthNResponse> response = new ResponseWrapper<>();
-		response.setResponse(authNResponse);
-		return response;
-=======
-		responseWrapper.setResponse(authNResponse);
-		return responseWrapper;
->>>>>>> 7363146f
+		responseWrapper.setResponse(authNResponse);
+		return responseWrapper;
 	}
 
 	/**
@@ -164,10 +148,7 @@
 	@PostMapping(value = "/authenticate/useridOTP")
 	public ResponseWrapper<AuthNResponse> userIdOTP(@RequestBody @Valid RequestWrapper<UserOtp> userOtpDto,
 			HttpServletResponse res) throws Exception {
-<<<<<<< HEAD
-=======
-		ResponseWrapper<AuthNResponse> responseWrapper = new ResponseWrapper<>();
->>>>>>> 7363146f
+		ResponseWrapper<AuthNResponse> responseWrapper = new ResponseWrapper<>();
 		AuthNResponse authNResponse = null;
 		AuthNResponseDto authResponseDto = authService.authenticateUserWithOtp(userOtpDto.getRequest());
 		if (authResponseDto != null && authResponseDto.getToken() != null) {
@@ -179,23 +160,13 @@
 			if (token != null && token.getUserId() != null) {
 				customTokenServices.StoreToken(token);
 			}
-<<<<<<< HEAD
-
-=======
->>>>>>> 7363146f
 		} else {
 			authNResponse = new AuthNResponse();
 			authNResponse.setMessage(
 					authResponseDto.getMessage() != null ? authResponseDto.getMessage() : "Otp validation failed");
 		}
-<<<<<<< HEAD
-		ResponseWrapper<AuthNResponse> response = new ResponseWrapper<>();
-		response.setResponse(authNResponse);
-		return response;
-=======
-		responseWrapper.setResponse(authNResponse);
-		return responseWrapper;
->>>>>>> 7363146f
+		responseWrapper.setResponse(authNResponse);
+		return responseWrapper;
 	}
 
 	/**
@@ -221,14 +192,8 @@
 			AuthToken token = getAuthToken(authResponseDto);
 			customTokenServices.StoreToken(token);
 		}
-<<<<<<< HEAD
-		ResponseWrapper<AuthNResponse> response = new ResponseWrapper<>();
-		response.setResponse(authNResponse);
-		return response;
-=======
-		responseWrapper.setResponse(authNResponse);
-		return responseWrapper;
->>>>>>> 7363146f
+		responseWrapper.setResponse(authNResponse);
+		return responseWrapper;
 	}
 
 	/**
@@ -263,14 +228,8 @@
 
 			throw new AuthManagerException(AuthConstant.UNAUTHORIZED_CODE, e.getMessage());
 		}
-<<<<<<< HEAD
-		ResponseWrapper<MosipUserDto> response = new ResponseWrapper<>();
-		response.setResponse(mosipUserDtoToken.getMosipUserDto());
-		return response;
-=======
 		responseWrapper.setResponse(mosipUserDtoToken.getMosipUserDto());
 		return responseWrapper;
->>>>>>> 7363146f
 	}
 
 	/**
@@ -294,14 +253,8 @@
 		MosipUserDtoToken mosipUserDtoToken = authService.retryToken(authToken);
 		Cookie cookie = createCookie(mosipUserDtoToken.getToken(), mosipEnvironment.getTokenExpiry());
 		res.addCookie(cookie);
-<<<<<<< HEAD
-		ResponseWrapper<MosipUserDto> response = new ResponseWrapper<>();
-		response.setResponse(mosipUserDtoToken.getMosipUserDto());
-		return response;
-=======
 		responseWrapper.setResponse(mosipUserDtoToken.getMosipUserDto());
 		return responseWrapper;
->>>>>>> 7363146f
 	}
 
 	/**
@@ -323,30 +276,17 @@
 			}
 		}
 		AuthNResponse authNResponse = authService.invalidateToken(authToken);
-<<<<<<< HEAD
-		ResponseWrapper<AuthNResponse> response = new ResponseWrapper<>();
-		response.setResponse(authNResponse);
-		return response;
-=======
-		responseWrapper.setResponse(authNResponse);
-		return responseWrapper;
->>>>>>> 7363146f
+		responseWrapper.setResponse(authNResponse);
+		return responseWrapper;
 	}
 
 	@ResponseFilter
 	@GetMapping(value = "/roles/{appid}")
 	public ResponseWrapper<RolesListDto> getAllRoles(@PathVariable("appid") String appId) throws Exception {
-<<<<<<< HEAD
-		RolesListDto rolesListDto = authService.getAllRoles(appId);
-		ResponseWrapper<RolesListDto> response = new ResponseWrapper<>();
-		response.setResponse(rolesListDto);
-		return response;
-=======
 		ResponseWrapper<RolesListDto> responseWrapper = new ResponseWrapper<>();
 		RolesListDto rolesListDto = authService.getAllRoles(appId);
 		responseWrapper.setResponse(rolesListDto);
 		return responseWrapper;
->>>>>>> 7363146f
 	}
 
 	@ResponseFilter
@@ -354,19 +294,11 @@
 	public ResponseWrapper<MosipUserListDto> getListOfUsersDetails(
 			@RequestBody RequestWrapper<UserDetailsRequest> userDetails, @PathVariable("appid") String appId)
 			throws Exception {
-<<<<<<< HEAD
-		MosipUserListDto mosipUsers = authService.getListOfUsersDetails(userDetails.getRequest().getUserDetails(),
-				appId);
-		ResponseWrapper<MosipUserListDto> response = new ResponseWrapper<>();
-		response.setResponse(mosipUsers);
-		return response;
-=======
 		ResponseWrapper<MosipUserListDto> responseWrapper = new ResponseWrapper<>();
 		MosipUserListDto mosipUsers = authService.getListOfUsersDetails(userDetails.getRequest().getUserDetails(),
 				appId);
 		responseWrapper.setResponse(mosipUsers);
 		return responseWrapper;
->>>>>>> 7363146f
 	}
 
 }