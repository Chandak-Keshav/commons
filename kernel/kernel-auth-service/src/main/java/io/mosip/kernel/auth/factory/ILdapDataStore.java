<<<<<<< HEAD
/**
 * 
 */
package io.mosip.kernel.auth.factory;

import java.util.ArrayList;
import java.util.Collection;
import java.util.HashSet;
import java.util.Hashtable;
import java.util.List;
import java.util.Set;

import javax.naming.Context;
import javax.naming.NamingException;
import javax.naming.directory.Attribute;
import javax.naming.directory.BasicAttribute;
import javax.naming.directory.BasicAttributes;
import javax.naming.directory.DirContext;
import javax.naming.directory.InitialDirContext;
import javax.naming.directory.ModificationItem;
import javax.naming.ldap.InitialLdapContext;
import javax.naming.ldap.LdapContext;

import org.apache.directory.api.ldap.model.cursor.EntryCursor;
import org.apache.directory.api.ldap.model.entry.DefaultEntry;
import org.apache.directory.api.ldap.model.entry.Entry;
import org.apache.directory.api.ldap.model.exception.LdapException;
import org.apache.directory.api.ldap.model.message.SearchScope;
import org.apache.directory.api.ldap.model.name.Dn;
import org.apache.directory.api.ldap.model.password.PasswordDetails;
import org.apache.directory.api.ldap.model.password.PasswordUtil;
import org.apache.directory.ldap.client.api.LdapConnection;
import org.apache.directory.ldap.client.api.LdapNetworkConnection;
import org.springframework.beans.factory.annotation.Autowired;
import org.springframework.stereotype.Component;

import io.mosip.kernel.auth.config.MosipEnvironment;
import io.mosip.kernel.auth.constant.AuthConstant;
import io.mosip.kernel.auth.constant.AuthErrorCode;
import io.mosip.kernel.auth.constant.LDAPErrorCode;
import io.mosip.kernel.auth.entities.AuthZResponseDto;
import io.mosip.kernel.auth.entities.ClientSecret;
import io.mosip.kernel.auth.entities.LdapControl;
import io.mosip.kernel.auth.entities.LoginUser;
import io.mosip.kernel.auth.entities.MosipUserDto;
import io.mosip.kernel.auth.entities.MosipUserListDto;
import io.mosip.kernel.auth.entities.MosipUserSaltList;
import io.mosip.kernel.auth.entities.RIdDto;
import io.mosip.kernel.auth.entities.RoleDto;
import io.mosip.kernel.auth.entities.RolesListDto;
import io.mosip.kernel.auth.entities.User;
import io.mosip.kernel.auth.entities.UserCreationRequestDto;
import io.mosip.kernel.auth.entities.UserCreationResponseDto;
import io.mosip.kernel.auth.entities.UserDetailsSalt;
import io.mosip.kernel.auth.entities.UserOtp;
import io.mosip.kernel.auth.entities.otp.OtpUser;
import io.mosip.kernel.auth.exception.AuthManagerException;
import io.mosip.kernel.auth.jwtBuilder.TokenGenerator;
import io.mosip.kernel.auth.jwtBuilder.TokenValidator;
import io.mosip.kernel.core.util.HMACUtils;

/**
 * @author Ramadurai Pandian
 *
 */
@Component
public class ILdapDataStore implements IDataStore {

	private DataBaseConfig dataBaseConfig;

	public ILdapDataStore() {
	}

	public ILdapDataStore(DataBaseConfig dataBaseConfig) {
		super();
		this.dataBaseConfig = dataBaseConfig;
	}

	@Autowired
	TokenGenerator tokenGenerator;

	@Autowired
	TokenValidator tokenValidator;

	@Autowired
	MosipEnvironment environment;

	private LdapConnection createAnonymousConnection() throws Exception {
		// LdapNetworkConnection network = new
		// LdapNetworkConnection(dataBaseConfig.getUrl(),Integer.valueOf(dataBaseConfig.getPort()));
		LdapConnection connection = new LdapNetworkConnection(dataBaseConfig.getUrl(),
				Integer.valueOf(dataBaseConfig.getPort()));
		return connection;
	}

	@Override
	public MosipUserDto authenticateUser(LoginUser loginUser) throws Exception {
		MosipUserDto mosipUser = getLoginDetails(loginUser);
		return mosipUser;
	}

	/*
	 * (non-Javadoc)
	 * 
	 * @see
	 * io.mosip.kernel.auth.service.AuthNService#authenticateWithOtp(io.mosip.kernel
	 * .auth.entities.otp.OtpUser)
	 */
	@Override
	public MosipUserDto authenticateWithOtp(OtpUser otpUser) throws Exception {
		MosipUserDto mosipUser = getOtpDetails(otpUser);
		return mosipUser;
	}

	private MosipUserDto getOtpDetails(OtpUser otpUser) throws Exception {
		LdapConnection connection = createAnonymousConnection();
		Dn userdn = createUserDn(otpUser.getUserId());
		if (!connection.exists(userdn)) {
			throw new AuthManagerException(AuthErrorCode.USER_VALIDATION_ERROR.getErrorCode(),
					AuthErrorCode.USER_VALIDATION_ERROR.getErrorMessage());

		}
		MosipUserDto mosipUserDto = lookupUserDetails(userdn, connection);
		return mosipUserDto;
	}

	/*
	 * (non-Javadoc)
	 * 
	 * @see
	 * io.mosip.kernel.auth.service.AuthNService#authenticateUserWithOtp(io.mosip.
	 * kernel.auth.entities.UserOtp)
	 */
	@Override
	public MosipUserDto authenticateUserWithOtp(UserOtp userOtp) throws Exception {
		MosipUserDto mosipUserDto = getMosipUser(userOtp.getUserId());
		return mosipUserDto;
	}

	private MosipUserDto getMosipUser(String userId) throws Exception {
		LdapConnection connection = createAnonymousConnection();
		Dn userdn = createUserDn(userId);
		MosipUserDto mosipUserDto = lookupUserDetails(userdn, connection);
		return mosipUserDto;
	}

	/*
	 * (non-Javadoc)
	 * 
	 * @see
	 * io.mosip.kernel.auth.service.AuthNService#authenticateWithSecretKey(io.mosip.
	 * kernel.auth.entities.ClientSecret)
	 */
	@Override
	public MosipUserDto authenticateWithSecretKey(ClientSecret clientSecret) throws Exception {
		MosipUserDto mosipUser = getClientSecretDetails(clientSecret);
		return mosipUser;
	}

	private MosipUserDto getClientSecretDetails(ClientSecret clientSecret) throws Exception {
		LdapConnection connection = createAnonymousConnection();
		Dn userdn = createUserDn(clientSecret.getClientId());
		try {
			connection.bind(userdn, clientSecret.getSecretKey());
		} catch (Exception ex) {
			throw new AuthManagerException(LDAPErrorCode.LDAP_CONNECTION_ERROR.getErrorCode(),
					LDAPErrorCode.LDAP_CONNECTION_ERROR.getErrorMessage());
		}
		if (connection.isAuthenticated()) {
			return lookupUserDetails(userdn, connection);
		}
		connection.unBind();
		connection.close();
		return null;
	}
	/*
	 * (non-Javadoc)
	 * 
	 * @see
	 * io.mosip.kernel.auth.service.AuthZService#verifyOtp(io.mosip.kernel.auth.
	 * entities.otp.OtpValidateRequestDto, java.lang.String)
	 */

	public MosipUserDto getLoginDetails(LoginUser loginUser) throws Exception {
		LdapConnection connection = createAnonymousConnection();
		Dn userdn = createUserDn(loginUser.getUserName());
		try {
			connection.bind(userdn, loginUser.getPassword());
		} catch (Exception ex) {
			throw new AuthManagerException(LDAPErrorCode.LDAP_CONNECTION_ERROR.getErrorCode(),
					LDAPErrorCode.LDAP_CONNECTION_ERROR.getErrorMessage());
		}
		if (connection.isAuthenticated()) {
			return lookupUserDetails(userdn, connection);
		}
		connection.unBind();
		connection.close();
		return null;
	}

	private MosipUserDto lookupUserDetails(Dn userdn, LdapConnection connection) throws Exception {
		try {
			// if lookup access is retricted only to admin then bind the
			// connection with
			// admin details
			// connection.bind(createAdminDn(),
			// mosipEnvironment.getLdapAdminPassword());

			Collection<String> roles = getUserRoles(userdn, connection);
			String rolesString = convertRolesToString(roles);
			MosipUserDto mosipUserDto = null;

			Entry userLookup = connection.lookup(userdn);
			if (userLookup != null) {
				mosipUserDto = new MosipUserDto();
				mosipUserDto.setUserId(userLookup.get("uid").get().toString());
				mosipUserDto
						.setMobile(userLookup.get("mobile") != null ? userLookup.get("mobile").get().toString() : null);
				mosipUserDto.setMail(userLookup.get("mail") != null ? userLookup.get("mail").get().toString() : null);
				PasswordDetails password = PasswordUtil
						.splitCredentials(userLookup.get("userPassword").get().getBytes());
				mosipUserDto.setUserPassword(
						userLookup.get("userPassword") != null ? HMACUtils.digestAsPlainText(password.getPassword())
								: null);
				// mosipUserDto.setLangCode(userLookup.get("preferredLanguage").get().toString());
				mosipUserDto.setName(userLookup.get("cn").get().toString());
				mosipUserDto.setRId(userLookup.get("rid").get().toString());
				mosipUserDto.setRole(rolesString);
			}
			return mosipUserDto;
		} catch (Exception err) {
			throw new AuthManagerException(LDAPErrorCode.LDAP_PARSE_REQUEST_ERROR.getErrorCode(),
					LDAPErrorCode.LDAP_PARSE_REQUEST_ERROR.getErrorMessage());
		}
	}

	private Collection<String> getUserRoles(Dn userdn, LdapConnection connection) {
		try {
			Dn searchBase = new Dn("ou=roles,c=morocco");
			String searchFilter = "(&(objectClass=organizationalRole)(roleOccupant=" + userdn + "))";

			EntryCursor rolesData = connection.search(searchBase, searchFilter, SearchScope.ONELEVEL);

			Set<String> roles = new HashSet<String>();
			for (Entry entry : rolesData) {
				roles.add(entry.get("cn").getString());
			}

			rolesData.close();
			return roles;
		} catch (Exception err) {
			throw new AuthManagerException(LDAPErrorCode.LDAP_ROLES_REQUEST_ERROR.getErrorCode(),
					LDAPErrorCode.LDAP_ROLES_REQUEST_ERROR.getErrorMessage());
		}
	}

	private String convertRolesToString(Collection<String> roles) throws Exception {
		StringBuilder rolesString = new StringBuilder();
		for (String role : roles) {
			rolesString.append(role);
			rolesString.append(",");
		}

		return rolesString.length() > 0 ? rolesString.substring(0, rolesString.length() - 1) : "";
	}

	private Dn createUserDn(String userName) throws Exception {
		return new Dn("uid=" + userName + ",ou=people,c=morocco");
	}

	@Override
	public RolesListDto getAllRoles() {
		RolesListDto rolesListDto = new RolesListDto();

		try {
			LdapConnection connection = createAnonymousConnection();
			List<RoleDto> roleDtos = new ArrayList<>();
			Dn searchBase = new Dn("ou=roles,c=morocco");
			String searchFilter = "(objectClass=organizationalRole)";

			EntryCursor rolesData = connection.search(searchBase, searchFilter, SearchScope.ONELEVEL);

			for (Entry entry : rolesData) {
				RoleDto roleDto = new RoleDto();
				roleDto.setRoleId(entry.get("cn").get().toString());
				roleDto.setRoleName(entry.get("cn").get().toString());
				roleDto.setRoleDescription(entry.get("description").get().toString());
				roleDtos.add(roleDto);
			}
			rolesListDto.setRoles(roleDtos);
			rolesData.close();
			connection.close();

			return rolesListDto;
		} catch (Exception e) {
			throw new AuthManagerException(LDAPErrorCode.LDAP_ROLES_REQUEST_ERROR.getErrorCode(),
					LDAPErrorCode.LDAP_ROLES_REQUEST_ERROR.getErrorMessage());
		}
	}

	@Override
	public MosipUserListDto getListOfUsersDetails(List<String> users) throws Exception {
		try {
			MosipUserListDto userResponseDto = new MosipUserListDto();
			List<MosipUserDto> mosipUserDtos = new ArrayList<>();

			LdapConnection connection = createAnonymousConnection();

			for (String user : users) {
				Dn userdn = createUserDn(user);
				MosipUserDto data = lookupUserDetails(userdn, connection);
				if (data != null)
					mosipUserDtos.add(data);
			}

			connection.close();
			userResponseDto.setMosipUserDtoList(mosipUserDtos);
			return userResponseDto;
		} catch (Exception err) {
			throw new AuthManagerException(LDAPErrorCode.LDAP_ROLES_REQUEST_ERROR.getErrorCode(),
					LDAPErrorCode.LDAP_ROLES_REQUEST_ERROR.getErrorMessage());
		}
	}

	@Override
	public MosipUserSaltList getAllUserDetailsWithSalt() throws Exception {
		MosipUserSaltList mosipUserSaltList = new MosipUserSaltList();
		List<UserDetailsSalt> mosipUserDtos = new ArrayList<>();
		LdapConnection connection = createAnonymousConnection();
		Dn searchBase = new Dn("ou=people,c=morocco");
		String searchFilter = "(&(objectClass=organizationalPerson)(objectClass=inetOrgPerson))";
		EntryCursor peoplesData = connection.search(searchBase, searchFilter, SearchScope.ONELEVEL);
		for (Entry entry : peoplesData) {
			UserDetailsSalt saltDetails = new UserDetailsSalt();
			saltDetails.setUserId(entry.get("uid").get().toString());
			if (entry.get("userPassword").get() != null) {
				PasswordDetails password = PasswordUtil.splitCredentials(entry.get("userPassword").get().getBytes());
				if (password.getSalt() != null) {
					saltDetails.setSalt(HMACUtils.digestAsPlainText(password.getSalt()));
				}
			}
			mosipUserDtos.add(saltDetails);
		}
		mosipUserSaltList.setMosipUserSaltList(mosipUserDtos);
		return mosipUserSaltList;
	}

	@Override
	public RIdDto getRidFromUserId(String userId) throws Exception {
		RIdDto ridDto = null;
		LdapConnection ldapConnection = createAnonymousConnection();
		Dn userdn = createUserDn(userId);
		MosipUserDto data = lookupUserDetails(userdn, ldapConnection);
		if (data == null) {
			throw new AuthManagerException(AuthErrorCode.USER_VALIDATION_ERROR.getErrorCode(),
					AuthErrorCode.USER_VALIDATION_ERROR.getErrorMessage());
		}
		if (data.getRId() != null) {
			ridDto = new RIdDto();
			ridDto.setRId(data.getRId());
		}
		return ridDto;
	}

	@SuppressWarnings("unchecked")
	@Override
	public AuthZResponseDto unBlockAccount(String userId) throws Exception {

		Hashtable<String, String> env = new Hashtable<>();
		env.put(Context.INITIAL_CONTEXT_FACTORY, AuthConstant.LDAP_INITAL_CONTEXT_FACTORY);
		env.put(Context.PROVIDER_URL, "ldap://52.172.11.190:10389");
		env.put(Context.SECURITY_PRINCIPAL, "uid=admin,ou=system");
		env.put(Context.SECURITY_CREDENTIALS, "secret");
		LdapContext context = null;
		AuthZResponseDto authZResponseDto = null;
		try {
			context = new InitialLdapContext(env, null);
			LdapControl ldapControl = new LdapControl();
			context.setRequestControls(ldapControl.getControls());

			ModificationItem[] modItems = new ModificationItem[2];
			modItems[0] = new ModificationItem(DirContext.REMOVE_ATTRIBUTE,
					new BasicAttribute(AuthConstant.PWD_ACCOUNT_LOCKED_TIME_ATTRIBUTE));
			modItems[1] = new ModificationItem(DirContext.REMOVE_ATTRIBUTE,
					new BasicAttribute(AuthConstant.PWD_FAILURE_TIME_ATTRIBUTE));

			context.modifyAttributes("uid=" + userId + ",ou=people,c=morocco", modItems);
			authZResponseDto = new AuthZResponseDto();
			authZResponseDto.setMessage("Successfully Unblocked");
			authZResponseDto.setStatus("Sucesss");

		} catch (NamingException e) {
			throw new AuthManagerException(AuthErrorCode.NAMING_EXCEPTION.getErrorCode(),
					AuthErrorCode.NAMING_EXCEPTION.getErrorMessage() + "" + e.getExplanation());
		} finally {
			if (context != null) {
				context.close();
			}
		}
		return authZResponseDto;
	}

	@Override
	public UserCreationResponseDto createAccount(UserCreationRequestDto userCreationRequestDto){
		LdapConnection connection = null;
		Dn dn = null;
		try {
			connection = createAnonymousConnection();
			dn=createUserDn(userCreationRequestDto.getUserName());
		} catch (Exception e1) {
			e1.printStackTrace();
		}
		
		Hashtable<String,String> env = new Hashtable<>();
		env.put(Context.INITIAL_CONTEXT_FACTORY, AuthConstant.LDAP_INITAL_CONTEXT_FACTORY);
		env.put(Context.PROVIDER_URL, "ldap://52.172.11.190:10389");
		env.put(Context.SECURITY_PRINCIPAL, "uid=admin,ou=system");
		env.put(Context.SECURITY_CREDENTIALS, "secret");
		try {
		if(connection.exists(dn)) {
			//throw already exist exception
		}else {
	  DirContext  context = null;	
	
	  List<Attribute> attributes= new ArrayList<>();
       attributes.add(new BasicAttribute("cn", userCreationRequestDto.getUserName()));  
       attributes.add(new BasicAttribute("sn", userCreationRequestDto.getUserName()));  
       attributes.add(new BasicAttribute("mail", userCreationRequestDto.getEmailID()));  
       attributes.add(new BasicAttribute("mobile", userCreationRequestDto.getContactNo()));
       attributes.add(new BasicAttribute("dateOfBirth", userCreationRequestDto.getDateOfBirth()));
       attributes.add( new BasicAttribute("firstName", userCreationRequestDto.getFirstName()));
       attributes.add(new BasicAttribute("lastName", userCreationRequestDto.getLastName()));
       attributes.add( new BasicAttribute("gender", userCreationRequestDto.getGender()));
        
        Attribute oc = new BasicAttribute("objectClass");  
        oc.add("top");  
        oc.add("person");  
        oc.add("organizationalPerson");  
        oc.add("inetOrgPerson");  
        oc.add("userDetails"); 
        attributes.add(oc);

	context = new InitialDirContext(env);
	BasicAttributes entry = new BasicAttributes();  
    attributes.parallelStream().forEach(entry::put); 
    context.createSubcontext(dn.getName(), entry);  
	
}}catch (NamingException|LdapException e) {
	System.out.println(e.getMessage());
}
        return null;
	
	}}
=======
/**
 * 
 */
package io.mosip.kernel.auth.factory;

import java.io.IOException;
import java.util.ArrayList;
import java.util.Collection;
import java.util.HashSet;
import java.util.Hashtable;
import java.util.List;
import java.util.Objects;
import java.util.Set;

import javax.naming.Context;
import javax.naming.NamingEnumeration;
import javax.naming.NamingException;
import javax.naming.directory.Attribute;
import javax.naming.directory.Attributes;
import javax.naming.directory.BasicAttribute;
import javax.naming.directory.DirContext;
import javax.naming.directory.ModificationItem;
import javax.naming.directory.SearchControls;
import javax.naming.directory.SearchResult;
import javax.naming.ldap.InitialLdapContext;
import javax.naming.ldap.LdapContext;

import org.apache.directory.api.ldap.model.constants.LdapSecurityConstants;
import org.apache.directory.api.ldap.model.cursor.EntryCursor;
import org.apache.directory.api.ldap.model.entry.Entry;
import org.apache.directory.api.ldap.model.message.SearchScope;
import org.apache.directory.api.ldap.model.name.Dn;
import org.apache.directory.api.ldap.model.password.PasswordDetails;
import org.apache.directory.api.ldap.model.password.PasswordUtil;
import org.apache.directory.ldap.client.api.LdapConnection;
import org.apache.directory.ldap.client.api.LdapNetworkConnection;
import org.springframework.beans.factory.annotation.Autowired;
import org.springframework.stereotype.Component;

import io.mosip.kernel.auth.config.MosipEnvironment;
import io.mosip.kernel.auth.constant.AuthConstant;
import io.mosip.kernel.auth.constant.AuthErrorCode;
import io.mosip.kernel.auth.constant.LDAPErrorCode;
import io.mosip.kernel.auth.entities.AuthZResponseDto;
import io.mosip.kernel.auth.entities.ClientSecret;
import io.mosip.kernel.auth.entities.LdapControl;
import io.mosip.kernel.auth.entities.LoginUser;
import io.mosip.kernel.auth.entities.MosipUserDto;
import io.mosip.kernel.auth.entities.MosipUserListDto;
import io.mosip.kernel.auth.entities.MosipUserSaltList;
import io.mosip.kernel.auth.entities.PasswordDto;
import io.mosip.kernel.auth.entities.RIdDto;
import io.mosip.kernel.auth.entities.RoleDto;
import io.mosip.kernel.auth.entities.RolesListDto;
import io.mosip.kernel.auth.entities.UserDetailsSalt;
import io.mosip.kernel.auth.entities.UserNameDto;
import io.mosip.kernel.auth.entities.UserOtp;
import io.mosip.kernel.auth.entities.otp.OtpUser;
import io.mosip.kernel.auth.exception.AuthManagerException;
import io.mosip.kernel.auth.jwtBuilder.TokenGenerator;
import io.mosip.kernel.auth.jwtBuilder.TokenValidator;
import io.mosip.kernel.core.util.HMACUtils;

/**
 * @author Ramadurai Pandian
 *
 */
@Component
public class ILdapDataStore implements IDataStore {

	private DataBaseConfig dataBaseConfig;

	public ILdapDataStore() {
	}

	public ILdapDataStore(DataBaseConfig dataBaseConfig) {
		super();
		this.dataBaseConfig = dataBaseConfig;
	}

	@Autowired
	TokenGenerator tokenGenerator;

	@Autowired
	TokenValidator tokenValidator;

	@Autowired
	MosipEnvironment environment;

	private LdapConnection createAnonymousConnection() throws Exception {
		// LdapNetworkConnection network = new
		// LdapNetworkConnection(dataBaseConfig.getUrl(),Integer.valueOf(dataBaseConfig.getPort()));
		LdapConnection connection = new LdapNetworkConnection(dataBaseConfig.getUrl(),
				Integer.valueOf(dataBaseConfig.getPort()));
		return connection;
	}

	private LdapContext getContext() throws NamingException {

		Hashtable<String, String> env = new Hashtable<String, String>();
		env.put(Context.INITIAL_CONTEXT_FACTORY, AuthConstant.LDAP_INITAL_CONTEXT_FACTORY);
		env.put(Context.PROVIDER_URL, "ldap://52.172.11.190:10389");
		// env.put(Context.PROVIDER_URL, "ldap://localhost:10389");
		env.put(Context.SECURITY_PRINCIPAL, "uid=admin,ou=system");
		env.put(Context.SECURITY_CREDENTIALS, "secret");
		LdapContext context = new InitialLdapContext(env, null);
		LdapControl ldapControl = new LdapControl();
		context.setRequestControls(ldapControl.getControls());
		return context;
	}

	@Override
	public MosipUserDto authenticateUser(LoginUser loginUser) throws Exception {
		MosipUserDto mosipUser = getLoginDetails(loginUser);
		return mosipUser;
	}

	/*
	 * (non-Javadoc)
	 * 
	 * @see
	 * io.mosip.kernel.auth.service.AuthNService#authenticateWithOtp(io.mosip.kernel
	 * .auth.entities.otp.OtpUser)
	 */
	@Override
	public MosipUserDto authenticateWithOtp(OtpUser otpUser) throws Exception {
		MosipUserDto mosipUser = getOtpDetails(otpUser);
		return mosipUser;
	}

	private MosipUserDto getOtpDetails(OtpUser otpUser) throws Exception {
		LdapConnection connection = createAnonymousConnection();
		Dn userdn = createUserDn(otpUser.getUserId());
		if (!connection.exists(userdn)) {
			throw new AuthManagerException(AuthErrorCode.USER_VALIDATION_ERROR.getErrorCode(),
					AuthErrorCode.USER_VALIDATION_ERROR.getErrorMessage());

		}
		MosipUserDto mosipUserDto = lookupUserDetails(userdn, connection);
		return mosipUserDto;
	}

	/*
	 * (non-Javadoc)
	 * 
	 * @see
	 * io.mosip.kernel.auth.service.AuthNService#authenticateUserWithOtp(io.mosip.
	 * kernel.auth.entities.UserOtp)
	 */
	@Override
	public MosipUserDto authenticateUserWithOtp(UserOtp userOtp) throws Exception {
		MosipUserDto mosipUserDto = getMosipUser(userOtp.getUserId());
		return mosipUserDto;
	}

	private MosipUserDto getMosipUser(String userId) throws Exception {
		LdapConnection connection = createAnonymousConnection();
		Dn userdn = createUserDn(userId);
		MosipUserDto mosipUserDto = lookupUserDetails(userdn, connection);
		return mosipUserDto;
	}

	/*
	 * (non-Javadoc)
	 * 
	 * @see
	 * io.mosip.kernel.auth.service.AuthNService#authenticateWithSecretKey(io.mosip.
	 * kernel.auth.entities.ClientSecret)
	 */
	@Override
	public MosipUserDto authenticateWithSecretKey(ClientSecret clientSecret) throws Exception {
		MosipUserDto mosipUser = getClientSecretDetails(clientSecret);
		return mosipUser;
	}

	private MosipUserDto getClientSecretDetails(ClientSecret clientSecret) throws Exception {
		LdapConnection connection = createAnonymousConnection();
		Dn userdn = createUserDn(clientSecret.getClientId());
		try {
			connection.bind(userdn, clientSecret.getSecretKey());
		} catch (Exception ex) {
			throw new AuthManagerException(LDAPErrorCode.LDAP_CONNECTION_ERROR.getErrorCode(),
					LDAPErrorCode.LDAP_CONNECTION_ERROR.getErrorMessage());
		}
		if (connection.isAuthenticated()) {
			return lookupUserDetails(userdn, connection);
		}
		connection.unBind();
		connection.close();
		return null;
	}
	/*
	 * (non-Javadoc)
	 * 
	 * @see
	 * io.mosip.kernel.auth.service.AuthZService#verifyOtp(io.mosip.kernel.auth.
	 * entities.otp.OtpValidateRequestDto, java.lang.String)
	 */

	public MosipUserDto getLoginDetails(LoginUser loginUser) throws Exception {
		LdapConnection connection = createAnonymousConnection();
		Dn userdn = createUserDn(loginUser.getUserName());
		try {
			connection.bind(userdn, loginUser.getPassword());
		} catch (Exception ex) {
			throw new AuthManagerException(LDAPErrorCode.LDAP_CONNECTION_ERROR.getErrorCode(),
					LDAPErrorCode.LDAP_CONNECTION_ERROR.getErrorMessage());
		}
		if (connection.isAuthenticated()) {
			return lookupUserDetails(userdn, connection);
		}
		connection.unBind();
		connection.close();
		return null;
	}

	private MosipUserDto lookupUserDetails(Dn userdn, LdapConnection connection) throws Exception {
		try {
			// if lookup access is retricted only to admin then bind the
			// connection with
			// admin details
			// connection.bind(createAdminDn(),
			// mosipEnvironment.getLdapAdminPassword());

			Collection<String> roles = getUserRoles(userdn, connection);
			String rolesString = convertRolesToString(roles);
			MosipUserDto mosipUserDto = null;

			Entry userLookup = connection.lookup(userdn);
			if (userLookup != null) {
				mosipUserDto = new MosipUserDto();
				mosipUserDto.setUserId(userLookup.get("uid").get().toString());
				mosipUserDto
						.setMobile(userLookup.get("mobile") != null ? userLookup.get("mobile").get().toString() : null);
				mosipUserDto.setMail(userLookup.get("mail") != null ? userLookup.get("mail").get().toString() : null);
				PasswordDetails password = PasswordUtil
						.splitCredentials(userLookup.get("userPassword").get().getBytes());
				mosipUserDto.setUserPassword(
						userLookup.get("userPassword") != null ? HMACUtils.digestAsPlainText(password.getPassword())
								: null);
				// mosipUserDto.setLangCode(userLookup.get("preferredLanguage").get().toString());
				mosipUserDto.setName(userLookup.get("cn").get().toString());
				// mosipUserDto.setRId(userLookup.get("rid").get().toString());
				mosipUserDto.setRole(rolesString);
			}
			return mosipUserDto;
		} catch (Exception err) {
			throw new AuthManagerException(LDAPErrorCode.LDAP_PARSE_REQUEST_ERROR.getErrorCode(),
					LDAPErrorCode.LDAP_PARSE_REQUEST_ERROR.getErrorMessage());
		}
	}

	private Collection<String> getUserRoles(Dn userdn, LdapConnection connection) {
		try {
			Dn searchBase = new Dn("ou=roles,c=morocco");
			String searchFilter = "(&(objectClass=organizationalRole)(roleOccupant=" + userdn + "))";

			EntryCursor rolesData = connection.search(searchBase, searchFilter, SearchScope.ONELEVEL);

			Set<String> roles = new HashSet<String>();
			for (Entry entry : rolesData) {
				roles.add(entry.get("cn").getString());
			}

			rolesData.close();
			return roles;
		} catch (Exception err) {

			throw new AuthManagerException(LDAPErrorCode.LDAP_ROLES_REQUEST_ERROR.getErrorCode(),
					LDAPErrorCode.LDAP_ROLES_REQUEST_ERROR.getErrorMessage());
		}
	}

	private String convertRolesToString(Collection<String> roles) throws Exception {
		StringBuilder rolesString = new StringBuilder();
		for (String role : roles) {
			rolesString.append(role);
			rolesString.append(",");
		}

		return rolesString.length() > 0 ? rolesString.substring(0, rolesString.length() - 1) : "";
	}

	private Dn createUserDn(String userName) throws Exception {
		return new Dn("uid=" + userName + ",ou=people,c=morocco");
	}

	@Override
	public RolesListDto getAllRoles() {
		RolesListDto rolesListDto = new RolesListDto();

		try {
			LdapConnection connection = createAnonymousConnection();
			List<RoleDto> roleDtos = new ArrayList<>();
			Dn searchBase = new Dn("ou=roles,c=morocco");
			String searchFilter = "(objectClass=organizationalRole)";

			EntryCursor rolesData = connection.search(searchBase, searchFilter, SearchScope.ONELEVEL);

			for (Entry entry : rolesData) {
				RoleDto roleDto = new RoleDto();
				roleDto.setRoleId(entry.get("cn").get().toString());
				roleDto.setRoleName(entry.get("cn").get().toString());
				roleDto.setRoleDescription(entry.get("description").get().toString());
				roleDtos.add(roleDto);
			}
			rolesListDto.setRoles(roleDtos);
			rolesData.close();
			connection.close();

			return rolesListDto;
		} catch (Exception e) {
			throw new AuthManagerException(LDAPErrorCode.LDAP_ROLES_REQUEST_ERROR.getErrorCode(),
					LDAPErrorCode.LDAP_ROLES_REQUEST_ERROR.getErrorMessage());
		}
	}

	@Override
	public MosipUserListDto getListOfUsersDetails(List<String> users) throws Exception {
		try {
			MosipUserListDto userResponseDto = new MosipUserListDto();
			List<MosipUserDto> mosipUserDtos = new ArrayList<>();

			LdapConnection connection = createAnonymousConnection();

			for (String user : users) {
				Dn userdn = createUserDn(user);
				MosipUserDto data = lookupUserDetails(userdn, connection);
				if (data != null)
					mosipUserDtos.add(data);
			}

			connection.close();
			userResponseDto.setMosipUserDtoList(mosipUserDtos);
			return userResponseDto;
		} catch (Exception err) {
			throw new AuthManagerException(LDAPErrorCode.LDAP_ROLES_REQUEST_ERROR.getErrorCode(),
					LDAPErrorCode.LDAP_ROLES_REQUEST_ERROR.getErrorMessage());
		}
	}

	@Override
	public MosipUserSaltList getAllUserDetailsWithSalt() throws Exception {
		MosipUserSaltList mosipUserSaltList = new MosipUserSaltList();
		List<UserDetailsSalt> mosipUserDtos = new ArrayList<>();
		LdapConnection connection = createAnonymousConnection();
		Dn searchBase = new Dn("ou=people,c=morocco");
		String searchFilter = "(&(objectClass=organizationalPerson)(objectClass=inetOrgPerson))";
		EntryCursor peoplesData = connection.search(searchBase, searchFilter, SearchScope.ONELEVEL);
		for (Entry entry : peoplesData) {
			UserDetailsSalt saltDetails = new UserDetailsSalt();
			saltDetails.setUserId(entry.get("uid").get().toString());
			if (entry.get("userPassword").get() != null) {
				PasswordDetails password = PasswordUtil.splitCredentials(entry.get("userPassword").get().getBytes());
				if (password.getSalt() != null) {
					saltDetails.setSalt(HMACUtils.digestAsPlainText(password.getSalt()));
				}
			}
			mosipUserDtos.add(saltDetails);
		}
		mosipUserSaltList.setMosipUserSaltList(mosipUserDtos);
		return mosipUserSaltList;
	}

	@Override
	public RIdDto getRidFromUserId(String userId) throws Exception {
		RIdDto ridDto = null;
		LdapConnection ldapConnection = createAnonymousConnection();
		Dn userdn = createUserDn(userId);
		MosipUserDto data = lookupUserDetails(userdn, ldapConnection);
		if (data == null) {
			throw new AuthManagerException(AuthErrorCode.USER_VALIDATION_ERROR.getErrorCode(),
					AuthErrorCode.USER_VALIDATION_ERROR.getErrorMessage());
		}
		if (data.getRId() != null) {
			ridDto = new RIdDto();
			ridDto.setRId(data.getRId());
		}
		return ridDto;
	}

	@SuppressWarnings("unchecked")
	@Override
	public AuthZResponseDto unBlockAccount(String userId) throws Exception {

		LdapContext context = null;
		AuthZResponseDto authZResponseDto = null;
		try {
			context = getContext();
			ModificationItem[] modItems = new ModificationItem[2];
			modItems[0] = new ModificationItem(DirContext.REMOVE_ATTRIBUTE,
					new BasicAttribute(AuthConstant.PWD_ACCOUNT_LOCKED_TIME_ATTRIBUTE));
			modItems[1] = new ModificationItem(DirContext.REMOVE_ATTRIBUTE,
					new BasicAttribute(AuthConstant.PWD_FAILURE_TIME_ATTRIBUTE));

			context.modifyAttributes("uid=" + userId + ",ou=people,c=morocco", modItems);
			authZResponseDto = new AuthZResponseDto();
			authZResponseDto.setMessage("Successfully Unblocked");
			authZResponseDto.setStatus("Sucesss");

		} catch (NamingException e) {
			throw new AuthManagerException(AuthErrorCode.NAMING_EXCEPTION.getErrorCode(),
					AuthErrorCode.NAMING_EXCEPTION.getErrorMessage() + "" + e.getExplanation());
		} finally {
			if (context != null) {
				context.close();
			}
		}
		return authZResponseDto;
	}

	@Override
	public AuthZResponseDto changePassword(PasswordDto passwordDto) throws NamingException {
		LdapContext ldapContext = null;
		AuthZResponseDto authZResponseDto = null;
		LdapConnection ldapConnection = null;
		try {
			ldapContext = getContext();
		} catch (NamingException e) {
			throw new AuthManagerException(AuthErrorCode.NAMING_EXCEPTION.getErrorCode(),
					AuthErrorCode.NAMING_EXCEPTION.getErrorMessage());

		}

		try {
			ldapConnection = createAnonymousConnection();
			Dn userdn = createUserDn(passwordDto.getUserId());
			MosipUserDto mosipUserDto = lookupUserDetails(userdn, ldapConnection);
			Objects.requireNonNull(mosipUserDto);
			String ldapPassword = getPassword(mosipUserDto.getUserId(), ldapContext);
			Objects.requireNonNull(ldapPassword);
			boolean isNotMatching = isNotAMatchWithUserOrEmail(mosipUserDto.getUserId(), mosipUserDto.getMail(),
					passwordDto.getNewPassword());

			validateOldPassword(passwordDto.getOldPassword(), ldapPassword);

			if (!isNotMatching && !passwordDto.getOldPassword().equals(passwordDto.getNewPassword())) {
				byte[] newUserPassword = PasswordUtil.createStoragePassword(passwordDto.getNewPassword().getBytes(),
						LdapSecurityConstants.getAlgorithm(passwordDto.getHashAlgo()));

				ModificationItem[] modItems = new ModificationItem[1];
				modItems[0] = new ModificationItem(DirContext.REPLACE_ATTRIBUTE,
						new BasicAttribute("userPassword", newUserPassword));
				ldapContext.modifyAttributes("uid=" + passwordDto.getUserId() + ",ou=people,c=morocco", modItems);
				mosipUserDto.setUserPassword(new String(newUserPassword));
				authZResponseDto = new AuthZResponseDto();
				authZResponseDto.setMessage("Successfully changed");
				authZResponseDto.setStatus("Success");
			} else {
				throw new AuthManagerException(AuthErrorCode.PASSWORD_POLICY_EXCEPTION.getErrorCode(),
						AuthErrorCode.PASSWORD_POLICY_EXCEPTION.getErrorMessage());
			}

		} catch (Exception e) {
			throw new RuntimeException(e.getMessage());
		} finally {
			ldapContext.close();
			try {
				ldapConnection.close();
			} catch (IOException e) {
				e.printStackTrace();
			}
		}

		return authZResponseDto;
	}

	/*
	 * (non-Javadoc)
	 * 
	 * @see
	 * io.mosip.kernel.auth.factory.IDataStore#resetPassword(io.mosip.kernel.auth.
	 * entities.PasswordDto)
	 */
	@Override
	public AuthZResponseDto resetPassword(PasswordDto passwordDto) throws Exception {
		LdapContext ldapContext = null;
		AuthZResponseDto authZResponseDto = null;
		ldapContext = getContext();
		LdapConnection ldapConnection;
		ldapConnection = createAnonymousConnection();
		Dn userdn = createUserDn(passwordDto.getUserId());
		MosipUserDto mosipUserDto = lookupUserDetails(userdn, ldapConnection);
		Objects.requireNonNull(mosipUserDto);
		boolean isNotMatching = isNotAMatchWithUserOrEmail(mosipUserDto.getUserId(), mosipUserDto.getMail(),
				passwordDto.getNewPassword());
		if (!isNotMatching) {
			byte[] newUserPassword = PasswordUtil.createStoragePassword(passwordDto.getNewPassword().getBytes(),
					LdapSecurityConstants.getAlgorithm(passwordDto.getHashAlgo()));

			ModificationItem[] modItems = new ModificationItem[1];
			modItems[0] = new ModificationItem(DirContext.REPLACE_ATTRIBUTE,
					new BasicAttribute("userPassword", newUserPassword));
			ldapContext.modifyAttributes("uid=" + passwordDto.getUserId() + ",ou=people,c=morocco", modItems);
			mosipUserDto.setUserPassword(new String(newUserPassword));
			authZResponseDto = new AuthZResponseDto();
			authZResponseDto.setMessage("Successfully the password has been reset");
			authZResponseDto.setStatus("Success");
			ldapContext.close();
			ldapConnection.close();

		} else {
			ldapContext.close();
			ldapConnection.close();
			throw new AuthManagerException(AuthErrorCode.PASSWORD_POLICY_EXCEPTION.getErrorCode(),
					AuthErrorCode.PASSWORD_POLICY_EXCEPTION.getErrorMessage());
		}
		return authZResponseDto;
	}

	/*
	 * (non-Javadoc)
	 * 
	 * @see
	 * io.mosip.kernel.auth.factory.IDataStore#getUserNameBasedOnMobileNumber(java.
	 * lang.String)
	 */
	@Override
	public UserNameDto getUserNameBasedOnMobileNumber(String mobileNumber) throws Exception {
		Dn searchBase = new Dn("ou=people,c=morocco");
		UserNameDto userNameDto = new UserNameDto();
		String searchFilter = "(&(objectClass=organizationalPerson)(objectClass=inetOrgPerson)(objectClass=person)(mobile="
				+ mobileNumber + "))";
		LdapContext context = getContext();
		NamingEnumeration<SearchResult> searchResult = context.search(searchBase.getName(), searchFilter,
				new SearchControls());
		if (!searchResult.hasMore()) {
			throw new AuthManagerException("ADMN-ACM-MOB-NOT-FOUND", "Mobile is registered/not present");
		}
		while (searchResult.hasMore()) {
			Attributes attributes = searchResult.next().getAttributes();
			Attribute uid = attributes.get("uid");
			userNameDto.setUserName((String) uid.get());
		}
		context.close();
		return userNameDto;
	}

	/**
	 * @param userid
	 * @param ldapContext
	 * @return
	 * @throws Exception
	 */
	private String getPassword(String userid, LdapContext ldapContext) throws Exception {
		String encryptedPassword = null;
		Dn searchBase = new Dn("uid=" + userid + ",ou=people,c=morocco");
		SearchControls searchControls = new SearchControls();
		searchControls.setSearchScope(SearchControls.SUBTREE_SCOPE);
		NamingEnumeration<SearchResult> searchResult = ldapContext.search(searchBase.getName(),
				"(&(objectClass=organizationalPerson)(objectClass=inetOrgPerson)(objectClass=person))", searchControls);
		while (searchResult.hasMore()) {
			SearchResult result = searchResult.next();
			byte[] encryptedPasswordBytes = (byte[]) result.getAttributes().get("userPassword").get();
			encryptedPassword = new String(encryptedPasswordBytes);

		}
		return encryptedPassword;
	}

	/**
	 * TBD
	 * 
	 * @param oldPassword
	 * @param hashedPassword
	 * @param userId
	 * @return
	 * @throws Exception
	 */
	private void validateOldPassword(String oldPassword, String hashedPassword) {

		boolean password = PasswordUtil.compareCredentials(oldPassword.getBytes(), hashedPassword.getBytes());
		if (!password) {
			throw new AuthManagerException(AuthErrorCode.OLD_PASSWORD_NOT_MATCH.getErrorCode(),
					AuthErrorCode.OLD_PASSWORD_NOT_MATCH.getErrorMessage());
		}
	}

	/**
	 * Check password matches with either userid or email id. At most 3 letters can
	 * match with the password.
	 * 
	 * @param userId
	 *            - user id
	 * @param email
	 *            - email
	 * @param password
	 *            - password
	 * @return {@link boolean}
	 */
	private boolean isNotAMatchWithUserOrEmail(String userId, String email, String password) {

		return (password.contains(userId) || password.contains(email));
	}

}
>>>>>>> a58ba456
<|MERGE_RESOLUTION|>--- conflicted
+++ resolved
@@ -1,1052 +1,645 @@
-<<<<<<< HEAD
-/**
- * 
- */
-package io.mosip.kernel.auth.factory;
-
-import java.util.ArrayList;
-import java.util.Collection;
-import java.util.HashSet;
-import java.util.Hashtable;
-import java.util.List;
-import java.util.Set;
-
-import javax.naming.Context;
-import javax.naming.NamingException;
-import javax.naming.directory.Attribute;
-import javax.naming.directory.BasicAttribute;
-import javax.naming.directory.BasicAttributes;
-import javax.naming.directory.DirContext;
-import javax.naming.directory.InitialDirContext;
-import javax.naming.directory.ModificationItem;
-import javax.naming.ldap.InitialLdapContext;
-import javax.naming.ldap.LdapContext;
-
-import org.apache.directory.api.ldap.model.cursor.EntryCursor;
-import org.apache.directory.api.ldap.model.entry.DefaultEntry;
-import org.apache.directory.api.ldap.model.entry.Entry;
-import org.apache.directory.api.ldap.model.exception.LdapException;
-import org.apache.directory.api.ldap.model.message.SearchScope;
-import org.apache.directory.api.ldap.model.name.Dn;
-import org.apache.directory.api.ldap.model.password.PasswordDetails;
-import org.apache.directory.api.ldap.model.password.PasswordUtil;
-import org.apache.directory.ldap.client.api.LdapConnection;
-import org.apache.directory.ldap.client.api.LdapNetworkConnection;
-import org.springframework.beans.factory.annotation.Autowired;
-import org.springframework.stereotype.Component;
-
-import io.mosip.kernel.auth.config.MosipEnvironment;
-import io.mosip.kernel.auth.constant.AuthConstant;
-import io.mosip.kernel.auth.constant.AuthErrorCode;
-import io.mosip.kernel.auth.constant.LDAPErrorCode;
-import io.mosip.kernel.auth.entities.AuthZResponseDto;
-import io.mosip.kernel.auth.entities.ClientSecret;
-import io.mosip.kernel.auth.entities.LdapControl;
-import io.mosip.kernel.auth.entities.LoginUser;
-import io.mosip.kernel.auth.entities.MosipUserDto;
-import io.mosip.kernel.auth.entities.MosipUserListDto;
-import io.mosip.kernel.auth.entities.MosipUserSaltList;
-import io.mosip.kernel.auth.entities.RIdDto;
-import io.mosip.kernel.auth.entities.RoleDto;
-import io.mosip.kernel.auth.entities.RolesListDto;
-import io.mosip.kernel.auth.entities.User;
-import io.mosip.kernel.auth.entities.UserCreationRequestDto;
-import io.mosip.kernel.auth.entities.UserCreationResponseDto;
-import io.mosip.kernel.auth.entities.UserDetailsSalt;
-import io.mosip.kernel.auth.entities.UserOtp;
-import io.mosip.kernel.auth.entities.otp.OtpUser;
-import io.mosip.kernel.auth.exception.AuthManagerException;
-import io.mosip.kernel.auth.jwtBuilder.TokenGenerator;
-import io.mosip.kernel.auth.jwtBuilder.TokenValidator;
-import io.mosip.kernel.core.util.HMACUtils;
-
-/**
- * @author Ramadurai Pandian
- *
- */
-@Component
-public class ILdapDataStore implements IDataStore {
-
-	private DataBaseConfig dataBaseConfig;
-
-	public ILdapDataStore() {
-	}
-
-	public ILdapDataStore(DataBaseConfig dataBaseConfig) {
-		super();
-		this.dataBaseConfig = dataBaseConfig;
-	}
-
-	@Autowired
-	TokenGenerator tokenGenerator;
-
-	@Autowired
-	TokenValidator tokenValidator;
-
-	@Autowired
-	MosipEnvironment environment;
-
-	private LdapConnection createAnonymousConnection() throws Exception {
-		// LdapNetworkConnection network = new
-		// LdapNetworkConnection(dataBaseConfig.getUrl(),Integer.valueOf(dataBaseConfig.getPort()));
-		LdapConnection connection = new LdapNetworkConnection(dataBaseConfig.getUrl(),
-				Integer.valueOf(dataBaseConfig.getPort()));
-		return connection;
-	}
-
-	@Override
-	public MosipUserDto authenticateUser(LoginUser loginUser) throws Exception {
-		MosipUserDto mosipUser = getLoginDetails(loginUser);
-		return mosipUser;
-	}
-
-	/*
-	 * (non-Javadoc)
-	 * 
-	 * @see
-	 * io.mosip.kernel.auth.service.AuthNService#authenticateWithOtp(io.mosip.kernel
-	 * .auth.entities.otp.OtpUser)
-	 */
-	@Override
-	public MosipUserDto authenticateWithOtp(OtpUser otpUser) throws Exception {
-		MosipUserDto mosipUser = getOtpDetails(otpUser);
-		return mosipUser;
-	}
-
-	private MosipUserDto getOtpDetails(OtpUser otpUser) throws Exception {
-		LdapConnection connection = createAnonymousConnection();
-		Dn userdn = createUserDn(otpUser.getUserId());
-		if (!connection.exists(userdn)) {
-			throw new AuthManagerException(AuthErrorCode.USER_VALIDATION_ERROR.getErrorCode(),
-					AuthErrorCode.USER_VALIDATION_ERROR.getErrorMessage());
-
-		}
-		MosipUserDto mosipUserDto = lookupUserDetails(userdn, connection);
-		return mosipUserDto;
-	}
-
-	/*
-	 * (non-Javadoc)
-	 * 
-	 * @see
-	 * io.mosip.kernel.auth.service.AuthNService#authenticateUserWithOtp(io.mosip.
-	 * kernel.auth.entities.UserOtp)
-	 */
-	@Override
-	public MosipUserDto authenticateUserWithOtp(UserOtp userOtp) throws Exception {
-		MosipUserDto mosipUserDto = getMosipUser(userOtp.getUserId());
-		return mosipUserDto;
-	}
-
-	private MosipUserDto getMosipUser(String userId) throws Exception {
-		LdapConnection connection = createAnonymousConnection();
-		Dn userdn = createUserDn(userId);
-		MosipUserDto mosipUserDto = lookupUserDetails(userdn, connection);
-		return mosipUserDto;
-	}
-
-	/*
-	 * (non-Javadoc)
-	 * 
-	 * @see
-	 * io.mosip.kernel.auth.service.AuthNService#authenticateWithSecretKey(io.mosip.
-	 * kernel.auth.entities.ClientSecret)
-	 */
-	@Override
-	public MosipUserDto authenticateWithSecretKey(ClientSecret clientSecret) throws Exception {
-		MosipUserDto mosipUser = getClientSecretDetails(clientSecret);
-		return mosipUser;
-	}
-
-	private MosipUserDto getClientSecretDetails(ClientSecret clientSecret) throws Exception {
-		LdapConnection connection = createAnonymousConnection();
-		Dn userdn = createUserDn(clientSecret.getClientId());
-		try {
-			connection.bind(userdn, clientSecret.getSecretKey());
-		} catch (Exception ex) {
-			throw new AuthManagerException(LDAPErrorCode.LDAP_CONNECTION_ERROR.getErrorCode(),
-					LDAPErrorCode.LDAP_CONNECTION_ERROR.getErrorMessage());
-		}
-		if (connection.isAuthenticated()) {
-			return lookupUserDetails(userdn, connection);
-		}
-		connection.unBind();
-		connection.close();
-		return null;
-	}
-	/*
-	 * (non-Javadoc)
-	 * 
-	 * @see
-	 * io.mosip.kernel.auth.service.AuthZService#verifyOtp(io.mosip.kernel.auth.
-	 * entities.otp.OtpValidateRequestDto, java.lang.String)
-	 */
-
-	public MosipUserDto getLoginDetails(LoginUser loginUser) throws Exception {
-		LdapConnection connection = createAnonymousConnection();
-		Dn userdn = createUserDn(loginUser.getUserName());
-		try {
-			connection.bind(userdn, loginUser.getPassword());
-		} catch (Exception ex) {
-			throw new AuthManagerException(LDAPErrorCode.LDAP_CONNECTION_ERROR.getErrorCode(),
-					LDAPErrorCode.LDAP_CONNECTION_ERROR.getErrorMessage());
-		}
-		if (connection.isAuthenticated()) {
-			return lookupUserDetails(userdn, connection);
-		}
-		connection.unBind();
-		connection.close();
-		return null;
-	}
-
-	private MosipUserDto lookupUserDetails(Dn userdn, LdapConnection connection) throws Exception {
-		try {
-			// if lookup access is retricted only to admin then bind the
-			// connection with
-			// admin details
-			// connection.bind(createAdminDn(),
-			// mosipEnvironment.getLdapAdminPassword());
-
-			Collection<String> roles = getUserRoles(userdn, connection);
-			String rolesString = convertRolesToString(roles);
-			MosipUserDto mosipUserDto = null;
-
-			Entry userLookup = connection.lookup(userdn);
-			if (userLookup != null) {
-				mosipUserDto = new MosipUserDto();
-				mosipUserDto.setUserId(userLookup.get("uid").get().toString());
-				mosipUserDto
-						.setMobile(userLookup.get("mobile") != null ? userLookup.get("mobile").get().toString() : null);
-				mosipUserDto.setMail(userLookup.get("mail") != null ? userLookup.get("mail").get().toString() : null);
-				PasswordDetails password = PasswordUtil
-						.splitCredentials(userLookup.get("userPassword").get().getBytes());
-				mosipUserDto.setUserPassword(
-						userLookup.get("userPassword") != null ? HMACUtils.digestAsPlainText(password.getPassword())
-								: null);
-				// mosipUserDto.setLangCode(userLookup.get("preferredLanguage").get().toString());
-				mosipUserDto.setName(userLookup.get("cn").get().toString());
-				mosipUserDto.setRId(userLookup.get("rid").get().toString());
-				mosipUserDto.setRole(rolesString);
-			}
-			return mosipUserDto;
-		} catch (Exception err) {
-			throw new AuthManagerException(LDAPErrorCode.LDAP_PARSE_REQUEST_ERROR.getErrorCode(),
-					LDAPErrorCode.LDAP_PARSE_REQUEST_ERROR.getErrorMessage());
-		}
-	}
-
-	private Collection<String> getUserRoles(Dn userdn, LdapConnection connection) {
-		try {
-			Dn searchBase = new Dn("ou=roles,c=morocco");
-			String searchFilter = "(&(objectClass=organizationalRole)(roleOccupant=" + userdn + "))";
-
-			EntryCursor rolesData = connection.search(searchBase, searchFilter, SearchScope.ONELEVEL);
-
-			Set<String> roles = new HashSet<String>();
-			for (Entry entry : rolesData) {
-				roles.add(entry.get("cn").getString());
-			}
-
-			rolesData.close();
-			return roles;
-		} catch (Exception err) {
-			throw new AuthManagerException(LDAPErrorCode.LDAP_ROLES_REQUEST_ERROR.getErrorCode(),
-					LDAPErrorCode.LDAP_ROLES_REQUEST_ERROR.getErrorMessage());
-		}
-	}
-
-	private String convertRolesToString(Collection<String> roles) throws Exception {
-		StringBuilder rolesString = new StringBuilder();
-		for (String role : roles) {
-			rolesString.append(role);
-			rolesString.append(",");
-		}
-
-		return rolesString.length() > 0 ? rolesString.substring(0, rolesString.length() - 1) : "";
-	}
-
-	private Dn createUserDn(String userName) throws Exception {
-		return new Dn("uid=" + userName + ",ou=people,c=morocco");
-	}
-
-	@Override
-	public RolesListDto getAllRoles() {
-		RolesListDto rolesListDto = new RolesListDto();
-
-		try {
-			LdapConnection connection = createAnonymousConnection();
-			List<RoleDto> roleDtos = new ArrayList<>();
-			Dn searchBase = new Dn("ou=roles,c=morocco");
-			String searchFilter = "(objectClass=organizationalRole)";
-
-			EntryCursor rolesData = connection.search(searchBase, searchFilter, SearchScope.ONELEVEL);
-
-			for (Entry entry : rolesData) {
-				RoleDto roleDto = new RoleDto();
-				roleDto.setRoleId(entry.get("cn").get().toString());
-				roleDto.setRoleName(entry.get("cn").get().toString());
-				roleDto.setRoleDescription(entry.get("description").get().toString());
-				roleDtos.add(roleDto);
-			}
-			rolesListDto.setRoles(roleDtos);
-			rolesData.close();
-			connection.close();
-
-			return rolesListDto;
-		} catch (Exception e) {
-			throw new AuthManagerException(LDAPErrorCode.LDAP_ROLES_REQUEST_ERROR.getErrorCode(),
-					LDAPErrorCode.LDAP_ROLES_REQUEST_ERROR.getErrorMessage());
-		}
-	}
-
-	@Override
-	public MosipUserListDto getListOfUsersDetails(List<String> users) throws Exception {
-		try {
-			MosipUserListDto userResponseDto = new MosipUserListDto();
-			List<MosipUserDto> mosipUserDtos = new ArrayList<>();
-
-			LdapConnection connection = createAnonymousConnection();
-
-			for (String user : users) {
-				Dn userdn = createUserDn(user);
-				MosipUserDto data = lookupUserDetails(userdn, connection);
-				if (data != null)
-					mosipUserDtos.add(data);
-			}
-
-			connection.close();
-			userResponseDto.setMosipUserDtoList(mosipUserDtos);
-			return userResponseDto;
-		} catch (Exception err) {
-			throw new AuthManagerException(LDAPErrorCode.LDAP_ROLES_REQUEST_ERROR.getErrorCode(),
-					LDAPErrorCode.LDAP_ROLES_REQUEST_ERROR.getErrorMessage());
-		}
-	}
-
-	@Override
-	public MosipUserSaltList getAllUserDetailsWithSalt() throws Exception {
-		MosipUserSaltList mosipUserSaltList = new MosipUserSaltList();
-		List<UserDetailsSalt> mosipUserDtos = new ArrayList<>();
-		LdapConnection connection = createAnonymousConnection();
-		Dn searchBase = new Dn("ou=people,c=morocco");
-		String searchFilter = "(&(objectClass=organizationalPerson)(objectClass=inetOrgPerson))";
-		EntryCursor peoplesData = connection.search(searchBase, searchFilter, SearchScope.ONELEVEL);
-		for (Entry entry : peoplesData) {
-			UserDetailsSalt saltDetails = new UserDetailsSalt();
-			saltDetails.setUserId(entry.get("uid").get().toString());
-			if (entry.get("userPassword").get() != null) {
-				PasswordDetails password = PasswordUtil.splitCredentials(entry.get("userPassword").get().getBytes());
-				if (password.getSalt() != null) {
-					saltDetails.setSalt(HMACUtils.digestAsPlainText(password.getSalt()));
-				}
-			}
-			mosipUserDtos.add(saltDetails);
-		}
-		mosipUserSaltList.setMosipUserSaltList(mosipUserDtos);
-		return mosipUserSaltList;
-	}
-
-	@Override
-	public RIdDto getRidFromUserId(String userId) throws Exception {
-		RIdDto ridDto = null;
-		LdapConnection ldapConnection = createAnonymousConnection();
-		Dn userdn = createUserDn(userId);
-		MosipUserDto data = lookupUserDetails(userdn, ldapConnection);
-		if (data == null) {
-			throw new AuthManagerException(AuthErrorCode.USER_VALIDATION_ERROR.getErrorCode(),
-					AuthErrorCode.USER_VALIDATION_ERROR.getErrorMessage());
-		}
-		if (data.getRId() != null) {
-			ridDto = new RIdDto();
-			ridDto.setRId(data.getRId());
-		}
-		return ridDto;
-	}
-
-	@SuppressWarnings("unchecked")
-	@Override
-	public AuthZResponseDto unBlockAccount(String userId) throws Exception {
-
-		Hashtable<String, String> env = new Hashtable<>();
-		env.put(Context.INITIAL_CONTEXT_FACTORY, AuthConstant.LDAP_INITAL_CONTEXT_FACTORY);
-		env.put(Context.PROVIDER_URL, "ldap://52.172.11.190:10389");
-		env.put(Context.SECURITY_PRINCIPAL, "uid=admin,ou=system");
-		env.put(Context.SECURITY_CREDENTIALS, "secret");
-		LdapContext context = null;
-		AuthZResponseDto authZResponseDto = null;
-		try {
-			context = new InitialLdapContext(env, null);
-			LdapControl ldapControl = new LdapControl();
-			context.setRequestControls(ldapControl.getControls());
-
-			ModificationItem[] modItems = new ModificationItem[2];
-			modItems[0] = new ModificationItem(DirContext.REMOVE_ATTRIBUTE,
-					new BasicAttribute(AuthConstant.PWD_ACCOUNT_LOCKED_TIME_ATTRIBUTE));
-			modItems[1] = new ModificationItem(DirContext.REMOVE_ATTRIBUTE,
-					new BasicAttribute(AuthConstant.PWD_FAILURE_TIME_ATTRIBUTE));
-
-			context.modifyAttributes("uid=" + userId + ",ou=people,c=morocco", modItems);
-			authZResponseDto = new AuthZResponseDto();
-			authZResponseDto.setMessage("Successfully Unblocked");
-			authZResponseDto.setStatus("Sucesss");
-
-		} catch (NamingException e) {
-			throw new AuthManagerException(AuthErrorCode.NAMING_EXCEPTION.getErrorCode(),
-					AuthErrorCode.NAMING_EXCEPTION.getErrorMessage() + "" + e.getExplanation());
-		} finally {
-			if (context != null) {
-				context.close();
-			}
-		}
-		return authZResponseDto;
-	}
-
-	@Override
-	public UserCreationResponseDto createAccount(UserCreationRequestDto userCreationRequestDto){
-		LdapConnection connection = null;
-		Dn dn = null;
-		try {
-			connection = createAnonymousConnection();
-			dn=createUserDn(userCreationRequestDto.getUserName());
-		} catch (Exception e1) {
-			e1.printStackTrace();
-		}
-		
-		Hashtable<String,String> env = new Hashtable<>();
-		env.put(Context.INITIAL_CONTEXT_FACTORY, AuthConstant.LDAP_INITAL_CONTEXT_FACTORY);
-		env.put(Context.PROVIDER_URL, "ldap://52.172.11.190:10389");
-		env.put(Context.SECURITY_PRINCIPAL, "uid=admin,ou=system");
-		env.put(Context.SECURITY_CREDENTIALS, "secret");
-		try {
-		if(connection.exists(dn)) {
-			//throw already exist exception
-		}else {
-	  DirContext  context = null;	
-	
-	  List<Attribute> attributes= new ArrayList<>();
-       attributes.add(new BasicAttribute("cn", userCreationRequestDto.getUserName()));  
-       attributes.add(new BasicAttribute("sn", userCreationRequestDto.getUserName()));  
-       attributes.add(new BasicAttribute("mail", userCreationRequestDto.getEmailID()));  
-       attributes.add(new BasicAttribute("mobile", userCreationRequestDto.getContactNo()));
-       attributes.add(new BasicAttribute("dateOfBirth", userCreationRequestDto.getDateOfBirth()));
-       attributes.add( new BasicAttribute("firstName", userCreationRequestDto.getFirstName()));
-       attributes.add(new BasicAttribute("lastName", userCreationRequestDto.getLastName()));
-       attributes.add( new BasicAttribute("gender", userCreationRequestDto.getGender()));
-        
-        Attribute oc = new BasicAttribute("objectClass");  
-        oc.add("top");  
-        oc.add("person");  
-        oc.add("organizationalPerson");  
-        oc.add("inetOrgPerson");  
-        oc.add("userDetails"); 
-        attributes.add(oc);
-
-	context = new InitialDirContext(env);
-	BasicAttributes entry = new BasicAttributes();  
-    attributes.parallelStream().forEach(entry::put); 
-    context.createSubcontext(dn.getName(), entry);  
-	
-}}catch (NamingException|LdapException e) {
-	System.out.println(e.getMessage());
-}
-        return null;
-	
-	}}
-=======
-/**
- * 
- */
-package io.mosip.kernel.auth.factory;
-
-import java.io.IOException;
-import java.util.ArrayList;
-import java.util.Collection;
-import java.util.HashSet;
-import java.util.Hashtable;
-import java.util.List;
-import java.util.Objects;
-import java.util.Set;
-
-import javax.naming.Context;
-import javax.naming.NamingEnumeration;
-import javax.naming.NamingException;
-import javax.naming.directory.Attribute;
-import javax.naming.directory.Attributes;
-import javax.naming.directory.BasicAttribute;
-import javax.naming.directory.DirContext;
-import javax.naming.directory.ModificationItem;
-import javax.naming.directory.SearchControls;
-import javax.naming.directory.SearchResult;
-import javax.naming.ldap.InitialLdapContext;
-import javax.naming.ldap.LdapContext;
-
-import org.apache.directory.api.ldap.model.constants.LdapSecurityConstants;
-import org.apache.directory.api.ldap.model.cursor.EntryCursor;
-import org.apache.directory.api.ldap.model.entry.Entry;
-import org.apache.directory.api.ldap.model.message.SearchScope;
-import org.apache.directory.api.ldap.model.name.Dn;
-import org.apache.directory.api.ldap.model.password.PasswordDetails;
-import org.apache.directory.api.ldap.model.password.PasswordUtil;
-import org.apache.directory.ldap.client.api.LdapConnection;
-import org.apache.directory.ldap.client.api.LdapNetworkConnection;
-import org.springframework.beans.factory.annotation.Autowired;
-import org.springframework.stereotype.Component;
-
-import io.mosip.kernel.auth.config.MosipEnvironment;
-import io.mosip.kernel.auth.constant.AuthConstant;
-import io.mosip.kernel.auth.constant.AuthErrorCode;
-import io.mosip.kernel.auth.constant.LDAPErrorCode;
-import io.mosip.kernel.auth.entities.AuthZResponseDto;
-import io.mosip.kernel.auth.entities.ClientSecret;
-import io.mosip.kernel.auth.entities.LdapControl;
-import io.mosip.kernel.auth.entities.LoginUser;
-import io.mosip.kernel.auth.entities.MosipUserDto;
-import io.mosip.kernel.auth.entities.MosipUserListDto;
-import io.mosip.kernel.auth.entities.MosipUserSaltList;
-import io.mosip.kernel.auth.entities.PasswordDto;
-import io.mosip.kernel.auth.entities.RIdDto;
-import io.mosip.kernel.auth.entities.RoleDto;
-import io.mosip.kernel.auth.entities.RolesListDto;
-import io.mosip.kernel.auth.entities.UserDetailsSalt;
-import io.mosip.kernel.auth.entities.UserNameDto;
-import io.mosip.kernel.auth.entities.UserOtp;
-import io.mosip.kernel.auth.entities.otp.OtpUser;
-import io.mosip.kernel.auth.exception.AuthManagerException;
-import io.mosip.kernel.auth.jwtBuilder.TokenGenerator;
-import io.mosip.kernel.auth.jwtBuilder.TokenValidator;
-import io.mosip.kernel.core.util.HMACUtils;
-
-/**
- * @author Ramadurai Pandian
- *
- */
-@Component
-public class ILdapDataStore implements IDataStore {
-
-	private DataBaseConfig dataBaseConfig;
-
-	public ILdapDataStore() {
-	}
-
-	public ILdapDataStore(DataBaseConfig dataBaseConfig) {
-		super();
-		this.dataBaseConfig = dataBaseConfig;
-	}
-
-	@Autowired
-	TokenGenerator tokenGenerator;
-
-	@Autowired
-	TokenValidator tokenValidator;
-
-	@Autowired
-	MosipEnvironment environment;
-
-	private LdapConnection createAnonymousConnection() throws Exception {
-		// LdapNetworkConnection network = new
-		// LdapNetworkConnection(dataBaseConfig.getUrl(),Integer.valueOf(dataBaseConfig.getPort()));
-		LdapConnection connection = new LdapNetworkConnection(dataBaseConfig.getUrl(),
-				Integer.valueOf(dataBaseConfig.getPort()));
-		return connection;
-	}
-
-	private LdapContext getContext() throws NamingException {
-
-		Hashtable<String, String> env = new Hashtable<String, String>();
-		env.put(Context.INITIAL_CONTEXT_FACTORY, AuthConstant.LDAP_INITAL_CONTEXT_FACTORY);
-		env.put(Context.PROVIDER_URL, "ldap://52.172.11.190:10389");
-		// env.put(Context.PROVIDER_URL, "ldap://localhost:10389");
-		env.put(Context.SECURITY_PRINCIPAL, "uid=admin,ou=system");
-		env.put(Context.SECURITY_CREDENTIALS, "secret");
-		LdapContext context = new InitialLdapContext(env, null);
-		LdapControl ldapControl = new LdapControl();
-		context.setRequestControls(ldapControl.getControls());
-		return context;
-	}
-
-	@Override
-	public MosipUserDto authenticateUser(LoginUser loginUser) throws Exception {
-		MosipUserDto mosipUser = getLoginDetails(loginUser);
-		return mosipUser;
-	}
-
-	/*
-	 * (non-Javadoc)
-	 * 
-	 * @see
-	 * io.mosip.kernel.auth.service.AuthNService#authenticateWithOtp(io.mosip.kernel
-	 * .auth.entities.otp.OtpUser)
-	 */
-	@Override
-	public MosipUserDto authenticateWithOtp(OtpUser otpUser) throws Exception {
-		MosipUserDto mosipUser = getOtpDetails(otpUser);
-		return mosipUser;
-	}
-
-	private MosipUserDto getOtpDetails(OtpUser otpUser) throws Exception {
-		LdapConnection connection = createAnonymousConnection();
-		Dn userdn = createUserDn(otpUser.getUserId());
-		if (!connection.exists(userdn)) {
-			throw new AuthManagerException(AuthErrorCode.USER_VALIDATION_ERROR.getErrorCode(),
-					AuthErrorCode.USER_VALIDATION_ERROR.getErrorMessage());
-
-		}
-		MosipUserDto mosipUserDto = lookupUserDetails(userdn, connection);
-		return mosipUserDto;
-	}
-
-	/*
-	 * (non-Javadoc)
-	 * 
-	 * @see
-	 * io.mosip.kernel.auth.service.AuthNService#authenticateUserWithOtp(io.mosip.
-	 * kernel.auth.entities.UserOtp)
-	 */
-	@Override
-	public MosipUserDto authenticateUserWithOtp(UserOtp userOtp) throws Exception {
-		MosipUserDto mosipUserDto = getMosipUser(userOtp.getUserId());
-		return mosipUserDto;
-	}
-
-	private MosipUserDto getMosipUser(String userId) throws Exception {
-		LdapConnection connection = createAnonymousConnection();
-		Dn userdn = createUserDn(userId);
-		MosipUserDto mosipUserDto = lookupUserDetails(userdn, connection);
-		return mosipUserDto;
-	}
-
-	/*
-	 * (non-Javadoc)
-	 * 
-	 * @see
-	 * io.mosip.kernel.auth.service.AuthNService#authenticateWithSecretKey(io.mosip.
-	 * kernel.auth.entities.ClientSecret)
-	 */
-	@Override
-	public MosipUserDto authenticateWithSecretKey(ClientSecret clientSecret) throws Exception {
-		MosipUserDto mosipUser = getClientSecretDetails(clientSecret);
-		return mosipUser;
-	}
-
-	private MosipUserDto getClientSecretDetails(ClientSecret clientSecret) throws Exception {
-		LdapConnection connection = createAnonymousConnection();
-		Dn userdn = createUserDn(clientSecret.getClientId());
-		try {
-			connection.bind(userdn, clientSecret.getSecretKey());
-		} catch (Exception ex) {
-			throw new AuthManagerException(LDAPErrorCode.LDAP_CONNECTION_ERROR.getErrorCode(),
-					LDAPErrorCode.LDAP_CONNECTION_ERROR.getErrorMessage());
-		}
-		if (connection.isAuthenticated()) {
-			return lookupUserDetails(userdn, connection);
-		}
-		connection.unBind();
-		connection.close();
-		return null;
-	}
-	/*
-	 * (non-Javadoc)
-	 * 
-	 * @see
-	 * io.mosip.kernel.auth.service.AuthZService#verifyOtp(io.mosip.kernel.auth.
-	 * entities.otp.OtpValidateRequestDto, java.lang.String)
-	 */
-
-	public MosipUserDto getLoginDetails(LoginUser loginUser) throws Exception {
-		LdapConnection connection = createAnonymousConnection();
-		Dn userdn = createUserDn(loginUser.getUserName());
-		try {
-			connection.bind(userdn, loginUser.getPassword());
-		} catch (Exception ex) {
-			throw new AuthManagerException(LDAPErrorCode.LDAP_CONNECTION_ERROR.getErrorCode(),
-					LDAPErrorCode.LDAP_CONNECTION_ERROR.getErrorMessage());
-		}
-		if (connection.isAuthenticated()) {
-			return lookupUserDetails(userdn, connection);
-		}
-		connection.unBind();
-		connection.close();
-		return null;
-	}
-
-	private MosipUserDto lookupUserDetails(Dn userdn, LdapConnection connection) throws Exception {
-		try {
-			// if lookup access is retricted only to admin then bind the
-			// connection with
-			// admin details
-			// connection.bind(createAdminDn(),
-			// mosipEnvironment.getLdapAdminPassword());
-
-			Collection<String> roles = getUserRoles(userdn, connection);
-			String rolesString = convertRolesToString(roles);
-			MosipUserDto mosipUserDto = null;
-
-			Entry userLookup = connection.lookup(userdn);
-			if (userLookup != null) {
-				mosipUserDto = new MosipUserDto();
-				mosipUserDto.setUserId(userLookup.get("uid").get().toString());
-				mosipUserDto
-						.setMobile(userLookup.get("mobile") != null ? userLookup.get("mobile").get().toString() : null);
-				mosipUserDto.setMail(userLookup.get("mail") != null ? userLookup.get("mail").get().toString() : null);
-				PasswordDetails password = PasswordUtil
-						.splitCredentials(userLookup.get("userPassword").get().getBytes());
-				mosipUserDto.setUserPassword(
-						userLookup.get("userPassword") != null ? HMACUtils.digestAsPlainText(password.getPassword())
-								: null);
-				// mosipUserDto.setLangCode(userLookup.get("preferredLanguage").get().toString());
-				mosipUserDto.setName(userLookup.get("cn").get().toString());
-				// mosipUserDto.setRId(userLookup.get("rid").get().toString());
-				mosipUserDto.setRole(rolesString);
-			}
-			return mosipUserDto;
-		} catch (Exception err) {
-			throw new AuthManagerException(LDAPErrorCode.LDAP_PARSE_REQUEST_ERROR.getErrorCode(),
-					LDAPErrorCode.LDAP_PARSE_REQUEST_ERROR.getErrorMessage());
-		}
-	}
-
-	private Collection<String> getUserRoles(Dn userdn, LdapConnection connection) {
-		try {
-			Dn searchBase = new Dn("ou=roles,c=morocco");
-			String searchFilter = "(&(objectClass=organizationalRole)(roleOccupant=" + userdn + "))";
-
-			EntryCursor rolesData = connection.search(searchBase, searchFilter, SearchScope.ONELEVEL);
-
-			Set<String> roles = new HashSet<String>();
-			for (Entry entry : rolesData) {
-				roles.add(entry.get("cn").getString());
-			}
-
-			rolesData.close();
-			return roles;
-		} catch (Exception err) {
-
-			throw new AuthManagerException(LDAPErrorCode.LDAP_ROLES_REQUEST_ERROR.getErrorCode(),
-					LDAPErrorCode.LDAP_ROLES_REQUEST_ERROR.getErrorMessage());
-		}
-	}
-
-	private String convertRolesToString(Collection<String> roles) throws Exception {
-		StringBuilder rolesString = new StringBuilder();
-		for (String role : roles) {
-			rolesString.append(role);
-			rolesString.append(",");
-		}
-
-		return rolesString.length() > 0 ? rolesString.substring(0, rolesString.length() - 1) : "";
-	}
-
-	private Dn createUserDn(String userName) throws Exception {
-		return new Dn("uid=" + userName + ",ou=people,c=morocco");
-	}
-
-	@Override
-	public RolesListDto getAllRoles() {
-		RolesListDto rolesListDto = new RolesListDto();
-
-		try {
-			LdapConnection connection = createAnonymousConnection();
-			List<RoleDto> roleDtos = new ArrayList<>();
-			Dn searchBase = new Dn("ou=roles,c=morocco");
-			String searchFilter = "(objectClass=organizationalRole)";
-
-			EntryCursor rolesData = connection.search(searchBase, searchFilter, SearchScope.ONELEVEL);
-
-			for (Entry entry : rolesData) {
-				RoleDto roleDto = new RoleDto();
-				roleDto.setRoleId(entry.get("cn").get().toString());
-				roleDto.setRoleName(entry.get("cn").get().toString());
-				roleDto.setRoleDescription(entry.get("description").get().toString());
-				roleDtos.add(roleDto);
-			}
-			rolesListDto.setRoles(roleDtos);
-			rolesData.close();
-			connection.close();
-
-			return rolesListDto;
-		} catch (Exception e) {
-			throw new AuthManagerException(LDAPErrorCode.LDAP_ROLES_REQUEST_ERROR.getErrorCode(),
-					LDAPErrorCode.LDAP_ROLES_REQUEST_ERROR.getErrorMessage());
-		}
-	}
-
-	@Override
-	public MosipUserListDto getListOfUsersDetails(List<String> users) throws Exception {
-		try {
-			MosipUserListDto userResponseDto = new MosipUserListDto();
-			List<MosipUserDto> mosipUserDtos = new ArrayList<>();
-
-			LdapConnection connection = createAnonymousConnection();
-
-			for (String user : users) {
-				Dn userdn = createUserDn(user);
-				MosipUserDto data = lookupUserDetails(userdn, connection);
-				if (data != null)
-					mosipUserDtos.add(data);
-			}
-
-			connection.close();
-			userResponseDto.setMosipUserDtoList(mosipUserDtos);
-			return userResponseDto;
-		} catch (Exception err) {
-			throw new AuthManagerException(LDAPErrorCode.LDAP_ROLES_REQUEST_ERROR.getErrorCode(),
-					LDAPErrorCode.LDAP_ROLES_REQUEST_ERROR.getErrorMessage());
-		}
-	}
-
-	@Override
-	public MosipUserSaltList getAllUserDetailsWithSalt() throws Exception {
-		MosipUserSaltList mosipUserSaltList = new MosipUserSaltList();
-		List<UserDetailsSalt> mosipUserDtos = new ArrayList<>();
-		LdapConnection connection = createAnonymousConnection();
-		Dn searchBase = new Dn("ou=people,c=morocco");
-		String searchFilter = "(&(objectClass=organizationalPerson)(objectClass=inetOrgPerson))";
-		EntryCursor peoplesData = connection.search(searchBase, searchFilter, SearchScope.ONELEVEL);
-		for (Entry entry : peoplesData) {
-			UserDetailsSalt saltDetails = new UserDetailsSalt();
-			saltDetails.setUserId(entry.get("uid").get().toString());
-			if (entry.get("userPassword").get() != null) {
-				PasswordDetails password = PasswordUtil.splitCredentials(entry.get("userPassword").get().getBytes());
-				if (password.getSalt() != null) {
-					saltDetails.setSalt(HMACUtils.digestAsPlainText(password.getSalt()));
-				}
-			}
-			mosipUserDtos.add(saltDetails);
-		}
-		mosipUserSaltList.setMosipUserSaltList(mosipUserDtos);
-		return mosipUserSaltList;
-	}
-
-	@Override
-	public RIdDto getRidFromUserId(String userId) throws Exception {
-		RIdDto ridDto = null;
-		LdapConnection ldapConnection = createAnonymousConnection();
-		Dn userdn = createUserDn(userId);
-		MosipUserDto data = lookupUserDetails(userdn, ldapConnection);
-		if (data == null) {
-			throw new AuthManagerException(AuthErrorCode.USER_VALIDATION_ERROR.getErrorCode(),
-					AuthErrorCode.USER_VALIDATION_ERROR.getErrorMessage());
-		}
-		if (data.getRId() != null) {
-			ridDto = new RIdDto();
-			ridDto.setRId(data.getRId());
-		}
-		return ridDto;
-	}
-
-	@SuppressWarnings("unchecked")
-	@Override
-	public AuthZResponseDto unBlockAccount(String userId) throws Exception {
-
-		LdapContext context = null;
-		AuthZResponseDto authZResponseDto = null;
-		try {
-			context = getContext();
-			ModificationItem[] modItems = new ModificationItem[2];
-			modItems[0] = new ModificationItem(DirContext.REMOVE_ATTRIBUTE,
-					new BasicAttribute(AuthConstant.PWD_ACCOUNT_LOCKED_TIME_ATTRIBUTE));
-			modItems[1] = new ModificationItem(DirContext.REMOVE_ATTRIBUTE,
-					new BasicAttribute(AuthConstant.PWD_FAILURE_TIME_ATTRIBUTE));
-
-			context.modifyAttributes("uid=" + userId + ",ou=people,c=morocco", modItems);
-			authZResponseDto = new AuthZResponseDto();
-			authZResponseDto.setMessage("Successfully Unblocked");
-			authZResponseDto.setStatus("Sucesss");
-
-		} catch (NamingException e) {
-			throw new AuthManagerException(AuthErrorCode.NAMING_EXCEPTION.getErrorCode(),
-					AuthErrorCode.NAMING_EXCEPTION.getErrorMessage() + "" + e.getExplanation());
-		} finally {
-			if (context != null) {
-				context.close();
-			}
-		}
-		return authZResponseDto;
-	}
-
-	@Override
-	public AuthZResponseDto changePassword(PasswordDto passwordDto) throws NamingException {
-		LdapContext ldapContext = null;
-		AuthZResponseDto authZResponseDto = null;
-		LdapConnection ldapConnection = null;
-		try {
-			ldapContext = getContext();
-		} catch (NamingException e) {
-			throw new AuthManagerException(AuthErrorCode.NAMING_EXCEPTION.getErrorCode(),
-					AuthErrorCode.NAMING_EXCEPTION.getErrorMessage());
-
-		}
-
-		try {
-			ldapConnection = createAnonymousConnection();
-			Dn userdn = createUserDn(passwordDto.getUserId());
-			MosipUserDto mosipUserDto = lookupUserDetails(userdn, ldapConnection);
-			Objects.requireNonNull(mosipUserDto);
-			String ldapPassword = getPassword(mosipUserDto.getUserId(), ldapContext);
-			Objects.requireNonNull(ldapPassword);
-			boolean isNotMatching = isNotAMatchWithUserOrEmail(mosipUserDto.getUserId(), mosipUserDto.getMail(),
-					passwordDto.getNewPassword());
-
-			validateOldPassword(passwordDto.getOldPassword(), ldapPassword);
-
-			if (!isNotMatching && !passwordDto.getOldPassword().equals(passwordDto.getNewPassword())) {
-				byte[] newUserPassword = PasswordUtil.createStoragePassword(passwordDto.getNewPassword().getBytes(),
-						LdapSecurityConstants.getAlgorithm(passwordDto.getHashAlgo()));
-
-				ModificationItem[] modItems = new ModificationItem[1];
-				modItems[0] = new ModificationItem(DirContext.REPLACE_ATTRIBUTE,
-						new BasicAttribute("userPassword", newUserPassword));
-				ldapContext.modifyAttributes("uid=" + passwordDto.getUserId() + ",ou=people,c=morocco", modItems);
-				mosipUserDto.setUserPassword(new String(newUserPassword));
-				authZResponseDto = new AuthZResponseDto();
-				authZResponseDto.setMessage("Successfully changed");
-				authZResponseDto.setStatus("Success");
-			} else {
-				throw new AuthManagerException(AuthErrorCode.PASSWORD_POLICY_EXCEPTION.getErrorCode(),
-						AuthErrorCode.PASSWORD_POLICY_EXCEPTION.getErrorMessage());
-			}
-
-		} catch (Exception e) {
-			throw new RuntimeException(e.getMessage());
-		} finally {
-			ldapContext.close();
-			try {
-				ldapConnection.close();
-			} catch (IOException e) {
-				e.printStackTrace();
-			}
-		}
-
-		return authZResponseDto;
-	}
-
-	/*
-	 * (non-Javadoc)
-	 * 
-	 * @see
-	 * io.mosip.kernel.auth.factory.IDataStore#resetPassword(io.mosip.kernel.auth.
-	 * entities.PasswordDto)
-	 */
-	@Override
-	public AuthZResponseDto resetPassword(PasswordDto passwordDto) throws Exception {
-		LdapContext ldapContext = null;
-		AuthZResponseDto authZResponseDto = null;
-		ldapContext = getContext();
-		LdapConnection ldapConnection;
-		ldapConnection = createAnonymousConnection();
-		Dn userdn = createUserDn(passwordDto.getUserId());
-		MosipUserDto mosipUserDto = lookupUserDetails(userdn, ldapConnection);
-		Objects.requireNonNull(mosipUserDto);
-		boolean isNotMatching = isNotAMatchWithUserOrEmail(mosipUserDto.getUserId(), mosipUserDto.getMail(),
-				passwordDto.getNewPassword());
-		if (!isNotMatching) {
-			byte[] newUserPassword = PasswordUtil.createStoragePassword(passwordDto.getNewPassword().getBytes(),
-					LdapSecurityConstants.getAlgorithm(passwordDto.getHashAlgo()));
-
-			ModificationItem[] modItems = new ModificationItem[1];
-			modItems[0] = new ModificationItem(DirContext.REPLACE_ATTRIBUTE,
-					new BasicAttribute("userPassword", newUserPassword));
-			ldapContext.modifyAttributes("uid=" + passwordDto.getUserId() + ",ou=people,c=morocco", modItems);
-			mosipUserDto.setUserPassword(new String(newUserPassword));
-			authZResponseDto = new AuthZResponseDto();
-			authZResponseDto.setMessage("Successfully the password has been reset");
-			authZResponseDto.setStatus("Success");
-			ldapContext.close();
-			ldapConnection.close();
-
-		} else {
-			ldapContext.close();
-			ldapConnection.close();
-			throw new AuthManagerException(AuthErrorCode.PASSWORD_POLICY_EXCEPTION.getErrorCode(),
-					AuthErrorCode.PASSWORD_POLICY_EXCEPTION.getErrorMessage());
-		}
-		return authZResponseDto;
-	}
-
-	/*
-	 * (non-Javadoc)
-	 * 
-	 * @see
-	 * io.mosip.kernel.auth.factory.IDataStore#getUserNameBasedOnMobileNumber(java.
-	 * lang.String)
-	 */
-	@Override
-	public UserNameDto getUserNameBasedOnMobileNumber(String mobileNumber) throws Exception {
-		Dn searchBase = new Dn("ou=people,c=morocco");
-		UserNameDto userNameDto = new UserNameDto();
-		String searchFilter = "(&(objectClass=organizationalPerson)(objectClass=inetOrgPerson)(objectClass=person)(mobile="
-				+ mobileNumber + "))";
-		LdapContext context = getContext();
-		NamingEnumeration<SearchResult> searchResult = context.search(searchBase.getName(), searchFilter,
-				new SearchControls());
-		if (!searchResult.hasMore()) {
-			throw new AuthManagerException("ADMN-ACM-MOB-NOT-FOUND", "Mobile is registered/not present");
-		}
-		while (searchResult.hasMore()) {
-			Attributes attributes = searchResult.next().getAttributes();
-			Attribute uid = attributes.get("uid");
-			userNameDto.setUserName((String) uid.get());
-		}
-		context.close();
-		return userNameDto;
-	}
-
-	/**
-	 * @param userid
-	 * @param ldapContext
-	 * @return
-	 * @throws Exception
-	 */
-	private String getPassword(String userid, LdapContext ldapContext) throws Exception {
-		String encryptedPassword = null;
-		Dn searchBase = new Dn("uid=" + userid + ",ou=people,c=morocco");
-		SearchControls searchControls = new SearchControls();
-		searchControls.setSearchScope(SearchControls.SUBTREE_SCOPE);
-		NamingEnumeration<SearchResult> searchResult = ldapContext.search(searchBase.getName(),
-				"(&(objectClass=organizationalPerson)(objectClass=inetOrgPerson)(objectClass=person))", searchControls);
-		while (searchResult.hasMore()) {
-			SearchResult result = searchResult.next();
-			byte[] encryptedPasswordBytes = (byte[]) result.getAttributes().get("userPassword").get();
-			encryptedPassword = new String(encryptedPasswordBytes);
-
-		}
-		return encryptedPassword;
-	}
-
-	/**
-	 * TBD
-	 * 
-	 * @param oldPassword
-	 * @param hashedPassword
-	 * @param userId
-	 * @return
-	 * @throws Exception
-	 */
-	private void validateOldPassword(String oldPassword, String hashedPassword) {
-
-		boolean password = PasswordUtil.compareCredentials(oldPassword.getBytes(), hashedPassword.getBytes());
-		if (!password) {
-			throw new AuthManagerException(AuthErrorCode.OLD_PASSWORD_NOT_MATCH.getErrorCode(),
-					AuthErrorCode.OLD_PASSWORD_NOT_MATCH.getErrorMessage());
-		}
-	}
-
-	/**
-	 * Check password matches with either userid or email id. At most 3 letters can
-	 * match with the password.
-	 * 
-	 * @param userId
-	 *            - user id
-	 * @param email
-	 *            - email
-	 * @param password
-	 *            - password
-	 * @return {@link boolean}
-	 */
-	private boolean isNotAMatchWithUserOrEmail(String userId, String email, String password) {
-
-		return (password.contains(userId) || password.contains(email));
-	}
-
-}
->>>>>>> a58ba456
+/**
+ * 
+ */
+package io.mosip.kernel.auth.factory;
+
+import java.util.ArrayList;
+import java.util.Collection;
+import java.util.HashSet;
+import java.util.Hashtable;
+import java.util.List;
+import java.util.Set;
+
+import javax.naming.Context;
+import javax.naming.NamingException;
+import javax.naming.directory.Attribute;
+import javax.naming.directory.BasicAttribute;
+import javax.naming.directory.BasicAttributes;
+import javax.naming.directory.DirContext;
+import javax.naming.directory.InitialDirContext;
+import javax.naming.directory.ModificationItem;
+import javax.naming.ldap.InitialLdapContext;
+import javax.naming.ldap.LdapContext;
+
+import org.apache.directory.api.ldap.model.cursor.EntryCursor;
+import org.apache.directory.api.ldap.model.entry.DefaultEntry;
+import org.apache.directory.api.ldap.model.entry.Entry;
+import org.apache.directory.api.ldap.model.exception.LdapException;
+import org.apache.directory.api.ldap.model.message.SearchScope;
+import org.apache.directory.api.ldap.model.name.Dn;
+import org.apache.directory.api.ldap.model.password.PasswordDetails;
+import org.apache.directory.api.ldap.model.password.PasswordUtil;
+import org.apache.directory.ldap.client.api.LdapConnection;
+import org.apache.directory.ldap.client.api.LdapNetworkConnection;
+import org.springframework.beans.factory.annotation.Autowired;
+import org.springframework.stereotype.Component;
+
+import io.mosip.kernel.auth.config.MosipEnvironment;
+import io.mosip.kernel.auth.constant.AuthConstant;
+import io.mosip.kernel.auth.constant.AuthErrorCode;
+import io.mosip.kernel.auth.constant.LDAPErrorCode;
+import io.mosip.kernel.auth.entities.AuthZResponseDto;
+import io.mosip.kernel.auth.entities.ClientSecret;
+import io.mosip.kernel.auth.entities.LdapControl;
+import io.mosip.kernel.auth.entities.LoginUser;
+import io.mosip.kernel.auth.entities.MosipUserDto;
+import io.mosip.kernel.auth.entities.MosipUserListDto;
+import io.mosip.kernel.auth.entities.MosipUserSaltList;
+import io.mosip.kernel.auth.entities.RIdDto;
+import io.mosip.kernel.auth.entities.RoleDto;
+import io.mosip.kernel.auth.entities.RolesListDto;
+import io.mosip.kernel.auth.entities.User;
+import io.mosip.kernel.auth.entities.UserCreationRequestDto;
+import io.mosip.kernel.auth.entities.UserCreationResponseDto;
+import io.mosip.kernel.auth.entities.UserDetailsSalt;
+import io.mosip.kernel.auth.entities.UserOtp;
+import io.mosip.kernel.auth.entities.otp.OtpUser;
+import io.mosip.kernel.auth.exception.AuthManagerException;
+import io.mosip.kernel.auth.jwtBuilder.TokenGenerator;
+import io.mosip.kernel.auth.jwtBuilder.TokenValidator;
+import io.mosip.kernel.core.util.HMACUtils;
+
+/**
+ * @author Ramadurai Pandian
+ *
+ */
+@Component
+public class ILdapDataStore implements IDataStore {
+
+	private DataBaseConfig dataBaseConfig;
+
+	public ILdapDataStore() {
+	}
+
+	public ILdapDataStore(DataBaseConfig dataBaseConfig) {
+		super();
+		this.dataBaseConfig = dataBaseConfig;
+	}
+
+	@Autowired
+	TokenGenerator tokenGenerator;
+
+	@Autowired
+	TokenValidator tokenValidator;
+
+	@Autowired
+	MosipEnvironment environment;
+
+	private LdapConnection createAnonymousConnection() throws Exception {
+		// LdapNetworkConnection network = new
+		// LdapNetworkConnection(dataBaseConfig.getUrl(),Integer.valueOf(dataBaseConfig.getPort()));
+		LdapConnection connection = new LdapNetworkConnection(dataBaseConfig.getUrl(),
+				Integer.valueOf(dataBaseConfig.getPort()));
+		return connection;
+	}
+	
+	private LdapContext getContext() throws NamingException {
+
+		Hashtable<String, String> env = new Hashtable<String, String>();
+		env.put(Context.INITIAL_CONTEXT_FACTORY, AuthConstant.LDAP_INITAL_CONTEXT_FACTORY);
+		env.put(Context.PROVIDER_URL, "ldap://52.172.11.190:10389");
+		// env.put(Context.PROVIDER_URL, "ldap://localhost:10389");
+		env.put(Context.SECURITY_PRINCIPAL, "uid=admin,ou=system");
+		env.put(Context.SECURITY_CREDENTIALS, "secret");
+		LdapContext context = new InitialLdapContext(env, null);
+		LdapControl ldapControl = new LdapControl();
+		context.setRequestControls(ldapControl.getControls());
+		return context;
+	}
+
+	@Override
+	public MosipUserDto authenticateUser(LoginUser loginUser) throws Exception {
+		MosipUserDto mosipUser = getLoginDetails(loginUser);
+		return mosipUser;
+	}
+
+	/*
+	 * (non-Javadoc)
+	 * 
+	 * @see
+	 * io.mosip.kernel.auth.service.AuthNService#authenticateWithOtp(io.mosip.kernel
+	 * .auth.entities.otp.OtpUser)
+	 */
+	@Override
+	public MosipUserDto authenticateWithOtp(OtpUser otpUser) throws Exception {
+		MosipUserDto mosipUser = getOtpDetails(otpUser);
+		return mosipUser;
+	}
+
+	private MosipUserDto getOtpDetails(OtpUser otpUser) throws Exception {
+		LdapConnection connection = createAnonymousConnection();
+		Dn userdn = createUserDn(otpUser.getUserId());
+		if (!connection.exists(userdn)) {
+			throw new AuthManagerException(AuthErrorCode.USER_VALIDATION_ERROR.getErrorCode(),
+					AuthErrorCode.USER_VALIDATION_ERROR.getErrorMessage());
+
+		}
+		MosipUserDto mosipUserDto = lookupUserDetails(userdn, connection);
+		return mosipUserDto;
+	}
+
+	/*
+	 * (non-Javadoc)
+	 * 
+	 * @see
+	 * io.mosip.kernel.auth.service.AuthNService#authenticateUserWithOtp(io.mosip.
+	 * kernel.auth.entities.UserOtp)
+	 */
+	@Override
+	public MosipUserDto authenticateUserWithOtp(UserOtp userOtp) throws Exception {
+		MosipUserDto mosipUserDto = getMosipUser(userOtp.getUserId());
+		return mosipUserDto;
+	}
+
+	private MosipUserDto getMosipUser(String userId) throws Exception {
+		LdapConnection connection = createAnonymousConnection();
+		Dn userdn = createUserDn(userId);
+		MosipUserDto mosipUserDto = lookupUserDetails(userdn, connection);
+		return mosipUserDto;
+	}
+
+	/*
+	 * (non-Javadoc)
+	 * 
+	 * @see
+	 * io.mosip.kernel.auth.service.AuthNService#authenticateWithSecretKey(io.mosip.
+	 * kernel.auth.entities.ClientSecret)
+	 */
+	@Override
+	public MosipUserDto authenticateWithSecretKey(ClientSecret clientSecret) throws Exception {
+		MosipUserDto mosipUser = getClientSecretDetails(clientSecret);
+		return mosipUser;
+	}
+
+	private MosipUserDto getClientSecretDetails(ClientSecret clientSecret) throws Exception {
+		LdapConnection connection = createAnonymousConnection();
+		Dn userdn = createUserDn(clientSecret.getClientId());
+		try {
+			connection.bind(userdn, clientSecret.getSecretKey());
+		} catch (Exception ex) {
+			throw new AuthManagerException(LDAPErrorCode.LDAP_CONNECTION_ERROR.getErrorCode(),
+					LDAPErrorCode.LDAP_CONNECTION_ERROR.getErrorMessage());
+		}
+		if (connection.isAuthenticated()) {
+			return lookupUserDetails(userdn, connection);
+		}
+		connection.unBind();
+		connection.close();
+		return null;
+	}
+	/*
+	 * (non-Javadoc)
+	 * 
+	 * @see
+	 * io.mosip.kernel.auth.service.AuthZService#verifyOtp(io.mosip.kernel.auth.
+	 * entities.otp.OtpValidateRequestDto, java.lang.String)
+	 */
+
+	public MosipUserDto getLoginDetails(LoginUser loginUser) throws Exception {
+		LdapConnection connection = createAnonymousConnection();
+		Dn userdn = createUserDn(loginUser.getUserName());
+		try {
+			connection.bind(userdn, loginUser.getPassword());
+		} catch (Exception ex) {
+			throw new AuthManagerException(LDAPErrorCode.LDAP_CONNECTION_ERROR.getErrorCode(),
+					LDAPErrorCode.LDAP_CONNECTION_ERROR.getErrorMessage());
+		}
+		if (connection.isAuthenticated()) {
+			return lookupUserDetails(userdn, connection);
+		}
+		connection.unBind();
+		connection.close();
+		return null;
+	}
+
+	private MosipUserDto lookupUserDetails(Dn userdn, LdapConnection connection) throws Exception {
+		try {
+			// if lookup access is retricted only to admin then bind the
+			// connection with
+			// admin details
+			// connection.bind(createAdminDn(),
+			// mosipEnvironment.getLdapAdminPassword());
+
+			Collection<String> roles = getUserRoles(userdn, connection);
+			String rolesString = convertRolesToString(roles);
+			MosipUserDto mosipUserDto = null;
+
+			Entry userLookup = connection.lookup(userdn);
+			if (userLookup != null) {
+				mosipUserDto = new MosipUserDto();
+				mosipUserDto.setUserId(userLookup.get("uid").get().toString());
+				mosipUserDto
+						.setMobile(userLookup.get("mobile") != null ? userLookup.get("mobile").get().toString() : null);
+				mosipUserDto.setMail(userLookup.get("mail") != null ? userLookup.get("mail").get().toString() : null);
+				PasswordDetails password = PasswordUtil
+						.splitCredentials(userLookup.get("userPassword").get().getBytes());
+				mosipUserDto.setUserPassword(
+						userLookup.get("userPassword") != null ? HMACUtils.digestAsPlainText(password.getPassword())
+								: null);
+				// mosipUserDto.setLangCode(userLookup.get("preferredLanguage").get().toString());
+				mosipUserDto.setName(userLookup.get("cn").get().toString());
+				mosipUserDto.setRId(userLookup.get("rid").get().toString());
+				mosipUserDto.setRole(rolesString);
+			}
+			return mosipUserDto;
+		} catch (Exception err) {
+			throw new AuthManagerException(LDAPErrorCode.LDAP_PARSE_REQUEST_ERROR.getErrorCode(),
+					LDAPErrorCode.LDAP_PARSE_REQUEST_ERROR.getErrorMessage());
+		}
+	}
+
+	private Collection<String> getUserRoles(Dn userdn, LdapConnection connection) {
+		try {
+			Dn searchBase = new Dn("ou=roles,c=morocco");
+			String searchFilter = "(&(objectClass=organizationalRole)(roleOccupant=" + userdn + "))";
+
+			EntryCursor rolesData = connection.search(searchBase, searchFilter, SearchScope.ONELEVEL);
+
+			Set<String> roles = new HashSet<String>();
+			for (Entry entry : rolesData) {
+				roles.add(entry.get("cn").getString());
+			}
+
+			rolesData.close();
+			return roles;
+		} catch (Exception err) {
+			throw new AuthManagerException(LDAPErrorCode.LDAP_ROLES_REQUEST_ERROR.getErrorCode(),
+					LDAPErrorCode.LDAP_ROLES_REQUEST_ERROR.getErrorMessage());
+		}
+	}
+
+	private String convertRolesToString(Collection<String> roles) throws Exception {
+		StringBuilder rolesString = new StringBuilder();
+		for (String role : roles) {
+			rolesString.append(role);
+			rolesString.append(",");
+		}
+
+		return rolesString.length() > 0 ? rolesString.substring(0, rolesString.length() - 1) : "";
+	}
+
+	private Dn createUserDn(String userName) throws Exception {
+		return new Dn("uid=" + userName + ",ou=people,c=morocco");
+	}
+
+	@Override
+	public RolesListDto getAllRoles() {
+		RolesListDto rolesListDto = new RolesListDto();
+
+		try {
+			LdapConnection connection = createAnonymousConnection();
+			List<RoleDto> roleDtos = new ArrayList<>();
+			Dn searchBase = new Dn("ou=roles,c=morocco");
+			String searchFilter = "(objectClass=organizationalRole)";
+
+			EntryCursor rolesData = connection.search(searchBase, searchFilter, SearchScope.ONELEVEL);
+
+			for (Entry entry : rolesData) {
+				RoleDto roleDto = new RoleDto();
+				roleDto.setRoleId(entry.get("cn").get().toString());
+				roleDto.setRoleName(entry.get("cn").get().toString());
+				roleDto.setRoleDescription(entry.get("description").get().toString());
+				roleDtos.add(roleDto);
+			}
+			rolesListDto.setRoles(roleDtos);
+			rolesData.close();
+			connection.close();
+
+			return rolesListDto;
+		} catch (Exception e) {
+			throw new AuthManagerException(LDAPErrorCode.LDAP_ROLES_REQUEST_ERROR.getErrorCode(),
+					LDAPErrorCode.LDAP_ROLES_REQUEST_ERROR.getErrorMessage());
+		}
+	}
+
+	@Override
+	public MosipUserListDto getListOfUsersDetails(List<String> users) throws Exception {
+		try {
+			MosipUserListDto userResponseDto = new MosipUserListDto();
+			List<MosipUserDto> mosipUserDtos = new ArrayList<>();
+
+			LdapConnection connection = createAnonymousConnection();
+
+			for (String user : users) {
+				Dn userdn = createUserDn(user);
+				MosipUserDto data = lookupUserDetails(userdn, connection);
+				if (data != null)
+					mosipUserDtos.add(data);
+			}
+
+			connection.close();
+			userResponseDto.setMosipUserDtoList(mosipUserDtos);
+			return userResponseDto;
+		} catch (Exception err) {
+			throw new AuthManagerException(LDAPErrorCode.LDAP_ROLES_REQUEST_ERROR.getErrorCode(),
+					LDAPErrorCode.LDAP_ROLES_REQUEST_ERROR.getErrorMessage());
+		}
+	}
+
+	@Override
+	public MosipUserSaltList getAllUserDetailsWithSalt() throws Exception {
+		MosipUserSaltList mosipUserSaltList = new MosipUserSaltList();
+		List<UserDetailsSalt> mosipUserDtos = new ArrayList<>();
+		LdapConnection connection = createAnonymousConnection();
+		Dn searchBase = new Dn("ou=people,c=morocco");
+		String searchFilter = "(&(objectClass=organizationalPerson)(objectClass=inetOrgPerson))";
+		EntryCursor peoplesData = connection.search(searchBase, searchFilter, SearchScope.ONELEVEL);
+		for (Entry entry : peoplesData) {
+			UserDetailsSalt saltDetails = new UserDetailsSalt();
+			saltDetails.setUserId(entry.get("uid").get().toString());
+			if (entry.get("userPassword").get() != null) {
+				PasswordDetails password = PasswordUtil.splitCredentials(entry.get("userPassword").get().getBytes());
+				if (password.getSalt() != null) {
+					saltDetails.setSalt(HMACUtils.digestAsPlainText(password.getSalt()));
+				}
+			}
+			mosipUserDtos.add(saltDetails);
+		}
+		mosipUserSaltList.setMosipUserSaltList(mosipUserDtos);
+		return mosipUserSaltList;
+	}
+
+	@Override
+	public RIdDto getRidFromUserId(String userId) throws Exception {
+		RIdDto ridDto = null;
+		LdapConnection ldapConnection = createAnonymousConnection();
+		Dn userdn = createUserDn(userId);
+		MosipUserDto data = lookupUserDetails(userdn, ldapConnection);
+		if (data == null) {
+			throw new AuthManagerException(AuthErrorCode.USER_VALIDATION_ERROR.getErrorCode(),
+					AuthErrorCode.USER_VALIDATION_ERROR.getErrorMessage());
+		}
+		if (data.getRId() != null) {
+			ridDto = new RIdDto();
+			ridDto.setRId(data.getRId());
+		}
+		return ridDto;
+	}
+
+	@SuppressWarnings("unchecked")
+	@Override
+	public AuthZResponseDto unBlockAccount(String userId) throws Exception {
+
+		LdapContext context = null;
+		AuthZResponseDto authZResponseDto = null;
+		try {
+			context = getContext();
+			ModificationItem[] modItems = new ModificationItem[2];
+			modItems[0] = new ModificationItem(DirContext.REMOVE_ATTRIBUTE,
+					new BasicAttribute(AuthConstant.PWD_ACCOUNT_LOCKED_TIME_ATTRIBUTE));
+			modItems[1] = new ModificationItem(DirContext.REMOVE_ATTRIBUTE,
+					new BasicAttribute(AuthConstant.PWD_FAILURE_TIME_ATTRIBUTE));
+
+			context.modifyAttributes("uid=" + userId + ",ou=people,c=morocco", modItems);
+			authZResponseDto = new AuthZResponseDto();
+			authZResponseDto.setMessage("Successfully Unblocked");
+			authZResponseDto.setStatus("Sucesss");
+
+		} catch (NamingException e) {
+			throw new AuthManagerException(AuthErrorCode.NAMING_EXCEPTION.getErrorCode(),
+					AuthErrorCode.NAMING_EXCEPTION.getErrorMessage() + "" + e.getExplanation());
+		} finally {
+			if (context != null) {
+				context.close();
+			}
+		}
+		return authZResponseDto;
+	}
+
+	@Override
+	public AuthZResponseDto changePassword(PasswordDto passwordDto) throws NamingException {
+		LdapContext ldapContext = null;
+		AuthZResponseDto authZResponseDto = null;
+		LdapConnection ldapConnection = null;
+		try {
+			ldapContext = getContext();
+		} catch (NamingException e) {
+			throw new AuthManagerException(AuthErrorCode.NAMING_EXCEPTION.getErrorCode(),
+					AuthErrorCode.NAMING_EXCEPTION.getErrorMessage());
+
+		}
+
+		try {
+			ldapConnection = createAnonymousConnection();
+			Dn userdn = createUserDn(passwordDto.getUserId());
+			MosipUserDto mosipUserDto = lookupUserDetails(userdn, ldapConnection);
+			Objects.requireNonNull(mosipUserDto);
+			String ldapPassword = getPassword(mosipUserDto.getUserId(), ldapContext);
+			Objects.requireNonNull(ldapPassword);
+			boolean isNotMatching = isNotAMatchWithUserOrEmail(mosipUserDto.getUserId(), mosipUserDto.getMail(),
+					passwordDto.getNewPassword());
+
+			validateOldPassword(passwordDto.getOldPassword(), ldapPassword);
+
+			if (!isNotMatching && !passwordDto.getOldPassword().equals(passwordDto.getNewPassword())) {
+				byte[] newUserPassword = PasswordUtil.createStoragePassword(passwordDto.getNewPassword().getBytes(),
+						LdapSecurityConstants.getAlgorithm(passwordDto.getHashAlgo()));
+
+				ModificationItem[] modItems = new ModificationItem[1];
+				modItems[0] = new ModificationItem(DirContext.REPLACE_ATTRIBUTE,
+						new BasicAttribute("userPassword", newUserPassword));
+				ldapContext.modifyAttributes("uid=" + passwordDto.getUserId() + ",ou=people,c=morocco", modItems);
+				mosipUserDto.setUserPassword(new String(newUserPassword));
+				authZResponseDto = new AuthZResponseDto();
+				authZResponseDto.setMessage("Successfully changed");
+				authZResponseDto.setStatus("Success");
+			} else {
+				throw new AuthManagerException(AuthErrorCode.PASSWORD_POLICY_EXCEPTION.getErrorCode(),
+						AuthErrorCode.PASSWORD_POLICY_EXCEPTION.getErrorMessage());
+			}
+
+		} catch (Exception e) {
+			throw new RuntimeException(e.getMessage());
+		} finally {
+			ldapContext.close();
+			try {
+				ldapConnection.close();
+			} catch (IOException e) {
+				e.printStackTrace();
+			}
+		}
+
+		return authZResponseDto;
+	}
+
+	/*
+	 * (non-Javadoc)
+	 * 
+	 * @see
+	 * io.mosip.kernel.auth.factory.IDataStore#resetPassword(io.mosip.kernel.auth.
+	 * entities.PasswordDto)
+	 */
+	@Override
+	public AuthZResponseDto resetPassword(PasswordDto passwordDto) throws Exception {
+		LdapContext ldapContext = null;
+		AuthZResponseDto authZResponseDto = null;
+		ldapContext = getContext();
+		LdapConnection ldapConnection;
+		ldapConnection = createAnonymousConnection();
+		Dn userdn = createUserDn(passwordDto.getUserId());
+		MosipUserDto mosipUserDto = lookupUserDetails(userdn, ldapConnection);
+		Objects.requireNonNull(mosipUserDto);
+		boolean isNotMatching = isNotAMatchWithUserOrEmail(mosipUserDto.getUserId(), mosipUserDto.getMail(),
+				passwordDto.getNewPassword());
+		if (!isNotMatching) {
+			byte[] newUserPassword = PasswordUtil.createStoragePassword(passwordDto.getNewPassword().getBytes(),
+					LdapSecurityConstants.getAlgorithm(passwordDto.getHashAlgo()));
+
+			ModificationItem[] modItems = new ModificationItem[1];
+			modItems[0] = new ModificationItem(DirContext.REPLACE_ATTRIBUTE,
+					new BasicAttribute("userPassword", newUserPassword));
+			ldapContext.modifyAttributes("uid=" + passwordDto.getUserId() + ",ou=people,c=morocco", modItems);
+			mosipUserDto.setUserPassword(new String(newUserPassword));
+			authZResponseDto = new AuthZResponseDto();
+			authZResponseDto.setMessage("Successfully the password has been reset");
+			authZResponseDto.setStatus("Success");
+			ldapContext.close();
+			ldapConnection.close();
+
+		} else {
+			ldapContext.close();
+			ldapConnection.close();
+			throw new AuthManagerException(AuthErrorCode.PASSWORD_POLICY_EXCEPTION.getErrorCode(),
+					AuthErrorCode.PASSWORD_POLICY_EXCEPTION.getErrorMessage());
+		}
+		return authZResponseDto;
+	}
+
+	/*
+	 * (non-Javadoc)
+	 * 
+	 * @see
+	 * io.mosip.kernel.auth.factory.IDataStore#getUserNameBasedOnMobileNumber(java.
+	 * lang.String)
+	 */
+	@Override
+	public UserNameDto getUserNameBasedOnMobileNumber(String mobileNumber) throws Exception {
+		Dn searchBase = new Dn("ou=people,c=morocco");
+		UserNameDto userNameDto = new UserNameDto();
+		String searchFilter = "(&(objectClass=organizationalPerson)(objectClass=inetOrgPerson)(objectClass=person)(mobile="
+				+ mobileNumber + "))";
+		LdapContext context = getContext();
+		NamingEnumeration<SearchResult> searchResult = context.search(searchBase.getName(), searchFilter,
+				new SearchControls());
+		if (!searchResult.hasMore()) {
+			throw new AuthManagerException("ADMN-ACM-MOB-NOT-FOUND", "Mobile is registered/not present");
+		}
+		while (searchResult.hasMore()) {
+			Attributes attributes = searchResult.next().getAttributes();
+			Attribute uid = attributes.get("uid");
+			userNameDto.setUserName((String) uid.get());
+		}
+		context.close();
+		return userNameDto;
+	}
+
+	/**
+	 * @param userid
+	 * @param ldapContext
+	 * @return
+	 * @throws Exception
+	 */
+	private String getPassword(String userid, LdapContext ldapContext) throws Exception {
+		String encryptedPassword = null;
+		Dn searchBase = new Dn("uid=" + userid + ",ou=people,c=morocco");
+		SearchControls searchControls = new SearchControls();
+		searchControls.setSearchScope(SearchControls.SUBTREE_SCOPE);
+		NamingEnumeration<SearchResult> searchResult = ldapContext.search(searchBase.getName(),
+				"(&(objectClass=organizationalPerson)(objectClass=inetOrgPerson)(objectClass=person))", searchControls);
+		while (searchResult.hasMore()) {
+			SearchResult result = searchResult.next();
+			byte[] encryptedPasswordBytes = (byte[]) result.getAttributes().get("userPassword").get();
+			encryptedPassword = new String(encryptedPasswordBytes);
+
+		}
+		return encryptedPassword;
+	}
+
+	/**
+	 * TBD
+	 * 
+	 * @param oldPassword
+	 * @param hashedPassword
+	 * @param userId
+	 * @return
+	 * @throws Exception
+	 */
+	private void validateOldPassword(String oldPassword, String hashedPassword) {
+
+		boolean password = PasswordUtil.compareCredentials(oldPassword.getBytes(), hashedPassword.getBytes());
+		if (!password) {
+			throw new AuthManagerException(AuthErrorCode.OLD_PASSWORD_NOT_MATCH.getErrorCode(),
+					AuthErrorCode.OLD_PASSWORD_NOT_MATCH.getErrorMessage());
+		}
+	}
+
+	/**
+	 * Check password matches with either userid or email id. At most 3 letters can
+	 * match with the password.
+	 * 
+	 * @param userId
+	 *            - user id
+	 * @param email
+	 *            - email
+	 * @param password
+	 *            - password
+	 * @return {@link boolean}
+	 */
+	private boolean isNotAMatchWithUserOrEmail(String userId, String email, String password) {
+
+		return (password.contains(userId) || password.contains(email));
+	}
+
+}
+
+	@Override
+	public UserCreationResponseDto createAccount(UserCreationRequestDto userCreationRequestDto){
+		LdapConnection connection = null;
+		Dn dn = null;
+		try {
+			connection = createAnonymousConnection();
+			dn=createUserDn(userCreationRequestDto.getUserName());
+		} catch (Exception e1) {
+			e1.printStackTrace();
+		}
+		
+		Hashtable<String,String> env = new Hashtable<>();
+		env.put(Context.INITIAL_CONTEXT_FACTORY, AuthConstant.LDAP_INITAL_CONTEXT_FACTORY);
+		env.put(Context.PROVIDER_URL, "ldap://52.172.11.190:10389");
+		env.put(Context.SECURITY_PRINCIPAL, "uid=admin,ou=system");
+		env.put(Context.SECURITY_CREDENTIALS, "secret");
+		try {
+		if(connection.exists(dn)) {
+			//throw already exist exception
+		}else {
+	  DirContext  context = null;	
+	
+	  List<Attribute> attributes= new ArrayList<>();
+       attributes.add(new BasicAttribute("cn", userCreationRequestDto.getUserName()));  
+       attributes.add(new BasicAttribute("sn", userCreationRequestDto.getUserName()));  
+       attributes.add(new BasicAttribute("mail", userCreationRequestDto.getEmailID()));  
+       attributes.add(new BasicAttribute("mobile", userCreationRequestDto.getContactNo()));
+       attributes.add(new BasicAttribute("dateOfBirth", userCreationRequestDto.getDateOfBirth()));
+       attributes.add( new BasicAttribute("firstName", userCreationRequestDto.getFirstName()));
+       attributes.add(new BasicAttribute("lastName", userCreationRequestDto.getLastName()));
+       attributes.add( new BasicAttribute("gender", userCreationRequestDto.getGender()));
+        
+        Attribute oc = new BasicAttribute("objectClass");  
+        oc.add("top");  
+        oc.add("person");  
+        oc.add("organizationalPerson");  
+        oc.add("inetOrgPerson");  
+        oc.add("userDetails"); 
+        attributes.add(oc);
+
+	context = new InitialDirContext(env);
+	BasicAttributes entry = new BasicAttributes();  
+    attributes.parallelStream().forEach(entry::put); 
+    context.createSubcontext(dn.getName(), entry);  
+	
+}}catch (NamingException|LdapException e) {
+	System.out.println(e.getMessage());
+}
+        return null;
+	
+	}}