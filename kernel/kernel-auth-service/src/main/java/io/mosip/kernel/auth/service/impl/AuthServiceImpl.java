<<<<<<< HEAD
package io.mosip.kernel.auth.service.impl;

import java.time.Instant;
import java.time.temporal.ChronoUnit;
import java.util.List;

import org.springframework.beans.factory.annotation.Autowired;
import org.springframework.http.HttpStatus;
import org.springframework.security.web.authentication.www.NonceExpiredException;
import org.springframework.stereotype.Component;

import io.mosip.kernel.auth.config.MosipEnvironment;
import io.mosip.kernel.auth.constant.AuthConstant;
import io.mosip.kernel.auth.constant.AuthErrorCode;
import io.mosip.kernel.auth.entities.AuthNResponse;
import io.mosip.kernel.auth.entities.AuthNResponseDto;
import io.mosip.kernel.auth.entities.AuthToken;
import io.mosip.kernel.auth.entities.BasicTokenDto;
import io.mosip.kernel.auth.entities.ClientSecret;
import io.mosip.kernel.auth.entities.LoginUser;
import io.mosip.kernel.auth.entities.MosipUserDto;
import io.mosip.kernel.auth.entities.MosipUserDtoToken;
import io.mosip.kernel.auth.entities.MosipUserListDto;
import io.mosip.kernel.auth.entities.MosipUserSaltList;
import io.mosip.kernel.auth.entities.RIdDto;
import io.mosip.kernel.auth.entities.RolesListDto;
import io.mosip.kernel.auth.entities.TimeToken;
import io.mosip.kernel.auth.entities.UserOtp;
import io.mosip.kernel.auth.entities.UserRoleDto;
import io.mosip.kernel.auth.entities.otp.OtpUser;
import io.mosip.kernel.auth.exception.AuthManagerException;
import io.mosip.kernel.auth.factory.UserStoreFactory;
import io.mosip.kernel.auth.jwtBuilder.TokenGenerator;
import io.mosip.kernel.auth.jwtBuilder.TokenValidator;
import io.mosip.kernel.auth.service.AuthService;
import io.mosip.kernel.auth.service.CustomTokenServices;
import io.mosip.kernel.auth.service.OTPService;
import io.mosip.kernel.auth.service.UinService;

/**
 * Auth Service for Authentication and Authorization
 * 
 * @author Ramadurai Pandian
 * 
 *
 */

@Component
public class AuthServiceImpl implements AuthService {

	@Autowired
	UserStoreFactory userStoreFactory;

	@Autowired
	TokenGenerator tokenGenerator;

	@Autowired
	TokenValidator tokenValidator;

	@Autowired
	CustomTokenServices customTokenServices;

	@Autowired
	OTPService oTPService;

	@Autowired
	UinService uinService;

	@Autowired
	MosipEnvironment mosipEnvironment;

	/**
	 * Method used for validating Auth token
	 * 
	 * @param token
	 *            token
	 * 
	 * @return mosipUserDtoToken is of type {@link MosipUserDtoToken}
	 * 
	 * @throws Exception
	 *             exception
	 * 
	 */

	@Override
	public MosipUserDtoToken validateToken(String token) throws Exception {
		// long currentTime = Instant.now().toEpochMilli();
		MosipUserDtoToken mosipUserDtoToken = tokenValidator.validateToken(token);
		/*
		 * AuthToken authToken = customTokenServices.getTokenDetails(token); if
		 * (authToken == null) { throw new
		 * AuthManagerException(AuthConstant.UNAUTHORIZED_CODE,
		 * "Auth token has been changed,Please try with new login"); } long tenMinsExp =
		 * getExpiryTime(authToken.getExpirationTime()); if (currentTime > tenMinsExp &&
		 * currentTime < authToken.getExpirationTime()) { TimeToken newToken =
		 * tokenGenerator.generateNewToken(token);
		 * mosipUserDtoToken.setToken(newToken.getToken());
		 * mosipUserDtoToken.setExpTime(newToken.getExpTime()); AuthToken newAuthToken =
		 * getAuthToken(mosipUserDtoToken);
		 * customTokenServices.StoreToken(newAuthToken); return mosipUserDtoToken; }
		 */
		if (mosipUserDtoToken != null /* && (currentTime < authToken.getExpirationTime()) */) {
			return mosipUserDtoToken;
		} else {
			throw new NonceExpiredException(AuthConstant.AUTH_TOKEN_EXPIRED_MESSAGE);
		}
	}

	private AuthToken getAuthToken(MosipUserDtoToken mosipUserDtoToken) {
		return new AuthToken(mosipUserDtoToken.getMosipUserDto().getUserId(), mosipUserDtoToken.getToken(),
				mosipUserDtoToken.getExpTime(), mosipUserDtoToken.getRefreshToken());
	}

	private long getExpiryTime(long expirationTime) {
		Instant ins = Instant.ofEpochMilli(expirationTime);
		ins = ins.plus(mosipEnvironment.getAuthSlidingWindowExp(), ChronoUnit.MINUTES);
		return ins.toEpochMilli();
	}

	/**
	 * Method used for Authenticating User based on username and password
	 * 
	 * @param loginUser
	 *            is of type {@link LoginUser}
	 * 
	 * @return authNResponseDto is of type {@link AuthNResponseDto}
	 * 
	 * @throws Exception
	 *             exception
	 * 
	 */

	@Override
	public AuthNResponseDto authenticateUser(LoginUser loginUser) throws Exception {
		AuthNResponseDto authNResponseDto = null;
		MosipUserDto mosipUser = userStoreFactory.getDataStoreBasedOnApp(loginUser.getAppId())
				.authenticateUser(loginUser);
		BasicTokenDto basicTokenDto = tokenGenerator.basicGenerate(mosipUser);
		if (basicTokenDto != null) {
			authNResponseDto = new AuthNResponseDto();
			authNResponseDto.setToken(basicTokenDto.getAuthToken());
			authNResponseDto.setUserId(mosipUser.getUserId());
			authNResponseDto.setRefreshToken(basicTokenDto.getRefreshToken());
			authNResponseDto.setExpiryTime(basicTokenDto.getExpiryTime());
			authNResponseDto.setStatus(AuthConstant.SUCCESS_STATUS);
			authNResponseDto.setMessage(AuthConstant.USERPWD_SUCCESS_MESSAGE);
		}
		return authNResponseDto;
	}

	/**
	 * Method used for sending OTP
	 * 
	 * @param otpUser
	 *            is of type {@link OtpUser}
	 * 
	 * @return authNResponseDto is of type {@link AuthNResponseDto}
	 * 
	 * @throws Exception
	 *             exception
	 * 
	 */

	@Override
	public AuthNResponseDto authenticateWithOtp(OtpUser otpUser) throws Exception {
		AuthNResponseDto authNResponseDto = null;
		MosipUserDto mosipUser = null;
		if (AuthConstant.APPTYPE_UIN.equals(otpUser.getUseridtype())) {
			mosipUser = uinService.getDetailsFromUin(otpUser);
			authNResponseDto = oTPService.sendOTP(mosipUser, otpUser);
			authNResponseDto.setStatus(authNResponseDto.getStatus());
			authNResponseDto.setMessage(authNResponseDto.getMessage());
		} else if (AuthConstant.APPTYPE_USERID.equals(otpUser.getUseridtype())) {
			mosipUser = userStoreFactory.getDataStoreBasedOnApp(otpUser.getAppId()).authenticateWithOtp(otpUser);
			authNResponseDto = oTPService.sendOTP(mosipUser, otpUser);
			authNResponseDto.setStatus(authNResponseDto.getStatus());
			authNResponseDto.setMessage(authNResponseDto.getMessage());
		} else {
			throw new AuthManagerException(String.valueOf(HttpStatus.UNAUTHORIZED.value()), "Invalid User Id type");
		}
		return authNResponseDto;
	}

	/**
	 * Method used for Authenticating User based with username and OTP
	 * 
	 * @param userOtp
	 *            is of type {@link UserOtp}
	 * 
	 * @return authNResponseDto is of type {@link AuthNResponseDto}
	 * 
	 * @throws Exception
	 *             exception
	 * 
	 */

	@Override
	public AuthNResponseDto authenticateUserWithOtp(UserOtp userOtp) throws Exception {
		AuthNResponseDto authNResponseDto = new AuthNResponseDto();
		MosipUserDtoToken mosipToken = null;
		MosipUserDto mosipUser = userStoreFactory.getDataStoreBasedOnApp(userOtp.getAppId())
				.authenticateUserWithOtp(userOtp);
		if (mosipUser != null) {
			mosipToken = oTPService.validateOTP(mosipUser, userOtp.getOtp());
		} else {
			throw new AuthManagerException(AuthErrorCode.REQUEST_VALIDATION_ERROR.getErrorCode(),
					AuthErrorCode.REQUEST_VALIDATION_ERROR.getErrorMessage());
		}
		if (mosipToken != null && mosipToken.getMosipUserDto() != null) {
			authNResponseDto.setMessage(mosipToken.getMessage());
			authNResponseDto.setStatus(mosipToken.getStatus());
			authNResponseDto.setToken(mosipToken.getToken());
			authNResponseDto.setExpiryTime(mosipToken.getExpTime());
			authNResponseDto.setRefreshToken(mosipToken.getRefreshToken());
			authNResponseDto.setUserId(mosipToken.getMosipUserDto().getUserId());
		} else {
			authNResponseDto.setMessage(mosipToken.getMessage());
			authNResponseDto.setStatus(mosipToken.getStatus());
		}
		return authNResponseDto;
	}

	/**
	 * Method used for Authenticating User based with secretkey and password
	 * 
	 * @param clientSecret
	 *            is of type {@link ClientSecret}
	 * 
	 * @return authNResponseDto is of type {@link AuthNResponseDto}
	 * 
	 * @throws Exception
	 *             exception
	 * 
	 */

	@Override
	public AuthNResponseDto authenticateWithSecretKey(ClientSecret clientSecret) throws Exception {
		AuthNResponseDto authNResponseDto = null;
		BasicTokenDto basicTokenDto = null;
		MosipUserDto mosipUser = userStoreFactory.getDataStoreBasedOnApp(clientSecret.getAppId())
				.authenticateWithSecretKey(clientSecret);
		if (mosipUser == null) {
			throw new AuthManagerException(AuthErrorCode.REQUEST_VALIDATION_ERROR.getErrorCode(),
					AuthErrorCode.REQUEST_VALIDATION_ERROR.getErrorMessage());
		}
		if (mosipUser != null) {
			MosipUserDtoToken mosipToken = null;
			AuthToken authToken = customTokenServices.getTokenBasedOnName(clientSecret.getClientId());
			try {
				mosipToken = validateToken(authToken.getAccessToken());
			} catch (AuthManagerException auth) {
				if (auth.getErrorCode().equals(AuthErrorCode.TOKEN_EXPIRED.getErrorCode())) {
					mosipToken = null;
				}
			}
			if (authToken != null && mosipToken != null) {
				authNResponseDto = new AuthNResponseDto();
				authNResponseDto.setToken(authToken.getAccessToken());
				authNResponseDto.setUserId(mosipUser.getUserId());
				authNResponseDto.setRefreshToken(authToken.getRefreshToken());
				authNResponseDto.setExpiryTime(authToken.getExpirationTime());
				authNResponseDto.setStatus(AuthConstant.SUCCESS_STATUS);
				authNResponseDto.setMessage(AuthConstant.CLIENT_SECRET_SUCCESS_MESSAGE);
			} else {
				basicTokenDto = tokenGenerator.basicGenerate(mosipUser);
				if (basicTokenDto != null) {
					authNResponseDto = new AuthNResponseDto();
					authNResponseDto.setToken(basicTokenDto.getAuthToken());
					authNResponseDto.setUserId(mosipUser.getUserId());
					authNResponseDto.setRefreshToken(basicTokenDto.getRefreshToken());
					authNResponseDto.setExpiryTime(basicTokenDto.getExpiryTime());
					authNResponseDto.setStatus(AuthConstant.SUCCESS_STATUS);
					authNResponseDto.setMessage(AuthConstant.CLIENT_SECRET_SUCCESS_MESSAGE);
					AuthToken newAuthToken = getAuthToken(authNResponseDto);
					customTokenServices.StoreToken(newAuthToken);
				}

			}
		}
		return authNResponseDto;
	}

	private AuthToken getAuthToken(AuthNResponseDto authResponseDto) {
		return new AuthToken(authResponseDto.getUserId(), authResponseDto.getToken(), authResponseDto.getExpiryTime(),
				authResponseDto.getRefreshToken());
	}

	/**
	 * Method used for generating refresh token
	 * 
	 * @param existingToken
	 *            existing token
	 * 
	 * @return mosipUserDtoToken is of type {@link MosipUserDtoToken}
	 * 
	 * @throws Exception
	 *             exception
	 * 
	 */

	@Override
	public MosipUserDtoToken retryToken(String existingToken) throws Exception {
		MosipUserDtoToken mosipUserDtoToken = null;
		boolean checkRefreshToken = false;
		AuthToken accessToken = customTokenServices.getTokenDetails(existingToken);
		if (accessToken != null) {
			if (accessToken.getRefreshToken() != null) {
				checkRefreshToken = tokenValidator.validateExpiry(accessToken.getRefreshToken());
			}
			if (checkRefreshToken) {
				TimeToken newAccessToken = tokenGenerator.generateNewToken(accessToken.getRefreshToken());
				AuthToken updatedAccessToken = customTokenServices.getUpdatedAccessToken(accessToken.getUserId(),
						newAccessToken, accessToken.getUserId());
				mosipUserDtoToken = tokenValidator.validateToken(updatedAccessToken.getAccessToken());
			} else {
				throw new RuntimeException("Refresh Token Expired");
			}
		} else {
			throw new RuntimeException("Token doesn't exist");
		}
		return mosipUserDtoToken;
	}

	/**
	 * Method used for invalidate token
	 * 
	 * @param token
	 *            token
	 * 
	 * @return authNResponse is of type {@link AuthNResponse}
	 * 
	 * @throws Exception
	 *             exception
	 * 
	 */

	@Override
	public AuthNResponse invalidateToken(String token) throws Exception {
		AuthNResponse authNResponse = null;
		customTokenServices.revokeToken(token);
		authNResponse = new AuthNResponse();
		authNResponse.setStatus(AuthConstant.SUCCESS_STATUS);
		authNResponse.setMessage(AuthConstant.TOKEN_INVALID_MESSAGE);
		return authNResponse;
	}

	@Override
	public RolesListDto getAllRoles(String appId) {
		RolesListDto rolesListDto = userStoreFactory.getDataStoreBasedOnApp(appId).getAllRoles();
		return rolesListDto;
	}

	@Override
	public MosipUserListDto getListOfUsersDetails(List<String> userDetails, String appId) throws Exception {
		MosipUserListDto mosipUserListDto = userStoreFactory.getDataStoreBasedOnApp(appId)
				.getListOfUsersDetails(userDetails);
		return mosipUserListDto;
	}

	@Override
	public MosipUserSaltList getAllUserDetailsWithSalt(String appId) throws Exception {
		MosipUserSaltList mosipUserListDto = userStoreFactory.getDataStoreBasedOnApp(appId).getAllUserDetailsWithSalt();
		return mosipUserListDto;
	}

	@Override
	public RIdDto getRidBasedOnUid(String userId, String appId) throws Exception {
		return userStoreFactory.getDataStoreBasedOnApp(appId).getRidFromUserId(userId);

	}

	@Override
	public UserRoleDto getUserRole(String appId, String userId) throws Exception {
		MosipUserDto mosipuser = null;
		mosipuser = userStoreFactory.getDataStoreBasedOnApp(appId).getUserRoleByUserId(userId);
		UserRoleDto userRole = new UserRoleDto();
		userRole.setUserId(mosipuser.getUserId());
		userRole.setRole(mosipuser.getRole());
		return userRole;
	}

}
=======
package io.mosip.kernel.auth.service.impl;

import java.time.Instant;
import java.time.temporal.ChronoUnit;
import java.util.List;

import org.springframework.beans.factory.annotation.Autowired;
import org.springframework.http.HttpStatus;
import org.springframework.security.web.authentication.www.NonceExpiredException;
import org.springframework.stereotype.Component;

import io.mosip.kernel.auth.config.MosipEnvironment;
import io.mosip.kernel.auth.constant.AuthConstant;
import io.mosip.kernel.auth.constant.AuthErrorCode;
import io.mosip.kernel.auth.entities.AuthNResponse;
import io.mosip.kernel.auth.entities.AuthNResponseDto;
import io.mosip.kernel.auth.entities.AuthToken;
import io.mosip.kernel.auth.entities.AuthZResponseDto;
import io.mosip.kernel.auth.entities.BasicTokenDto;
import io.mosip.kernel.auth.entities.ClientSecret;
import io.mosip.kernel.auth.entities.LoginUser;
import io.mosip.kernel.auth.entities.MosipUserDto;
import io.mosip.kernel.auth.entities.MosipUserDtoToken;
import io.mosip.kernel.auth.entities.MosipUserListDto;
import io.mosip.kernel.auth.entities.MosipUserSaltList;
import io.mosip.kernel.auth.entities.PasswordDto;
import io.mosip.kernel.auth.entities.RIdDto;
import io.mosip.kernel.auth.entities.RolesListDto;
import io.mosip.kernel.auth.entities.TimeToken;
import io.mosip.kernel.auth.entities.UserNameDto;
import io.mosip.kernel.auth.entities.UserOtp;
import io.mosip.kernel.auth.entities.UserPasswordRequestDto;
import io.mosip.kernel.auth.entities.UserPasswordResponseDto;
import io.mosip.kernel.auth.entities.UserRegistrationRequestDto;
import io.mosip.kernel.auth.entities.UserRegistrationResponseDto;
import io.mosip.kernel.auth.entities.otp.OtpUser;
import io.mosip.kernel.auth.exception.AuthManagerException;
import io.mosip.kernel.auth.factory.UserStoreFactory;
import io.mosip.kernel.auth.jwtBuilder.TokenGenerator;
import io.mosip.kernel.auth.jwtBuilder.TokenValidator;
import io.mosip.kernel.auth.service.AuthService;
import io.mosip.kernel.auth.service.CustomTokenServices;
import io.mosip.kernel.auth.service.OTPService;
import io.mosip.kernel.auth.service.UinService;

/**
 * Auth Service for Authentication and Authorization
 * 
 * @author Ramadurai Pandian
 * 
 *
 */

@Component
public class AuthServiceImpl implements AuthService {

	@Autowired
	UserStoreFactory userStoreFactory;

	@Autowired
	TokenGenerator tokenGenerator;

	@Autowired
	TokenValidator tokenValidator;

	@Autowired
	CustomTokenServices customTokenServices;

	@Autowired
	OTPService oTPService;

	@Autowired
	UinService uinService;

	@Autowired
	MosipEnvironment mosipEnvironment;

	/**
	 * Method used for validating Auth token
	 * 
	 * @param token
	 *            token
	 * 
	 * @return mosipUserDtoToken is of type {@link MosipUserDtoToken}
	 * 
	 * @throws Exception
	 *             exception
	 * 
	 */

	@Override
	public MosipUserDtoToken validateToken(String token) throws Exception {
		// long currentTime = Instant.now().toEpochMilli();
		MosipUserDtoToken mosipUserDtoToken = tokenValidator.validateToken(token);
		/*
		 * AuthToken authToken = customTokenServices.getTokenDetails(token); if
		 * (authToken == null) { throw new
		 * AuthManagerException(AuthConstant.UNAUTHORIZED_CODE,
		 * "Auth token has been changed,Please try with new login"); } long tenMinsExp =
		 * getExpiryTime(authToken.getExpirationTime()); if (currentTime > tenMinsExp &&
		 * currentTime < authToken.getExpirationTime()) { TimeToken newToken =
		 * tokenGenerator.generateNewToken(token);
		 * mosipUserDtoToken.setToken(newToken.getToken());
		 * mosipUserDtoToken.setExpTime(newToken.getExpTime()); AuthToken newAuthToken =
		 * getAuthToken(mosipUserDtoToken);
		 * customTokenServices.StoreToken(newAuthToken); return mosipUserDtoToken; }
		 */
		if (mosipUserDtoToken != null /* && (currentTime < authToken.getExpirationTime()) */) {
			return mosipUserDtoToken;
		} else {
			throw new NonceExpiredException(AuthConstant.AUTH_TOKEN_EXPIRED_MESSAGE);
		}
	}

	private AuthToken getAuthToken(MosipUserDtoToken mosipUserDtoToken) {
		return new AuthToken(mosipUserDtoToken.getMosipUserDto().getUserId(), mosipUserDtoToken.getToken(),
				mosipUserDtoToken.getExpTime(), mosipUserDtoToken.getRefreshToken());
	}

	private long getExpiryTime(long expirationTime) {
		Instant ins = Instant.ofEpochMilli(expirationTime);
		ins = ins.plus(mosipEnvironment.getAuthSlidingWindowExp(), ChronoUnit.MINUTES);
		return ins.toEpochMilli();
	}

	/**
	 * Method used for Authenticating User based on username and password
	 * 
	 * @param loginUser
	 *            is of type {@link LoginUser}
	 * 
	 * @return authNResponseDto is of type {@link AuthNResponseDto}
	 * 
	 * @throws Exception
	 *             exception
	 * 
	 */

	@Override
	public AuthNResponseDto authenticateUser(LoginUser loginUser) throws Exception {
		AuthNResponseDto authNResponseDto = null;
		MosipUserDto mosipUser = userStoreFactory.getDataStoreBasedOnApp(loginUser.getAppId())
				.authenticateUser(loginUser);
		BasicTokenDto basicTokenDto = tokenGenerator.basicGenerate(mosipUser);
		if (basicTokenDto != null) {
			authNResponseDto = new AuthNResponseDto();
			authNResponseDto.setToken(basicTokenDto.getAuthToken());
			authNResponseDto.setUserId(mosipUser.getUserId());
			authNResponseDto.setRefreshToken(basicTokenDto.getRefreshToken());
			authNResponseDto.setExpiryTime(basicTokenDto.getExpiryTime());
			authNResponseDto.setStatus(AuthConstant.SUCCESS_STATUS);
			authNResponseDto.setMessage(AuthConstant.USERPWD_SUCCESS_MESSAGE);
		}
		return authNResponseDto;
	}

	/**
	 * Method used for sending OTP
	 * 
	 * @param otpUser
	 *            is of type {@link OtpUser}
	 * 
	 * @return authNResponseDto is of type {@link AuthNResponseDto}
	 * 
	 * @throws Exception
	 *             exception
	 * 
	 */

	@Override
	public AuthNResponseDto authenticateWithOtp(OtpUser otpUser) throws Exception {
		AuthNResponseDto authNResponseDto = null;
		MosipUserDto mosipUser = null;
		if (AuthConstant.APPTYPE_UIN.equals(otpUser.getUseridtype())) {
			mosipUser = uinService.getDetailsFromUin(otpUser.getUserId());
			authNResponseDto = oTPService.sendOTP(mosipUser, otpUser);
			authNResponseDto.setStatus(authNResponseDto.getStatus());
			authNResponseDto.setMessage(authNResponseDto.getMessage());
		} else if (AuthConstant.APPTYPE_USERID.equals(otpUser.getUseridtype())) {
			mosipUser = userStoreFactory.getDataStoreBasedOnApp(otpUser.getAppId()).authenticateWithOtp(otpUser);
			authNResponseDto = oTPService.sendOTP(mosipUser, otpUser);
			authNResponseDto.setStatus(authNResponseDto.getStatus());
			authNResponseDto.setMessage(authNResponseDto.getMessage());
		} else {
			throw new AuthManagerException(String.valueOf(HttpStatus.UNAUTHORIZED.value()), "Invalid User Id type");
		}
		return authNResponseDto;
	}

	/**
	 * Method used for Authenticating User based with username and OTP
	 * 
	 * @param userOtp
	 *            is of type {@link UserOtp}
	 * 
	 * @return authNResponseDto is of type {@link AuthNResponseDto}
	 * 
	 * @throws Exception
	 *             exception
	 * 
	 */

	@Override
	public AuthNResponseDto authenticateUserWithOtp(UserOtp userOtp) throws Exception {
		AuthNResponseDto authNResponseDto = new AuthNResponseDto();
		MosipUserDtoToken mosipToken = null;
		MosipUserDto mosipUser = userStoreFactory.getDataStoreBasedOnApp(userOtp.getAppId())
				.authenticateUserWithOtp(userOtp);
		if(mosipUser==null)
		{
			mosipUser = uinService.getDetailsFromUin(userOtp.getUserId());
		}
		if (mosipUser != null) {
			mosipToken = oTPService.validateOTP(mosipUser, userOtp.getOtp());
		} else {
			throw new AuthManagerException(AuthErrorCode.REQUEST_VALIDATION_ERROR.getErrorCode(),
					AuthErrorCode.REQUEST_VALIDATION_ERROR.getErrorMessage());
		}
		if (mosipToken != null && mosipToken.getMosipUserDto() != null) {
			authNResponseDto.setMessage(mosipToken.getMessage());
			authNResponseDto.setStatus(mosipToken.getStatus());
			authNResponseDto.setToken(mosipToken.getToken());
			authNResponseDto.setExpiryTime(mosipToken.getExpTime());
			authNResponseDto.setRefreshToken(mosipToken.getRefreshToken());
			authNResponseDto.setUserId(mosipToken.getMosipUserDto().getUserId());
		} else {
			authNResponseDto.setMessage(mosipToken.getMessage());
			authNResponseDto.setStatus(mosipToken.getStatus());
		}
		return authNResponseDto;
	}

	/**
	 * Method used for Authenticating User based with secretkey and password
	 * 
	 * @param clientSecret
	 *            is of type {@link ClientSecret}
	 * 
	 * @return authNResponseDto is of type {@link AuthNResponseDto}
	 * 
	 * @throws Exception
	 *             exception
	 * 
	 */

	@Override
	public AuthNResponseDto authenticateWithSecretKey(ClientSecret clientSecret) throws Exception {
		AuthNResponseDto authNResponseDto = null;
		BasicTokenDto basicTokenDto = null;
		MosipUserDto mosipUser = userStoreFactory.getDataStoreBasedOnApp(clientSecret.getAppId())
				.authenticateWithSecretKey(clientSecret);
		if (mosipUser == null) {
			throw new AuthManagerException(AuthErrorCode.REQUEST_VALIDATION_ERROR.getErrorCode(),
					AuthErrorCode.REQUEST_VALIDATION_ERROR.getErrorMessage());
		}
		if (mosipUser != null) {
			MosipUserDtoToken mosipToken = null;
			AuthToken authToken = customTokenServices.getTokenBasedOnName(clientSecret.getClientId());
			try
			{
			if(authToken!=null)
			{
				mosipToken = validateToken(authToken.getAccessToken());
			}
			
			}catch(AuthManagerException auth)
			{
				if(auth.getErrorCode().equals(AuthErrorCode.TOKEN_EXPIRED.getErrorCode()))
				{
					mosipToken=null;
				}
				else
				{
					throw new AuthManagerException(auth.getErrorCode(),auth.getMessage());
				}
			}
			if (authToken != null && mosipToken != null) {
				authNResponseDto = new AuthNResponseDto();
				authNResponseDto.setToken(authToken.getAccessToken());
				authNResponseDto.setUserId(mosipUser.getUserId());
				authNResponseDto.setRefreshToken(authToken.getRefreshToken());
				authNResponseDto.setExpiryTime(authToken.getExpirationTime());
				authNResponseDto.setStatus(AuthConstant.SUCCESS_STATUS);
				authNResponseDto.setMessage(AuthConstant.CLIENT_SECRET_SUCCESS_MESSAGE);
			} else {
				basicTokenDto = tokenGenerator.basicGenerate(mosipUser);
				if (basicTokenDto != null) {
					authNResponseDto = new AuthNResponseDto();
					authNResponseDto.setToken(basicTokenDto.getAuthToken());
					authNResponseDto.setUserId(mosipUser.getUserId());
					authNResponseDto.setRefreshToken(basicTokenDto.getRefreshToken());
					authNResponseDto.setExpiryTime(basicTokenDto.getExpiryTime());
					authNResponseDto.setStatus(AuthConstant.SUCCESS_STATUS);
					authNResponseDto.setMessage(AuthConstant.CLIENT_SECRET_SUCCESS_MESSAGE);
					AuthToken newAuthToken = getAuthToken(authNResponseDto);
					customTokenServices.StoreToken(newAuthToken);
				}

			}
		}
		return authNResponseDto;
	}

	private AuthToken getAuthToken(AuthNResponseDto authResponseDto) {
		return new AuthToken(authResponseDto.getUserId(), authResponseDto.getToken(), authResponseDto.getExpiryTime(),
				authResponseDto.getRefreshToken());
	}

	/**
	 * Method used for generating refresh token
	 * 
	 * @param existingToken
	 *            existing token
	 * 
	 * @return mosipUserDtoToken is of type {@link MosipUserDtoToken}
	 * 
	 * @throws Exception
	 *             exception
	 * 
	 */

	@Override
	public MosipUserDtoToken retryToken(String existingToken) throws Exception {
		MosipUserDtoToken mosipUserDtoToken = null;
		boolean checkRefreshToken = false;
		AuthToken accessToken = customTokenServices.getTokenDetails(existingToken);
		if (accessToken != null) {
			if (accessToken.getRefreshToken() != null) {
				checkRefreshToken = tokenValidator.validateExpiry(accessToken.getRefreshToken());
			}
			if (checkRefreshToken) {
				TimeToken newAccessToken = tokenGenerator.generateNewToken(accessToken.getRefreshToken());
				AuthToken updatedAccessToken = customTokenServices.getUpdatedAccessToken(accessToken.getUserId(),
						newAccessToken, accessToken.getUserId());
				mosipUserDtoToken = tokenValidator.validateToken(updatedAccessToken.getAccessToken());
			} else {
				throw new RuntimeException("Refresh Token Expired");
			}
		} else {
			throw new RuntimeException("Token doesn't exist");
		}
		return mosipUserDtoToken;
	}

	/**
	 * Method used for invalidate token
	 * 
	 * @param token
	 *            token
	 * 
	 * @return authNResponse is of type {@link AuthNResponse}
	 * 
	 * @throws Exception
	 *             exception
	 * 
	 */

	@Override
	public AuthNResponse invalidateToken(String token) throws Exception {
		AuthNResponse authNResponse = null;
		customTokenServices.revokeToken(token);
		authNResponse = new AuthNResponse();
		authNResponse.setStatus(AuthConstant.SUCCESS_STATUS);
		authNResponse.setMessage(AuthConstant.TOKEN_INVALID_MESSAGE);
		return authNResponse;
	}

	@Override
	public RolesListDto getAllRoles(String appId) {
		RolesListDto rolesListDto = userStoreFactory.getDataStoreBasedOnApp(appId).getAllRoles();
		return rolesListDto;
	}

	@Override
	public MosipUserListDto getListOfUsersDetails(List<String> userDetails, String appId) throws Exception {
		MosipUserListDto mosipUserListDto = userStoreFactory.getDataStoreBasedOnApp(appId)
				.getListOfUsersDetails(userDetails);
		return mosipUserListDto;
	}

	@Override
	public MosipUserSaltList getAllUserDetailsWithSalt(String appId) throws Exception {
		MosipUserSaltList mosipUserListDto = userStoreFactory.getDataStoreBasedOnApp(appId).getAllUserDetailsWithSalt();
		return mosipUserListDto;
	}

	@Override
	public RIdDto getRidBasedOnUid(String userId, String appId) throws Exception {
		return userStoreFactory.getDataStoreBasedOnApp(appId).getRidFromUserId(userId);

	}

	@Override
	public AuthZResponseDto unBlockUser(String userId, String appId) throws Exception {
		return userStoreFactory.getDataStoreBasedOnApp(appId).unBlockAccount(userId);
	}
	
	@Override
	public AuthZResponseDto changePassword(String appId,PasswordDto passwordDto) throws Exception {
		return userStoreFactory.getDataStoreBasedOnApp(appId).changePassword(passwordDto);
	}

	@Override
	public AuthZResponseDto resetPassword(String appId,PasswordDto passwordDto) throws Exception {
		return userStoreFactory.getDataStoreBasedOnApp(appId).resetPassword(passwordDto);
	}

	@Override
	public UserNameDto getUserNameBasedOnMobileNumber(String appId, String mobileNumber) throws Exception {
		return userStoreFactory.getDataStoreBasedOnApp("registrationclient")
				.getUserNameBasedOnMobileNumber(mobileNumber);

	}
	

	@Override
	public UserRegistrationResponseDto registerUser(UserRegistrationRequestDto userCreationRequestDto) {
		return userStoreFactory.getDataStoreBasedOnApp(userCreationRequestDto.getAppId()).registerUser(userCreationRequestDto);
	}

	@Override
	public UserPasswordResponseDto addUserPassword(UserPasswordRequestDto userPasswordRequestDto) {
		return userStoreFactory.getDataStoreBasedOnApp(userPasswordRequestDto.getAppId()).addPassword(userPasswordRequestDto);
	}

}
>>>>>>> ecbe0434
<|MERGE_RESOLUTION|>--- conflicted
+++ resolved
@@ -1,387 +1,3 @@
-<<<<<<< HEAD
-package io.mosip.kernel.auth.service.impl;
-
-import java.time.Instant;
-import java.time.temporal.ChronoUnit;
-import java.util.List;
-
-import org.springframework.beans.factory.annotation.Autowired;
-import org.springframework.http.HttpStatus;
-import org.springframework.security.web.authentication.www.NonceExpiredException;
-import org.springframework.stereotype.Component;
-
-import io.mosip.kernel.auth.config.MosipEnvironment;
-import io.mosip.kernel.auth.constant.AuthConstant;
-import io.mosip.kernel.auth.constant.AuthErrorCode;
-import io.mosip.kernel.auth.entities.AuthNResponse;
-import io.mosip.kernel.auth.entities.AuthNResponseDto;
-import io.mosip.kernel.auth.entities.AuthToken;
-import io.mosip.kernel.auth.entities.BasicTokenDto;
-import io.mosip.kernel.auth.entities.ClientSecret;
-import io.mosip.kernel.auth.entities.LoginUser;
-import io.mosip.kernel.auth.entities.MosipUserDto;
-import io.mosip.kernel.auth.entities.MosipUserDtoToken;
-import io.mosip.kernel.auth.entities.MosipUserListDto;
-import io.mosip.kernel.auth.entities.MosipUserSaltList;
-import io.mosip.kernel.auth.entities.RIdDto;
-import io.mosip.kernel.auth.entities.RolesListDto;
-import io.mosip.kernel.auth.entities.TimeToken;
-import io.mosip.kernel.auth.entities.UserOtp;
-import io.mosip.kernel.auth.entities.UserRoleDto;
-import io.mosip.kernel.auth.entities.otp.OtpUser;
-import io.mosip.kernel.auth.exception.AuthManagerException;
-import io.mosip.kernel.auth.factory.UserStoreFactory;
-import io.mosip.kernel.auth.jwtBuilder.TokenGenerator;
-import io.mosip.kernel.auth.jwtBuilder.TokenValidator;
-import io.mosip.kernel.auth.service.AuthService;
-import io.mosip.kernel.auth.service.CustomTokenServices;
-import io.mosip.kernel.auth.service.OTPService;
-import io.mosip.kernel.auth.service.UinService;
-
-/**
- * Auth Service for Authentication and Authorization
- * 
- * @author Ramadurai Pandian
- * 
- *
- */
-
-@Component
-public class AuthServiceImpl implements AuthService {
-
-	@Autowired
-	UserStoreFactory userStoreFactory;
-
-	@Autowired
-	TokenGenerator tokenGenerator;
-
-	@Autowired
-	TokenValidator tokenValidator;
-
-	@Autowired
-	CustomTokenServices customTokenServices;
-
-	@Autowired
-	OTPService oTPService;
-
-	@Autowired
-	UinService uinService;
-
-	@Autowired
-	MosipEnvironment mosipEnvironment;
-
-	/**
-	 * Method used for validating Auth token
-	 * 
-	 * @param token
-	 *            token
-	 * 
-	 * @return mosipUserDtoToken is of type {@link MosipUserDtoToken}
-	 * 
-	 * @throws Exception
-	 *             exception
-	 * 
-	 */
-
-	@Override
-	public MosipUserDtoToken validateToken(String token) throws Exception {
-		// long currentTime = Instant.now().toEpochMilli();
-		MosipUserDtoToken mosipUserDtoToken = tokenValidator.validateToken(token);
-		/*
-		 * AuthToken authToken = customTokenServices.getTokenDetails(token); if
-		 * (authToken == null) { throw new
-		 * AuthManagerException(AuthConstant.UNAUTHORIZED_CODE,
-		 * "Auth token has been changed,Please try with new login"); } long tenMinsExp =
-		 * getExpiryTime(authToken.getExpirationTime()); if (currentTime > tenMinsExp &&
-		 * currentTime < authToken.getExpirationTime()) { TimeToken newToken =
-		 * tokenGenerator.generateNewToken(token);
-		 * mosipUserDtoToken.setToken(newToken.getToken());
-		 * mosipUserDtoToken.setExpTime(newToken.getExpTime()); AuthToken newAuthToken =
-		 * getAuthToken(mosipUserDtoToken);
-		 * customTokenServices.StoreToken(newAuthToken); return mosipUserDtoToken; }
-		 */
-		if (mosipUserDtoToken != null /* && (currentTime < authToken.getExpirationTime()) */) {
-			return mosipUserDtoToken;
-		} else {
-			throw new NonceExpiredException(AuthConstant.AUTH_TOKEN_EXPIRED_MESSAGE);
-		}
-	}
-
-	private AuthToken getAuthToken(MosipUserDtoToken mosipUserDtoToken) {
-		return new AuthToken(mosipUserDtoToken.getMosipUserDto().getUserId(), mosipUserDtoToken.getToken(),
-				mosipUserDtoToken.getExpTime(), mosipUserDtoToken.getRefreshToken());
-	}
-
-	private long getExpiryTime(long expirationTime) {
-		Instant ins = Instant.ofEpochMilli(expirationTime);
-		ins = ins.plus(mosipEnvironment.getAuthSlidingWindowExp(), ChronoUnit.MINUTES);
-		return ins.toEpochMilli();
-	}
-
-	/**
-	 * Method used for Authenticating User based on username and password
-	 * 
-	 * @param loginUser
-	 *            is of type {@link LoginUser}
-	 * 
-	 * @return authNResponseDto is of type {@link AuthNResponseDto}
-	 * 
-	 * @throws Exception
-	 *             exception
-	 * 
-	 */
-
-	@Override
-	public AuthNResponseDto authenticateUser(LoginUser loginUser) throws Exception {
-		AuthNResponseDto authNResponseDto = null;
-		MosipUserDto mosipUser = userStoreFactory.getDataStoreBasedOnApp(loginUser.getAppId())
-				.authenticateUser(loginUser);
-		BasicTokenDto basicTokenDto = tokenGenerator.basicGenerate(mosipUser);
-		if (basicTokenDto != null) {
-			authNResponseDto = new AuthNResponseDto();
-			authNResponseDto.setToken(basicTokenDto.getAuthToken());
-			authNResponseDto.setUserId(mosipUser.getUserId());
-			authNResponseDto.setRefreshToken(basicTokenDto.getRefreshToken());
-			authNResponseDto.setExpiryTime(basicTokenDto.getExpiryTime());
-			authNResponseDto.setStatus(AuthConstant.SUCCESS_STATUS);
-			authNResponseDto.setMessage(AuthConstant.USERPWD_SUCCESS_MESSAGE);
-		}
-		return authNResponseDto;
-	}
-
-	/**
-	 * Method used for sending OTP
-	 * 
-	 * @param otpUser
-	 *            is of type {@link OtpUser}
-	 * 
-	 * @return authNResponseDto is of type {@link AuthNResponseDto}
-	 * 
-	 * @throws Exception
-	 *             exception
-	 * 
-	 */
-
-	@Override
-	public AuthNResponseDto authenticateWithOtp(OtpUser otpUser) throws Exception {
-		AuthNResponseDto authNResponseDto = null;
-		MosipUserDto mosipUser = null;
-		if (AuthConstant.APPTYPE_UIN.equals(otpUser.getUseridtype())) {
-			mosipUser = uinService.getDetailsFromUin(otpUser);
-			authNResponseDto = oTPService.sendOTP(mosipUser, otpUser);
-			authNResponseDto.setStatus(authNResponseDto.getStatus());
-			authNResponseDto.setMessage(authNResponseDto.getMessage());
-		} else if (AuthConstant.APPTYPE_USERID.equals(otpUser.getUseridtype())) {
-			mosipUser = userStoreFactory.getDataStoreBasedOnApp(otpUser.getAppId()).authenticateWithOtp(otpUser);
-			authNResponseDto = oTPService.sendOTP(mosipUser, otpUser);
-			authNResponseDto.setStatus(authNResponseDto.getStatus());
-			authNResponseDto.setMessage(authNResponseDto.getMessage());
-		} else {
-			throw new AuthManagerException(String.valueOf(HttpStatus.UNAUTHORIZED.value()), "Invalid User Id type");
-		}
-		return authNResponseDto;
-	}
-
-	/**
-	 * Method used for Authenticating User based with username and OTP
-	 * 
-	 * @param userOtp
-	 *            is of type {@link UserOtp}
-	 * 
-	 * @return authNResponseDto is of type {@link AuthNResponseDto}
-	 * 
-	 * @throws Exception
-	 *             exception
-	 * 
-	 */
-
-	@Override
-	public AuthNResponseDto authenticateUserWithOtp(UserOtp userOtp) throws Exception {
-		AuthNResponseDto authNResponseDto = new AuthNResponseDto();
-		MosipUserDtoToken mosipToken = null;
-		MosipUserDto mosipUser = userStoreFactory.getDataStoreBasedOnApp(userOtp.getAppId())
-				.authenticateUserWithOtp(userOtp);
-		if (mosipUser != null) {
-			mosipToken = oTPService.validateOTP(mosipUser, userOtp.getOtp());
-		} else {
-			throw new AuthManagerException(AuthErrorCode.REQUEST_VALIDATION_ERROR.getErrorCode(),
-					AuthErrorCode.REQUEST_VALIDATION_ERROR.getErrorMessage());
-		}
-		if (mosipToken != null && mosipToken.getMosipUserDto() != null) {
-			authNResponseDto.setMessage(mosipToken.getMessage());
-			authNResponseDto.setStatus(mosipToken.getStatus());
-			authNResponseDto.setToken(mosipToken.getToken());
-			authNResponseDto.setExpiryTime(mosipToken.getExpTime());
-			authNResponseDto.setRefreshToken(mosipToken.getRefreshToken());
-			authNResponseDto.setUserId(mosipToken.getMosipUserDto().getUserId());
-		} else {
-			authNResponseDto.setMessage(mosipToken.getMessage());
-			authNResponseDto.setStatus(mosipToken.getStatus());
-		}
-		return authNResponseDto;
-	}
-
-	/**
-	 * Method used for Authenticating User based with secretkey and password
-	 * 
-	 * @param clientSecret
-	 *            is of type {@link ClientSecret}
-	 * 
-	 * @return authNResponseDto is of type {@link AuthNResponseDto}
-	 * 
-	 * @throws Exception
-	 *             exception
-	 * 
-	 */
-
-	@Override
-	public AuthNResponseDto authenticateWithSecretKey(ClientSecret clientSecret) throws Exception {
-		AuthNResponseDto authNResponseDto = null;
-		BasicTokenDto basicTokenDto = null;
-		MosipUserDto mosipUser = userStoreFactory.getDataStoreBasedOnApp(clientSecret.getAppId())
-				.authenticateWithSecretKey(clientSecret);
-		if (mosipUser == null) {
-			throw new AuthManagerException(AuthErrorCode.REQUEST_VALIDATION_ERROR.getErrorCode(),
-					AuthErrorCode.REQUEST_VALIDATION_ERROR.getErrorMessage());
-		}
-		if (mosipUser != null) {
-			MosipUserDtoToken mosipToken = null;
-			AuthToken authToken = customTokenServices.getTokenBasedOnName(clientSecret.getClientId());
-			try {
-				mosipToken = validateToken(authToken.getAccessToken());
-			} catch (AuthManagerException auth) {
-				if (auth.getErrorCode().equals(AuthErrorCode.TOKEN_EXPIRED.getErrorCode())) {
-					mosipToken = null;
-				}
-			}
-			if (authToken != null && mosipToken != null) {
-				authNResponseDto = new AuthNResponseDto();
-				authNResponseDto.setToken(authToken.getAccessToken());
-				authNResponseDto.setUserId(mosipUser.getUserId());
-				authNResponseDto.setRefreshToken(authToken.getRefreshToken());
-				authNResponseDto.setExpiryTime(authToken.getExpirationTime());
-				authNResponseDto.setStatus(AuthConstant.SUCCESS_STATUS);
-				authNResponseDto.setMessage(AuthConstant.CLIENT_SECRET_SUCCESS_MESSAGE);
-			} else {
-				basicTokenDto = tokenGenerator.basicGenerate(mosipUser);
-				if (basicTokenDto != null) {
-					authNResponseDto = new AuthNResponseDto();
-					authNResponseDto.setToken(basicTokenDto.getAuthToken());
-					authNResponseDto.setUserId(mosipUser.getUserId());
-					authNResponseDto.setRefreshToken(basicTokenDto.getRefreshToken());
-					authNResponseDto.setExpiryTime(basicTokenDto.getExpiryTime());
-					authNResponseDto.setStatus(AuthConstant.SUCCESS_STATUS);
-					authNResponseDto.setMessage(AuthConstant.CLIENT_SECRET_SUCCESS_MESSAGE);
-					AuthToken newAuthToken = getAuthToken(authNResponseDto);
-					customTokenServices.StoreToken(newAuthToken);
-				}
-
-			}
-		}
-		return authNResponseDto;
-	}
-
-	private AuthToken getAuthToken(AuthNResponseDto authResponseDto) {
-		return new AuthToken(authResponseDto.getUserId(), authResponseDto.getToken(), authResponseDto.getExpiryTime(),
-				authResponseDto.getRefreshToken());
-	}
-
-	/**
-	 * Method used for generating refresh token
-	 * 
-	 * @param existingToken
-	 *            existing token
-	 * 
-	 * @return mosipUserDtoToken is of type {@link MosipUserDtoToken}
-	 * 
-	 * @throws Exception
-	 *             exception
-	 * 
-	 */
-
-	@Override
-	public MosipUserDtoToken retryToken(String existingToken) throws Exception {
-		MosipUserDtoToken mosipUserDtoToken = null;
-		boolean checkRefreshToken = false;
-		AuthToken accessToken = customTokenServices.getTokenDetails(existingToken);
-		if (accessToken != null) {
-			if (accessToken.getRefreshToken() != null) {
-				checkRefreshToken = tokenValidator.validateExpiry(accessToken.getRefreshToken());
-			}
-			if (checkRefreshToken) {
-				TimeToken newAccessToken = tokenGenerator.generateNewToken(accessToken.getRefreshToken());
-				AuthToken updatedAccessToken = customTokenServices.getUpdatedAccessToken(accessToken.getUserId(),
-						newAccessToken, accessToken.getUserId());
-				mosipUserDtoToken = tokenValidator.validateToken(updatedAccessToken.getAccessToken());
-			} else {
-				throw new RuntimeException("Refresh Token Expired");
-			}
-		} else {
-			throw new RuntimeException("Token doesn't exist");
-		}
-		return mosipUserDtoToken;
-	}
-
-	/**
-	 * Method used for invalidate token
-	 * 
-	 * @param token
-	 *            token
-	 * 
-	 * @return authNResponse is of type {@link AuthNResponse}
-	 * 
-	 * @throws Exception
-	 *             exception
-	 * 
-	 */
-
-	@Override
-	public AuthNResponse invalidateToken(String token) throws Exception {
-		AuthNResponse authNResponse = null;
-		customTokenServices.revokeToken(token);
-		authNResponse = new AuthNResponse();
-		authNResponse.setStatus(AuthConstant.SUCCESS_STATUS);
-		authNResponse.setMessage(AuthConstant.TOKEN_INVALID_MESSAGE);
-		return authNResponse;
-	}
-
-	@Override
-	public RolesListDto getAllRoles(String appId) {
-		RolesListDto rolesListDto = userStoreFactory.getDataStoreBasedOnApp(appId).getAllRoles();
-		return rolesListDto;
-	}
-
-	@Override
-	public MosipUserListDto getListOfUsersDetails(List<String> userDetails, String appId) throws Exception {
-		MosipUserListDto mosipUserListDto = userStoreFactory.getDataStoreBasedOnApp(appId)
-				.getListOfUsersDetails(userDetails);
-		return mosipUserListDto;
-	}
-
-	@Override
-	public MosipUserSaltList getAllUserDetailsWithSalt(String appId) throws Exception {
-		MosipUserSaltList mosipUserListDto = userStoreFactory.getDataStoreBasedOnApp(appId).getAllUserDetailsWithSalt();
-		return mosipUserListDto;
-	}
-
-	@Override
-	public RIdDto getRidBasedOnUid(String userId, String appId) throws Exception {
-		return userStoreFactory.getDataStoreBasedOnApp(appId).getRidFromUserId(userId);
-
-	}
-
-	@Override
-	public UserRoleDto getUserRole(String appId, String userId) throws Exception {
-		MosipUserDto mosipuser = null;
-		mosipuser = userStoreFactory.getDataStoreBasedOnApp(appId).getUserRoleByUserId(userId);
-		UserRoleDto userRole = new UserRoleDto();
-		userRole.setUserId(mosipuser.getUserId());
-		userRole.setRole(mosipuser.getRole());
-		return userRole;
-	}
-
-}
-=======
 package io.mosip.kernel.auth.service.impl;
 
 import java.time.Instant;
@@ -806,6 +422,15 @@
 	public UserPasswordResponseDto addUserPassword(UserPasswordRequestDto userPasswordRequestDto) {
 		return userStoreFactory.getDataStoreBasedOnApp(userPasswordRequestDto.getAppId()).addPassword(userPasswordRequestDto);
 	}
-
-}
->>>>>>> ecbe0434
+  
+  @Override
+	public UserRoleDto getUserRole(String appId, String userId) throws Exception {
+		MosipUserDto mosipuser = null;
+		mosipuser = userStoreFactory.getDataStoreBasedOnApp(appId).getUserRoleByUserId(userId);
+		UserRoleDto userRole = new UserRoleDto();
+		userRole.setUserId(mosipuser.getUserId());
+		userRole.setRole(mosipuser.getRole());
+		return userRole;
+	}
+
+}