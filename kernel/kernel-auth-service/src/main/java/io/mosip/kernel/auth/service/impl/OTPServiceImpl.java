--- conflicted
+++ resolved
@@ -41,8 +41,7 @@
 	/*
 	 * (non-Javadoc)
 	 * 
-	 * @see
-	 * io.mosip.kernel.auth.service.OTPService#sendOTP(io.mosip.kernel.auth.
+	 * @see io.mosip.kernel.auth.service.OTPService#sendOTP(io.mosip.kernel.auth.
 	 * entities.MosipUserDto, java.lang.String)
 	 */
 
@@ -65,10 +64,10 @@
 		OtpSmsSendResponseDto otpSmsSendResponseDto = null;
 		OtpGenerateResponseDto otpGenerateResponseDto = oTPGenerateService.generateOTP(mosipUserDto, channel);
 		if (channel.equals(AuthConstant.EMAIL)) {
-			String message = getOtpEmailMessage(otpGenerateResponseDto,appId);
+			String message = getOtpEmailMessage(otpGenerateResponseDto, appId);
 			otpEmailSendResponseDto = sendOtpByEmail(message, mosipUserDto.getMail());
 		} else {
-			String message = getOtpSmsMessage(otpGenerateResponseDto,appId);
+			String message = getOtpSmsMessage(otpGenerateResponseDto, appId);
 			otpSmsSendResponseDto = sendOtpBySms(message, mosipUserDto.getMobile());
 		}
 		if (otpEmailSendResponseDto != null) {
@@ -85,130 +84,53 @@
 	private String getOtpEmailMessage(OtpGenerateResponseDto otpGenerateResponseDto, String appId) {
 		try {
 			String template = null;
-			final String url = mosipEnvironment.getMasterDataUrl() + mosipEnvironment.getMasterDataTemplateApi() + mosipEnvironment.getPrimaryLanguage()
-					+ mosipEnvironment.getMasterDataOtpTemplate();
+			final String url = mosipEnvironment.getMasterDataUrl() + mosipEnvironment.getMasterDataTemplateApi()
+					+ mosipEnvironment.getPrimaryLanguage() + mosipEnvironment.getMasterDataOtpTemplate();
 
 			OtpTemplateResponseDto otpTemplateResponseDto = restTemplate.getForObject(url,
 					OtpTemplateResponseDto.class);
 			List<OtpTemplateDto> otpTemplateList = otpTemplateResponseDto.getTemplates();
-			for(OtpTemplateDto otpTemplateDto : otpTemplateList)
-			{
-				if(otpTemplateDto.getId().equals(appId))
-				{
-				template = otpTemplateDto.getFileText();
-				
+			for (OtpTemplateDto otpTemplateDto : otpTemplateList) {
+				if (otpTemplateDto.getId().equals(appId)) {
+					template = otpTemplateDto.getFileText();
+
 				}
 			}
 			String otp = otpGenerateResponseDto.getOtp();
-			template = template.replace("$otp",otp);
+			template = template.replace("$otp", otp);
 			return template;
 		} catch (Exception err) {
 			throw new RuntimeException(err);
 		}
 	}
-<<<<<<< HEAD
-	
-	private String getOtpEmailMessage(OtpGenerateResponseDto otpGenerateResponseDto) {
-        try {
-            final String url = mosipEnvironment.getMasterDataUrl()
-                    + mosipEnvironment.getMasterDataTemplateApi()
-                    + "eng"
-                    + mosipEnvironment.getMasterDataOtpTemplate();
-
-            OtpTemplateResponseDto otpTemplateResponseDto = restTemplate.getForObject(url, OtpTemplateResponseDto.class);
-            OtpTemplateDto otpTemplateDto = otpTemplateResponseDto.getTemplates().get(0);
-            String template = otpTemplateDto.getFileText();
-            template.replace("$otp", otpGenerateResponseDto.getOtp());
-            return template;
-        } catch (Exception err) {
-            throw new RuntimeException(err);
-        }
-    }
-	
-	private String getOtpSmsMessage(OtpGenerateResponseDto otpGenerateResponseDto) {
-        try {
-            final String url = mosipEnvironment.getMasterDataUrl()
-                    + mosipEnvironment.getMasterDataTemplateApi()
-                    + "eng"
-                    + mosipEnvironment.getMasterDataOtpTemplate();
-
-            OtpTemplateResponseDto otpTemplateResponseDto = restTemplate.getForObject(url, OtpTemplateResponseDto.class);
-            OtpTemplateDto otpTemplateDto = otpTemplateResponseDto.getTemplates().get(0);
-            String template = otpTemplateDto.getFileText();
-            template.replace("$otp", otpGenerateResponseDto.getOtp());
-            return template;
-        } catch (Exception err) {
-            throw new RuntimeException(err);
-        }
-    }
-
-	 private OtpEmailSendResponseDto sendOtpByEmail(String message, String email) {
-	        try {
-	            OtpEmailSendRequestDto otpEmailSendRequestDto = new OtpEmailSendRequestDto(email, message);
-	            String url = mosipEnvironment.getOtpSenderEmailSvcUrl() + mosipEnvironment.getOtpSenderEmailApi();
-	            OtpEmailSendResponseDto otpEmailSendResponseDto = restTemplate.postForObject(url, otpEmailSendRequestDto, OtpEmailSendResponseDto.class);
-	            return otpEmailSendResponseDto;
-	        } catch (Exception err) {
-	            throw new RuntimeException(err);
-	        }
-	    }
-
-	    private OtpSmsSendResponseDto sendOtpBySms(String message, String mobile) {
-	        try {
-	            OtpSmsSendRequestDto otpSmsSendRequestDto = new OtpSmsSendRequestDto(mobile, message);
-	            String url = mosipEnvironment.getOtpSenderSmsSvcUrl() + mosipEnvironment.getOtpSenderSmsApi();
-	            OtpSmsSendResponseDto otpSmsSendResponseDto = restTemplate.postForObject(url, otpSmsSendRequestDto, OtpSmsSendResponseDto.class);
-	            return otpSmsSendResponseDto;
-	        } catch (Exception err) {
-	            throw new RuntimeException(err);
-	        }
-	    }
-
-		@Override
-		public MosipUserDtoToken validateOTP(MosipUserDto mosipUser, String otp) {
-			String key = new OtpGenerateRequestDto(mosipUser).getKey();
-
-            final String url = mosipEnvironment.getOtpManagerSvcUrl() + mosipEnvironment.getVerifyOtpUserApi();
-            UriComponentsBuilder builder = UriComponentsBuilder
-                    .fromUriString(url)
-                    .queryParam("key", key)
-                    .queryParam("otp", otp);
-
-            restTemplate.getForObject(builder.toUriString(), OtpValidateResponseDto.class);
-            String verified_token = tokenGenerator.generateForOtp(mosipUser, true);
-			return new MosipUserDtoToken(mosipUser, verified_token,AuthConstant.OTP_VALIDATION_MESSAGE);
-=======
 
 	private String getOtpSmsMessage(OtpGenerateResponseDto otpGenerateResponseDto, String appId) {
 		try {
-			final String url = mosipEnvironment.getMasterDataUrl() + mosipEnvironment.getMasterDataTemplateApi() + mosipEnvironment.getPrimaryLanguage()
-					+ mosipEnvironment.getMasterDataOtpTemplate();
+			final String url = mosipEnvironment.getMasterDataUrl() + mosipEnvironment.getMasterDataTemplateApi()
+					+ mosipEnvironment.getPrimaryLanguage() + mosipEnvironment.getMasterDataOtpTemplate();
 
 			OtpTemplateResponseDto otpTemplateResponseDto = restTemplate.getForObject(url,
 					OtpTemplateResponseDto.class);
 			String template = null;
 			List<OtpTemplateDto> otpTemplateList = otpTemplateResponseDto.getTemplates();
-			for(OtpTemplateDto otpTemplateDto : otpTemplateList)
-			{
-				if(otpTemplateDto.getId().equals(appId))
-				{
-				template = otpTemplateDto.getFileText();
-				
+			for (OtpTemplateDto otpTemplateDto : otpTemplateList) {
+				if (otpTemplateDto.getId().equals(appId)) {
+					template = otpTemplateDto.getFileText();
+
 				}
 			}
 			String otp = otpGenerateResponseDto.getOtp();
-			template = template.replace("$otp",otp);
+			template = template.replace("$otp", otp);
 			return template;
 		} catch (Exception err) {
 			throw new RuntimeException(err);
->>>>>>> 98fdfa2a
 		}
 	}
 
 	private OtpEmailSendResponseDto sendOtpByEmail(String message, String email) {
 		try {
 			OtpEmailSendRequestDto otpEmailSendRequestDto = new OtpEmailSendRequestDto(email, message);
-			String url = mosipEnvironment.getOtpSenderSvcUrl() + mosipEnvironment.getOtpSenderEmailApi();
+			String url = mosipEnvironment.getOtpSenderEmailSvcUrl() + mosipEnvironment.getOtpSenderEmailApi();
 			OtpEmailSendResponseDto otpEmailSendResponseDto = restTemplate.postForObject(url, otpEmailSendRequestDto,
 					OtpEmailSendResponseDto.class);
 			return otpEmailSendResponseDto;
@@ -220,7 +142,7 @@
 	private OtpSmsSendResponseDto sendOtpBySms(String message, String mobile) {
 		try {
 			OtpSmsSendRequestDto otpSmsSendRequestDto = new OtpSmsSendRequestDto(mobile, message);
-			String url = mosipEnvironment.getOtpSenderSvcUrl() + mosipEnvironment.getOtpSenderSmsApi();
+			String url = mosipEnvironment.getOtpSenderSmsSvcUrl() + mosipEnvironment.getOtpSenderSmsApi();
 			OtpSmsSendResponseDto otpSmsSendResponseDto = restTemplate.postForObject(url, otpSmsSendRequestDto,
 					OtpSmsSendResponseDto.class);
 			return otpSmsSendResponseDto;
@@ -233,9 +155,6 @@
 	public MosipUserDtoToken validateOTP(MosipUserDto mosipUser, String otp) {
 		String key = new OtpGenerateRequestDto(mosipUser).getKey();
 		MosipUserDtoToken mosipUserDtoToken = null;
-		String verified_token = null;
-		String refresh_token = null;
-
 		final String url = mosipEnvironment.getOtpManagerSvcUrl() + mosipEnvironment.getVerifyOtpUserApi();
 		UriComponentsBuilder builder = UriComponentsBuilder.fromUriString(url).queryParam("key", key).queryParam("otp",
 				otp);
@@ -244,16 +163,10 @@
 				OtpValidateResponseDto.class);
 		if (otpValidateResponseDto != null) {
 			BasicTokenDto basicToken = tokenGenerator.basicGenerateOTPToken(mosipUser, true);
-			//verified_token = tokenGenerator.generateForOtp(mosipUser, true);
-			//refresh_token = tokenGenerator.refreshTokenForOTP(mosipUser);
-			mosipUserDtoToken = new MosipUserDtoToken(mosipUser, basicToken.getAuthToken(),basicToken.getRefreshToken(),basicToken.getExpiryTime(), otpValidateResponseDto.getMessage());
+			mosipUserDtoToken = new MosipUserDtoToken(mosipUser, basicToken.getAuthToken(),
+					basicToken.getRefreshToken(), basicToken.getExpiryTime(), otpValidateResponseDto.getMessage());
 		}
 		return mosipUserDtoToken;
 	}
-	
-	public static void main(String ar[])
-	{
-		String text = "added OTP $otp ";
-		System.out.println(text.replace("$otp", "12345"));
-	}
+
 }