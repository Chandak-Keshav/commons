/**
 * 
 */
package io.mosip.kernel.auth.factory;

import java.sql.ResultSet;
import java.sql.SQLException;
import java.util.List;

import org.bouncycastle.util.Arrays;
import org.springframework.dao.DataAccessException;
import org.springframework.jdbc.core.ResultSetExtractor;
import org.springframework.jdbc.core.namedparam.MapSqlParameterSource;
import org.springframework.jdbc.core.namedparam.NamedParameterJdbcTemplate;
import org.springframework.jdbc.datasource.DriverManagerDataSource;
import org.springframework.stereotype.Component;

import io.mosip.kernel.auth.constant.AuthConstant;
import io.mosip.kernel.auth.constant.AuthErrorCode;
import io.mosip.kernel.auth.entities.AuthZResponseDto;
import io.mosip.kernel.auth.entities.ClientSecret;
import io.mosip.kernel.auth.entities.LoginUser;
import io.mosip.kernel.auth.entities.MosipUserDto;
import io.mosip.kernel.auth.entities.MosipUserListDto;
import io.mosip.kernel.auth.entities.MosipUserSaltList;
import io.mosip.kernel.auth.entities.PasswordDto;
import io.mosip.kernel.auth.entities.RIdDto;
import io.mosip.kernel.auth.entities.RolesListDto;
<<<<<<< HEAD
import io.mosip.kernel.auth.entities.UserNameDto;
import io.mosip.kernel.auth.entities.User;
import io.mosip.kernel.auth.entities.UserCreationRequestDto;
import io.mosip.kernel.auth.entities.UserCreationResponseDto;
=======
import io.mosip.kernel.auth.entities.UserRegistrationResponseDto;
>>>>>>> 403de291
import io.mosip.kernel.auth.entities.UserOtp;
import io.mosip.kernel.auth.entities.UserPasswordRequestDto;
import io.mosip.kernel.auth.entities.UserPasswordResponseDto;
import io.mosip.kernel.auth.entities.UserRegistrationRequestDto;
import io.mosip.kernel.auth.entities.otp.OtpUser;
import io.mosip.kernel.auth.exception.AuthManagerException;

/**
 * @author Ramadurai Pandian
 *
 */
@Component
public class DBDataStore implements IDataStore {

	private NamedParameterJdbcTemplate jdbcTemplate;

	private static final String NEW_USER_OTP = "INSERT INTO iam.user_detail(id,name,email,mobile,lang_code,cr_dtimes,is_active,status_code,cr_by)VALUES ( :userName,:name,:email,:phone,:langcode,NOW(),true,'ACT','Admin')";

	private static final String GET_USER = "select use.id,use.name,use.email,use.mobile,use.lang_code,role.code from iam.user_detail use left outer join iam.user_role userrole on use.id=userrole.usr_id left outer join iam.role_list role on role.code =userrole.role_code where use.id like :userName ";

	private static final String GET_PASSWORD = "select pwd from iam.user_pwd where usr_id like :userName ";

	private static final String GET_ROLE = "select code from iam.role_list where code like :role ";

	private static final String NEW_ROLE_OTP = "insert into iam.role_list(code,descr,lang_code,cr_dtimes,is_active,cr_by) values(:role,:description,:langCode,NOW(),true,'Admin')";

	private static final String USER_ROLE_MAPPING = "insert into iam.user_role(role_code,usr_id,lang_code,cr_dtimes,is_active,cr_by) values(:roleId,:userId,'eng',NOW(),true,'Admin');";

	public DBDataStore() {

	}

	public DBDataStore(DataBaseConfig dataBaseConfig) {
		setUpConnection(dataBaseConfig);
	}

	private void setUpConnection(DataBaseConfig dataBaseConfig) {
		DriverManagerDataSource dataSource = new DriverManagerDataSource();
		dataSource.setDriverClassName(dataBaseConfig.getDriverName());
		dataSource.setUrl(dataBaseConfig.getUrl());
		dataSource.setUsername(dataBaseConfig.getUsername());
		dataSource.setPassword(dataBaseConfig.getPassword());
		this.jdbcTemplate = new NamedParameterJdbcTemplate(dataSource);
	}

	/*
	 * (non-Javadoc)
	 * 
	 * @see io.mosip.kernel.auth.service.AuthNDataService#authenticateUser(io.mosip.
	 * kernel.auth.entities.LoginUser)
	 */

	@Override
	public MosipUserDto authenticateUser(LoginUser loginUser) throws Exception {
		MosipUserDto mosipUserDto = getUser(loginUser.getUserName());
		byte[] password = getPassword(loginUser.getUserName());
		byte[] test = loginUser.getPassword().getBytes();
		if (mosipUserDto != null && (Arrays.areEqual(password, test))) {
			return mosipUserDto;
		} else {
			throw new AuthManagerException(AuthErrorCode.PASSWORD_VALIDATION_ERROR.getErrorCode(),
					AuthErrorCode.PASSWORD_VALIDATION_ERROR.getErrorMessage());
		}
	}

	private String getRole(String role) {
		return jdbcTemplate.query(GET_ROLE, new MapSqlParameterSource().addValue("role", role),
				new ResultSetExtractor<String>() {

					@Override
					public String extractData(ResultSet rs) throws SQLException, DataAccessException {
						while (rs.next()) {
							return rs.getString("code");
						}
						return null;
					}

				});
	}

	private byte[] getPassword(String userName) {
		return jdbcTemplate.query(GET_PASSWORD, new MapSqlParameterSource().addValue("userName", userName),
				new ResultSetExtractor<byte[]>() {

					@Override
					public byte[] extractData(ResultSet rs) throws SQLException, DataAccessException {
						while (rs.next()) {
							return rs.getString("pwd").getBytes();
						}
						return null;
					}

				});
	}

	private MosipUserDto getUser(String userName) {
		return jdbcTemplate.query(GET_USER, new MapSqlParameterSource().addValue("userName", userName),
				new ResultSetExtractor<MosipUserDto>() {

					@Override
					public MosipUserDto extractData(ResultSet rs) throws SQLException, DataAccessException {
						while (rs.next()) {
							MosipUserDto mosipUserDto = new MosipUserDto();
							mosipUserDto.setName(rs.getString("name"));
							mosipUserDto.setRole(rs.getString("code"));
							mosipUserDto.setMail(rs.getString("email"));
							mosipUserDto.setMobile(rs.getString("mobile"));
							mosipUserDto.setUserId(rs.getString("id"));
							return mosipUserDto;
						}
						return null;
					}

				});
	}

	/*
	 * (non-Javadoc)
	 * 
	 * @see
	 * io.mosip.kernel.auth.service.AuthNDataService#authenticateWithOtp(io.mosip.
	 * kernel.auth.entities.otp.OtpUser)
	 */
	@Override
	public MosipUserDto authenticateWithOtp(OtpUser otpUser) throws Exception {
		MosipUserDto mosipUserDto = getUser(otpUser.getUserId());
		String roleId = null;
		if (mosipUserDto == null) {
			String userId = createUser(otpUser);
			roleId = getRole(AuthConstant.INDIVIDUAL);
			if (roleId == null) {
				roleId = createRole(userId, otpUser);
			}
			createMapping(userId, roleId);
		}
		return getUser(otpUser.getUserId());
	}

	private void createMapping(String userId, String roleId) {
		jdbcTemplate.update(USER_ROLE_MAPPING,
				new MapSqlParameterSource().addValue("userId", userId).addValue("roleId", roleId));
	}

	private String createRole(String userId, OtpUser otpUser) {
		jdbcTemplate.update(NEW_ROLE_OTP, new MapSqlParameterSource().addValue("role", AuthConstant.INDIVIDUAL)
				.addValue("description", "Individual User").addValue("langCode", "eng"));
		return AuthConstant.INDIVIDUAL;

	}

	private String createUser(OtpUser otpUser) {
		jdbcTemplate.update(NEW_USER_OTP,
				new MapSqlParameterSource().addValue("userName", otpUser.getUserId())
						.addValue("name", otpUser.getUserId()).addValue("langcode", "eng")
						.addValue("email",
								AuthConstant.EMAIL.equals(otpUser.getOtpChannel().get(0)) ? otpUser.getUserId() : "")
						.addValue("phone",
								AuthConstant.PHONE.equals(otpUser.getOtpChannel().get(0)) ? otpUser.getUserId() : ""));
		return otpUser.getUserId();
	}

	/*
	 * (non-Javadoc)
	 * 
	 * @see
	 * io.mosip.kernel.auth.service.AuthNDataService#authenticateUserWithOtp(io.
	 * mosip.kernel.auth.entities.UserOtp)
	 */
	@Override
	public MosipUserDto authenticateUserWithOtp(UserOtp loginUser) throws Exception {
		MosipUserDto mosipUserDto = getUser(loginUser.getUserId());
		return mosipUserDto;
	}

	/*
	 * (non-Javadoc)
	 * 
	 * @see
	 * io.mosip.kernel.auth.service.AuthNDataService#authenticateWithSecretKey(io.
	 * mosip.kernel.auth.entities.ClientSecret)
	 */
	@Override
	public MosipUserDto authenticateWithSecretKey(ClientSecret clientSecret) throws Exception {
		MosipUserDto mosipUserDto = getUser(clientSecret.getClientId());
		return mosipUserDto;
	}

	@Override
	public RolesListDto getAllRoles() {
		// TODO Auto-generated method stub
		return null;
	}

	@Override
	public MosipUserListDto getListOfUsersDetails(List<String> userDetails) {
		// TODO Auto-generated method stub
		return null;
	}

	@Override
	public MosipUserSaltList getAllUserDetailsWithSalt() throws Exception {
		// TODO Auto-generated method stub
		return null;
	}

	@Override
	public RIdDto getRidFromUserId(String userId) throws Exception {
		// TODO Auto-generated method stub
		return null;
	}

	@Override
	public AuthZResponseDto unBlockAccount(String userId) throws Exception {
		// TODO Auto-generated method stub
		return null;
	}

	@Override
	public UserRegistrationResponseDto registerUser(UserRegistrationRequestDto userId) {
		// TODO Auto-generated method stub
		return null;
	}

	@Override
	public UserPasswordResponseDto addPassword(UserPasswordRequestDto userPasswordRequestDto) {
		// TODO Auto-generated method stub
		return null;
	}
	
	@Override
	public AuthZResponseDto changePassword(PasswordDto passwordDto) throws Exception {
		// TODO Auto-generated method stub
		return null;
	}

	@Override
	public AuthZResponseDto resetPassword(PasswordDto passwordDto) throws Exception {
		// TODO Auto-generated method stub
		return null;
	}

	@Override
	public UserNameDto getUserNameBasedOnMobileNumber(String mobileNumber) throws Exception {
		// TODO Auto-generated method stub
		return null;
	}

}
<|MERGE_RESOLUTION|>--- conflicted
+++ resolved
@@ -1,284 +1,281 @@
-/**
- * 
- */
-package io.mosip.kernel.auth.factory;
-
-import java.sql.ResultSet;
-import java.sql.SQLException;
-import java.util.List;
-
-import org.bouncycastle.util.Arrays;
-import org.springframework.dao.DataAccessException;
-import org.springframework.jdbc.core.ResultSetExtractor;
-import org.springframework.jdbc.core.namedparam.MapSqlParameterSource;
-import org.springframework.jdbc.core.namedparam.NamedParameterJdbcTemplate;
-import org.springframework.jdbc.datasource.DriverManagerDataSource;
-import org.springframework.stereotype.Component;
-
-import io.mosip.kernel.auth.constant.AuthConstant;
-import io.mosip.kernel.auth.constant.AuthErrorCode;
-import io.mosip.kernel.auth.entities.AuthZResponseDto;
-import io.mosip.kernel.auth.entities.ClientSecret;
-import io.mosip.kernel.auth.entities.LoginUser;
-import io.mosip.kernel.auth.entities.MosipUserDto;
-import io.mosip.kernel.auth.entities.MosipUserListDto;
-import io.mosip.kernel.auth.entities.MosipUserSaltList;
-import io.mosip.kernel.auth.entities.PasswordDto;
-import io.mosip.kernel.auth.entities.RIdDto;
-import io.mosip.kernel.auth.entities.RolesListDto;
-<<<<<<< HEAD
-import io.mosip.kernel.auth.entities.UserNameDto;
-import io.mosip.kernel.auth.entities.User;
-import io.mosip.kernel.auth.entities.UserCreationRequestDto;
-import io.mosip.kernel.auth.entities.UserCreationResponseDto;
-=======
-import io.mosip.kernel.auth.entities.UserRegistrationResponseDto;
->>>>>>> 403de291
-import io.mosip.kernel.auth.entities.UserOtp;
-import io.mosip.kernel.auth.entities.UserPasswordRequestDto;
-import io.mosip.kernel.auth.entities.UserPasswordResponseDto;
-import io.mosip.kernel.auth.entities.UserRegistrationRequestDto;
-import io.mosip.kernel.auth.entities.otp.OtpUser;
-import io.mosip.kernel.auth.exception.AuthManagerException;
-
-/**
- * @author Ramadurai Pandian
- *
- */
-@Component
-public class DBDataStore implements IDataStore {
-
-	private NamedParameterJdbcTemplate jdbcTemplate;
-
-	private static final String NEW_USER_OTP = "INSERT INTO iam.user_detail(id,name,email,mobile,lang_code,cr_dtimes,is_active,status_code,cr_by)VALUES ( :userName,:name,:email,:phone,:langcode,NOW(),true,'ACT','Admin')";
-
-	private static final String GET_USER = "select use.id,use.name,use.email,use.mobile,use.lang_code,role.code from iam.user_detail use left outer join iam.user_role userrole on use.id=userrole.usr_id left outer join iam.role_list role on role.code =userrole.role_code where use.id like :userName ";
-
-	private static final String GET_PASSWORD = "select pwd from iam.user_pwd where usr_id like :userName ";
-
-	private static final String GET_ROLE = "select code from iam.role_list where code like :role ";
-
-	private static final String NEW_ROLE_OTP = "insert into iam.role_list(code,descr,lang_code,cr_dtimes,is_active,cr_by) values(:role,:description,:langCode,NOW(),true,'Admin')";
-
-	private static final String USER_ROLE_MAPPING = "insert into iam.user_role(role_code,usr_id,lang_code,cr_dtimes,is_active,cr_by) values(:roleId,:userId,'eng',NOW(),true,'Admin');";
-
-	public DBDataStore() {
-
-	}
-
-	public DBDataStore(DataBaseConfig dataBaseConfig) {
-		setUpConnection(dataBaseConfig);
-	}
-
-	private void setUpConnection(DataBaseConfig dataBaseConfig) {
-		DriverManagerDataSource dataSource = new DriverManagerDataSource();
-		dataSource.setDriverClassName(dataBaseConfig.getDriverName());
-		dataSource.setUrl(dataBaseConfig.getUrl());
-		dataSource.setUsername(dataBaseConfig.getUsername());
-		dataSource.setPassword(dataBaseConfig.getPassword());
-		this.jdbcTemplate = new NamedParameterJdbcTemplate(dataSource);
-	}
-
-	/*
-	 * (non-Javadoc)
-	 * 
-	 * @see io.mosip.kernel.auth.service.AuthNDataService#authenticateUser(io.mosip.
-	 * kernel.auth.entities.LoginUser)
-	 */
-
-	@Override
-	public MosipUserDto authenticateUser(LoginUser loginUser) throws Exception {
-		MosipUserDto mosipUserDto = getUser(loginUser.getUserName());
-		byte[] password = getPassword(loginUser.getUserName());
-		byte[] test = loginUser.getPassword().getBytes();
-		if (mosipUserDto != null && (Arrays.areEqual(password, test))) {
-			return mosipUserDto;
-		} else {
-			throw new AuthManagerException(AuthErrorCode.PASSWORD_VALIDATION_ERROR.getErrorCode(),
-					AuthErrorCode.PASSWORD_VALIDATION_ERROR.getErrorMessage());
-		}
-	}
-
-	private String getRole(String role) {
-		return jdbcTemplate.query(GET_ROLE, new MapSqlParameterSource().addValue("role", role),
-				new ResultSetExtractor<String>() {
-
-					@Override
-					public String extractData(ResultSet rs) throws SQLException, DataAccessException {
-						while (rs.next()) {
-							return rs.getString("code");
-						}
-						return null;
-					}
-
-				});
-	}
-
-	private byte[] getPassword(String userName) {
-		return jdbcTemplate.query(GET_PASSWORD, new MapSqlParameterSource().addValue("userName", userName),
-				new ResultSetExtractor<byte[]>() {
-
-					@Override
-					public byte[] extractData(ResultSet rs) throws SQLException, DataAccessException {
-						while (rs.next()) {
-							return rs.getString("pwd").getBytes();
-						}
-						return null;
-					}
-
-				});
-	}
-
-	private MosipUserDto getUser(String userName) {
-		return jdbcTemplate.query(GET_USER, new MapSqlParameterSource().addValue("userName", userName),
-				new ResultSetExtractor<MosipUserDto>() {
-
-					@Override
-					public MosipUserDto extractData(ResultSet rs) throws SQLException, DataAccessException {
-						while (rs.next()) {
-							MosipUserDto mosipUserDto = new MosipUserDto();
-							mosipUserDto.setName(rs.getString("name"));
-							mosipUserDto.setRole(rs.getString("code"));
-							mosipUserDto.setMail(rs.getString("email"));
-							mosipUserDto.setMobile(rs.getString("mobile"));
-							mosipUserDto.setUserId(rs.getString("id"));
-							return mosipUserDto;
-						}
-						return null;
-					}
-
-				});
-	}
-
-	/*
-	 * (non-Javadoc)
-	 * 
-	 * @see
-	 * io.mosip.kernel.auth.service.AuthNDataService#authenticateWithOtp(io.mosip.
-	 * kernel.auth.entities.otp.OtpUser)
-	 */
-	@Override
-	public MosipUserDto authenticateWithOtp(OtpUser otpUser) throws Exception {
-		MosipUserDto mosipUserDto = getUser(otpUser.getUserId());
-		String roleId = null;
-		if (mosipUserDto == null) {
-			String userId = createUser(otpUser);
-			roleId = getRole(AuthConstant.INDIVIDUAL);
-			if (roleId == null) {
-				roleId = createRole(userId, otpUser);
-			}
-			createMapping(userId, roleId);
-		}
-		return getUser(otpUser.getUserId());
-	}
-
-	private void createMapping(String userId, String roleId) {
-		jdbcTemplate.update(USER_ROLE_MAPPING,
-				new MapSqlParameterSource().addValue("userId", userId).addValue("roleId", roleId));
-	}
-
-	private String createRole(String userId, OtpUser otpUser) {
-		jdbcTemplate.update(NEW_ROLE_OTP, new MapSqlParameterSource().addValue("role", AuthConstant.INDIVIDUAL)
-				.addValue("description", "Individual User").addValue("langCode", "eng"));
-		return AuthConstant.INDIVIDUAL;
-
-	}
-
-	private String createUser(OtpUser otpUser) {
-		jdbcTemplate.update(NEW_USER_OTP,
-				new MapSqlParameterSource().addValue("userName", otpUser.getUserId())
-						.addValue("name", otpUser.getUserId()).addValue("langcode", "eng")
-						.addValue("email",
-								AuthConstant.EMAIL.equals(otpUser.getOtpChannel().get(0)) ? otpUser.getUserId() : "")
-						.addValue("phone",
-								AuthConstant.PHONE.equals(otpUser.getOtpChannel().get(0)) ? otpUser.getUserId() : ""));
-		return otpUser.getUserId();
-	}
-
-	/*
-	 * (non-Javadoc)
-	 * 
-	 * @see
-	 * io.mosip.kernel.auth.service.AuthNDataService#authenticateUserWithOtp(io.
-	 * mosip.kernel.auth.entities.UserOtp)
-	 */
-	@Override
-	public MosipUserDto authenticateUserWithOtp(UserOtp loginUser) throws Exception {
-		MosipUserDto mosipUserDto = getUser(loginUser.getUserId());
-		return mosipUserDto;
-	}
-
-	/*
-	 * (non-Javadoc)
-	 * 
-	 * @see
-	 * io.mosip.kernel.auth.service.AuthNDataService#authenticateWithSecretKey(io.
-	 * mosip.kernel.auth.entities.ClientSecret)
-	 */
-	@Override
-	public MosipUserDto authenticateWithSecretKey(ClientSecret clientSecret) throws Exception {
-		MosipUserDto mosipUserDto = getUser(clientSecret.getClientId());
-		return mosipUserDto;
-	}
-
-	@Override
-	public RolesListDto getAllRoles() {
-		// TODO Auto-generated method stub
-		return null;
-	}
-
-	@Override
-	public MosipUserListDto getListOfUsersDetails(List<String> userDetails) {
-		// TODO Auto-generated method stub
-		return null;
-	}
-
-	@Override
-	public MosipUserSaltList getAllUserDetailsWithSalt() throws Exception {
-		// TODO Auto-generated method stub
-		return null;
-	}
-
-	@Override
-	public RIdDto getRidFromUserId(String userId) throws Exception {
-		// TODO Auto-generated method stub
-		return null;
-	}
-
-	@Override
-	public AuthZResponseDto unBlockAccount(String userId) throws Exception {
-		// TODO Auto-generated method stub
-		return null;
-	}
-
-	@Override
-	public UserRegistrationResponseDto registerUser(UserRegistrationRequestDto userId) {
-		// TODO Auto-generated method stub
-		return null;
-	}
-
-	@Override
-	public UserPasswordResponseDto addPassword(UserPasswordRequestDto userPasswordRequestDto) {
-		// TODO Auto-generated method stub
-		return null;
-	}
-	
-	@Override
-	public AuthZResponseDto changePassword(PasswordDto passwordDto) throws Exception {
-		// TODO Auto-generated method stub
-		return null;
-	}
-
-	@Override
-	public AuthZResponseDto resetPassword(PasswordDto passwordDto) throws Exception {
-		// TODO Auto-generated method stub
-		return null;
-	}
-
-	@Override
-	public UserNameDto getUserNameBasedOnMobileNumber(String mobileNumber) throws Exception {
-		// TODO Auto-generated method stub
-		return null;
-	}
-
-}
+/**
+ * 
+ */
+package io.mosip.kernel.auth.factory;
+
+import java.sql.ResultSet;
+import java.sql.SQLException;
+import java.util.List;
+
+import org.bouncycastle.util.Arrays;
+import org.springframework.dao.DataAccessException;
+import org.springframework.jdbc.core.ResultSetExtractor;
+import org.springframework.jdbc.core.namedparam.MapSqlParameterSource;
+import org.springframework.jdbc.core.namedparam.NamedParameterJdbcTemplate;
+import org.springframework.jdbc.datasource.DriverManagerDataSource;
+import org.springframework.stereotype.Component;
+
+import io.mosip.kernel.auth.constant.AuthConstant;
+import io.mosip.kernel.auth.constant.AuthErrorCode;
+import io.mosip.kernel.auth.entities.AuthZResponseDto;
+import io.mosip.kernel.auth.entities.ClientSecret;
+import io.mosip.kernel.auth.entities.LoginUser;
+import io.mosip.kernel.auth.entities.MosipUserDto;
+import io.mosip.kernel.auth.entities.MosipUserListDto;
+import io.mosip.kernel.auth.entities.MosipUserSaltList;
+import io.mosip.kernel.auth.entities.PasswordDto;
+import io.mosip.kernel.auth.entities.RIdDto;
+import io.mosip.kernel.auth.entities.RolesListDto;
+import io.mosip.kernel.auth.entities.UserNameDto;
+import io.mosip.kernel.auth.entities.User;
+import io.mosip.kernel.auth.entities.UserCreationRequestDto;
+import io.mosip.kernel.auth.entities.UserCreationResponseDto;
+import io.mosip.kernel.auth.entities.UserRegistrationResponseDto;
+import io.mosip.kernel.auth.entities.UserOtp;
+import io.mosip.kernel.auth.entities.UserPasswordRequestDto;
+import io.mosip.kernel.auth.entities.UserPasswordResponseDto;
+import io.mosip.kernel.auth.entities.UserRegistrationRequestDto;
+import io.mosip.kernel.auth.entities.otp.OtpUser;
+import io.mosip.kernel.auth.exception.AuthManagerException;
+
+/**
+ * @author Ramadurai Pandian
+ *
+ */
+@Component
+public class DBDataStore implements IDataStore {
+
+	private NamedParameterJdbcTemplate jdbcTemplate;
+
+	private static final String NEW_USER_OTP = "INSERT INTO iam.user_detail(id,name,email,mobile,lang_code,cr_dtimes,is_active,status_code,cr_by)VALUES ( :userName,:name,:email,:phone,:langcode,NOW(),true,'ACT','Admin')";
+
+	private static final String GET_USER = "select use.id,use.name,use.email,use.mobile,use.lang_code,role.code from iam.user_detail use left outer join iam.user_role userrole on use.id=userrole.usr_id left outer join iam.role_list role on role.code =userrole.role_code where use.id like :userName ";
+
+	private static final String GET_PASSWORD = "select pwd from iam.user_pwd where usr_id like :userName ";
+
+	private static final String GET_ROLE = "select code from iam.role_list where code like :role ";
+
+	private static final String NEW_ROLE_OTP = "insert into iam.role_list(code,descr,lang_code,cr_dtimes,is_active,cr_by) values(:role,:description,:langCode,NOW(),true,'Admin')";
+
+	private static final String USER_ROLE_MAPPING = "insert into iam.user_role(role_code,usr_id,lang_code,cr_dtimes,is_active,cr_by) values(:roleId,:userId,'eng',NOW(),true,'Admin');";
+
+	public DBDataStore() {
+
+	}
+
+	public DBDataStore(DataBaseConfig dataBaseConfig) {
+		setUpConnection(dataBaseConfig);
+	}
+
+	private void setUpConnection(DataBaseConfig dataBaseConfig) {
+		DriverManagerDataSource dataSource = new DriverManagerDataSource();
+		dataSource.setDriverClassName(dataBaseConfig.getDriverName());
+		dataSource.setUrl(dataBaseConfig.getUrl());
+		dataSource.setUsername(dataBaseConfig.getUsername());
+		dataSource.setPassword(dataBaseConfig.getPassword());
+		this.jdbcTemplate = new NamedParameterJdbcTemplate(dataSource);
+	}
+
+	/*
+	 * (non-Javadoc)
+	 * 
+	 * @see io.mosip.kernel.auth.service.AuthNDataService#authenticateUser(io.mosip.
+	 * kernel.auth.entities.LoginUser)
+	 */
+
+	@Override
+	public MosipUserDto authenticateUser(LoginUser loginUser) throws Exception {
+		MosipUserDto mosipUserDto = getUser(loginUser.getUserName());
+		byte[] password = getPassword(loginUser.getUserName());
+		byte[] test = loginUser.getPassword().getBytes();
+		if (mosipUserDto != null && (Arrays.areEqual(password, test))) {
+			return mosipUserDto;
+		} else {
+			throw new AuthManagerException(AuthErrorCode.PASSWORD_VALIDATION_ERROR.getErrorCode(),
+					AuthErrorCode.PASSWORD_VALIDATION_ERROR.getErrorMessage());
+		}
+	}
+
+	private String getRole(String role) {
+		return jdbcTemplate.query(GET_ROLE, new MapSqlParameterSource().addValue("role", role),
+				new ResultSetExtractor<String>() {
+
+					@Override
+					public String extractData(ResultSet rs) throws SQLException, DataAccessException {
+						while (rs.next()) {
+							return rs.getString("code");
+						}
+						return null;
+					}
+
+				});
+	}
+
+	private byte[] getPassword(String userName) {
+		return jdbcTemplate.query(GET_PASSWORD, new MapSqlParameterSource().addValue("userName", userName),
+				new ResultSetExtractor<byte[]>() {
+
+					@Override
+					public byte[] extractData(ResultSet rs) throws SQLException, DataAccessException {
+						while (rs.next()) {
+							return rs.getString("pwd").getBytes();
+						}
+						return null;
+					}
+
+				});
+	}
+
+	private MosipUserDto getUser(String userName) {
+		return jdbcTemplate.query(GET_USER, new MapSqlParameterSource().addValue("userName", userName),
+				new ResultSetExtractor<MosipUserDto>() {
+
+					@Override
+					public MosipUserDto extractData(ResultSet rs) throws SQLException, DataAccessException {
+						while (rs.next()) {
+							MosipUserDto mosipUserDto = new MosipUserDto();
+							mosipUserDto.setName(rs.getString("name"));
+							mosipUserDto.setRole(rs.getString("code"));
+							mosipUserDto.setMail(rs.getString("email"));
+							mosipUserDto.setMobile(rs.getString("mobile"));
+							mosipUserDto.setUserId(rs.getString("id"));
+							return mosipUserDto;
+						}
+						return null;
+					}
+
+				});
+	}
+
+	/*
+	 * (non-Javadoc)
+	 * 
+	 * @see
+	 * io.mosip.kernel.auth.service.AuthNDataService#authenticateWithOtp(io.mosip.
+	 * kernel.auth.entities.otp.OtpUser)
+	 */
+	@Override
+	public MosipUserDto authenticateWithOtp(OtpUser otpUser) throws Exception {
+		MosipUserDto mosipUserDto = getUser(otpUser.getUserId());
+		String roleId = null;
+		if (mosipUserDto == null) {
+			String userId = createUser(otpUser);
+			roleId = getRole(AuthConstant.INDIVIDUAL);
+			if (roleId == null) {
+				roleId = createRole(userId, otpUser);
+			}
+			createMapping(userId, roleId);
+		}
+		return getUser(otpUser.getUserId());
+	}
+
+	private void createMapping(String userId, String roleId) {
+		jdbcTemplate.update(USER_ROLE_MAPPING,
+				new MapSqlParameterSource().addValue("userId", userId).addValue("roleId", roleId));
+	}
+
+	private String createRole(String userId, OtpUser otpUser) {
+		jdbcTemplate.update(NEW_ROLE_OTP, new MapSqlParameterSource().addValue("role", AuthConstant.INDIVIDUAL)
+				.addValue("description", "Individual User").addValue("langCode", "eng"));
+		return AuthConstant.INDIVIDUAL;
+
+	}
+
+	private String createUser(OtpUser otpUser) {
+		jdbcTemplate.update(NEW_USER_OTP,
+				new MapSqlParameterSource().addValue("userName", otpUser.getUserId())
+						.addValue("name", otpUser.getUserId()).addValue("langcode", "eng")
+						.addValue("email",
+								AuthConstant.EMAIL.equals(otpUser.getOtpChannel().get(0)) ? otpUser.getUserId() : "")
+						.addValue("phone",
+								AuthConstant.PHONE.equals(otpUser.getOtpChannel().get(0)) ? otpUser.getUserId() : ""));
+		return otpUser.getUserId();
+	}
+
+	/*
+	 * (non-Javadoc)
+	 * 
+	 * @see
+	 * io.mosip.kernel.auth.service.AuthNDataService#authenticateUserWithOtp(io.
+	 * mosip.kernel.auth.entities.UserOtp)
+	 */
+	@Override
+	public MosipUserDto authenticateUserWithOtp(UserOtp loginUser) throws Exception {
+		MosipUserDto mosipUserDto = getUser(loginUser.getUserId());
+		return mosipUserDto;
+	}
+
+	/*
+	 * (non-Javadoc)
+	 * 
+	 * @see
+	 * io.mosip.kernel.auth.service.AuthNDataService#authenticateWithSecretKey(io.
+	 * mosip.kernel.auth.entities.ClientSecret)
+	 */
+	@Override
+	public MosipUserDto authenticateWithSecretKey(ClientSecret clientSecret) throws Exception {
+		MosipUserDto mosipUserDto = getUser(clientSecret.getClientId());
+		return mosipUserDto;
+	}
+
+	@Override
+	public RolesListDto getAllRoles() {
+		// TODO Auto-generated method stub
+		return null;
+	}
+
+	@Override
+	public MosipUserListDto getListOfUsersDetails(List<String> userDetails) {
+		// TODO Auto-generated method stub
+		return null;
+	}
+
+	@Override
+	public MosipUserSaltList getAllUserDetailsWithSalt() throws Exception {
+		// TODO Auto-generated method stub
+		return null;
+	}
+
+	@Override
+	public RIdDto getRidFromUserId(String userId) throws Exception {
+		// TODO Auto-generated method stub
+		return null;
+	}
+
+	@Override
+	public AuthZResponseDto unBlockAccount(String userId) throws Exception {
+		// TODO Auto-generated method stub
+		return null;
+	}
+
+	@Override
+	public UserRegistrationResponseDto registerUser(UserRegistrationRequestDto userId) {
+		// TODO Auto-generated method stub
+		return null;
+	}
+
+	@Override
+	public UserPasswordResponseDto addPassword(UserPasswordRequestDto userPasswordRequestDto) {
+		// TODO Auto-generated method stub
+		return null;
+	}
+	
+	@Override
+	public AuthZResponseDto changePassword(PasswordDto passwordDto) throws Exception {
+		// TODO Auto-generated method stub
+		return null;
+	}
+
+	@Override
+	public AuthZResponseDto resetPassword(PasswordDto passwordDto) throws Exception {
+		// TODO Auto-generated method stub
+		return null;
+	}
+
+	@Override
+	public UserNameDto getUserNameBasedOnMobileNumber(String mobileNumber) throws Exception {
+		// TODO Auto-generated method stub
+		return null;
+	}
+
+}