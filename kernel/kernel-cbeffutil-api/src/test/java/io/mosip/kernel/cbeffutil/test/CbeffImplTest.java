--- conflicted
+++ resolved
@@ -1,252 +1,242 @@
-package io.mosip.kernel.cbeffutil.test;
-
-import static org.junit.Assert.assertEquals;
-import static org.junit.Assert.assertTrue;
-
-import java.io.ByteArrayOutputStream;
-import java.io.File;
-import java.io.FileOutputStream;
-import java.io.IOException;
-import java.io.InputStream;
-import java.net.URISyntaxException;
-import java.net.URL;
-import java.nio.file.Files;
-import java.nio.file.Paths;
-import java.time.LocalDateTime;
-import java.time.ZoneId;
-import java.util.ArrayList;
-import java.util.Arrays;
-import java.util.HashSet;
-import java.util.List;
-import java.util.Map;
-import java.util.Set;
-
-import javax.xml.bind.JAXBElement;
-import javax.xml.namespace.QName;
-
-import io.mosip.kernel.core.cbeffutil.common.CbeffISOReader;
-import io.mosip.kernel.core.cbeffutil.entity.BDBInfo;
-import io.mosip.kernel.core.cbeffutil.entity.BIR;
-import io.mosip.kernel.core.cbeffutil.entity.BIRInfo;
-import io.mosip.kernel.core.cbeffutil.jaxbclasses.ProcessedLevelType;
-import io.mosip.kernel.core.cbeffutil.jaxbclasses.PurposeType;
-import io.mosip.kernel.core.cbeffutil.jaxbclasses.SingleType;
-import io.mosip.kernel.core.cbeffutil.spi.CbeffUtil;
-
-////@RunWith(SpringRunner.class)
-////@SpringBootTest
-public class CbeffImplTest {
-
-	// @Autowired
-	private CbeffUtil cbeffUtilImpl;
-
-	/*
-	 * XSD storage path from config server
-	 */
-
-	// @Value("${mosip.kernel.xsdstorage-uri}")
-	private String configServerFileStorageURL;
-
-	/*
-	 * XSD file name
-	 */
-
-	// @Value("${mosip.kernel.xsdfile}")
-	private String schemaName;
-
-	private List<BIR> createList;
-	private List<BIR> updateList;
-	private static final String localpath = "./src/main/resources";
-
-<<<<<<< HEAD
-	//@Before
-	/*public void setUp() throws Exception {
-=======
-	// @Before
-	public void setUp() throws Exception {
->>>>>>> 3111d20b
-		byte[] fingerImg = CbeffISOReader.readISOImage(localpath + "/images/" + "ISOImage.iso", "Finger");
-		byte[] irisImg = CbeffISOReader.readISOImage(localpath + "/images/" + "Sample_IRIS.iso", "Iris");
-		JAXBElement<String> jaxbElementUnique = new JAXBElement<String>(new QName("testschema", "TestFinger"),
-				String.class, "Unique");
-		JAXBElement<String> jaxbElementDulicate = new JAXBElement<String>(new QName("testschema", "TestFinger"),
-				String.class, "Duplicate");
-		BIR rFinger = new BIR.BIRBuilder().withBdb(fingerImg).withElement(Arrays.asList(jaxbElementUnique))
-				.withBirInfo(new BIRInfo.BIRInfoBuilder().withIntegrity(false).build())
-				.withBdbInfo(new BDBInfo.BDBInfoBuilder().withFormatOwner(new Long(257)).withFormatType(new Long(7))
-						.withQuality(95).withType(Arrays.asList(SingleType.FINGER))
-						.withSubtype(Arrays.asList("Right IndexFinger MiddleFinger RingFinger LittleFinger"))
-						.withPurpose(PurposeType.ENROLL).withLevel(ProcessedLevelType.RAW)
-						.withCreationDate(LocalDateTime.now(ZoneId.of("UTC"))).build())
-				.build();
-
-		BIR lFinger = new BIR.BIRBuilder().withBdb(fingerImg).withElement(Arrays.asList(jaxbElementDulicate))
-				.withBirInfo(new BIRInfo.BIRInfoBuilder().withIntegrity(false).build())
-				.withBdbInfo(new BDBInfo.BDBInfoBuilder().withFormatOwner(new Long(257)).withFormatType(new Long(7))
-						.withQuality(95).withType(Arrays.asList(SingleType.FINGER))
-						.withSubtype(Arrays.asList("Left IndexFinger MiddleFinger RingFinger LittleFinger"))
-						.withPurpose(PurposeType.ENROLL).withLevel(ProcessedLevelType.RAW)
-						.withCreationDate(LocalDateTime.now(ZoneId.of("UTC"))).build())
-				.build();
-
-		BIR thumb = new BIR.BIRBuilder().withBdb(fingerImg).withElement(Arrays.asList(jaxbElementUnique))
-				.withBirInfo(new BIRInfo.BIRInfoBuilder().withIntegrity(false).build())
-				.withBdbInfo(new BDBInfo.BDBInfoBuilder().withFormatOwner(new Long(257)).withFormatType(new Long(7))
-						.withQuality(95).withType(Arrays.asList(SingleType.FINGER))
-						.withSubtype(Arrays.asList("Left Right Thumb")).withPurpose(PurposeType.ENROLL)
-						.withLevel(ProcessedLevelType.RAW).withCreationDate(LocalDateTime.now(ZoneId.of("UTC")))
-						.build())
-				.build();
-
-		BIR face = new BIR.BIRBuilder().withBdb(new String("Test").getBytes())
-				.withElement(Arrays.asList(jaxbElementUnique))
-				.withBirInfo(new BIRInfo.BIRInfoBuilder().withIntegrity(false).build())
-				.withBdbInfo(new BDBInfo.BDBInfoBuilder().withFormatOwner(new Long(257)).withFormatType(new Long(8))
-						.withQuality(90).withType(Arrays.asList(SingleType.FACE)).withPurpose(PurposeType.ENROLL)
-						.withLevel(ProcessedLevelType.RAW).withCreationDate(LocalDateTime.now(ZoneId.of("UTC")))
-						.build())
-				.build();
-
-		BIR leftIris = new BIR.BIRBuilder().withBdb(new String(irisImg).getBytes())
-				.withElement(Arrays.asList(jaxbElementUnique))
-				.withBirInfo(new BIRInfo.BIRInfoBuilder().withIntegrity(false).build())
-				.withBdbInfo(new BDBInfo.BDBInfoBuilder().withFormatOwner(new Long(257)).withFormatType(new Long(9))
-						.withQuality(80).withType(Arrays.asList(SingleType.IRIS)).withSubtype(Arrays.asList("Left"))
-						.withPurpose(PurposeType.ENROLL).withCreationDate(LocalDateTime.now(ZoneId.of("UTC")))
-						.withLevel(ProcessedLevelType.RAW).build())
-				.build();
-
-		BIR rightIris = new BIR.BIRBuilder().withBdb(new String(irisImg).getBytes())
-				.withElement(Arrays.asList(jaxbElementUnique))
-				.withBirInfo(new BIRInfo.BIRInfoBuilder().withIntegrity(false).build())
-				.withBdbInfo(new BDBInfo.BDBInfoBuilder().withFormatOwner(new Long(257)).withFormatType(new Long(9))
-						.withQuality(90).withType(Arrays.asList(SingleType.IRIS)).withSubtype(Arrays.asList("Right"))
-						.withPurpose(PurposeType.ENROLL).withLevel(ProcessedLevelType.RAW)
-						.withCreationDate(LocalDateTime.now(ZoneId.of("UTC"))).build())
-				.build();
-
-		createList = new ArrayList<>();
-		createList.add(rFinger);
-		createList.add(lFinger);
-		createList.add(thumb);
-		createList.add(leftIris);
-		createList.add(rightIris);
-		createList.add(face);
-
-		// Finger Minutiae is of Single Type - Finger and BDB Format Type - 2
-		BIR fingerMinutiae1 = new BIR.BIRBuilder().withBdb(fingerImg).withElement(Arrays.asList(jaxbElementUnique))
-				.withBirInfo(new BIRInfo.BIRInfoBuilder().withIntegrity(false).build())
-				.withBdbInfo(new BDBInfo.BDBInfoBuilder().withFormatOwner(new Long(257)).withFormatType(new Long(2))
-						.withQuality(95).withType(Arrays.asList(SingleType.FINGER))
-						.withSubtype(Arrays.asList("Right IndexFinger MiddleFinger RingFinger LittleFinger"))
-						.withPurpose(PurposeType.ENROLL).withLevel(ProcessedLevelType.RAW)
-						.withCreationDate(LocalDateTime.now(ZoneId.of("UTC"))).build())
-				.build();
-
-		BIR fingerMinutiae2 = new BIR.BIRBuilder().withBdb(new String("fingerminutae").getBytes())
-				.withElement(Arrays.asList(jaxbElementUnique))
-				.withBirInfo(new BIRInfo.BIRInfoBuilder().withIntegrity(false).build())
-				.withBdbInfo(new BDBInfo.BDBInfoBuilder().withFormatOwner(new Long(257)).withFormatType(new Long(2))
-						.withQuality(95).withType(Arrays.asList(SingleType.FINGER))
-						.withSubtype(Arrays.asList("Right IndexFinger MiddleFinger RingFinger LittleFinger"))
-						.withPurpose(PurposeType.ENROLL).withLevel(ProcessedLevelType.RAW)
-						.withCreationDate(LocalDateTime.now(ZoneId.of("UTC"))).build())
-				.build();
-
-		updateList = new ArrayList<>();
-		updateList.add(fingerMinutiae1);
-		updateList.add(fingerMinutiae2);
-
-	}
-<<<<<<< HEAD
-*/
-	//@Test
-=======
-
-	// @Test
->>>>>>> 3111d20b
-	public void testCreateXML() throws Exception {
-		byte[] createXml = cbeffUtilImpl.createXML(createList);
-		createXMLFile(createXml, "createCbeff");
-		assertEquals(new String(createXml), new String(readCreatedXML("createCbeff")));
-
-	}
-
-	// @Test
-	public void testCreateXMLFromLocal() throws Exception {
-		byte[] createXml = cbeffUtilImpl.createXML(createList, readXSD("cbeff"));
-		createXMLFile(createXml, "createCbeffLocal");
-		assertEquals(new String(createXml), new String(readCreatedXML("createCbeffLocal")));
-
-	}
-
-	private byte[] readCreatedXML(String name) throws IOException {
-		byte[] fileContent = Files.readAllBytes(Paths.get(localpath + "/schema/" + name + ".xml"));
-		return fileContent;
-	}
-
-	private byte[] readXSD(String name) throws IOException {
-		byte[] fileContent = Files.readAllBytes(Paths.get(localpath + "/schema/" + name + ".xsd"));
-		return fileContent;
-	}
-
-	private static void createXMLFile(byte[] updatedXmlBytes, String name) throws Exception {
-		File tempFile = new File(localpath + "/schema/" + name + ".xml");
-		FileOutputStream fos = new FileOutputStream(tempFile);
-		fos.write(updatedXmlBytes);
-		fos.close();
-	}
-
-	// @Test
-	public void testUpdateXML() throws Exception {
-		byte[] updateXml = cbeffUtilImpl.updateXML(updateList, readCreatedXML("createCbeff"));
-		createXMLFile(updateXml, "updateCbeff");
-		assertEquals(new String(updateXml), new String(readCreatedXML("updateCbeff")));
-	}
-
-	// @Test
-	public void testValidateXML() throws IOException, Exception {
-		assertTrue(cbeffUtilImpl.validateXML(readCreatedXML("createCbeff"), getXSDfromConfigServer()));
-	}
-
-	private byte[] getXSDfromConfigServer() throws URISyntaxException, IOException {
-		InputStream input = new URL(configServerFileStorageURL + schemaName).openStream();
-		byte[] fileContent = readbytesFromStream(input);
-		return fileContent;
-	}
-
-	private byte[] readbytesFromStream(InputStream inputStream) throws IOException {
-		ByteArrayOutputStream byteBuffer = new ByteArrayOutputStream();
-		// this is storage overwritten on each iteration with bytes
-		int bufferSize = 1024;
-		byte[] buffer = new byte[bufferSize];
-		// we need to know how may bytes were read to write them to the byteBuffer
-		int len = 0;
-		while ((len = inputStream.read(buffer)) != -1) {
-			byteBuffer.write(buffer, 0, len);
-		}
-		// and then we can return your byte array.
-		return byteBuffer.toByteArray();
-
-	}
-
-	// @Test
-	public void testGetBDBBasedOnType() throws IOException, Exception {
-		Map<String, String> testMap = cbeffUtilImpl.getBDBBasedOnType(readCreatedXML("updateCbeff"), "FMR", "Right");
-		Set<String> testSet1 = new HashSet<>();
-		testSet1.add("FINGER_Right_2");
-		assertEquals(testMap.keySet(), testSet1);
-		Map<String, String> testMap1 = cbeffUtilImpl.getBDBBasedOnType(readCreatedXML("updateCbeff"), "FMR", null);
-		Set<String> testSet2 = new HashSet<>();
-		testSet2.add("FINGER_Right IndexFinger MiddleFinger RingFinger LittleFinger_2");
-		assertEquals(testMap1.keySet(), testSet2);
-		Map<String, String> testMap2 = cbeffUtilImpl.getBDBBasedOnType(readCreatedXML("updateCbeff"), null, "Right");
-		Set<String> testSet3 = new HashSet<>();
-		testSet3.add("FINGER_Right IndexFinger MiddleFinger RingFinger LittleFinger_7");
-		testSet3.add("IRIS_Right_9");
-		testSet3.add("FINGER_Right IndexFinger MiddleFinger RingFinger LittleFinger_2");
-		testSet3.add("FINGER_Left Right Thumb_7");
-		assertEquals(testMap2.keySet(), testSet3);
-	}
-
-}
+package io.mosip.kernel.cbeffutil.test;
+
+import static org.junit.Assert.assertEquals;
+import static org.junit.Assert.assertTrue;
+
+import java.io.ByteArrayOutputStream;
+import java.io.File;
+import java.io.FileOutputStream;
+import java.io.IOException;
+import java.io.InputStream;
+import java.net.URISyntaxException;
+import java.net.URL;
+import java.nio.file.Files;
+import java.nio.file.Paths;
+import java.time.LocalDateTime;
+import java.time.ZoneId;
+import java.util.ArrayList;
+import java.util.Arrays;
+import java.util.HashSet;
+import java.util.List;
+import java.util.Map;
+import java.util.Set;
+
+import javax.xml.bind.JAXBElement;
+import javax.xml.namespace.QName;
+
+import io.mosip.kernel.core.cbeffutil.common.CbeffISOReader;
+import io.mosip.kernel.core.cbeffutil.entity.BDBInfo;
+import io.mosip.kernel.core.cbeffutil.entity.BIR;
+import io.mosip.kernel.core.cbeffutil.entity.BIRInfo;
+import io.mosip.kernel.core.cbeffutil.jaxbclasses.ProcessedLevelType;
+import io.mosip.kernel.core.cbeffutil.jaxbclasses.PurposeType;
+import io.mosip.kernel.core.cbeffutil.jaxbclasses.SingleType;
+import io.mosip.kernel.core.cbeffutil.spi.CbeffUtil;
+
+////@RunWith(SpringRunner.class)
+////@SpringBootTest
+public class CbeffImplTest {
+
+	// @Autowired
+	private CbeffUtil cbeffUtilImpl;
+
+	/*
+	 * XSD storage path from config server
+	 */
+
+	// @Value("${mosip.kernel.xsdstorage-uri}")
+	private String configServerFileStorageURL;
+
+	/*
+	 * XSD file name
+	 */
+
+	// @Value("${mosip.kernel.xsdfile}")
+	private String schemaName;
+
+	private List<BIR> createList;
+	private List<BIR> updateList;
+	private static final String localpath = "./src/main/resources";
+
+	//@Before
+	/*public void setUp() throws Exception {
+		byte[] fingerImg = CbeffISOReader.readISOImage(localpath + "/images/" + "ISOImage.iso", "Finger");
+		byte[] irisImg = CbeffISOReader.readISOImage(localpath + "/images/" + "Sample_IRIS.iso", "Iris");
+		JAXBElement<String> jaxbElementUnique = new JAXBElement<String>(new QName("testschema", "TestFinger"),
+				String.class, "Unique");
+		JAXBElement<String> jaxbElementDulicate = new JAXBElement<String>(new QName("testschema", "TestFinger"),
+				String.class, "Duplicate");
+		BIR rFinger = new BIR.BIRBuilder().withBdb(fingerImg).withElement(Arrays.asList(jaxbElementUnique))
+				.withBirInfo(new BIRInfo.BIRInfoBuilder().withIntegrity(false).build())
+				.withBdbInfo(new BDBInfo.BDBInfoBuilder().withFormatOwner(new Long(257)).withFormatType(new Long(7))
+						.withQuality(95).withType(Arrays.asList(SingleType.FINGER))
+						.withSubtype(Arrays.asList("Right IndexFinger MiddleFinger RingFinger LittleFinger"))
+						.withPurpose(PurposeType.ENROLL).withLevel(ProcessedLevelType.RAW)
+						.withCreationDate(LocalDateTime.now(ZoneId.of("UTC"))).build())
+				.build();
+
+		BIR lFinger = new BIR.BIRBuilder().withBdb(fingerImg).withElement(Arrays.asList(jaxbElementDulicate))
+				.withBirInfo(new BIRInfo.BIRInfoBuilder().withIntegrity(false).build())
+				.withBdbInfo(new BDBInfo.BDBInfoBuilder().withFormatOwner(new Long(257)).withFormatType(new Long(7))
+						.withQuality(95).withType(Arrays.asList(SingleType.FINGER))
+						.withSubtype(Arrays.asList("Left IndexFinger MiddleFinger RingFinger LittleFinger"))
+						.withPurpose(PurposeType.ENROLL).withLevel(ProcessedLevelType.RAW)
+						.withCreationDate(LocalDateTime.now(ZoneId.of("UTC"))).build())
+				.build();
+
+		BIR thumb = new BIR.BIRBuilder().withBdb(fingerImg).withElement(Arrays.asList(jaxbElementUnique))
+				.withBirInfo(new BIRInfo.BIRInfoBuilder().withIntegrity(false).build())
+				.withBdbInfo(new BDBInfo.BDBInfoBuilder().withFormatOwner(new Long(257)).withFormatType(new Long(7))
+						.withQuality(95).withType(Arrays.asList(SingleType.FINGER))
+						.withSubtype(Arrays.asList("Left Right Thumb")).withPurpose(PurposeType.ENROLL)
+						.withLevel(ProcessedLevelType.RAW).withCreationDate(LocalDateTime.now(ZoneId.of("UTC")))
+						.build())
+				.build();
+
+		BIR face = new BIR.BIRBuilder().withBdb(new String("Test").getBytes())
+				.withElement(Arrays.asList(jaxbElementUnique))
+				.withBirInfo(new BIRInfo.BIRInfoBuilder().withIntegrity(false).build())
+				.withBdbInfo(new BDBInfo.BDBInfoBuilder().withFormatOwner(new Long(257)).withFormatType(new Long(8))
+						.withQuality(90).withType(Arrays.asList(SingleType.FACE)).withPurpose(PurposeType.ENROLL)
+						.withLevel(ProcessedLevelType.RAW).withCreationDate(LocalDateTime.now(ZoneId.of("UTC")))
+						.build())
+				.build();
+
+		BIR leftIris = new BIR.BIRBuilder().withBdb(new String(irisImg).getBytes())
+				.withElement(Arrays.asList(jaxbElementUnique))
+				.withBirInfo(new BIRInfo.BIRInfoBuilder().withIntegrity(false).build())
+				.withBdbInfo(new BDBInfo.BDBInfoBuilder().withFormatOwner(new Long(257)).withFormatType(new Long(9))
+						.withQuality(80).withType(Arrays.asList(SingleType.IRIS)).withSubtype(Arrays.asList("Left"))
+						.withPurpose(PurposeType.ENROLL).withCreationDate(LocalDateTime.now(ZoneId.of("UTC")))
+						.withLevel(ProcessedLevelType.RAW).build())
+				.build();
+
+		BIR rightIris = new BIR.BIRBuilder().withBdb(new String(irisImg).getBytes())
+				.withElement(Arrays.asList(jaxbElementUnique))
+				.withBirInfo(new BIRInfo.BIRInfoBuilder().withIntegrity(false).build())
+				.withBdbInfo(new BDBInfo.BDBInfoBuilder().withFormatOwner(new Long(257)).withFormatType(new Long(9))
+						.withQuality(90).withType(Arrays.asList(SingleType.IRIS)).withSubtype(Arrays.asList("Right"))
+						.withPurpose(PurposeType.ENROLL).withLevel(ProcessedLevelType.RAW)
+						.withCreationDate(LocalDateTime.now(ZoneId.of("UTC"))).build())
+				.build();
+
+		createList = new ArrayList<>();
+		createList.add(rFinger);
+		createList.add(lFinger);
+		createList.add(thumb);
+		createList.add(leftIris);
+		createList.add(rightIris);
+		createList.add(face);
+
+		// Finger Minutiae is of Single Type - Finger and BDB Format Type - 2
+		BIR fingerMinutiae1 = new BIR.BIRBuilder().withBdb(fingerImg).withElement(Arrays.asList(jaxbElementUnique))
+				.withBirInfo(new BIRInfo.BIRInfoBuilder().withIntegrity(false).build())
+				.withBdbInfo(new BDBInfo.BDBInfoBuilder().withFormatOwner(new Long(257)).withFormatType(new Long(2))
+						.withQuality(95).withType(Arrays.asList(SingleType.FINGER))
+						.withSubtype(Arrays.asList("Right IndexFinger MiddleFinger RingFinger LittleFinger"))
+						.withPurpose(PurposeType.ENROLL).withLevel(ProcessedLevelType.RAW)
+						.withCreationDate(LocalDateTime.now(ZoneId.of("UTC"))).build())
+				.build();
+
+		BIR fingerMinutiae2 = new BIR.BIRBuilder().withBdb(new String("fingerminutae").getBytes())
+				.withElement(Arrays.asList(jaxbElementUnique))
+				.withBirInfo(new BIRInfo.BIRInfoBuilder().withIntegrity(false).build())
+				.withBdbInfo(new BDBInfo.BDBInfoBuilder().withFormatOwner(new Long(257)).withFormatType(new Long(2))
+						.withQuality(95).withType(Arrays.asList(SingleType.FINGER))
+						.withSubtype(Arrays.asList("Right IndexFinger MiddleFinger RingFinger LittleFinger"))
+						.withPurpose(PurposeType.ENROLL).withLevel(ProcessedLevelType.RAW)
+						.withCreationDate(LocalDateTime.now(ZoneId.of("UTC"))).build())
+				.build();
+
+		updateList = new ArrayList<>();
+		updateList.add(fingerMinutiae1);
+		updateList.add(fingerMinutiae2);
+
+	}
+*/
+	//@Test
+	public void testCreateXML() throws Exception {
+		byte[] createXml = cbeffUtilImpl.createXML(createList);
+		createXMLFile(createXml, "createCbeff");
+		assertEquals(new String(createXml), new String(readCreatedXML("createCbeff")));
+
+	}
+
+	// @Test
+	public void testCreateXMLFromLocal() throws Exception {
+		byte[] createXml = cbeffUtilImpl.createXML(createList, readXSD("cbeff"));
+		createXMLFile(createXml, "createCbeffLocal");
+		assertEquals(new String(createXml), new String(readCreatedXML("createCbeffLocal")));
+
+	}
+
+	private byte[] readCreatedXML(String name) throws IOException {
+		byte[] fileContent = Files.readAllBytes(Paths.get(localpath + "/schema/" + name + ".xml"));
+		return fileContent;
+	}
+
+	private byte[] readXSD(String name) throws IOException {
+		byte[] fileContent = Files.readAllBytes(Paths.get(localpath + "/schema/" + name + ".xsd"));
+		return fileContent;
+	}
+
+	private static void createXMLFile(byte[] updatedXmlBytes, String name) throws Exception {
+		File tempFile = new File(localpath + "/schema/" + name + ".xml");
+		FileOutputStream fos = new FileOutputStream(tempFile);
+		fos.write(updatedXmlBytes);
+		fos.close();
+	}
+
+	// @Test
+	public void testUpdateXML() throws Exception {
+		byte[] updateXml = cbeffUtilImpl.updateXML(updateList, readCreatedXML("createCbeff"));
+		createXMLFile(updateXml, "updateCbeff");
+		assertEquals(new String(updateXml), new String(readCreatedXML("updateCbeff")));
+	}
+
+	// @Test
+	public void testValidateXML() throws IOException, Exception {
+		assertTrue(cbeffUtilImpl.validateXML(readCreatedXML("createCbeff"), getXSDfromConfigServer()));
+	}
+
+	private byte[] getXSDfromConfigServer() throws URISyntaxException, IOException {
+		InputStream input = new URL(configServerFileStorageURL + schemaName).openStream();
+		byte[] fileContent = readbytesFromStream(input);
+		return fileContent;
+	}
+
+	private byte[] readbytesFromStream(InputStream inputStream) throws IOException {
+		ByteArrayOutputStream byteBuffer = new ByteArrayOutputStream();
+		// this is storage overwritten on each iteration with bytes
+		int bufferSize = 1024;
+		byte[] buffer = new byte[bufferSize];
+		// we need to know how may bytes were read to write them to the byteBuffer
+		int len = 0;
+		while ((len = inputStream.read(buffer)) != -1) {
+			byteBuffer.write(buffer, 0, len);
+		}
+		// and then we can return your byte array.
+		return byteBuffer.toByteArray();
+
+	}
+
+	// @Test
+	public void testGetBDBBasedOnType() throws IOException, Exception {
+		Map<String, String> testMap = cbeffUtilImpl.getBDBBasedOnType(readCreatedXML("updateCbeff"), "FMR", "Right");
+		Set<String> testSet1 = new HashSet<>();
+		testSet1.add("FINGER_Right_2");
+		assertEquals(testMap.keySet(), testSet1);
+		Map<String, String> testMap1 = cbeffUtilImpl.getBDBBasedOnType(readCreatedXML("updateCbeff"), "FMR", null);
+		Set<String> testSet2 = new HashSet<>();
+		testSet2.add("FINGER_Right IndexFinger MiddleFinger RingFinger LittleFinger_2");
+		assertEquals(testMap1.keySet(), testSet2);
+		Map<String, String> testMap2 = cbeffUtilImpl.getBDBBasedOnType(readCreatedXML("updateCbeff"), null, "Right");
+		Set<String> testSet3 = new HashSet<>();
+		testSet3.add("FINGER_Right IndexFinger MiddleFinger RingFinger LittleFinger_7");
+		testSet3.add("IRIS_Right_9");
+		testSet3.add("FINGER_Right IndexFinger MiddleFinger RingFinger LittleFinger_2");
+		testSet3.add("FINGER_Left Right Thumb_7");
+		assertEquals(testMap2.keySet(), testSet3);
+	}
+
+}