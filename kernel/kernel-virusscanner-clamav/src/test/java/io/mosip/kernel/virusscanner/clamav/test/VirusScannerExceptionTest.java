--- conflicted
+++ resolved
@@ -53,11 +53,7 @@
 		ClassLoader classLoader = getClass().getClassLoader();
 		file = new File(classLoader.getResource("files/0000.zip").getFile());
 		folder = new File(classLoader.getResource("files").getFile());
-<<<<<<< HEAD
-		doc= new File("D://test1.docx");
-=======
 		doc= new File(classLoader.getResource("files/test1.docx").getFile());
->>>>>>> e461e2dc
 	    byteArray = new byte[(int) doc.length()]; 
 	}
 
