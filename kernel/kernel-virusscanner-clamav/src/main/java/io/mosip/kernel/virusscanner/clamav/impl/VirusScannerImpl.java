<<<<<<< HEAD
package io.mosip.kernel.virusscanner.clamav.impl;

import java.io.ByteArrayInputStream;
import java.io.File;
import java.io.FileInputStream;
import java.io.FileNotFoundException;
import java.io.IOException;
import java.io.InputStream;
import java.util.Collection;
import java.util.Map;

import org.slf4j.Logger;
import org.slf4j.LoggerFactory;
import org.springframework.beans.factory.annotation.Value;
import org.springframework.stereotype.Component;

import io.mosip.kernel.core.virusscanner.exception.VirusScannerException;
import io.mosip.kernel.core.virusscanner.spi.VirusScanner;
import io.mosip.kernel.virusscanner.clamav.constant.VirusScannerErrorCodes;
import xyz.capybara.clamav.ClamavClient;
import xyz.capybara.clamav.commands.scan.result.ScanResult;
import xyz.capybara.clamav.commands.scan.result.ScanResult.Status;
import xyz.capybara.clamav.exceptions.ClamavException;

// TODO: Auto-generated Javadoc
/**
 * The implementation Class for VirusScannerService.
 *
 * @author Mukul Puspam
 * @author Pranav Kumar
 */
@Component
public class VirusScannerImpl implements VirusScanner<Boolean, InputStream> {

	/** The Constant LOGGER. */
	private static final Logger LOGGER = LoggerFactory.getLogger(VirusScannerImpl.class);

	/** The host. */
	@Value("${mosip.kernel.virus-scanner.host}")
	private String host;

	/** The port. */
	@Value("${mosip.kernel.virus-scanner.port}")
	private int port;

	/** The clamav client. */
	protected ClamavClient clamavClient;

	/** The Constant LOGDISPLAY. */
	private static final String LOGDISPLAY = "{} - {}";

	/** The Constant ANTIVIRUS_SERVICE_NOT_ACCESSIBLE. */
	private static final String ANTIVIRUS_SERVICE_NOT_ACCESSIBLE = "The anti virus service is not accessible";
	
	/** The Constant FILE_NOT_PRESENT. */
	private static final String FILE_NOT_PRESENT = "The file not found for for scanning";

	/**
	 * Creates the connection to client.
	 */
	public void createConnection() {
		if (this.clamavClient == null)
			this.clamavClient = new ClamavClient(host, port);
	}

	/*
	 * (non-Javadoc)
	 * 
	 * @see
	 * org.mosip.idissuance.virus.scanner.service.VirusScannerService#scanFile(java.
	 * lang.Object)
	 */
	@Override
	public Boolean scanFile(String fileName) {
		Boolean result = Boolean.FALSE;
		createConnection();
		File file = new File(fileName);
		InputStream is = null;
		try {
			is = new FileInputStream(file);
		} catch (FileNotFoundException e1) {
			throw new VirusScannerException(VirusScannerErrorCodes.IIS_EPP_EPV_FILE_NOT_PRESENT, FILE_NOT_PRESENT);
		}
		try {
			ScanResult scanResult = this.clamavClient.scan(is);
			if (scanResult.getStatus() == Status.OK) {
				result = Boolean.TRUE;
			} else {
				Map<String, Collection<String>> listOfVirus = scanResult.getFoundViruses();
				LOGGER.warn("Virus Found in file " + fileName + ": ", listOfVirus);
			}
		} catch (ClamavException e) {
			throw new VirusScannerException(VirusScannerErrorCodes.IIS_EPP_EPV_SERVICE_NOT_ACCESSIBLE,
					ANTIVIRUS_SERVICE_NOT_ACCESSIBLE);
		}

		return result;
	}
	
	/* (non-Javadoc)
	 * @see 
	 * io.mosip.kernel.core.virusscanner.spi.VirusScanner#scanFile(java.io.InputStream)
	 */
	@Override
	public Boolean scanFile(InputStream is)
	{
		Boolean result = Boolean.FALSE;
		createConnection();
		try {
			ScanResult scanResult = this.clamavClient.scan(is);
			if (scanResult.getStatus() == Status.OK) {
				result = Boolean.TRUE;
			} else {
				Map<String, Collection<String>> listOfVirus = scanResult.getFoundViruses();
				LOGGER.warn("Virus Found in file : "+listOfVirus);
			}
		} catch (ClamavException e) {
			throw new VirusScannerException(VirusScannerErrorCodes.IIS_EPP_EPV_SERVICE_NOT_ACCESSIBLE,
					ANTIVIRUS_SERVICE_NOT_ACCESSIBLE);
		}
		return result;
	}

	/*
	 * (non-Javadoc)
	 * 
	 * @see
	 * org.mosip.idissuance.virus.scanner.service.VirusScannerService#scanFolder(
	 * java.lang.Object)
	 */
	@Override
	public Boolean scanFolder(String folderPath) {

		Boolean result = Boolean.TRUE;
		createConnection();
		File folder = new File(folderPath);
		File[] files = folder.listFiles();
		for (File file : files) {
			try {
				ScanResult scanResult = this.clamavClient.scan(new FileInputStream(file));
				if(scanResult.getStatus() != Status.OK) {
					result = Boolean.FALSE;
					break;
				}
			} catch (FileNotFoundException e) {
				throw new VirusScannerException(VirusScannerErrorCodes.IIS_EPP_EPV_FILE_NOT_PRESENT, FILE_NOT_PRESENT);
			} catch (ClamavException e) {
				throw new VirusScannerException(VirusScannerErrorCodes.IIS_EPP_EPV_SERVICE_NOT_ACCESSIBLE,
						ANTIVIRUS_SERVICE_NOT_ACCESSIBLE);
			}
		}
		return result;
	}
	/**
	 * This Method is used to scan byte array.
	 *
	 * @param docArray            array
	 * @return a true if file is virus free and false if file is infected
	 * @throws IOException Signals that an I/O exception has occurred.
	 */

	@Override
	public Boolean scanDocument(byte[] docArray) throws IOException {
		Boolean result = Boolean.FALSE;
		InputStream docInputStream = new ByteArrayInputStream(docArray);

		createConnection();
		try {

			ScanResult scanResult = this.clamavClient.scan(docInputStream);
			if (scanResult.getStatus() == Status.OK) {
				result = Boolean.TRUE;
			} else {
				Map<String, Collection<String>> listOfVirus = scanResult.getFoundViruses();
				LOGGER.warn("Virus Found in file " + docInputStream + ": ", listOfVirus);
			}
		} catch (ClamavException e) {
			LOGGER.error(LOGDISPLAY, e.getMessage());
			throw new VirusScannerException(VirusScannerErrorCodes.IIS_EPP_EPV_SERVICE_NOT_ACCESSIBLE,
					ANTIVIRUS_SERVICE_NOT_ACCESSIBLE);
		} finally {

			docInputStream.close();
		}

		return result;
	}

	/**
	 * This Method is used to scan File.
	 *
	 * @param doc            object
	 * @return a true if file is virus free and false if file is infected
	 * @throws IOException Signals that an I/O exception has occurred.
	 */
	@Override
	public Boolean scanDocument(File doc) throws IOException {
		Boolean result = Boolean.FALSE;

		createConnection();
		try (FileInputStream docInputStream = new FileInputStream(doc)) {

			ScanResult scanResult = this.clamavClient.scan(docInputStream);
			if (scanResult.getStatus() == Status.OK) {
				result = Boolean.TRUE;
			} else {
				Map<String, Collection<String>> listOfVirus = scanResult.getFoundViruses();
				LOGGER.warn("Virus Found in file " + doc + ": ", listOfVirus);
			}
		} catch (ClamavException e) {
			LOGGER.error(LOGDISPLAY, e.getMessage());
			throw new VirusScannerException(VirusScannerErrorCodes.IIS_EPP_EPV_SERVICE_NOT_ACCESSIBLE,
					ANTIVIRUS_SERVICE_NOT_ACCESSIBLE);
		}

		return result;
	}

}
=======
package io.mosip.kernel.virusscanner.clamav.impl;

import java.io.ByteArrayInputStream;
import java.io.File;
import java.io.FileInputStream;
import java.io.FileNotFoundException;
import java.io.IOException;
import java.io.InputStream;
import java.util.Collection;
import java.util.Map;

import org.slf4j.Logger;
import org.slf4j.LoggerFactory;
import org.springframework.beans.factory.annotation.Value;
import org.springframework.stereotype.Component;

import io.mosip.kernel.core.virusscanner.exception.VirusScannerException;
import io.mosip.kernel.core.virusscanner.spi.VirusScanner;
import io.mosip.kernel.virusscanner.clamav.constant.VirusScannerErrorCodes;
import xyz.capybara.clamav.ClamavClient;
import xyz.capybara.clamav.commands.scan.result.ScanResult;
import xyz.capybara.clamav.commands.scan.result.ScanResult.Status;
import xyz.capybara.clamav.exceptions.ClamavException;

/**
 * The implementation Class for VirusScannerService.
 *
 * @author Mukul Puspam
 * @author Pranav Kumar
 */
@Component
public class VirusScannerImpl implements VirusScanner<Boolean, String> {

	private static final Logger LOGGER = LoggerFactory.getLogger(VirusScannerImpl.class);

	@Value("${mosip.kernel.virus-scanner.host}")
	private String host;

	@Value("${mosip.kernel.virus-scanner.port}")
	private int port;

	protected ClamavClient clamavClient;

	private static final String LOGDISPLAY = "{} - {}";

	private static final String ANTIVIRUS_SERVICE_NOT_ACCESSIBLE = "The anti virus service is not accessible";
	private static final String FILE_NOT_PRESENT = "The file not found for for scanning";

	/**
	 * Creates the connection to client.
	 */
	public void createConnection() {
		if (this.clamavClient == null)
			this.clamavClient = new ClamavClient(host, port);
	}

	/*
	 * (non-Javadoc)
	 * 
	 * @see
	 * org.mosip.idissuance.virus.scanner.service.VirusScannerService#scanFile(java.
	 * lang.Object)
	 */
	@Override
	public Boolean scanFile(String fileName) {
		Boolean result = Boolean.FALSE;
		createConnection();
		File file = new File(fileName);
		InputStream is = null;
		try {
			is = new FileInputStream(file);
		} catch (FileNotFoundException e1) {
			throw new VirusScannerException(VirusScannerErrorCodes.IIS_EPP_EPV_FILE_NOT_PRESENT, FILE_NOT_PRESENT);
		}
		try {
			ScanResult scanResult = this.clamavClient.scan(is);
			if (scanResult.getStatus() == Status.OK) {
				result = Boolean.TRUE;
			} else {
				Map<String, Collection<String>> listOfVirus = scanResult.getFoundViruses();
				LOGGER.warn("Virus Found in file " + fileName + ": ", listOfVirus);
			}
		} catch (ClamavException e) {
			throw new VirusScannerException(VirusScannerErrorCodes.IIS_EPP_EPV_SERVICE_NOT_ACCESSIBLE,
					ANTIVIRUS_SERVICE_NOT_ACCESSIBLE);
		}

		return result;
	}

	/*
	 * (non-Javadoc)
	 * 
	 * @see
	 * org.mosip.idissuance.virus.scanner.service.VirusScannerService#scanFolder(
	 * java.lang.Object)
	 */
	@Override
	public Boolean scanFolder(String folderPath) {

		Boolean result = Boolean.TRUE;
		createConnection();
		File folder = new File(folderPath);
		File[] files = folder.listFiles();
		for (File file : files) {
			try {
				ScanResult scanResult = this.clamavClient.scan(new FileInputStream(file));
				if (scanResult.getStatus() != Status.OK) {
					result = Boolean.FALSE;
					break;
				}
			} catch (FileNotFoundException e) {
				throw new VirusScannerException(VirusScannerErrorCodes.IIS_EPP_EPV_FILE_NOT_PRESENT, FILE_NOT_PRESENT);
			} catch (ClamavException e) {
				throw new VirusScannerException(VirusScannerErrorCodes.IIS_EPP_EPV_SERVICE_NOT_ACCESSIBLE,
						ANTIVIRUS_SERVICE_NOT_ACCESSIBLE);
			}
		}
		return result;
	}

	/**
	 * This Method is used to scan byte array
	 * 
	 * @param docArray array
	 * 
	 * @return a true if file is virus free and false if file is infected
	 */

	@Override
	public Boolean scanDocument(byte[] docArray) throws IOException {
		Boolean result = Boolean.FALSE;
		InputStream docInputStream = new ByteArrayInputStream(docArray);

		createConnection();
		try {

			ScanResult scanResult = this.clamavClient.scan(docInputStream);
			if (scanResult.getStatus() == Status.OK) {
				result = Boolean.TRUE;
			} else {
				Map<String, Collection<String>> listOfVirus = scanResult.getFoundViruses();
				LOGGER.warn("Virus Found in file " + docInputStream + ": ", listOfVirus);
			}
		} catch (ClamavException e) {
			LOGGER.error(LOGDISPLAY, e.getMessage());
			throw new VirusScannerException(VirusScannerErrorCodes.IIS_EPP_EPV_SERVICE_NOT_ACCESSIBLE,
					ANTIVIRUS_SERVICE_NOT_ACCESSIBLE);
		} finally {

			docInputStream.close();
		}

		return result;
	}

	/**
	 * This Method is used to scan File
	 * 
	 * @param doc object
	 * 
	 * @return a true if file is virus free and false if file is infected
	 */
	@Override
	public Boolean scanDocument(File doc) throws IOException {
		Boolean result = Boolean.FALSE;

		createConnection();
		try (FileInputStream docInputStream = new FileInputStream(doc)) {

			ScanResult scanResult = this.clamavClient.scan(docInputStream);
			if (scanResult.getStatus() == Status.OK) {
				result = Boolean.TRUE;
			} else {
				Map<String, Collection<String>> listOfVirus = scanResult.getFoundViruses();
				LOGGER.warn("Virus Found in file " + doc + ": ", listOfVirus);
			}
		} catch (ClamavException e) {
			LOGGER.error(LOGDISPLAY, e.getMessage());
			throw new VirusScannerException(VirusScannerErrorCodes.IIS_EPP_EPV_SERVICE_NOT_ACCESSIBLE,
					ANTIVIRUS_SERVICE_NOT_ACCESSIBLE);
		}

		return result;
	}

}
>>>>>>> 4a12efd2
<|MERGE_RESOLUTION|>--- conflicted
+++ resolved
@@ -1,4 +1,3 @@
-<<<<<<< HEAD
 package io.mosip.kernel.virusscanner.clamav.impl;
 
 import java.io.ByteArrayInputStream;
@@ -52,7 +51,7 @@
 
 	/** The Constant ANTIVIRUS_SERVICE_NOT_ACCESSIBLE. */
 	private static final String ANTIVIRUS_SERVICE_NOT_ACCESSIBLE = "The anti virus service is not accessible";
-	
+
 	/** The Constant FILE_NOT_PRESENT. */
 	private static final String FILE_NOT_PRESENT = "The file not found for for scanning";
 
@@ -97,9 +96,9 @@
 
 		return result;
 	}
-	
+
 	/* (non-Javadoc)
-	 * @see 
+	 * @see
 	 * io.mosip.kernel.core.virusscanner.spi.VirusScanner#scanFile(java.io.InputStream)
 	 */
 	@Override
@@ -119,193 +118,6 @@
 			throw new VirusScannerException(VirusScannerErrorCodes.IIS_EPP_EPV_SERVICE_NOT_ACCESSIBLE,
 					ANTIVIRUS_SERVICE_NOT_ACCESSIBLE);
 		}
-		return result;
-	}
-
-	/*
-	 * (non-Javadoc)
-	 * 
-	 * @see
-	 * org.mosip.idissuance.virus.scanner.service.VirusScannerService#scanFolder(
-	 * java.lang.Object)
-	 */
-	@Override
-	public Boolean scanFolder(String folderPath) {
-
-		Boolean result = Boolean.TRUE;
-		createConnection();
-		File folder = new File(folderPath);
-		File[] files = folder.listFiles();
-		for (File file : files) {
-			try {
-				ScanResult scanResult = this.clamavClient.scan(new FileInputStream(file));
-				if(scanResult.getStatus() != Status.OK) {
-					result = Boolean.FALSE;
-					break;
-				}
-			} catch (FileNotFoundException e) {
-				throw new VirusScannerException(VirusScannerErrorCodes.IIS_EPP_EPV_FILE_NOT_PRESENT, FILE_NOT_PRESENT);
-			} catch (ClamavException e) {
-				throw new VirusScannerException(VirusScannerErrorCodes.IIS_EPP_EPV_SERVICE_NOT_ACCESSIBLE,
-						ANTIVIRUS_SERVICE_NOT_ACCESSIBLE);
-			}
-		}
-		return result;
-	}
-	/**
-	 * This Method is used to scan byte array.
-	 *
-	 * @param docArray            array
-	 * @return a true if file is virus free and false if file is infected
-	 * @throws IOException Signals that an I/O exception has occurred.
-	 */
-
-	@Override
-	public Boolean scanDocument(byte[] docArray) throws IOException {
-		Boolean result = Boolean.FALSE;
-		InputStream docInputStream = new ByteArrayInputStream(docArray);
-
-		createConnection();
-		try {
-
-			ScanResult scanResult = this.clamavClient.scan(docInputStream);
-			if (scanResult.getStatus() == Status.OK) {
-				result = Boolean.TRUE;
-			} else {
-				Map<String, Collection<String>> listOfVirus = scanResult.getFoundViruses();
-				LOGGER.warn("Virus Found in file " + docInputStream + ": ", listOfVirus);
-			}
-		} catch (ClamavException e) {
-			LOGGER.error(LOGDISPLAY, e.getMessage());
-			throw new VirusScannerException(VirusScannerErrorCodes.IIS_EPP_EPV_SERVICE_NOT_ACCESSIBLE,
-					ANTIVIRUS_SERVICE_NOT_ACCESSIBLE);
-		} finally {
-
-			docInputStream.close();
-		}
-
-		return result;
-	}
-
-	/**
-	 * This Method is used to scan File.
-	 *
-	 * @param doc            object
-	 * @return a true if file is virus free and false if file is infected
-	 * @throws IOException Signals that an I/O exception has occurred.
-	 */
-	@Override
-	public Boolean scanDocument(File doc) throws IOException {
-		Boolean result = Boolean.FALSE;
-
-		createConnection();
-		try (FileInputStream docInputStream = new FileInputStream(doc)) {
-
-			ScanResult scanResult = this.clamavClient.scan(docInputStream);
-			if (scanResult.getStatus() == Status.OK) {
-				result = Boolean.TRUE;
-			} else {
-				Map<String, Collection<String>> listOfVirus = scanResult.getFoundViruses();
-				LOGGER.warn("Virus Found in file " + doc + ": ", listOfVirus);
-			}
-		} catch (ClamavException e) {
-			LOGGER.error(LOGDISPLAY, e.getMessage());
-			throw new VirusScannerException(VirusScannerErrorCodes.IIS_EPP_EPV_SERVICE_NOT_ACCESSIBLE,
-					ANTIVIRUS_SERVICE_NOT_ACCESSIBLE);
-		}
-
-		return result;
-	}
-
-}
-=======
-package io.mosip.kernel.virusscanner.clamav.impl;
-
-import java.io.ByteArrayInputStream;
-import java.io.File;
-import java.io.FileInputStream;
-import java.io.FileNotFoundException;
-import java.io.IOException;
-import java.io.InputStream;
-import java.util.Collection;
-import java.util.Map;
-
-import org.slf4j.Logger;
-import org.slf4j.LoggerFactory;
-import org.springframework.beans.factory.annotation.Value;
-import org.springframework.stereotype.Component;
-
-import io.mosip.kernel.core.virusscanner.exception.VirusScannerException;
-import io.mosip.kernel.core.virusscanner.spi.VirusScanner;
-import io.mosip.kernel.virusscanner.clamav.constant.VirusScannerErrorCodes;
-import xyz.capybara.clamav.ClamavClient;
-import xyz.capybara.clamav.commands.scan.result.ScanResult;
-import xyz.capybara.clamav.commands.scan.result.ScanResult.Status;
-import xyz.capybara.clamav.exceptions.ClamavException;
-
-/**
- * The implementation Class for VirusScannerService.
- *
- * @author Mukul Puspam
- * @author Pranav Kumar
- */
-@Component
-public class VirusScannerImpl implements VirusScanner<Boolean, String> {
-
-	private static final Logger LOGGER = LoggerFactory.getLogger(VirusScannerImpl.class);
-
-	@Value("${mosip.kernel.virus-scanner.host}")
-	private String host;
-
-	@Value("${mosip.kernel.virus-scanner.port}")
-	private int port;
-
-	protected ClamavClient clamavClient;
-
-	private static final String LOGDISPLAY = "{} - {}";
-
-	private static final String ANTIVIRUS_SERVICE_NOT_ACCESSIBLE = "The anti virus service is not accessible";
-	private static final String FILE_NOT_PRESENT = "The file not found for for scanning";
-
-	/**
-	 * Creates the connection to client.
-	 */
-	public void createConnection() {
-		if (this.clamavClient == null)
-			this.clamavClient = new ClamavClient(host, port);
-	}
-
-	/*
-	 * (non-Javadoc)
-	 * 
-	 * @see
-	 * org.mosip.idissuance.virus.scanner.service.VirusScannerService#scanFile(java.
-	 * lang.Object)
-	 */
-	@Override
-	public Boolean scanFile(String fileName) {
-		Boolean result = Boolean.FALSE;
-		createConnection();
-		File file = new File(fileName);
-		InputStream is = null;
-		try {
-			is = new FileInputStream(file);
-		} catch (FileNotFoundException e1) {
-			throw new VirusScannerException(VirusScannerErrorCodes.IIS_EPP_EPV_FILE_NOT_PRESENT, FILE_NOT_PRESENT);
-		}
-		try {
-			ScanResult scanResult = this.clamavClient.scan(is);
-			if (scanResult.getStatus() == Status.OK) {
-				result = Boolean.TRUE;
-			} else {
-				Map<String, Collection<String>> listOfVirus = scanResult.getFoundViruses();
-				LOGGER.warn("Virus Found in file " + fileName + ": ", listOfVirus);
-			}
-		} catch (ClamavException e) {
-			throw new VirusScannerException(VirusScannerErrorCodes.IIS_EPP_EPV_SERVICE_NOT_ACCESSIBLE,
-					ANTIVIRUS_SERVICE_NOT_ACCESSIBLE);
-		}
-
 		return result;
 	}
 
@@ -339,13 +151,13 @@
 		}
 		return result;
 	}
-
 	/**
 	 * This Method is used to scan byte array
 	 * 
 	 * @param docArray array
 	 * 
 	 * @return a true if file is virus free and false if file is infected
+	 * @throws IOException Signals that an I/O exception has occurred.
 	 */
 
 	@Override
@@ -381,6 +193,7 @@
 	 * @param doc object
 	 * 
 	 * @return a true if file is virus free and false if file is infected
+	 * @throws IOException Signals that an I/O exception has occurred.
 	 */
 	@Override
 	public Boolean scanDocument(File doc) throws IOException {
@@ -405,5 +218,4 @@
 		return result;
 	}
 
-}
->>>>>>> 4a12efd2
+}