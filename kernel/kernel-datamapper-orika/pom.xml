<?xml version="1.0"?>
<project
	xsi:schemaLocation="http://maven.apache.org/POM/4.0.0 http://maven.apache.org/xsd/maven-4.0.0.xsd"
	xmlns="http://maven.apache.org/POM/4.0.0"
	xmlns:xsi="http://www.w3.org/2001/XMLSchema-instance">
	<modelVersion>4.0.0</modelVersion>
<groupId>io.mosip.kernel</groupId>

	<artifactId>kernel-datamapper-orika</artifactId>
<<<<<<< HEAD
<<<<<<< HEAD
	<version>1.1.2</version>
=======
	<version>1.1.3</version>
>>>>>>> origin/1.1.3
=======
	<version>1.1.4</version>
>>>>>>> 6605a4e1
	<name>kernel-datamapper-orika</name>
	<url>http://maven.apache.org</url>
	<description>Mosip commons project </description>
<properties>		
		<project.build.sourceEncoding>UTF-8</project.build.sourceEncoding>

		<!-- maven -->
		<maven.compiler.source>11</maven.compiler.source>
		<maven.compiler.target>11</maven.compiler.target>
		<maven.compiler.version>3.8.0</maven.compiler.version>
		<maven.surefire.plugin.version>2.22.0</maven.surefire.plugin.version>

		<maven.jar.plugin.version>3.0.2</maven.jar.plugin.version>
		<maven.war.plugin.version>3.1.0</maven.war.plugin.version>
		<maven.jacoco.plugin.version>0.8.1</maven.jacoco.plugin.version>
		<maven.sonar.plugin.version>3.7.0.1746</maven.sonar.plugin.version>
		<maven.javadoc.version>3.2.0</maven.javadoc.version>
		<maven-shade-plugin.version>2.3</maven-shade-plugin.version>

		<!-- spring -->
		<spring.boot.version>2.0.2.RELEASE</spring.boot.version>
		<spring.data.jpa.version>2.0.7.RELEASE</spring.data.jpa.version>
		<spring.security.test.version>5.0.5.RELEASE</spring.security.test.version>
		<spring-cloud-config.version>2.0.4.RELEASE</spring-cloud-config.version>
                
		<!-- swagger -->
		<swagger.core.version>2.0.7</swagger.core.version>
		<swagger.annotations.version>1.5.21</swagger.annotations.version>
		<springfox.version>2.9.2</springfox.version>
                
		<!-- vertx -->
		<vertx.version>3.6.2</vertx.version>
		<vertx.health.check.version>3.7.0</vertx.health.check.version>


		<!-- javax -->
		<javax.interceptor.version>1.2</javax.interceptor.version>
		<javax.el-api.version>3.0.0</javax.el-api.version>
		<javax.transaction.api.version>1.3</javax.transaction.api.version>
		<javax.persistence.api.version>2.2</javax.persistence.api.version>
		<javax.validation-api.version>2.0.1.Final</javax.validation-api.version>
		<glassfish.javax.el>2.2.6</glassfish.javax.el>

		<!-- data -->
		<h2.version>1.4.197</h2.version>
		<mysql.connector.version>5.1.46</mysql.connector.version>
		<postgresql.version>42.2.2</postgresql.version>
		<eclipselink.version>2.5.0</eclipselink.version>
		<hibernate.version>5.2.17.Final</hibernate.version>
		<hibernate.validator.version>6.0.12.Final</hibernate.validator.version>

		<!-- test -->
		<junit.version>4.12</junit.version>
		<mockito.version>2.23.4</mockito.version>
		<powermock.version>1.7.4</powermock.version>
		<powermock.beta.version>2.0.7</powermock.beta.version>

		<!-- logger -->
		<logback.version>1.2.3</logback.version>
		<slf4j.version>1.7.19</slf4j.version>
		<log4j-over-slf4j>1.7.7</log4j-over-slf4j>
		<jcl.to.slf4j.version>1.7.25</jcl.to.slf4j.version>

		<!-- json -->
		<jackson.version>2.9.5</jackson.version>
		<jackson.datatype.version>2.9.8</jackson.datatype.version>
		<jackson.databind>2.9.6</jackson.databind>
		<json.utility.version>20180130</json.utility.version>
		<json.schema.validator.version>2.2.10</json.schema.validator.version>
		<json.version>20180813</json.version>
		<jsonsimple.version>1.1.1</jsonsimple.version>

		<!-- utilities -->
		<commons-math3>3.6.1</commons-math3>
		<commons-lang3>3.7</commons-lang3>
		<commons-io>2.6</commons-io>
		<commons-codec>1.11</commons-codec>
		<commons-collections4.version>4.3</commons-collections4.version>
		<commons.beanutils.version>1.9.2</commons.beanutils.version>
		<commons.configuration2.version>2.2</commons.configuration2.version>
		<apache.httpcomponents.version>4.5.6</apache.httpcomponents.version>
		<guava.version>19.0</guava.version>
		<lombok.version>1.18.8</lombok.version>
		<jsch.version>0.1.54</jsch.version>
		<sshd.version>1.4.0</sshd.version>
		<itextcore.version>7.1.0</itextcore.version>
		<itexthtml2pdf.version>2.0.0</itexthtml2pdf.version>
		<itext.version>5.5.13</itext.version>
		<freemarker.version>2.3.23</freemarker.version>
		<velocity.version>1.7</velocity.version>
		<velocity.tool.version>2.0</velocity.tool.version>
		<datamapper.orika>1.5.2</datamapper.orika>
		<modelmapper.version>2.1.1</modelmapper.version>
		<bouncycastle.version>1.66</bouncycastle.version>
		<icu4j.version>63.1</icu4j.version>
		<seventeam-otp.version>1.0.0</seventeam-otp.version>
		<google.zxing.version>3.3.3</google.zxing.version>
		<hadoop-client>3.1.0</hadoop-client>
		<htrace-core4>4.1.0-incubating</htrace-core4>
		<aws.javasdk.version>1.11.368</aws.javasdk.version>
		<s3mock.version>0.2.4</s3mock.version>
		<ignite.version>2.3.0</ignite.version>
		<findbugs.version>3.0.1</findbugs.version>
		<byte.buddy.version>1.9.12</byte.buddy.version>
		<io.jsonwebtoken.jjwt.version>0.6.0</io.jsonwebtoken.jjwt.version>
		<apache.directory.api.version>2.0.0.AM2</apache.directory.api.version>
		<aspectjweaver.version>1.8.12</aspectjweaver.version>
		<micrometer.core.version>1.4.2</micrometer.core.version>
		<micrometer.registry.prometheus.version>1.4.2</micrometer.registry.prometheus.version>
		<project.build.sourceEncoding>UTF-8</project.build.sourceEncoding>

		<!-- maven -->
		<maven.compiler.source>11</maven.compiler.source>
		<maven.compiler.target>11</maven.compiler.target>
		<maven.compiler.version>3.8.0</maven.compiler.version>
		<maven.surefire.plugin.version>2.22.0</maven.surefire.plugin.version>

		<maven.jar.plugin.version>3.0.2</maven.jar.plugin.version>
		<maven.war.plugin.version>3.1.0</maven.war.plugin.version>
		<maven.jacoco.plugin.version>0.8.1</maven.jacoco.plugin.version>
		<maven.sonar.plugin.version>3.7.0.1746</maven.sonar.plugin.version>
		<maven.javadoc.version>3.2.0</maven.javadoc.version>
		<maven-shade-plugin.version>2.3</maven-shade-plugin.version>

		<!-- spring -->
		<spring.boot.version>2.0.2.RELEASE</spring.boot.version>
		<spring.data.jpa.version>2.0.7.RELEASE</spring.data.jpa.version>
		<spring.security.test.version>5.0.5.RELEASE</spring.security.test.version>
		<spring-cloud-config.version>2.0.4.RELEASE</spring-cloud-config.version>
                
		<!-- swagger -->
		<swagger.core.version>2.0.7</swagger.core.version>
		<swagger.annotations.version>1.5.21</swagger.annotations.version>
		<springfox.version>2.9.2</springfox.version>
                
		<!-- vertx -->
		<vertx.version>3.6.2</vertx.version>
		<vertx.health.check.version>3.7.0</vertx.health.check.version>


		<!-- javax -->
		<javax.interceptor.version>1.2</javax.interceptor.version>
		<javax.el-api.version>3.0.0</javax.el-api.version>
		<javax.transaction.api.version>1.3</javax.transaction.api.version>
		<javax.persistence.api.version>2.2</javax.persistence.api.version>
		<javax.validation-api.version>2.0.1.Final</javax.validation-api.version>
		<glassfish.javax.el>2.2.6</glassfish.javax.el>

		<!-- data -->
		<h2.version>1.4.197</h2.version>
		<mysql.connector.version>5.1.46</mysql.connector.version>
		<postgresql.version>42.2.2</postgresql.version>
		<eclipselink.version>2.5.0</eclipselink.version>
		<hibernate.version>5.2.17.Final</hibernate.version>
		<hibernate.validator.version>6.0.12.Final</hibernate.validator.version>

		<!-- test -->
		<junit.version>4.12</junit.version>
		<mockito.version>2.23.4</mockito.version>
		<powermock.version>1.7.4</powermock.version>
		<powermock.beta.version>2.0.7</powermock.beta.version>

		<!-- logger -->
		<logback.version>1.2.3</logback.version>
		<slf4j.version>1.7.19</slf4j.version>
		<log4j-over-slf4j>1.7.7</log4j-over-slf4j>
		<jcl.to.slf4j.version>1.7.25</jcl.to.slf4j.version>

		<!-- json -->
		<jackson.version>2.9.5</jackson.version>
		<jackson.datatype.version>2.9.8</jackson.datatype.version>
		<jackson.databind>2.9.6</jackson.databind>
		<json.utility.version>20180130</json.utility.version>
		<json.schema.validator.version>2.2.10</json.schema.validator.version>
		<json.version>20180813</json.version>
		<jsonsimple.version>1.1.1</jsonsimple.version>

		<!-- utilities -->
		<commons-math3>3.6.1</commons-math3>
		<commons-lang3>3.7</commons-lang3>
		<commons-io>2.6</commons-io>
		<commons-codec>1.11</commons-codec>
		<commons-collections4.version>4.3</commons-collections4.version>
		<commons.beanutils.version>1.9.2</commons.beanutils.version>
		<commons.configuration2.version>2.2</commons.configuration2.version>
		<apache.httpcomponents.version>4.5.6</apache.httpcomponents.version>
		<guava.version>19.0</guava.version>
		<lombok.version>1.18.8</lombok.version>
		<jsch.version>0.1.54</jsch.version>
		<sshd.version>1.4.0</sshd.version>
		<itextcore.version>7.1.0</itextcore.version>
		<itexthtml2pdf.version>2.0.0</itexthtml2pdf.version>
		<itext.version>5.5.13</itext.version>
		<freemarker.version>2.3.23</freemarker.version>
		<velocity.version>1.7</velocity.version>
		<velocity.tool.version>2.0</velocity.tool.version>
		<datamapper.orika>1.5.2</datamapper.orika>
		<modelmapper.version>2.1.1</modelmapper.version>
		<bouncycastle.version>1.66</bouncycastle.version>
		<icu4j.version>63.1</icu4j.version>
		<seventeam-otp.version>1.0.0</seventeam-otp.version>
		<google.zxing.version>3.3.3</google.zxing.version>
		<hadoop-client>3.1.0</hadoop-client>
		<htrace-core4>4.1.0-incubating</htrace-core4>
		<aws.javasdk.version>1.11.368</aws.javasdk.version>
		<s3mock.version>0.2.4</s3mock.version>
		<ignite.version>2.3.0</ignite.version>
		<findbugs.version>3.0.1</findbugs.version>
		<byte.buddy.version>1.9.12</byte.buddy.version>
		<io.jsonwebtoken.jjwt.version>0.6.0</io.jsonwebtoken.jjwt.version>
		<apache.directory.api.version>2.0.0.AM2</apache.directory.api.version>
		<aspectjweaver.version>1.8.12</aspectjweaver.version>
		<micrometer.core.version>1.4.2</micrometer.core.version>
		<micrometer.registry.prometheus.version>1.4.2</micrometer.registry.prometheus.version>
		<project.build.sourceEncoding>UTF-8</project.build.sourceEncoding>
<<<<<<< HEAD
<<<<<<< HEAD
		<kernel.core.version>1.1.2</kernel.core.version>
=======
		<kernel.core.version>1.1.3</kernel.core.version>
>>>>>>> origin/1.1.3
=======
		<kernel.core.version>1.1.4</kernel.core.version>
>>>>>>> 6605a4e1
	</properties>
	<dependencies>
		<dependency>
			<groupId>io.mosip.kernel</groupId>
			<artifactId>kernel-core</artifactId>
			<version>${kernel.core.version}</version>
		</dependency>
		<dependency>
			<groupId>ma.glasnost.orika</groupId>
			<artifactId>orika-core</artifactId>
			<version>${datamapper.orika}</version>
			<exclusions>
				<exclusion>
					<groupId>org.slf4j</groupId>
					<artifactId>slf4j-api</artifactId>
				</exclusion>
			</exclusions>
		</dependency>

	</dependencies>
<<<<<<< HEAD
<build>
=======
<distributionManagement>
		<snapshotRepository>
                        <id>ossrh</id>
                        <url>https://oss.sonatype.org/content/repositories/snapshots</url>
		</snapshotRepository> 
                 <repository>
                        <id>ossrh</id>
                        <url>https://oss.sonatype.org/service/local/staging/deploy/maven2/</url>
                </repository> 
        </distributionManagement> 
        <build>
>>>>>>> origin/1.1.3
          <plugins>
            <plugin>
              <artifactId>maven-deploy-plugin</artifactId>
              <version>2.8.1</version>
              <executions>
                 <execution>
                    <id>default-deploy</id>
                    <phase>deploy</phase>
                    <goals>
                       <goal>deploy</goal>
                    </goals>
                 </execution>
              </executions>
           </plugin>
               <plugin>
                  <groupId>org.sonatype.plugins</groupId>
                  <artifactId>nexus-staging-maven-plugin</artifactId>
                  <version>1.6.7</version>
                  <extensions>true</extensions>
                  <executions>
                    <execution>
                      <id>default-deploy</id>
                      <phase>deploy</phase>
                      <goals>
                        <goal>deploy</goal>
                      </goals>
                    </execution>
                  </executions>
                  <configuration>
                        <serverId>ossrh</serverId>
                        <nexusUrl>https://oss.sonatype.org/</nexusUrl>
                        <autoReleaseAfterClose>false</autoReleaseAfterClose>
                  </configuration>
                </plugin> 

               <plugin>
                  <groupId>org.apache.maven.plugins</groupId>
                  <artifactId>maven-source-plugin</artifactId>
                  <inherited>true</inherited>
                  <version>2.2.1</version>
                  <executions>
                        <execution>
                          <id>attach-sources</id>
                          <goals>
                                <goal>jar-no-fork</goal>
                          </goals>
                        </execution>
                  </executions>
                </plugin>

              <plugin>
                  <groupId>org.apache.maven.plugins</groupId>
                  <artifactId>maven-javadoc-plugin</artifactId>
                  <version>3.2.0</version>
                  <executions>
                        <execution>
                          <id>attach-javadocs</id>
                          <goals>
                                <goal>jar</goal>
                          </goals>
                        </execution>
                  </executions>
                  <configuration>
                          <doclint>none</doclint>
                  </configuration>
                </plugin>
                <plugin>
                  <groupId>org.apache.maven.plugins</groupId>
                  <artifactId>maven-gpg-plugin</artifactId>
                  <version>1.5</version>
                  <executions>
                        <execution>
                          <id>sign-artifacts</id>
                          <phase>verify</phase>
                          <goals>
                                <goal>sign</goal>
                          </goals>
		          <configuration>
                		<gpgArguments>
                    			<arg>--pinentry-mode</arg>
                    			<arg>loopback</arg>
                		</gpgArguments>
            		 </configuration>
                        </execution>
                  </executions>
                </plugin>
		<plugin>
    			<groupId>pl.project13.maven</groupId>
			<artifactId>git-commit-id-plugin</artifactId>
			<version>3.0.1</version>
			<executions>
        			<execution>
			        	<id>get-the-git-infos</id>
					<goals>
						<goal>revision</goal>
            				</goals>
            				<phase>validate</phase>
 				</execution>
 			</executions>
 			<configuration>
				<generateGitPropertiesFile>true</generateGitPropertiesFile>
				<generateGitPropertiesFilename>${project.build.outputDirectory}/git.properties</generateGitPropertiesFilename>
                    		<includeOnlyProperties>
                        		<includeOnlyProperty>^git.build.(time|version)$</includeOnlyProperty>
                        		<includeOnlyProperty>^git.commit.id.(abbrev|full)$</includeOnlyProperty>
                    		</includeOnlyProperties>
                    		<commitIdGenerationMode>full</commitIdGenerationMode>
 				<dotGitDirectory>${project.basedir}/.git</dotGitDirectory>
				<!-- <format>json</format> -->
			</configuration>
		</plugin>
          </plugins>
        </build>
		<scm>
                <connection>scm:git:git://github.com/mosip/commons.git</connection>
                <developerConnection>scm:git:ssh://github.com:mosip/commons.git</developerConnection>
                <url>https://github.com/mosip/commons</url>
                <tag>HEAD</tag>
        </scm>
		<licenses>
          <license>
                <name>MPL 2.0</name>
                <url>https://www.mozilla.org/en-US/MPL/2.0/</url>
          </license>
        </licenses>
		<developers>
                <developer>
                  <name>Mosip</name>
                  <email>mosip.emailnotifier@gmail.com</email>
                  <organization>io.mosip</organization>
                  <organizationUrl>https://github.com/mosip/commons</organizationUrl>
                </developer>
        </developers>
		
        
	</project><|MERGE_RESOLUTION|>--- conflicted
+++ resolved
@@ -7,15 +7,7 @@
 <groupId>io.mosip.kernel</groupId>
 
 	<artifactId>kernel-datamapper-orika</artifactId>
-<<<<<<< HEAD
-<<<<<<< HEAD
-	<version>1.1.2</version>
-=======
-	<version>1.1.3</version>
->>>>>>> origin/1.1.3
-=======
 	<version>1.1.4</version>
->>>>>>> 6605a4e1
 	<name>kernel-datamapper-orika</name>
 	<url>http://maven.apache.org</url>
 	<description>Mosip commons project </description>
@@ -231,15 +223,7 @@
 		<micrometer.core.version>1.4.2</micrometer.core.version>
 		<micrometer.registry.prometheus.version>1.4.2</micrometer.registry.prometheus.version>
 		<project.build.sourceEncoding>UTF-8</project.build.sourceEncoding>
-<<<<<<< HEAD
-<<<<<<< HEAD
-		<kernel.core.version>1.1.2</kernel.core.version>
-=======
-		<kernel.core.version>1.1.3</kernel.core.version>
->>>>>>> origin/1.1.3
-=======
 		<kernel.core.version>1.1.4</kernel.core.version>
->>>>>>> 6605a4e1
 	</properties>
 	<dependencies>
 		<dependency>
@@ -260,9 +244,6 @@
 		</dependency>
 
 	</dependencies>
-<<<<<<< HEAD
-<build>
-=======
 <distributionManagement>
 		<snapshotRepository>
                         <id>ossrh</id>
@@ -274,7 +255,6 @@
                 </repository> 
         </distributionManagement> 
         <build>
->>>>>>> origin/1.1.3
           <plugins>
             <plugin>
               <artifactId>maven-deploy-plugin</artifactId>
