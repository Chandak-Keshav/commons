--- conflicted
+++ resolved
@@ -1,54 +1,50 @@
-<?xml version="1.0" encoding="UTF-8"?>
-
-<project xmlns="http://maven.apache.org/POM/4.0.0"
-	xmlns:xsi="http://www.w3.org/2001/XMLSchema-instance"
-	xsi:schemaLocation="http://maven.apache.org/POM/4.0.0 http://maven.apache.org/xsd/maven-4.0.0.xsd">
-	<modelVersion>4.0.0</modelVersion>
-
-	<parent>
-		<groupId>io.mosip.kernel</groupId>
-		<artifactId>kernel-parent</artifactId>
-<<<<<<< HEAD
-		<version>0.12.18</version>
-=======
-		<version>0.9.1</version>
->>>>>>> a374d69c
-	</parent>
-
-	<artifactId>kernel-tokenidgenerator-service</artifactId>
-	<dependencies>
-		<dependency>
-			<groupId>io.mosip.kernel</groupId>
-			<artifactId>kernel-core</artifactId>
-			<version>${project.version}</version>
-		</dependency>
-		<dependency>
-			<groupId>io.mosip.kernel</groupId>
-			<artifactId>kernel-auth-adapter</artifactId>
-			<version>${project.version}</version>
-		</dependency>
-		<dependency>
-			<groupId>io.mosip.kernel</groupId>
-			<artifactId>kernel-logger-logback</artifactId>
-			<version>${project.version}</version>
-		</dependency>
-
-	</dependencies>
-	<build>
-		<plugins>
-			<plugin>
-				<groupId>org.springframework.boot</groupId>
-				<artifactId>spring-boot-maven-plugin</artifactId>
-				<version>${spring.boot.version}</version>
-				<executions>
-					<execution>
-						<goals>
-							<goal>build-info</goal>
-							<goal>repackage</goal>
-						</goals>
-					</execution>
-				</executions>
-			</plugin>
-		</plugins>
-	</build>
-</project>
+<?xml version="1.0" encoding="UTF-8"?>
+
+<project xmlns="http://maven.apache.org/POM/4.0.0"
+	xmlns:xsi="http://www.w3.org/2001/XMLSchema-instance"
+	xsi:schemaLocation="http://maven.apache.org/POM/4.0.0 http://maven.apache.org/xsd/maven-4.0.0.xsd">
+	<modelVersion>4.0.0</modelVersion>
+
+	<parent>
+		<groupId>io.mosip.kernel</groupId>
+		<artifactId>kernel-parent</artifactId>
+		<version>0.9.1</version>
+	</parent>
+
+	<artifactId>kernel-tokenidgenerator-service</artifactId>
+	<dependencies>
+		<dependency>
+			<groupId>io.mosip.kernel</groupId>
+			<artifactId>kernel-core</artifactId>
+			<version>${project.version}</version>
+		</dependency>
+		<dependency>
+			<groupId>io.mosip.kernel</groupId>
+			<artifactId>kernel-auth-adapter</artifactId>
+			<version>${project.version}</version>
+		</dependency>
+		<dependency>
+			<groupId>io.mosip.kernel</groupId>
+			<artifactId>kernel-logger-logback</artifactId>
+			<version>${project.version}</version>
+		</dependency>
+
+	</dependencies>
+	<build>
+		<plugins>
+			<plugin>
+				<groupId>org.springframework.boot</groupId>
+				<artifactId>spring-boot-maven-plugin</artifactId>
+				<version>${spring.boot.version}</version>
+				<executions>
+					<execution>
+						<goals>
+							<goal>build-info</goal>
+							<goal>repackage</goal>
+						</goals>
+					</execution>
+				</executions>
+			</plugin>
+		</plugins>
+	</build>
+</project>