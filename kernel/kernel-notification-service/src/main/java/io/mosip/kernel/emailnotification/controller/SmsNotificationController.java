package io.mosip.kernel.emailnotification.controller;

import javax.validation.Valid;

import org.springframework.beans.factory.annotation.Autowired;
import org.springframework.security.access.prepost.PreAuthorize;
import org.springframework.web.bind.annotation.CrossOrigin;
import org.springframework.web.bind.annotation.PostMapping;
import org.springframework.web.bind.annotation.RequestBody;
import org.springframework.web.bind.annotation.RestController;

import io.mosip.kernel.core.http.RequestWrapper;
import io.mosip.kernel.core.http.ResponseFilter;
import io.mosip.kernel.core.http.ResponseWrapper;
import io.mosip.kernel.core.notification.model.SMSResponseDto;
import io.mosip.kernel.emailnotification.dto.SmsRequestDto;
import io.mosip.kernel.emailnotification.service.SmsNotification;
import io.swagger.v3.oas.annotations.Operation;
import io.swagger.v3.oas.annotations.media.Content;
import io.swagger.v3.oas.annotations.media.Schema;
import io.swagger.v3.oas.annotations.responses.ApiResponse;
import io.swagger.v3.oas.annotations.responses.ApiResponses;
import io.swagger.v3.oas.annotations.tags.Tag;

/**
 * This controller class receives contact number and message in data transfer
 * object and sends SMS on the provided contact number.
 * 
 * @author Ritesh Sinha
 * @since 1.0.0
 */

@CrossOrigin
@RestController
@Tag(name = "smsnotification", description = "Operation related to sms notification")
public class SmsNotificationController {

	/**
	 * The reference that autowire sms notification service class.
	 */
	@Autowired
	SmsNotification smsNotifierService;

	/**
	 * This method sends sms to the contact number provided.
	 * 
	 * @param smsRequestDto the request dto for sms-notification.
	 * @return the status and message as dto response.
	 */
<<<<<<< HEAD

=======
	//@PreAuthorize("hasAnyRole('INDIVIDUAL','REGISTRATION_PROCESSOR','REGISTRATION_ADMIN','REGISTRATION_SUPERVISOR','REGISTRATION_OFFICER','ID_AUTHENTICATION','AUTH', 'PRE_REGISTRATION_ADMIN','PRE_REGISTRATION_ADMIN','RESIDENT')")
>>>>>>> 3ddfb805
	@ResponseFilter
	@Operation(summary = "Endpoint for sending a sms", description = "Endpoint for sending a sms", tags = { "smsnotification" })
	@ApiResponses(value = {
			@ApiResponse(responseCode = "200", description = "Success or you may find errors in error array in response"),
			@ApiResponse(responseCode = "401", description = "Unauthorized" ,content = @Content(schema = @Schema(hidden = true))),
			@ApiResponse(responseCode = "403", description = "Forbidden" ,content = @Content(schema = @Schema(hidden = true))),
			@ApiResponse(responseCode = "404", description = "Not Found" ,content = @Content(schema = @Schema(hidden = true)))})
	@PreAuthorize("hasAnyRole(@authorizedRoles.getPostsmssend())")
	@PostMapping(value = "/sms/send")
	public ResponseWrapper<SMSResponseDto> sendSmsNotification(
			@Valid @RequestBody RequestWrapper<SmsRequestDto> smsRequestDto) {
		ResponseWrapper<SMSResponseDto> responseWrapper = new ResponseWrapper<>();
		responseWrapper.setResponse(smsNotifierService.sendSmsNotification(smsRequestDto.getRequest().getNumber(),
				smsRequestDto.getRequest().getMessage()));
		return responseWrapper;
	}
}<|MERGE_RESOLUTION|>--- conflicted
+++ resolved
@@ -47,11 +47,6 @@
 	 * @param smsRequestDto the request dto for sms-notification.
 	 * @return the status and message as dto response.
 	 */
-<<<<<<< HEAD
-
-=======
-	//@PreAuthorize("hasAnyRole('INDIVIDUAL','REGISTRATION_PROCESSOR','REGISTRATION_ADMIN','REGISTRATION_SUPERVISOR','REGISTRATION_OFFICER','ID_AUTHENTICATION','AUTH', 'PRE_REGISTRATION_ADMIN','PRE_REGISTRATION_ADMIN','RESIDENT')")
->>>>>>> 3ddfb805
 	@ResponseFilter
 	@Operation(summary = "Endpoint for sending a sms", description = "Endpoint for sending a sms", tags = { "smsnotification" })
 	@ApiResponses(value = {
