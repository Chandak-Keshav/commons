package io.mosip.kernel.syncdata.utils;

import org.springframework.beans.factory.annotation.Autowired;
import org.springframework.stereotype.Component;

import io.mosip.kernel.core.signatureutil.spi.SignatureUtil;

/**
 * 
 * 
 * @author Srinivasan
 * @since 1.0.0
 */
@Component
public class SigningUtil {

	@Autowired
<<<<<<< HEAD
	SignatureUtil signatureUtil;
=======
	RestTemplate restTemplate;

	@Value("${mosip.kernel.syncdata.syncdata-request-id:SYNCDATA.REQUEST}")
	private String syncDataRequestId;

	@Value("${mosip.kernel.syncdata.syncdata-version-id:v1.0}")
	private String syncDataVersionId;

	@Value("${mosip.kernel.syncdata.cryptomanager-encrypt-url}")
	private String encryptUrl;

	@Autowired
	private ObjectMapper objectMapper;

	private static final String APPLICATION_ID = "KERNEL";

	private static final String REFERENCE_ID = "KER";
>>>>>>> fa6d1599

	/**
	 * Sign response data.
	 *
	 * @param response
	 *            the response data
	 * @return Encrypted data {@link String}
	 */
	public String signResponseData(String response) {

		return signatureUtil.signResponse(response);
	}

}<|MERGE_RESOLUTION|>--- conflicted
+++ resolved
@@ -15,27 +15,7 @@
 public class SigningUtil {
 
 	@Autowired
-<<<<<<< HEAD
 	SignatureUtil signatureUtil;
-=======
-	RestTemplate restTemplate;
-
-	@Value("${mosip.kernel.syncdata.syncdata-request-id:SYNCDATA.REQUEST}")
-	private String syncDataRequestId;
-
-	@Value("${mosip.kernel.syncdata.syncdata-version-id:v1.0}")
-	private String syncDataVersionId;
-
-	@Value("${mosip.kernel.syncdata.cryptomanager-encrypt-url}")
-	private String encryptUrl;
-
-	@Autowired
-	private ObjectMapper objectMapper;
-
-	private static final String APPLICATION_ID = "KERNEL";
-
-	private static final String REFERENCE_ID = "KER";
->>>>>>> fa6d1599
 
 	/**
 	 * Sign response data.
@@ -49,4 +29,5 @@
 		return signatureUtil.signResponse(response);
 	}
 
+
 }