--- conflicted
+++ resolved
@@ -1,4 +1,3 @@
-<<<<<<< HEAD
 package io.mosip.kernel.syncdata.constant;
 
 public enum UserDetailsErrorCode {
@@ -21,29 +20,4 @@
 		return errorMessage;
 	}
 
-}
-=======
-package io.mosip.kernel.syncdata.constant;
-
-public enum UserDetailsErrorCode {
-	
-	USER_DETAILS_FETCH_EXCEPTION("KER-SNC-301", "Error occured while fetching User Details"),
-	USER_DETAILS_PARSE_ERROR("KER-SNC-302","Error occured while parsing");
-	private final String errorCode;
-	private final String errorMessage;
-
-	private UserDetailsErrorCode(final String errorCode, final String errorMessage) {
-		this.errorCode = errorCode;
-		this.errorMessage = errorMessage;
-	}
-
-	public String getErrorCode() {
-		return errorCode;
-	}
-
-	public String getErrorMessage() {
-		return errorMessage;
-	}
-
-}
->>>>>>> aafd0a67
+}