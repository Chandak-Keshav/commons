--- conflicted
+++ resolved
@@ -1,9 +1,8 @@
-<<<<<<< HEAD
 package io.mosip.kernel.syncdata.repository;
 
 import java.time.LocalDateTime;
 import java.util.List;
-
+import java.util.Optional;
 import org.springframework.data.jpa.repository.Query;
 import org.springframework.stereotype.Repository;
 
@@ -49,61 +48,6 @@
 	 */
 	@Query(value = "SELECT mm.id, mm.name, mm.mac_address, mm.serial_num, mm.ip_address, mm.mspec_id, mm.lang_code, mm.is_active, mm.cr_by, mm.cr_dtimes, mm.upd_by, mm.upd_dtimes, mm.is_deleted, mm.del_dtimes, mm.validity_end_dtimes FROM master.machine_master mm where mm.id=?1 and mm.is_active=true ", nativeQuery = true)
 	List<Machine> findByMachineIdAndIsActive(String machineId);
-}
-=======
-package io.mosip.kernel.syncdata.repository;
-
-import java.time.LocalDateTime;
-import java.util.List;
-import java.util.Optional;
-
-import org.springframework.data.jpa.repository.Query;
-import org.springframework.stereotype.Repository;
-
-import io.mosip.kernel.core.dataaccess.spi.repository.BaseRepository;
-import io.mosip.kernel.syncdata.entity.Machine;
-
-/**
- * Repository function to fetching machine details
- * 
- * @author Megha Tanga
- * @author Urvil Joshi
- * @since 1.0.0
- *
- */
-
-@Repository
-public interface MachineRepository extends BaseRepository<Machine, String> {
-	/**
-	 * Method to Machine details if the machine details is recently
-	 * created,updated,deleted after lastUpdated timeStamp.
-	 * 
-	 * @param regCenterId      registration center id
-	 * @param lastUpdated      timeStamp - last updated time
-	 * @param currentTimeStamp - currentTimestamp
-	 * @return list of {@link Machine} - list of machine
-	 */
-	@Query(value = "SELECT mm.id, mm.name, mm.mac_address, mm.serial_num, mm.ip_address, mm.mspec_id, mm.lang_code, mm.is_active, mm.cr_by, mm.cr_dtimes, mm.upd_by, mm.upd_dtimes, mm.is_deleted, mm.del_dtimes, mm.validity_end_dtimes from master.machine_master mm inner join master.reg_center_machine rcm on rcm.machine_id = mm.id where rcm.regcntr_id = ?1 and ((mm.cr_dtimes >?2 AND mm.cr_dtimes <=?3) or (mm.upd_dtimes >?2 AND mm.upd_dtimes<=?3) or (mm.del_dtimes >?2 AND mm.del_dtimes<=?3))", nativeQuery = true)
-	List<Machine> findAllLatestCreatedUpdateDeleted(String regCenterId, LocalDateTime lastUpdated,
-			LocalDateTime currentTimeStamp);
-
-	/**
-	 * Method to fetch Machine by id
-	 * 
-	 * @param machineId id of the machine
-	 * @return {@link Machine} - list of machine
-	 */
-	@Query(value = "SELECT mm.id, mm.name, mm.mac_address, mm.serial_num, mm.ip_address, mm.mspec_id, mm.lang_code, mm.is_active, mm.cr_by, mm.cr_dtimes, mm.upd_by, mm.upd_dtimes, mm.is_deleted, mm.del_dtimes, mm.validity_end_dtimes FROM master.machine_master mm where mm.id=?1 ", nativeQuery = true)
-	List<Machine> findMachineById(String machineId);
-
-	/**
-	 * 
-	 * @param machineId - machine id
-	 * @return list of {@link Machine} - list of machine
-	 */
-	@Query(value = "SELECT mm.id, mm.name, mm.mac_address, mm.serial_num, mm.ip_address, mm.mspec_id, mm.lang_code, mm.is_active, mm.cr_by, mm.cr_dtimes, mm.upd_by, mm.upd_dtimes, mm.is_deleted, mm.del_dtimes, mm.validity_end_dtimes FROM master.machine_master mm where mm.id=?1 and mm.is_active=true ", nativeQuery = true)
-	List<Machine> findByMachineIdAndIsActive(String machineId);
-	
 	
 	/** Get machine by name
 	 * @param name machine name
@@ -111,5 +55,4 @@
 	 */
 	@Query("FROM Machine m WHERE m.name=?1 and (m.isDeleted is null or m.isDeleted =false) and m.isActive = true")
 	Optional<Machine> findByMachineNameActiveNondeleted(String name);
-}
->>>>>>> 7374feb8
+}