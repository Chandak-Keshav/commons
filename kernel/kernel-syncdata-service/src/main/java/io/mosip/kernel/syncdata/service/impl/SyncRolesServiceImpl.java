--- conflicted
+++ resolved
@@ -50,10 +50,7 @@
 	@Value("${mosip.kernel.syncdata.auth-manager-base-uri}")
 	private String authBaseUrl;
 
-<<<<<<< HEAD
 	/** The object mapper. */
-=======
->>>>>>> b00efa56
 	@Autowired
 	private ObjectMapper objectMapper;
 
@@ -61,10 +58,7 @@
 	@Value("${mosip.kernel.syncdata.auth-manager-roles}")
 	private String authServiceName;
 
-<<<<<<< HEAD
 	/** The sync data request id. */
-=======
->>>>>>> b00efa56
 	@Value("${mosip.kernel.syncdata.syncdata-request-id:SYNCDATA.REQUEST}")
 	private String syncDataRequestId;
 
@@ -79,33 +73,15 @@
 	 */
 	@Override
 	public RolesResponseDto getAllRoles() {
-<<<<<<< HEAD
 
-=======
-		RolesResponseDto rolesDtos = null;
->>>>>>> b00efa56
 		ResponseEntity<String> response = null;
 		try {
 
 			StringBuilder uriBuilder = new StringBuilder();
 			uriBuilder.append(authBaseUrl).append(authServiceName);
-<<<<<<< HEAD
 			HttpEntity<RequestWrapper<?>> httpRequest = getHttpRequest();
 			response = restTemplate.exchange(uriBuilder.toString()+ "/registrationclient", HttpMethod.GET, httpRequest,
 					String.class);
-=======
-			RequestWrapper<?> requestWrapper = new RequestWrapper<>();
-			requestWrapper.setId(syncDataRequestId);
-			requestWrapper.setVersion(syncDataVersionId);
-			HttpHeaders syncDataRequestHeaders = new HttpHeaders();
-			syncDataRequestHeaders.setContentType(MediaType.APPLICATION_JSON);
-			HttpEntity<RequestWrapper<?>> userRolesRequestEntity = new HttpEntity<>(requestWrapper,
-					syncDataRequestHeaders);
-			response = restTemplate.exchange("https://dev.mosip.io/v1/authmanager/roles/registrationclient",
-					HttpMethod.GET, userRolesRequestEntity, String.class);// (uriBuilder.toString() +
-																			// "/registrationclient",
-			// String.class);
->>>>>>> b00efa56
 		} catch (RestClientException ex) {
 			throw new SyncDataServiceException(RolesErrorCode.ROLES_FETCH_EXCEPTION.getErrorCode(),
 					RolesErrorCode.ROLES_FETCH_EXCEPTION.getErrorMessage());
