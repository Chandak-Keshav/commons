--- conflicted
+++ resolved
@@ -83,11 +83,8 @@
 			dto.setHolidayDay(String.valueOf(date.getDayOfWeek().getValue()));
 			dto.setIsActive(holiday.getIsActive());
 			dto.setLocationCode(holidayId.getLocationCode());
-<<<<<<< HEAD
 			dto.setIsDeleted(holiday.getIsDeleted());
-=======
 			holidayDtos.add(dto);
->>>>>>> 0490ae8a
 		});
 		return holidayDtos;
 	}
