package io.mosip.kernel.idobjectvalidator.impl;

import static io.mosip.kernel.core.idobjectvalidator.constant.IdObjectValidatorErrorConstant.ID_OBJECT_PARSING_FAILED;
import static io.mosip.kernel.core.idobjectvalidator.constant.IdObjectValidatorErrorConstant.ID_OBJECT_VALIDATION_FAILED;
import static io.mosip.kernel.core.idobjectvalidator.constant.IdObjectValidatorErrorConstant.INVALID_INPUT_PARAMETER;
import static io.mosip.kernel.core.idobjectvalidator.constant.IdObjectValidatorErrorConstant.MISSING_INPUT_PARAMETER;
import static io.mosip.kernel.core.idobjectvalidator.constant.IdObjectValidatorErrorConstant.SCHEMA_IO_EXCEPTION;
import static io.mosip.kernel.core.idobjectvalidator.constant.IdObjectValidatorPropertySourceConstant.APPLICATION_CONTEXT;
import static io.mosip.kernel.core.idobjectvalidator.constant.IdObjectValidatorPropertySourceConstant.CONFIG_SERVER;
import static io.mosip.kernel.core.idobjectvalidator.constant.IdObjectValidatorPropertySourceConstant.LOCAL;
import static io.mosip.kernel.idobjectvalidator.constant.IdObjectValidatorConstant.APPLICATION_ID;
import static io.mosip.kernel.idobjectvalidator.constant.IdObjectValidatorConstant.ERROR;
import static io.mosip.kernel.idobjectvalidator.constant.IdObjectValidatorConstant.FIELD_LIST;
import static io.mosip.kernel.idobjectvalidator.constant.IdObjectValidatorConstant.INSTANCE;
import static io.mosip.kernel.idobjectvalidator.constant.IdObjectValidatorConstant.PATH_SEPERATOR;
import static io.mosip.kernel.idobjectvalidator.constant.IdObjectValidatorConstant.POINTER;
import static io.mosip.kernel.idobjectvalidator.constant.IdObjectValidatorConstant.ROOT_PATH;

import java.io.IOException;
import java.net.URL;
import java.util.ArrayList;
import java.util.Arrays;
import java.util.List;
import java.util.Objects;
import java.util.Optional;
import java.util.stream.Collectors;

import javax.annotation.PostConstruct;

import org.springframework.beans.factory.annotation.Autowired;
import org.springframework.beans.factory.annotation.Value;
import org.springframework.cloud.context.config.annotation.RefreshScope;
import org.springframework.core.env.Environment;
import org.springframework.stereotype.Component;

import com.fasterxml.jackson.databind.JsonNode;
import com.fasterxml.jackson.databind.ObjectMapper;
import com.github.fge.jackson.JsonLoader;
import com.github.fge.jsonschema.core.exceptions.ProcessingException;
import com.github.fge.jsonschema.core.report.ProcessingReport;
import com.github.fge.jsonschema.main.JsonSchema;
import com.github.fge.jsonschema.main.JsonSchemaFactory;

import io.mosip.kernel.core.exception.ServiceError;
import io.mosip.kernel.core.idobjectvalidator.constant.IdObjectValidatorSupportedOperations;
import io.mosip.kernel.core.idobjectvalidator.exception.IdObjectIOException;
import io.mosip.kernel.core.idobjectvalidator.exception.IdObjectValidationFailedException;
import io.mosip.kernel.core.idobjectvalidator.spi.IdObjectValidator;
import io.mosip.kernel.core.jsonvalidator.exception.ConfigServerConnectionException;
import io.mosip.kernel.core.jsonvalidator.exception.HttpRequestException;
import io.mosip.kernel.core.jsonvalidator.exception.NullJsonNodeException;
import io.mosip.kernel.core.util.StringUtils;

/**
 * This class provides the implementation for JSON validation against the
 * schema.
 * 
 * @author Manoj SP
 * @author Swati Raj
 * @since 1.0.0
 * 
 */
@Component("schema")
@RefreshScope
public class IdObjectSchemaValidator implements IdObjectValidator {

<<<<<<< HEAD
	private static final String OPERATION = "operation";

	/** The mapper. */
	@Autowired
	private ObjectMapper mapper;

	/** The env. */
	@Autowired
	private Environment env;

	/** The Constant MISSING. */
	private static final String MISSING = "missing";

	/** The Constant UNWANTED. */
	private static final String UNWANTED = "unwanted";

=======
>>>>>>> 5311a59a
	/** The config server file storage URL. */
	/*
	 * Address of Spring cloud config server for getting the schema file
	 */
	@Value("${mosip.kernel.idobjectvalidator.file-storage-uri}")
	private String configServerFileStorageURL;

	/** The schema name. */
	@Value("${mosip.kernel.idobjectvalidator.schema-name}")
	private String schemaName;

	/** The property source. */
	/*
	 * Property source from which schema file has to be taken, can be either
	 * CONFIG_SERVER or LOCAL
	 */
	@Value("${mosip.kernel.idobjectvalidator.property-source}")
	private String propertySource;

	/** The schema. */
	private JsonNode schema;

	/**
	 * Load schema.
	 *
<<<<<<< HEAD
	 * @throws IdObjectIOException
	 *             the id object IO exception
=======
	 * @throws IdObjectSchemaIOException
	 *             the id object schema IO exception
>>>>>>> 5311a59a
	 */
	@PostConstruct
	public void loadSchema() throws IdObjectIOException {
		try {
<<<<<<< HEAD
			if (APPLICATION_CONTEXT.getPropertySource().equals(propertySource)) {
=======
			if (IdObjectValidatorPropertySourceConstant.APPLICATION_CONTEXT.getPropertySource()
					.equals(propertySource)) {
>>>>>>> 5311a59a
				schema = JsonLoader.fromURL(new URL(configServerFileStorageURL + schemaName));
			}
		} catch (IOException e) {
			throw new IdObjectIOException(SCHEMA_IO_EXCEPTION, e);
		}
	}

	/**
	 * Validates a JSON object passed as string with the schema provided.
	 *
<<<<<<< HEAD
	 * @param idObject            JSON as string that has to be Validated against the schema.
	 * @param operation the operation
	 * @return JsonValidationResponseDto containing 'valid' variable as boolean and
	 *         'warnings' arraylist
	 * @throws IdObjectValidationFailedException             JsonValidationProcessingException
	 * @throws IdObjectIOException             JsonIOException
	 * @throws HttpRequestException             HttpRequestException
	 * @throws NullJsonNodeException             NullJsonNodeException
	 * @throws ConfigServerConnectionException             ConfigServerConnectionException
	 */
	@Override
	public boolean validateIdObject(Object idObject, IdObjectValidatorSupportedOperations operation)
			throws IdObjectValidationFailedException, IdObjectIOException {
=======
	 * @param idObject
	 *            JSON as string that has to be Validated against the schema.
	 * @return JsonValidationResponseDto containing 'valid' variable as boolean and
	 *         'warnings' arraylist
	 * @throws IdObjectValidationProcessingException
	 *             JsonValidationProcessingException
	 * @throws IdObjectIOException
	 *             JsonIOException
	 * @throws IdObjectSchemaIOException
	 *             JsonSchemaIOException
	 * @throws FileIOException
	 *             FileIOException
	 * @throws HttpRequestException
	 *             HttpRequestException
	 * @throws NullJsonNodeException
	 *             NullJsonNodeException
	 * @throws UnidentifiedJsonException
	 *             UnidentifiedJsonException
	 * @throws ConfigServerConnectionException
	 *             ConfigServerConnectionException
	 */
	@Override
	public boolean validateIdObject(Object idObject) throws IdObjectValidationProcessingException, IdObjectIOException,
			IdObjectSchemaIOException, FileIOException {
		ObjectMapper mapper = new ObjectMapper();
>>>>>>> 5311a59a
		JsonNode jsonObjectNode = null;
		JsonNode jsonSchemaNode = null;
		ProcessingReport report = null;
		try {
			jsonObjectNode = mapper.readTree(mapper.writeValueAsString(idObject));
			jsonSchemaNode = getJsonSchemaNode();
			final JsonSchemaFactory factory = JsonSchemaFactory.byDefault();
			final JsonSchema jsonSchema = factory.getJsonSchema(jsonSchemaNode);
			report = jsonSchema.validate(jsonObjectNode);

			List<ServiceError> errorList = new ArrayList<>();
			if (!report.isSuccess()) {
				report.forEach(processingMessage -> {
					if (processingMessage.getLogLevel().toString().equals(ERROR.getValue())) {
						JsonNode processingMessageAsJson = processingMessage.asJson();
						if (processingMessageAsJson.has(INSTANCE.getValue())
								&& processingMessageAsJson.get(INSTANCE.getValue()).has(POINTER.getValue())) {
							if (processingMessageAsJson.has(UNWANTED)
									&& !processingMessageAsJson.get(UNWANTED).isNull()) {
								errorList.add(new ServiceError(INVALID_INPUT_PARAMETER.getErrorCode(),
										buildErrorMessage(processingMessageAsJson, INVALID_INPUT_PARAMETER.getMessage(),
												UNWANTED)));
							} else if (processingMessageAsJson.has(MISSING)
									&& !processingMessageAsJson.get(MISSING).isNull()) {
								errorList.add(new ServiceError(MISSING_INPUT_PARAMETER.getErrorCode(),
										buildErrorMessage(processingMessageAsJson, MISSING_INPUT_PARAMETER.getMessage(),
												MISSING)));
							}
						}
					}
				});
			}
			validateMandatoryFields(jsonObjectNode, operation, errorList);
			if (!errorList.isEmpty()) {
				throw new IdObjectValidationFailedException(ID_OBJECT_VALIDATION_FAILED, errorList);
			}
			return report.isSuccess();
		} catch (IOException e) {
			throw new IdObjectIOException(ID_OBJECT_PARSING_FAILED, e);
		} catch (ProcessingException e) {
<<<<<<< HEAD
			throw new IdObjectIOException(ID_OBJECT_VALIDATION_FAILED, e);
=======
			throw new IdObjectValidationProcessingException(
					IdObjectValidatorErrorConstant.ID_OBJECT_VALIDATION_FAILED.getErrorCode(),
					IdObjectValidatorErrorConstant.ID_OBJECT_VALIDATION_FAILED.getMessage(), e);
>>>>>>> 5311a59a
		}
	}

<<<<<<< HEAD
	/**
	 * Validate mandatory fields.
	 *
	 * @param jsonObjectNode the json object node
	 * @param operation the operation
	 * @param errorList the error list
	 * @throws IdObjectIOException the id object IO exception
	 */
	private void validateMandatoryFields(JsonNode jsonObjectNode, IdObjectValidatorSupportedOperations operation,
			List<ServiceError> errorList) throws IdObjectIOException {
		if (Objects.isNull(operation)) {
			throw new IdObjectIOException(MISSING_INPUT_PARAMETER.getErrorCode(),
					String.format(MISSING_INPUT_PARAMETER.getMessage(), OPERATION));
		}
		String appId = env.getProperty(APPLICATION_ID.getValue());
		if (Objects.isNull(appId)) {
			throw new IdObjectIOException(MISSING_INPUT_PARAMETER.getErrorCode(),
					String.format(MISSING_INPUT_PARAMETER.getMessage(), APPLICATION_ID.getValue()));
		}
		String fields = env.getProperty(String.format(FIELD_LIST.getValue(), appId, operation.getOperation()));
		Optional.ofNullable(fields).ifPresent(fieldList -> 
			Arrays.asList(StringUtils.split(fields, ',')).parallelStream().map(StringUtils::normalizeSpace)
				.forEach(field -> {
					List<String> fieldNames = Arrays.asList(field.split("\\|"));
					if (!jsonObjectNode.hasNonNull(ROOT_PATH.getValue()) || fieldNames.parallelStream()
							.noneMatch(fieldName -> jsonObjectNode.get(ROOT_PATH.getValue()).hasNonNull(fieldName))) {
						errorList.add(new ServiceError(MISSING_INPUT_PARAMETER.getErrorCode(),
								String.format(MISSING_INPUT_PARAMETER.getMessage(),
										fieldNames
											.parallelStream()
											.map(fieldName -> ROOT_PATH.getValue()
													.concat(PATH_SEPERATOR.getValue()).concat(fieldName))
											.collect(Collectors.joining(" | ")))));
					}
				})
		);
	}
=======
		// iterating over report to get each processingMessage
		report.forEach(processingMessage -> {
			// processingMessage object as JsonNode
			JsonNode processingMessageAsJson = processingMessage.asJson();
			// messageLevel variable to store level of message (eg: warning or error)
			String messageLevel = processingMessageAsJson.get(IdObjectValidatorConstant.LEVEL.getValue()).asText();
			// messageBody variable storing actual message.
			String messageBody = processingMessageAsJson.get(IdObjectValidatorConstant.MESSAGE.getValue()).asText();
			if (messageLevel.equals(IdObjectValidatorConstant.WARNING.getValue())) {
				reportWarnings.add(messageBody);
			} else if (messageLevel.equals(IdObjectValidatorConstant.ERROR.getValue())) {
				// getting the location of error in JSON string.
				if (processingMessageAsJson.has(IdObjectValidatorConstant.INSTANCE.getValue())
						&& processingMessageAsJson.get(IdObjectValidatorConstant.INSTANCE.getValue())
								.has(IdObjectValidatorConstant.POINTER.getValue())) {
					messageBody = messageBody + IdObjectValidatorConstant.AT.getValue()
							+ processingMessageAsJson.get(IdObjectValidatorConstant.INSTANCE.getValue())
									.get(IdObjectValidatorConstant.POINTER.getValue());
				}
				throw new UnidentifiedJsonException(
						IdObjectValidatorErrorConstant.ID_OBJECT_VALIDATION_FAILED.getErrorCode(), messageBody);
			}
		});
>>>>>>> 5311a59a

	/**
	 * Builds the error message.
	 *
	 * @param processingMessageAsJson the processing message as json
	 * @param messageBody the message body
	 * @param field the field
	 * @return the string
	 */
	private String buildErrorMessage(JsonNode processingMessageAsJson, String messageBody, String field) {
		return String.format(messageBody,
				StringUtils.strip(
						processingMessageAsJson.get(INSTANCE.getValue()).get(POINTER.getValue()).asText()
								+ PATH_SEPERATOR.getValue()
								+ StringUtils.removeAll(processingMessageAsJson.get(field).toString(), "[\\[\"\\]]"),
						"/"));
	}

	/**
	 * Gets the json schema node.
	 *
	 * @return the json schema node
<<<<<<< HEAD
	 * @throws IdObjectIOException the id object IO exception
=======
	 * @throws IdObjectSchemaIOException
	 *             the id object schema IO exception
	 * @throws FileIOException
	 *             the file IO exception
>>>>>>> 5311a59a
	 */
	private JsonNode getJsonSchemaNode() throws IdObjectIOException {
		JsonNode jsonSchemaNode = null;
		/*
		 * If the property source selected is CONFIG_SERVER. In this scenario schema is
		 * coming from Config Server, whose location has to be mentioned in the
		 * bootstrap.properties by the application using this JSON validator API.
		 */
		if (CONFIG_SERVER.getPropertySource().equals(propertySource)) {
			try {
				// creating a JsonSchema node against which the JSON object will be validated.
				jsonSchemaNode = JsonLoader.fromURL(new URL(configServerFileStorageURL + schemaName));
<<<<<<< HEAD
			} catch (IOException e) {
				throw new IdObjectIOException(SCHEMA_IO_EXCEPTION, e);
=======
			} catch (Exception e) {
				throw new IdObjectSchemaIOException(
						IdObjectValidatorErrorConstant.JSON_SCHEMA_IO_EXCEPTION.getErrorCode(),
						IdObjectValidatorErrorConstant.JSON_SCHEMA_IO_EXCEPTION.getMessage(), e.getCause());
>>>>>>> 5311a59a
			}
		}
		// If the property source selected is local. In this scenario schema is coming
		// from local resource location.
		else if (LOCAL.getPropertySource().equals(propertySource)) {
			try {
				jsonSchemaNode = JsonLoader.fromResource(PATH_SEPERATOR.getValue() + schemaName);
			} catch (IOException e) {
				throw new IdObjectIOException(SCHEMA_IO_EXCEPTION.getErrorCode(), SCHEMA_IO_EXCEPTION.getMessage(),
						e.getCause());
			}
<<<<<<< HEAD
		} else if (APPLICATION_CONTEXT.getPropertySource().equals(propertySource)) {
=======
		} else if (IdObjectValidatorPropertySourceConstant.APPLICATION_CONTEXT.getPropertySource()
				.equals(propertySource)) {
>>>>>>> 5311a59a
			jsonSchemaNode = schema;
		}
		return jsonSchemaNode;
	}
}
<|MERGE_RESOLUTION|>--- conflicted
+++ resolved
@@ -1,364 +1,272 @@
-package io.mosip.kernel.idobjectvalidator.impl;
-
-import static io.mosip.kernel.core.idobjectvalidator.constant.IdObjectValidatorErrorConstant.ID_OBJECT_PARSING_FAILED;
-import static io.mosip.kernel.core.idobjectvalidator.constant.IdObjectValidatorErrorConstant.ID_OBJECT_VALIDATION_FAILED;
-import static io.mosip.kernel.core.idobjectvalidator.constant.IdObjectValidatorErrorConstant.INVALID_INPUT_PARAMETER;
-import static io.mosip.kernel.core.idobjectvalidator.constant.IdObjectValidatorErrorConstant.MISSING_INPUT_PARAMETER;
-import static io.mosip.kernel.core.idobjectvalidator.constant.IdObjectValidatorErrorConstant.SCHEMA_IO_EXCEPTION;
-import static io.mosip.kernel.core.idobjectvalidator.constant.IdObjectValidatorPropertySourceConstant.APPLICATION_CONTEXT;
-import static io.mosip.kernel.core.idobjectvalidator.constant.IdObjectValidatorPropertySourceConstant.CONFIG_SERVER;
-import static io.mosip.kernel.core.idobjectvalidator.constant.IdObjectValidatorPropertySourceConstant.LOCAL;
-import static io.mosip.kernel.idobjectvalidator.constant.IdObjectValidatorConstant.APPLICATION_ID;
-import static io.mosip.kernel.idobjectvalidator.constant.IdObjectValidatorConstant.ERROR;
-import static io.mosip.kernel.idobjectvalidator.constant.IdObjectValidatorConstant.FIELD_LIST;
-import static io.mosip.kernel.idobjectvalidator.constant.IdObjectValidatorConstant.INSTANCE;
-import static io.mosip.kernel.idobjectvalidator.constant.IdObjectValidatorConstant.PATH_SEPERATOR;
-import static io.mosip.kernel.idobjectvalidator.constant.IdObjectValidatorConstant.POINTER;
-import static io.mosip.kernel.idobjectvalidator.constant.IdObjectValidatorConstant.ROOT_PATH;
-
-import java.io.IOException;
-import java.net.URL;
-import java.util.ArrayList;
-import java.util.Arrays;
-import java.util.List;
-import java.util.Objects;
-import java.util.Optional;
-import java.util.stream.Collectors;
-
-import javax.annotation.PostConstruct;
-
-import org.springframework.beans.factory.annotation.Autowired;
-import org.springframework.beans.factory.annotation.Value;
-import org.springframework.cloud.context.config.annotation.RefreshScope;
-import org.springframework.core.env.Environment;
-import org.springframework.stereotype.Component;
-
-import com.fasterxml.jackson.databind.JsonNode;
-import com.fasterxml.jackson.databind.ObjectMapper;
-import com.github.fge.jackson.JsonLoader;
-import com.github.fge.jsonschema.core.exceptions.ProcessingException;
-import com.github.fge.jsonschema.core.report.ProcessingReport;
-import com.github.fge.jsonschema.main.JsonSchema;
-import com.github.fge.jsonschema.main.JsonSchemaFactory;
-
-import io.mosip.kernel.core.exception.ServiceError;
-import io.mosip.kernel.core.idobjectvalidator.constant.IdObjectValidatorSupportedOperations;
-import io.mosip.kernel.core.idobjectvalidator.exception.IdObjectIOException;
-import io.mosip.kernel.core.idobjectvalidator.exception.IdObjectValidationFailedException;
-import io.mosip.kernel.core.idobjectvalidator.spi.IdObjectValidator;
-import io.mosip.kernel.core.jsonvalidator.exception.ConfigServerConnectionException;
-import io.mosip.kernel.core.jsonvalidator.exception.HttpRequestException;
-import io.mosip.kernel.core.jsonvalidator.exception.NullJsonNodeException;
-import io.mosip.kernel.core.util.StringUtils;
-
-/**
- * This class provides the implementation for JSON validation against the
- * schema.
- * 
- * @author Manoj SP
- * @author Swati Raj
- * @since 1.0.0
- * 
- */
-@Component("schema")
-@RefreshScope
-public class IdObjectSchemaValidator implements IdObjectValidator {
-
-<<<<<<< HEAD
-	private static final String OPERATION = "operation";
-
-	/** The mapper. */
-	@Autowired
-	private ObjectMapper mapper;
-
-	/** The env. */
-	@Autowired
-	private Environment env;
-
-	/** The Constant MISSING. */
-	private static final String MISSING = "missing";
-
-	/** The Constant UNWANTED. */
-	private static final String UNWANTED = "unwanted";
-
-=======
->>>>>>> 5311a59a
-	/** The config server file storage URL. */
-	/*
-	 * Address of Spring cloud config server for getting the schema file
-	 */
-	@Value("${mosip.kernel.idobjectvalidator.file-storage-uri}")
-	private String configServerFileStorageURL;
-
-	/** The schema name. */
-	@Value("${mosip.kernel.idobjectvalidator.schema-name}")
-	private String schemaName;
-
-	/** The property source. */
-	/*
-	 * Property source from which schema file has to be taken, can be either
-	 * CONFIG_SERVER or LOCAL
-	 */
-	@Value("${mosip.kernel.idobjectvalidator.property-source}")
-	private String propertySource;
-
-	/** The schema. */
-	private JsonNode schema;
-
-	/**
-	 * Load schema.
-	 *
-<<<<<<< HEAD
-	 * @throws IdObjectIOException
-	 *             the id object IO exception
-=======
-	 * @throws IdObjectSchemaIOException
-	 *             the id object schema IO exception
->>>>>>> 5311a59a
-	 */
-	@PostConstruct
-	public void loadSchema() throws IdObjectIOException {
-		try {
-<<<<<<< HEAD
-			if (APPLICATION_CONTEXT.getPropertySource().equals(propertySource)) {
-=======
-			if (IdObjectValidatorPropertySourceConstant.APPLICATION_CONTEXT.getPropertySource()
-					.equals(propertySource)) {
->>>>>>> 5311a59a
-				schema = JsonLoader.fromURL(new URL(configServerFileStorageURL + schemaName));
-			}
-		} catch (IOException e) {
-			throw new IdObjectIOException(SCHEMA_IO_EXCEPTION, e);
-		}
-	}
-
-	/**
-	 * Validates a JSON object passed as string with the schema provided.
-	 *
-<<<<<<< HEAD
-	 * @param idObject            JSON as string that has to be Validated against the schema.
-	 * @param operation the operation
-	 * @return JsonValidationResponseDto containing 'valid' variable as boolean and
-	 *         'warnings' arraylist
-	 * @throws IdObjectValidationFailedException             JsonValidationProcessingException
-	 * @throws IdObjectIOException             JsonIOException
-	 * @throws HttpRequestException             HttpRequestException
-	 * @throws NullJsonNodeException             NullJsonNodeException
-	 * @throws ConfigServerConnectionException             ConfigServerConnectionException
-	 */
-	@Override
-	public boolean validateIdObject(Object idObject, IdObjectValidatorSupportedOperations operation)
-			throws IdObjectValidationFailedException, IdObjectIOException {
-=======
-	 * @param idObject
-	 *            JSON as string that has to be Validated against the schema.
-	 * @return JsonValidationResponseDto containing 'valid' variable as boolean and
-	 *         'warnings' arraylist
-	 * @throws IdObjectValidationProcessingException
-	 *             JsonValidationProcessingException
-	 * @throws IdObjectIOException
-	 *             JsonIOException
-	 * @throws IdObjectSchemaIOException
-	 *             JsonSchemaIOException
-	 * @throws FileIOException
-	 *             FileIOException
-	 * @throws HttpRequestException
-	 *             HttpRequestException
-	 * @throws NullJsonNodeException
-	 *             NullJsonNodeException
-	 * @throws UnidentifiedJsonException
-	 *             UnidentifiedJsonException
-	 * @throws ConfigServerConnectionException
-	 *             ConfigServerConnectionException
-	 */
-	@Override
-	public boolean validateIdObject(Object idObject) throws IdObjectValidationProcessingException, IdObjectIOException,
-			IdObjectSchemaIOException, FileIOException {
-		ObjectMapper mapper = new ObjectMapper();
->>>>>>> 5311a59a
-		JsonNode jsonObjectNode = null;
-		JsonNode jsonSchemaNode = null;
-		ProcessingReport report = null;
-		try {
-			jsonObjectNode = mapper.readTree(mapper.writeValueAsString(idObject));
-			jsonSchemaNode = getJsonSchemaNode();
-			final JsonSchemaFactory factory = JsonSchemaFactory.byDefault();
-			final JsonSchema jsonSchema = factory.getJsonSchema(jsonSchemaNode);
-			report = jsonSchema.validate(jsonObjectNode);
-
-			List<ServiceError> errorList = new ArrayList<>();
-			if (!report.isSuccess()) {
-				report.forEach(processingMessage -> {
-					if (processingMessage.getLogLevel().toString().equals(ERROR.getValue())) {
-						JsonNode processingMessageAsJson = processingMessage.asJson();
-						if (processingMessageAsJson.has(INSTANCE.getValue())
-								&& processingMessageAsJson.get(INSTANCE.getValue()).has(POINTER.getValue())) {
-							if (processingMessageAsJson.has(UNWANTED)
-									&& !processingMessageAsJson.get(UNWANTED).isNull()) {
-								errorList.add(new ServiceError(INVALID_INPUT_PARAMETER.getErrorCode(),
-										buildErrorMessage(processingMessageAsJson, INVALID_INPUT_PARAMETER.getMessage(),
-												UNWANTED)));
-							} else if (processingMessageAsJson.has(MISSING)
-									&& !processingMessageAsJson.get(MISSING).isNull()) {
-								errorList.add(new ServiceError(MISSING_INPUT_PARAMETER.getErrorCode(),
-										buildErrorMessage(processingMessageAsJson, MISSING_INPUT_PARAMETER.getMessage(),
-												MISSING)));
-							}
-						}
-					}
-				});
-			}
-			validateMandatoryFields(jsonObjectNode, operation, errorList);
-			if (!errorList.isEmpty()) {
-				throw new IdObjectValidationFailedException(ID_OBJECT_VALIDATION_FAILED, errorList);
-			}
-			return report.isSuccess();
-		} catch (IOException e) {
-			throw new IdObjectIOException(ID_OBJECT_PARSING_FAILED, e);
-		} catch (ProcessingException e) {
-<<<<<<< HEAD
-			throw new IdObjectIOException(ID_OBJECT_VALIDATION_FAILED, e);
-=======
-			throw new IdObjectValidationProcessingException(
-					IdObjectValidatorErrorConstant.ID_OBJECT_VALIDATION_FAILED.getErrorCode(),
-					IdObjectValidatorErrorConstant.ID_OBJECT_VALIDATION_FAILED.getMessage(), e);
->>>>>>> 5311a59a
-		}
-	}
-
-<<<<<<< HEAD
-	/**
-	 * Validate mandatory fields.
-	 *
-	 * @param jsonObjectNode the json object node
-	 * @param operation the operation
-	 * @param errorList the error list
-	 * @throws IdObjectIOException the id object IO exception
-	 */
-	private void validateMandatoryFields(JsonNode jsonObjectNode, IdObjectValidatorSupportedOperations operation,
-			List<ServiceError> errorList) throws IdObjectIOException {
-		if (Objects.isNull(operation)) {
-			throw new IdObjectIOException(MISSING_INPUT_PARAMETER.getErrorCode(),
-					String.format(MISSING_INPUT_PARAMETER.getMessage(), OPERATION));
-		}
-		String appId = env.getProperty(APPLICATION_ID.getValue());
-		if (Objects.isNull(appId)) {
-			throw new IdObjectIOException(MISSING_INPUT_PARAMETER.getErrorCode(),
-					String.format(MISSING_INPUT_PARAMETER.getMessage(), APPLICATION_ID.getValue()));
-		}
-		String fields = env.getProperty(String.format(FIELD_LIST.getValue(), appId, operation.getOperation()));
-		Optional.ofNullable(fields).ifPresent(fieldList -> 
-			Arrays.asList(StringUtils.split(fields, ',')).parallelStream().map(StringUtils::normalizeSpace)
-				.forEach(field -> {
-					List<String> fieldNames = Arrays.asList(field.split("\\|"));
-					if (!jsonObjectNode.hasNonNull(ROOT_PATH.getValue()) || fieldNames.parallelStream()
-							.noneMatch(fieldName -> jsonObjectNode.get(ROOT_PATH.getValue()).hasNonNull(fieldName))) {
-						errorList.add(new ServiceError(MISSING_INPUT_PARAMETER.getErrorCode(),
-								String.format(MISSING_INPUT_PARAMETER.getMessage(),
-										fieldNames
-											.parallelStream()
-											.map(fieldName -> ROOT_PATH.getValue()
-													.concat(PATH_SEPERATOR.getValue()).concat(fieldName))
-											.collect(Collectors.joining(" | ")))));
-					}
-				})
-		);
-	}
-=======
-		// iterating over report to get each processingMessage
-		report.forEach(processingMessage -> {
-			// processingMessage object as JsonNode
-			JsonNode processingMessageAsJson = processingMessage.asJson();
-			// messageLevel variable to store level of message (eg: warning or error)
-			String messageLevel = processingMessageAsJson.get(IdObjectValidatorConstant.LEVEL.getValue()).asText();
-			// messageBody variable storing actual message.
-			String messageBody = processingMessageAsJson.get(IdObjectValidatorConstant.MESSAGE.getValue()).asText();
-			if (messageLevel.equals(IdObjectValidatorConstant.WARNING.getValue())) {
-				reportWarnings.add(messageBody);
-			} else if (messageLevel.equals(IdObjectValidatorConstant.ERROR.getValue())) {
-				// getting the location of error in JSON string.
-				if (processingMessageAsJson.has(IdObjectValidatorConstant.INSTANCE.getValue())
-						&& processingMessageAsJson.get(IdObjectValidatorConstant.INSTANCE.getValue())
-								.has(IdObjectValidatorConstant.POINTER.getValue())) {
-					messageBody = messageBody + IdObjectValidatorConstant.AT.getValue()
-							+ processingMessageAsJson.get(IdObjectValidatorConstant.INSTANCE.getValue())
-									.get(IdObjectValidatorConstant.POINTER.getValue());
-				}
-				throw new UnidentifiedJsonException(
-						IdObjectValidatorErrorConstant.ID_OBJECT_VALIDATION_FAILED.getErrorCode(), messageBody);
-			}
-		});
->>>>>>> 5311a59a
-
-	/**
-	 * Builds the error message.
-	 *
-	 * @param processingMessageAsJson the processing message as json
-	 * @param messageBody the message body
-	 * @param field the field
-	 * @return the string
-	 */
-	private String buildErrorMessage(JsonNode processingMessageAsJson, String messageBody, String field) {
-		return String.format(messageBody,
-				StringUtils.strip(
-						processingMessageAsJson.get(INSTANCE.getValue()).get(POINTER.getValue()).asText()
-								+ PATH_SEPERATOR.getValue()
-								+ StringUtils.removeAll(processingMessageAsJson.get(field).toString(), "[\\[\"\\]]"),
-						"/"));
-	}
-
-	/**
-	 * Gets the json schema node.
-	 *
-	 * @return the json schema node
-<<<<<<< HEAD
-	 * @throws IdObjectIOException the id object IO exception
-=======
-	 * @throws IdObjectSchemaIOException
-	 *             the id object schema IO exception
-	 * @throws FileIOException
-	 *             the file IO exception
->>>>>>> 5311a59a
-	 */
-	private JsonNode getJsonSchemaNode() throws IdObjectIOException {
-		JsonNode jsonSchemaNode = null;
-		/*
-		 * If the property source selected is CONFIG_SERVER. In this scenario schema is
-		 * coming from Config Server, whose location has to be mentioned in the
-		 * bootstrap.properties by the application using this JSON validator API.
-		 */
-		if (CONFIG_SERVER.getPropertySource().equals(propertySource)) {
-			try {
-				// creating a JsonSchema node against which the JSON object will be validated.
-				jsonSchemaNode = JsonLoader.fromURL(new URL(configServerFileStorageURL + schemaName));
-<<<<<<< HEAD
-			} catch (IOException e) {
-				throw new IdObjectIOException(SCHEMA_IO_EXCEPTION, e);
-=======
-			} catch (Exception e) {
-				throw new IdObjectSchemaIOException(
-						IdObjectValidatorErrorConstant.JSON_SCHEMA_IO_EXCEPTION.getErrorCode(),
-						IdObjectValidatorErrorConstant.JSON_SCHEMA_IO_EXCEPTION.getMessage(), e.getCause());
->>>>>>> 5311a59a
-			}
-		}
-		// If the property source selected is local. In this scenario schema is coming
-		// from local resource location.
-		else if (LOCAL.getPropertySource().equals(propertySource)) {
-			try {
-				jsonSchemaNode = JsonLoader.fromResource(PATH_SEPERATOR.getValue() + schemaName);
-			} catch (IOException e) {
-				throw new IdObjectIOException(SCHEMA_IO_EXCEPTION.getErrorCode(), SCHEMA_IO_EXCEPTION.getMessage(),
-						e.getCause());
-			}
-<<<<<<< HEAD
-		} else if (APPLICATION_CONTEXT.getPropertySource().equals(propertySource)) {
-=======
-		} else if (IdObjectValidatorPropertySourceConstant.APPLICATION_CONTEXT.getPropertySource()
-				.equals(propertySource)) {
->>>>>>> 5311a59a
-			jsonSchemaNode = schema;
-		}
-		return jsonSchemaNode;
-	}
-}
+package io.mosip.kernel.idobjectvalidator.impl;
+
+import static io.mosip.kernel.core.idobjectvalidator.constant.IdObjectValidatorErrorConstant.ID_OBJECT_PARSING_FAILED;
+import static io.mosip.kernel.core.idobjectvalidator.constant.IdObjectValidatorErrorConstant.ID_OBJECT_VALIDATION_FAILED;
+import static io.mosip.kernel.core.idobjectvalidator.constant.IdObjectValidatorErrorConstant.INVALID_INPUT_PARAMETER;
+import static io.mosip.kernel.core.idobjectvalidator.constant.IdObjectValidatorErrorConstant.MISSING_INPUT_PARAMETER;
+import static io.mosip.kernel.core.idobjectvalidator.constant.IdObjectValidatorErrorConstant.SCHEMA_IO_EXCEPTION;
+import static io.mosip.kernel.core.idobjectvalidator.constant.IdObjectValidatorPropertySourceConstant.APPLICATION_CONTEXT;
+import static io.mosip.kernel.core.idobjectvalidator.constant.IdObjectValidatorPropertySourceConstant.CONFIG_SERVER;
+import static io.mosip.kernel.core.idobjectvalidator.constant.IdObjectValidatorPropertySourceConstant.LOCAL;
+import static io.mosip.kernel.idobjectvalidator.constant.IdObjectValidatorConstant.APPLICATION_ID;
+import static io.mosip.kernel.idobjectvalidator.constant.IdObjectValidatorConstant.ERROR;
+import static io.mosip.kernel.idobjectvalidator.constant.IdObjectValidatorConstant.FIELD_LIST;
+import static io.mosip.kernel.idobjectvalidator.constant.IdObjectValidatorConstant.INSTANCE;
+import static io.mosip.kernel.idobjectvalidator.constant.IdObjectValidatorConstant.PATH_SEPERATOR;
+import static io.mosip.kernel.idobjectvalidator.constant.IdObjectValidatorConstant.POINTER;
+import static io.mosip.kernel.idobjectvalidator.constant.IdObjectValidatorConstant.ROOT_PATH;
+
+import java.io.IOException;
+import java.net.URL;
+import java.util.ArrayList;
+import java.util.Arrays;
+import java.util.List;
+import java.util.Objects;
+import java.util.Optional;
+import java.util.stream.Collectors;
+
+import javax.annotation.PostConstruct;
+
+import org.springframework.beans.factory.annotation.Autowired;
+import org.springframework.beans.factory.annotation.Value;
+import org.springframework.cloud.context.config.annotation.RefreshScope;
+import org.springframework.core.env.Environment;
+import org.springframework.stereotype.Component;
+
+import com.fasterxml.jackson.databind.JsonNode;
+import com.fasterxml.jackson.databind.ObjectMapper;
+import com.github.fge.jackson.JsonLoader;
+import com.github.fge.jsonschema.core.exceptions.ProcessingException;
+import com.github.fge.jsonschema.core.report.ProcessingReport;
+import com.github.fge.jsonschema.main.JsonSchema;
+import com.github.fge.jsonschema.main.JsonSchemaFactory;
+
+import io.mosip.kernel.core.exception.ServiceError;
+import io.mosip.kernel.core.idobjectvalidator.constant.IdObjectValidatorSupportedOperations;
+import io.mosip.kernel.core.idobjectvalidator.exception.IdObjectIOException;
+import io.mosip.kernel.core.idobjectvalidator.exception.IdObjectValidationFailedException;
+import io.mosip.kernel.core.idobjectvalidator.spi.IdObjectValidator;
+import io.mosip.kernel.core.jsonvalidator.exception.ConfigServerConnectionException;
+import io.mosip.kernel.core.jsonvalidator.exception.HttpRequestException;
+import io.mosip.kernel.core.jsonvalidator.exception.NullJsonNodeException;
+import io.mosip.kernel.core.util.StringUtils;
+
+/**
+ * This class provides the implementation for JSON validation against the
+ * schema.
+ * 
+ * @author Manoj SP
+ * @author Swati Raj
+ * @since 1.0.0
+ * 
+ */
+@Component("schema")
+@RefreshScope
+public class IdObjectSchemaValidator implements IdObjectValidator {
+
+	private static final String OPERATION = "operation";
+
+	/** The mapper. */
+	@Autowired
+	private ObjectMapper mapper;
+
+	/** The env. */
+	@Autowired
+	private Environment env;
+
+	/** The Constant MISSING. */
+	private static final String MISSING = "missing";
+
+	/** The Constant UNWANTED. */
+	private static final String UNWANTED = "unwanted";
+
+	/** The config server file storage URL. */
+	/*
+	 * Address of Spring cloud config server for getting the schema file
+	 */
+	@Value("${mosip.kernel.idobjectvalidator.file-storage-uri}")
+	private String configServerFileStorageURL;
+
+	/** The schema name. */
+	@Value("${mosip.kernel.idobjectvalidator.schema-name}")
+	private String schemaName;
+
+	/** The property source. */
+	/*
+	 * Property source from which schema file has to be taken, can be either
+	 * CONFIG_SERVER or LOCAL
+	 */
+	@Value("${mosip.kernel.idobjectvalidator.property-source}")
+	private String propertySource;
+
+	/** The schema. */
+	private JsonNode schema;
+
+	/**
+	 * Load schema.
+	 *
+	 * @throws IdObjectIOException
+	 *             the id object IO exception
+	 */
+	@PostConstruct
+	public void loadSchema() throws IdObjectIOException {
+		try {
+			if (APPLICATION_CONTEXT.getPropertySource().equals(propertySource)) {
+				schema = JsonLoader.fromURL(new URL(configServerFileStorageURL + schemaName));
+			}
+		} catch (IOException e) {
+			throw new IdObjectIOException(SCHEMA_IO_EXCEPTION, e);
+		}
+	}
+
+	/**
+	 * Validates a JSON object passed as string with the schema provided.
+	 *
+	 * @param idObject            JSON as string that has to be Validated against the schema.
+	 * @param operation the operation
+	 * @return JsonValidationResponseDto containing 'valid' variable as boolean and
+	 *         'warnings' arraylist
+	 * @throws IdObjectValidationFailedException             JsonValidationProcessingException
+	 * @throws IdObjectIOException             JsonIOException
+	 * @throws HttpRequestException             HttpRequestException
+	 * @throws NullJsonNodeException             NullJsonNodeException
+	 * @throws ConfigServerConnectionException             ConfigServerConnectionException
+	 */
+	@Override
+	public boolean validateIdObject(Object idObject, IdObjectValidatorSupportedOperations operation)
+			throws IdObjectValidationFailedException, IdObjectIOException {
+		JsonNode jsonObjectNode = null;
+		JsonNode jsonSchemaNode = null;
+		ProcessingReport report = null;
+		try {
+			jsonObjectNode = mapper.readTree(mapper.writeValueAsString(idObject));
+			jsonSchemaNode = getJsonSchemaNode();
+			final JsonSchemaFactory factory = JsonSchemaFactory.byDefault();
+			final JsonSchema jsonSchema = factory.getJsonSchema(jsonSchemaNode);
+			report = jsonSchema.validate(jsonObjectNode);
+
+			List<ServiceError> errorList = new ArrayList<>();
+			if (!report.isSuccess()) {
+				report.forEach(processingMessage -> {
+					if (processingMessage.getLogLevel().toString().equals(ERROR.getValue())) {
+						JsonNode processingMessageAsJson = processingMessage.asJson();
+						if (processingMessageAsJson.has(INSTANCE.getValue())
+								&& processingMessageAsJson.get(INSTANCE.getValue()).has(POINTER.getValue())) {
+							if (processingMessageAsJson.has(UNWANTED)
+									&& !processingMessageAsJson.get(UNWANTED).isNull()) {
+								errorList.add(new ServiceError(INVALID_INPUT_PARAMETER.getErrorCode(),
+										buildErrorMessage(processingMessageAsJson, INVALID_INPUT_PARAMETER.getMessage(),
+												UNWANTED)));
+							} else if (processingMessageAsJson.has(MISSING)
+									&& !processingMessageAsJson.get(MISSING).isNull()) {
+								errorList.add(new ServiceError(MISSING_INPUT_PARAMETER.getErrorCode(),
+										buildErrorMessage(processingMessageAsJson, MISSING_INPUT_PARAMETER.getMessage(),
+												MISSING)));
+							}
+						}
+					}
+				});
+			}
+			validateMandatoryFields(jsonObjectNode, operation, errorList);
+			if (!errorList.isEmpty()) {
+				throw new IdObjectValidationFailedException(ID_OBJECT_VALIDATION_FAILED, errorList);
+			}
+			return report.isSuccess();
+		} catch (IOException e) {
+			throw new IdObjectIOException(ID_OBJECT_PARSING_FAILED, e);
+		} catch (ProcessingException e) {
+			throw new IdObjectIOException(ID_OBJECT_VALIDATION_FAILED, e);
+		}
+	}
+
+	/**
+	 * Validate mandatory fields.
+	 *
+	 * @param jsonObjectNode the json object node
+	 * @param operation the operation
+	 * @param errorList the error list
+	 * @throws IdObjectIOException the id object IO exception
+	 */
+	private void validateMandatoryFields(JsonNode jsonObjectNode, IdObjectValidatorSupportedOperations operation,
+			List<ServiceError> errorList) throws IdObjectIOException {
+		if (Objects.isNull(operation)) {
+			throw new IdObjectIOException(MISSING_INPUT_PARAMETER.getErrorCode(),
+					String.format(MISSING_INPUT_PARAMETER.getMessage(), OPERATION));
+		}
+		String appId = env.getProperty(APPLICATION_ID.getValue());
+		if (Objects.isNull(appId)) {
+			throw new IdObjectIOException(MISSING_INPUT_PARAMETER.getErrorCode(),
+					String.format(MISSING_INPUT_PARAMETER.getMessage(), APPLICATION_ID.getValue()));
+		}
+		String fields = env.getProperty(String.format(FIELD_LIST.getValue(), appId, operation.getOperation()));
+		Optional.ofNullable(fields).ifPresent(fieldList -> 
+			Arrays.asList(StringUtils.split(fields, ',')).parallelStream().map(StringUtils::normalizeSpace)
+				.forEach(field -> {
+					List<String> fieldNames = Arrays.asList(field.split("\\|"));
+					if (!jsonObjectNode.hasNonNull(ROOT_PATH.getValue()) || fieldNames.parallelStream()
+							.noneMatch(fieldName -> jsonObjectNode.get(ROOT_PATH.getValue()).hasNonNull(fieldName))) {
+						errorList.add(new ServiceError(MISSING_INPUT_PARAMETER.getErrorCode(),
+								String.format(MISSING_INPUT_PARAMETER.getMessage(),
+										fieldNames
+											.parallelStream()
+											.map(fieldName -> ROOT_PATH.getValue()
+													.concat(PATH_SEPERATOR.getValue()).concat(fieldName))
+											.collect(Collectors.joining(" | ")))));
+					}
+				})
+		);
+	}
+
+	/**
+	 * Builds the error message.
+	 *
+	 * @param processingMessageAsJson the processing message as json
+	 * @param messageBody the message body
+	 * @param field the field
+	 * @return the string
+	 */
+	private String buildErrorMessage(JsonNode processingMessageAsJson, String messageBody, String field) {
+		return String.format(messageBody,
+				StringUtils.strip(
+						processingMessageAsJson.get(INSTANCE.getValue()).get(POINTER.getValue()).asText()
+								+ PATH_SEPERATOR.getValue()
+								+ StringUtils.removeAll(processingMessageAsJson.get(field).toString(), "[\\[\"\\]]"),
+						"/"));
+	}
+
+	/**
+	 * Gets the json schema node.
+	 *
+	 * @return the json schema node
+	 * @throws IdObjectIOException the id object IO exception
+	 */
+	private JsonNode getJsonSchemaNode() throws IdObjectIOException {
+		JsonNode jsonSchemaNode = null;
+		/*
+		 * If the property source selected is CONFIG_SERVER. In this scenario schema is
+		 * coming from Config Server, whose location has to be mentioned in the
+		 * bootstrap.properties by the application using this JSON validator API.
+		 */
+		if (CONFIG_SERVER.getPropertySource().equals(propertySource)) {
+			try {
+				// creating a JsonSchema node against which the JSON object will be validated.
+				jsonSchemaNode = JsonLoader.fromURL(new URL(configServerFileStorageURL + schemaName));
+			} catch (IOException e) {
+				throw new IdObjectIOException(SCHEMA_IO_EXCEPTION, e);
+			}
+		}
+		// If the property source selected is local. In this scenario schema is coming
+		// from local resource location.
+		else if (LOCAL.getPropertySource().equals(propertySource)) {
+			try {
+				jsonSchemaNode = JsonLoader.fromResource(PATH_SEPERATOR.getValue() + schemaName);
+			} catch (IOException e) {
+				throw new IdObjectIOException(SCHEMA_IO_EXCEPTION.getErrorCode(), SCHEMA_IO_EXCEPTION.getMessage(),
+						e.getCause());
+			}
+		} else if (APPLICATION_CONTEXT.getPropertySource().equals(propertySource)) {
+			jsonSchemaNode = schema;
+		}
+		return jsonSchemaNode;
+	}
+}