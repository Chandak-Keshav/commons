--- conflicted
+++ resolved
@@ -1,4 +1,3 @@
-<<<<<<< HEAD
 package io.mosip.kernel.emailnotification.controller;
 
 import org.springframework.beans.factory.annotation.Autowired;
@@ -51,59 +50,4 @@
 				.setResponse(emailNotificationService.sendEmail(mailTo, mailCc, mailSubject, mailContent, attachments));
 		return responseWrapper;
 	}
-}
-=======
-package io.mosip.kernel.emailnotification.controller;
-
-import org.springframework.beans.factory.annotation.Autowired;
-import org.springframework.web.bind.annotation.PostMapping;
-import org.springframework.web.bind.annotation.ResponseBody;
-import org.springframework.web.bind.annotation.RestController;
-import org.springframework.web.multipart.MultipartFile;
-
-import io.mosip.kernel.core.http.ResponseFilter;
-import io.mosip.kernel.core.http.ResponseWrapper;
-import io.mosip.kernel.core.notification.spi.EmailNotification;
-import io.mosip.kernel.emailnotification.dto.ResponseDto;
-
-/**
- * Controller class for sending mail.
- * 
- * @author Sagar Mahapatra
- * @since 1.0.0
- *
- */
-
-@RestController
-public class EmailNotificationController {
-	/**
-	 * Autowired reference for MailNotifierService.
-	 */
-	@Autowired
-	EmailNotification<MultipartFile[], ResponseDto> emailNotificationService;
-
-	/**
-	 * @param mailTo
-	 *            array of email id's, to which mail should be sent.
-	 * @param mailCc
-	 *            array of email id's, to which the email should be sent as carbon
-	 *            copy.
-	 * @param mailSubject
-	 *            the subject.
-	 * @param mailContent
-	 *            the content.
-	 * @param attachments
-	 *            the attachments.
-	 * @return the dto response.
-	 */
-	@ResponseFilter
-	@PostMapping(value = "/email/send", consumes = "multipart/form-data")
-	public @ResponseBody ResponseWrapper<ResponseDto> sendMail(String[] mailTo, String[] mailCc, String mailSubject,
-			String mailContent, MultipartFile[] attachments) {
-		ResponseWrapper<ResponseDto> responseWrapper = new ResponseWrapper<>();
-		responseWrapper
-				.setResponse(emailNotificationService.sendEmail(mailTo, mailCc, mailSubject, mailContent, attachments));
-		return responseWrapper;
-	}
-}
->>>>>>> aafd0a67
+}