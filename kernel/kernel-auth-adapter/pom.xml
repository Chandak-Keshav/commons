<<<<<<< HEAD
<?xml version="1.0" encoding="UTF-8"?>
<project xmlns="http://maven.apache.org/POM/4.0.0" xmlns:xsi="http://www.w3.org/2001/XMLSchema-instance"
	xsi:schemaLocation="http://maven.apache.org/POM/4.0.0 http://maven.apache.org/xsd/maven-4.0.0.xsd">
	<modelVersion>4.0.0</modelVersion>

    <parent>
        <groupId>io.mosip.kernel</groupId>
        <artifactId>kernel-parent</artifactId>
        <version>0.10.1</version>
    </parent>

	<artifactId>kernel-auth-adapter</artifactId>
	<packaging>jar</packaging>
	<description>***</description>

	<properties>
		<sonar.skip>true</sonar.skip>
	</properties>

	<dependencies>
		<dependency>
			<groupId>org.springframework.boot</groupId>
			<artifactId>spring-boot-starter-security</artifactId>
			<version>2.1.1.RELEASE</version>
		</dependency>
		<dependency>
			<groupId>org.json</groupId>
			<artifactId>json</artifactId>
			<version>20180130</version>
		</dependency>
		<dependency>
			<groupId>org.springframework.boot</groupId>
			<artifactId>spring-boot-starter-web</artifactId>
			<version>2.1.1.RELEASE</version>
		</dependency>
		<dependency>
			<groupId>org.springframework.boot</groupId>
			<artifactId>spring-boot-starter-test</artifactId>
			<version>2.1.1.RELEASE</version>
			<scope>test</scope>
		</dependency>
		<dependency>
			<groupId>org.springframework.security</groupId>
			<artifactId>spring-security-test</artifactId>
			<version>5.1.2.RELEASE</version>
			<scope>test</scope>
		</dependency>
		<dependency>
			<groupId>org.apache.httpcomponents</groupId>
			<artifactId>httpclient</artifactId>
			<version>${apache.httpcomponents.version}</version>
		</dependency>
		<dependency>
			<groupId>org.projectlombok</groupId>
			<artifactId>lombok</artifactId>
			<version>${lombok.version}</version>
			<scope>compile</scope>
		</dependency>
		<dependency>
			<groupId>io.mosip.kernel</groupId>
			<artifactId>kernel-core</artifactId>
			<version>${project.version}</version>
		</dependency>
	</dependencies>
</project>
=======
<?xml version="1.0" encoding="UTF-8"?>
<project xmlns="http://maven.apache.org/POM/4.0.0" xmlns:xsi="http://www.w3.org/2001/XMLSchema-instance"
	xsi:schemaLocation="http://maven.apache.org/POM/4.0.0 http://maven.apache.org/xsd/maven-4.0.0.xsd">
	<modelVersion>4.0.0</modelVersion>

    <parent>
        <groupId>io.mosip.kernel</groupId>
        <artifactId>kernel-parent</artifactId>
        <version>0.10.1</version>
    </parent>

	<artifactId>kernel-auth-adapter</artifactId>
	<packaging>jar</packaging>
	<description>***</description>

	<properties>
		<sonar.skip>true</sonar.skip>
	</properties>

	<dependencies>
		<dependency>
			<groupId>org.springframework.boot</groupId>
			<artifactId>spring-boot-starter-security</artifactId>
			<version>2.1.1.RELEASE</version>
		</dependency>
		<dependency>
			<groupId>org.json</groupId>
			<artifactId>json</artifactId>
			<version>20180130</version>
		</dependency>
		<dependency>
			<groupId>org.springframework.boot</groupId>
			<artifactId>spring-boot-starter-web</artifactId>
			<version>2.1.1.RELEASE</version>
		</dependency>
		<dependency>
			<groupId>org.springframework.boot</groupId>
			<artifactId>spring-boot-starter-test</artifactId>
			<version>2.1.1.RELEASE</version>
			<scope>test</scope>
		</dependency>
		<dependency>
			<groupId>org.springframework.security</groupId>
			<artifactId>spring-security-test</artifactId>
			<version>5.1.2.RELEASE</version>
			<scope>test</scope>
		</dependency>
		<dependency>
			<groupId>org.apache.httpcomponents</groupId>
			<artifactId>httpclient</artifactId>
			<version>${apache.httpcomponents.version}</version>
		</dependency>
		<dependency>
			<groupId>org.projectlombok</groupId>
			<artifactId>lombok</artifactId>
			<version>${lombok.version}</version>
			<scope>compile</scope>
		</dependency>
		<dependency>
			<groupId>io.mosip.kernel</groupId>
			<artifactId>kernel-core</artifactId>
			<version>${project.version}</version>
		</dependency>
	</dependencies>
</project>
>>>>>>> aafd0a67
<|MERGE_RESOLUTION|>--- conflicted
+++ resolved
@@ -1,4 +1,3 @@
-<<<<<<< HEAD
 <?xml version="1.0" encoding="UTF-8"?>
 <project xmlns="http://maven.apache.org/POM/4.0.0" xmlns:xsi="http://www.w3.org/2001/XMLSchema-instance"
 	xsi:schemaLocation="http://maven.apache.org/POM/4.0.0 http://maven.apache.org/xsd/maven-4.0.0.xsd">
@@ -63,71 +62,4 @@
 			<version>${project.version}</version>
 		</dependency>
 	</dependencies>
-</project>
-=======
-<?xml version="1.0" encoding="UTF-8"?>
-<project xmlns="http://maven.apache.org/POM/4.0.0" xmlns:xsi="http://www.w3.org/2001/XMLSchema-instance"
-	xsi:schemaLocation="http://maven.apache.org/POM/4.0.0 http://maven.apache.org/xsd/maven-4.0.0.xsd">
-	<modelVersion>4.0.0</modelVersion>
-
-    <parent>
-        <groupId>io.mosip.kernel</groupId>
-        <artifactId>kernel-parent</artifactId>
-        <version>0.10.1</version>
-    </parent>
-
-	<artifactId>kernel-auth-adapter</artifactId>
-	<packaging>jar</packaging>
-	<description>***</description>
-
-	<properties>
-		<sonar.skip>true</sonar.skip>
-	</properties>
-
-	<dependencies>
-		<dependency>
-			<groupId>org.springframework.boot</groupId>
-			<artifactId>spring-boot-starter-security</artifactId>
-			<version>2.1.1.RELEASE</version>
-		</dependency>
-		<dependency>
-			<groupId>org.json</groupId>
-			<artifactId>json</artifactId>
-			<version>20180130</version>
-		</dependency>
-		<dependency>
-			<groupId>org.springframework.boot</groupId>
-			<artifactId>spring-boot-starter-web</artifactId>
-			<version>2.1.1.RELEASE</version>
-		</dependency>
-		<dependency>
-			<groupId>org.springframework.boot</groupId>
-			<artifactId>spring-boot-starter-test</artifactId>
-			<version>2.1.1.RELEASE</version>
-			<scope>test</scope>
-		</dependency>
-		<dependency>
-			<groupId>org.springframework.security</groupId>
-			<artifactId>spring-security-test</artifactId>
-			<version>5.1.2.RELEASE</version>
-			<scope>test</scope>
-		</dependency>
-		<dependency>
-			<groupId>org.apache.httpcomponents</groupId>
-			<artifactId>httpclient</artifactId>
-			<version>${apache.httpcomponents.version}</version>
-		</dependency>
-		<dependency>
-			<groupId>org.projectlombok</groupId>
-			<artifactId>lombok</artifactId>
-			<version>${lombok.version}</version>
-			<scope>compile</scope>
-		</dependency>
-		<dependency>
-			<groupId>io.mosip.kernel</groupId>
-			<artifactId>kernel-core</artifactId>
-			<version>${project.version}</version>
-		</dependency>
-	</dependencies>
-</project>
->>>>>>> aafd0a67
+</project>