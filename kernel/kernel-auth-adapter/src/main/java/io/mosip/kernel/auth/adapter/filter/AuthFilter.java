--- conflicted
+++ resolved
@@ -1,300 +1,148 @@
-<<<<<<< HEAD
-/**
- * 
- */
-package io.mosip.kernel.auth.adapter.filter;
-
-import java.io.IOException;
-import java.time.LocalDateTime;
-import java.time.ZoneId;
-
-import javax.servlet.FilterChain;
-import javax.servlet.ServletException;
-import javax.servlet.http.Cookie;
-import javax.servlet.http.HttpServletRequest;
-import javax.servlet.http.HttpServletResponse;
-
-import org.springframework.http.HttpStatus;
-import org.springframework.security.core.Authentication;
-import org.springframework.security.core.AuthenticationException;
-import org.springframework.security.web.authentication.AbstractAuthenticationProcessingFilter;
-import org.springframework.security.web.authentication.AuthenticationSuccessHandler;
-import org.springframework.security.web.util.matcher.AntPathRequestMatcher;
-import org.springframework.security.web.util.matcher.RequestMatcher;
-import org.springframework.web.util.ContentCachingRequestWrapper;
-
-import com.fasterxml.jackson.core.JsonProcessingException;
-import com.fasterxml.jackson.databind.JsonNode;
-import com.fasterxml.jackson.databind.ObjectMapper;
-import com.fasterxml.jackson.datatype.jsr310.JavaTimeModule;
-
-import io.mosip.kernel.auth.adapter.constant.AuthAdapterConstant;
-import io.mosip.kernel.auth.adapter.constant.AuthAdapterErrorCode;
-import io.mosip.kernel.auth.adapter.model.AuthToken;
-import io.mosip.kernel.core.exception.ServiceError;
-import io.mosip.kernel.core.http.ResponseWrapper;
-import io.mosip.kernel.core.util.EmptyCheckUtils;
-
-/**
- * @author M1049825
- *
- */
-public class AuthFilter extends AbstractAuthenticationProcessingFilter {
-
-	private String[] allowedEndPoints() {
-		return new String[] { "/**/assets/**", "/**/icons/**", "/**/screenshots/**", "/favicon**", "/**/favicon**",
-				"/**/css/**", "/**/js/**", "/**/error**", "/**/webjars/**", "/**/v2/api-docs", "/**/configuration/ui",
-				"/**/configuration/security", "/**/swagger-resources/**", "/**/swagger-ui.html", "/**/csrf", "/*/","**/authenticate/**","/v1/emailnotifier/**" };
-	}
-
-	public AuthFilter(RequestMatcher requiresAuthenticationRequestMatcher) {
-		super(requiresAuthenticationRequestMatcher);
-		// this.requestMatcher = requiresAuthenticationRequestMatcher;
-	}
-
-	@Override
-	protected boolean requiresAuthentication(HttpServletRequest request, HttpServletResponse response) {
-		String[] endpoints = allowedEndPoints();
-		for (String pattern : endpoints) {
-			RequestMatcher ignorePattern = new AntPathRequestMatcher(pattern);
-			if (ignorePattern.matches(request)) {
-				return false;
-			}
-		}
-		return true;
-	}
-
-	@Override
-	public Authentication attemptAuthentication(HttpServletRequest httpServletRequest,
-			HttpServletResponse httpServletResponse)
-			throws AuthenticationException, JsonProcessingException, IOException {
-		String token = null;
-		System.out.println("Look for Autherization Cookie");
-		Cookie[] cookies = httpServletRequest.getCookies();
-		if (cookies != null) {
-			for (Cookie cookie : cookies) {
-				if (cookie.getName().contains(AuthAdapterConstant.AUTH_REQUEST_COOOKIE_HEADER)) {
-					token = cookie.getValue();
-				}
-			}
-		}
-		if (token == null) {
-			System.out.println("Autherization Cookie Not Found");
-			ResponseWrapper<ServiceError> errorResponse = setErrors(httpServletRequest);
-			ServiceError error = new ServiceError(AuthAdapterErrorCode.UNAUTHORIZED.getErrorCode(),
-					"Authentication Failed");
-			errorResponse.getErrors().add(error);
-			httpServletResponse.setStatus(HttpStatus.UNAUTHORIZED.value());
-			httpServletResponse.setContentType("application/json");
-			httpServletResponse.setCharacterEncoding("UTF-8");
-			httpServletResponse.getWriter().write(convertObjectToJson(errorResponse));
-			System.out.println("Return UNAUTHORIZED error");
-			return null;
-		}
-		AuthToken authToken = new AuthToken(token);
-		return getAuthenticationManager().authenticate(authToken);
-	}
-
-	
-
-	@Override
-	protected void successfulAuthentication(HttpServletRequest request, HttpServletResponse response, FilterChain chain,
-			Authentication authResult) throws IOException, ServletException {
-		super.successfulAuthentication(request, response, chain, authResult);
-		chain.doFilter(request, response);
-	}
-
-	@Override
-	protected void unsuccessfulAuthentication(HttpServletRequest request, HttpServletResponse response,
-			AuthenticationException failed) throws IOException, ServletException {
-		ResponseWrapper<ServiceError> errorResponse = setErrors(request);
-		ServiceError error = new ServiceError(AuthAdapterErrorCode.UNAUTHORIZED.getErrorCode(),
-				"Authentication Failed");
-		errorResponse.getErrors().add(error);
-		response.setStatus(HttpStatus.UNAUTHORIZED.value());
-		response.setContentType("application/json");
-		response.setCharacterEncoding("UTF-8");
-		response.getWriter().write(convertObjectToJson(errorResponse));
-
-	}
-
-	private ResponseWrapper<ServiceError> setErrors(HttpServletRequest httpServletRequest) throws IOException {
-		ResponseWrapper<ServiceError> responseWrapper = new ResponseWrapper<>();
-		responseWrapper.setResponsetime(LocalDateTime.now(ZoneId.of("UTC")));
-		String requestBody = null;
-		if (httpServletRequest instanceof ContentCachingRequestWrapper) {
-			requestBody = new String(((ContentCachingRequestWrapper) httpServletRequest).getContentAsByteArray());
-		}
-		if (EmptyCheckUtils.isNullEmpty(requestBody)) {
-			return responseWrapper;
-		}
-		ObjectMapper objectMapper = new ObjectMapper();
-		objectMapper.registerModule(new JavaTimeModule());
-		JsonNode reqNode = objectMapper.readTree(requestBody);
-		responseWrapper.setId(reqNode.path("id").asText());
-		responseWrapper.setVersion(reqNode.path("version").asText());
-		return responseWrapper;
-	}
-
-	private String convertObjectToJson(Object object) throws JsonProcessingException {
-		if (object == null) {
-			return null;
-		}
-		ObjectMapper mapper = new ObjectMapper();
-		mapper.registerModule(new JavaTimeModule());
-		return mapper.writeValueAsString(object);
-	}
-
-	 
-
-
-=======
-/**
- * 
- */
-package io.mosip.kernel.auth.adapter.filter;
-
-import java.io.IOException;
-import java.time.LocalDateTime;
-import java.time.ZoneId;
-
-import javax.servlet.FilterChain;
-import javax.servlet.ServletException;
-import javax.servlet.http.Cookie;
-import javax.servlet.http.HttpServletRequest;
-import javax.servlet.http.HttpServletResponse;
-
-import org.springframework.http.HttpStatus;
-import org.springframework.security.core.Authentication;
-import org.springframework.security.core.AuthenticationException;
-import org.springframework.security.web.authentication.AbstractAuthenticationProcessingFilter;
-import org.springframework.security.web.util.matcher.AntPathRequestMatcher;
-import org.springframework.security.web.util.matcher.RequestMatcher;
-import org.springframework.web.util.ContentCachingRequestWrapper;
-
-import com.fasterxml.jackson.core.JsonProcessingException;
-import com.fasterxml.jackson.databind.JsonNode;
-import com.fasterxml.jackson.databind.ObjectMapper;
-import com.fasterxml.jackson.datatype.jsr310.JavaTimeModule;
-
-import io.mosip.kernel.auth.adapter.constant.AuthAdapterConstant;
-import io.mosip.kernel.auth.adapter.constant.AuthAdapterErrorCode;
-import io.mosip.kernel.auth.adapter.exception.AuthManagerException;
-import io.mosip.kernel.auth.adapter.model.AuthToken;
-import io.mosip.kernel.core.exception.ServiceError;
-import io.mosip.kernel.core.http.ResponseWrapper;
-import io.mosip.kernel.core.util.EmptyCheckUtils;
-
-/**
- * @author Ramadurai Saravana Pandian
- * @author Urvil Joshi
- *
- */
-public class AuthFilter extends AbstractAuthenticationProcessingFilter {
-
-	private String[] allowedEndPoints() {
-		return new String[] { "/**/assets/**", "/**/icons/**", "/**/screenshots/**", "/favicon**", "/**/favicon**",
-				"/**/css/**", "/**/js/**", "/**/error**", "/**/webjars/**", "/**/v2/api-docs", "/**/configuration/ui",
-				"/**/configuration/security", "/**/swagger-resources/**", "/**/swagger-ui.html", "/**/csrf", "/*/" 
-				};
-	}
-
-	public AuthFilter(RequestMatcher requiresAuthenticationRequestMatcher) {
-		super(requiresAuthenticationRequestMatcher);
-		// this.requestMatcher = requiresAuthenticationRequestMatcher;
-	}
-
-	@Override
-	protected boolean requiresAuthentication(HttpServletRequest request, HttpServletResponse response) {
-		String[] endpoints = allowedEndPoints();
-		for (String pattern : endpoints) {
-			RequestMatcher ignorePattern = new AntPathRequestMatcher(pattern);
-			if (ignorePattern.matches(request)) {
-				return false;
-			}
-		}
-		return true;
-	}
-
-	@Override
-	public Authentication attemptAuthentication(HttpServletRequest httpServletRequest,
-			HttpServletResponse httpServletResponse)
-			throws AuthenticationException, JsonProcessingException, IOException {
-		String token = null;
-		Cookie[] cookies = httpServletRequest.getCookies();
-		if (cookies != null) {
-			for (Cookie cookie : cookies) {
-				if (cookie.getName().contains(AuthAdapterConstant.AUTH_REQUEST_COOOKIE_HEADER)) {
-					token = cookie.getValue();
-				}
-			}
-		}
-		if (token == null) {
-			ResponseWrapper<ServiceError> errorResponse = setErrors(httpServletRequest);
-			ServiceError error = new ServiceError(AuthAdapterErrorCode.UNAUTHORIZED.getErrorCode(),
-					"Authentication Failed");
-			errorResponse.getErrors().add(error);
-			httpServletResponse.setStatus(HttpStatus.UNAUTHORIZED.value());
-			httpServletResponse.setContentType("application/json");
-			httpServletResponse.setCharacterEncoding("UTF-8");
-			httpServletResponse.getWriter().write(convertObjectToJson(errorResponse));
-			return null;
-		}
-		AuthToken authToken = new AuthToken(token);
-		return getAuthenticationManager().authenticate(authToken);
-	}
-
-	
-
-	@Override
-	protected void successfulAuthentication(HttpServletRequest request, HttpServletResponse response, FilterChain chain,
-			Authentication authResult) throws IOException, ServletException {
-		super.successfulAuthentication(request, response, chain, authResult);
-		chain.doFilter(request, response);
-	}
-
-	@Override
-	protected void unsuccessfulAuthentication(HttpServletRequest request, HttpServletResponse response,
-			AuthenticationException failed) throws IOException, ServletException {
-		AuthManagerException exception = (AuthManagerException) failed;
-		ResponseWrapper<ServiceError> errorResponse = setErrors(request);
-		errorResponse.getErrors().addAll(exception.getList());
-		response.setStatus(HttpStatus.UNAUTHORIZED.value());
-		response.setContentType("application/json");
-		response.setCharacterEncoding("UTF-8");
-		response.getWriter().write(convertObjectToJson(errorResponse));
-
-	}
-
-	private ResponseWrapper<ServiceError> setErrors(HttpServletRequest httpServletRequest) throws IOException {
-		ResponseWrapper<ServiceError> responseWrapper = new ResponseWrapper<>();
-		responseWrapper.setResponsetime(LocalDateTime.now(ZoneId.of("UTC")));
-		String requestBody = null;
-		if (httpServletRequest instanceof ContentCachingRequestWrapper) {
-			requestBody = new String(((ContentCachingRequestWrapper) httpServletRequest).getContentAsByteArray());
-		}
-		if (EmptyCheckUtils.isNullEmpty(requestBody)) {
-			return responseWrapper;
-		}
-		ObjectMapper objectMapper = new ObjectMapper();
-		objectMapper.registerModule(new JavaTimeModule());
-		JsonNode reqNode = objectMapper.readTree(requestBody);
-		responseWrapper.setId(reqNode.path("id").asText());
-		responseWrapper.setVersion(reqNode.path("version").asText());
-		return responseWrapper;
-	}
-
-	private String convertObjectToJson(Object object) throws JsonProcessingException {
-		if (object == null) {
-			return null;
-		}
-		ObjectMapper mapper = new ObjectMapper();
-		mapper.registerModule(new JavaTimeModule());
-		return mapper.writeValueAsString(object);
-	}
-
-	 
-
-
->>>>>>> 83bc4769
+/**
+ * 
+ */
+package io.mosip.kernel.auth.adapter.filter;
+
+import java.io.IOException;
+import java.time.LocalDateTime;
+import java.time.ZoneId;
+
+import javax.servlet.FilterChain;
+import javax.servlet.ServletException;
+import javax.servlet.http.Cookie;
+import javax.servlet.http.HttpServletRequest;
+import javax.servlet.http.HttpServletResponse;
+
+import org.springframework.http.HttpStatus;
+import org.springframework.security.core.Authentication;
+import org.springframework.security.core.AuthenticationException;
+import org.springframework.security.web.authentication.AbstractAuthenticationProcessingFilter;
+import org.springframework.security.web.util.matcher.AntPathRequestMatcher;
+import org.springframework.security.web.util.matcher.RequestMatcher;
+import org.springframework.web.util.ContentCachingRequestWrapper;
+
+import com.fasterxml.jackson.core.JsonProcessingException;
+import com.fasterxml.jackson.databind.JsonNode;
+import com.fasterxml.jackson.databind.ObjectMapper;
+import com.fasterxml.jackson.datatype.jsr310.JavaTimeModule;
+
+import io.mosip.kernel.auth.adapter.constant.AuthAdapterConstant;
+import io.mosip.kernel.auth.adapter.constant.AuthAdapterErrorCode;
+import io.mosip.kernel.auth.adapter.exception.AuthManagerException;
+import io.mosip.kernel.auth.adapter.model.AuthToken;
+import io.mosip.kernel.core.exception.ServiceError;
+import io.mosip.kernel.core.http.ResponseWrapper;
+import io.mosip.kernel.core.util.EmptyCheckUtils;
+
+/**
+ * @author Ramadurai Saravana Pandian
+ * @author Urvil Joshi
+ *
+ */
+public class AuthFilter extends AbstractAuthenticationProcessingFilter {
+
+	private String[] allowedEndPoints() {
+		return new String[] { "/**/assets/**", "/**/icons/**", "/**/screenshots/**", "/favicon**", "/**/favicon**",
+				"/**/css/**", "/**/js/**", "/**/error**", "/**/webjars/**", "/**/v2/api-docs", "/**/configuration/ui",
+				"/**/configuration/security", "/**/swagger-resources/**", "/**/swagger-ui.html", "/**/csrf", "/*/" 
+				};
+	}
+
+	public AuthFilter(RequestMatcher requiresAuthenticationRequestMatcher) {
+		super(requiresAuthenticationRequestMatcher);
+		// this.requestMatcher = requiresAuthenticationRequestMatcher;
+	}
+
+	@Override
+	protected boolean requiresAuthentication(HttpServletRequest request, HttpServletResponse response) {
+		String[] endpoints = allowedEndPoints();
+		for (String pattern : endpoints) {
+			RequestMatcher ignorePattern = new AntPathRequestMatcher(pattern);
+			if (ignorePattern.matches(request)) {
+				return false;
+			}
+		}
+		return true;
+	}
+
+	@Override
+	public Authentication attemptAuthentication(HttpServletRequest httpServletRequest,
+			HttpServletResponse httpServletResponse)
+			throws AuthenticationException, JsonProcessingException, IOException {
+		String token = null;
+		Cookie[] cookies = httpServletRequest.getCookies();
+		if (cookies != null) {
+			for (Cookie cookie : cookies) {
+				if (cookie.getName().contains(AuthAdapterConstant.AUTH_REQUEST_COOOKIE_HEADER)) {
+					token = cookie.getValue();
+				}
+			}
+		}
+		if (token == null) {
+			ResponseWrapper<ServiceError> errorResponse = setErrors(httpServletRequest);
+			ServiceError error = new ServiceError(AuthAdapterErrorCode.UNAUTHORIZED.getErrorCode(),
+					"Authentication Failed");
+			errorResponse.getErrors().add(error);
+			httpServletResponse.setStatus(HttpStatus.UNAUTHORIZED.value());
+			httpServletResponse.setContentType("application/json");
+			httpServletResponse.setCharacterEncoding("UTF-8");
+			httpServletResponse.getWriter().write(convertObjectToJson(errorResponse));
+			return null;
+		}
+		AuthToken authToken = new AuthToken(token);
+		return getAuthenticationManager().authenticate(authToken);
+	}
+
+	
+
+	@Override
+	protected void successfulAuthentication(HttpServletRequest request, HttpServletResponse response, FilterChain chain,
+			Authentication authResult) throws IOException, ServletException {
+		super.successfulAuthentication(request, response, chain, authResult);
+		chain.doFilter(request, response);
+	}
+
+	@Override
+	protected void unsuccessfulAuthentication(HttpServletRequest request, HttpServletResponse response,
+			AuthenticationException failed) throws IOException, ServletException {
+		AuthManagerException exception = (AuthManagerException) failed;
+		ResponseWrapper<ServiceError> errorResponse = setErrors(request);
+		errorResponse.getErrors().addAll(exception.getList());
+		response.setStatus(HttpStatus.UNAUTHORIZED.value());
+		response.setContentType("application/json");
+		response.setCharacterEncoding("UTF-8");
+		response.getWriter().write(convertObjectToJson(errorResponse));
+
+	}
+
+	private ResponseWrapper<ServiceError> setErrors(HttpServletRequest httpServletRequest) throws IOException {
+		ResponseWrapper<ServiceError> responseWrapper = new ResponseWrapper<>();
+		responseWrapper.setResponsetime(LocalDateTime.now(ZoneId.of("UTC")));
+		String requestBody = null;
+		if (httpServletRequest instanceof ContentCachingRequestWrapper) {
+			requestBody = new String(((ContentCachingRequestWrapper) httpServletRequest).getContentAsByteArray());
+		}
+		if (EmptyCheckUtils.isNullEmpty(requestBody)) {
+			return responseWrapper;
+		}
+		ObjectMapper objectMapper = new ObjectMapper();
+		objectMapper.registerModule(new JavaTimeModule());
+		JsonNode reqNode = objectMapper.readTree(requestBody);
+		responseWrapper.setId(reqNode.path("id").asText());
+		responseWrapper.setVersion(reqNode.path("version").asText());
+		return responseWrapper;
+	}
+
+	private String convertObjectToJson(Object object) throws JsonProcessingException {
+		if (object == null) {
+			return null;
+		}
+		ObjectMapper mapper = new ObjectMapper();
+		mapper.registerModule(new JavaTimeModule());
+		return mapper.writeValueAsString(object);
+	}
+
+	 
+
+
 }