--- conflicted
+++ resolved
@@ -1,418 +1,411 @@
-/**
- * 
- */
-package io.mosip.kernel.core.cbeffutil.common;
-
-import java.io.ByteArrayInputStream;
-import java.io.ByteArrayOutputStream;
-import java.io.IOException;
-import java.io.OutputStreamWriter;
-import java.nio.file.Files;
-import java.nio.file.Paths;
-import java.time.ZoneOffset;
-import java.util.ArrayList;
-import java.util.HashMap;
-import java.util.List;
-import java.util.Map;
-import java.util.TreeMap;
-import java.util.stream.Collectors;
-
-import javax.xml.bind.JAXBContext;
-import javax.xml.bind.JAXBElement;
-import javax.xml.bind.Marshaller;
-import javax.xml.bind.Unmarshaller;
-import javax.xml.transform.stream.StreamSource;
-
-import org.xml.sax.SAXException;
-
-import io.mosip.kernel.core.cbeffutil.constant.CbeffConstant;
-import io.mosip.kernel.core.cbeffutil.exception.CbeffException;
-import io.mosip.kernel.core.cbeffutil.jaxbclasses.BDBInfoType;
-import io.mosip.kernel.core.cbeffutil.jaxbclasses.BIRType;
-import io.mosip.kernel.core.cbeffutil.jaxbclasses.SingleAnySubtypeType;
-import io.mosip.kernel.core.cbeffutil.jaxbclasses.SingleType;
-import io.mosip.kernel.core.util.CryptoUtil;
-
-/**
- * @author Ramadurai Pandian
- * 
- *         An Utility Class to validate the data before generating an valid
- *         CBEFF XML and to get all the data based on Type and SubType
- *
- */
-public class CbeffValidator {
-
-	private static final String tempPath = "./src/main/resources";
-
-	/**
-	 * Method used for custom validation of the BIR
-	 * 
-	 * @param bir
-	 *            BIR data
-	 * 
-	 * @return boolean value if BIR is valid
-	 * 
-	 * @exception CbeffException
-	 *                when any condition fails
-	 * 
-	 */
-	public static boolean validateXML(BIRType bir) throws CbeffException {
-		if (bir == null) {
-			throw new CbeffException("BIR value is null");
-		}
-		List<BIRType> birList = bir.getBIR();
-		for (BIRType birType : birList) {
-			if (birType != null) {
-				if (birType.getBDB().length < 1) {
-					throw new CbeffException("BDB value can't be empty");
-				}
-				if (birType.getBDBInfo() != null) {
-					BDBInfoType bdbInfo = birType.getBDBInfo();
-					if (!bdbInfo.getFormatOwner().equals(CbeffConstant.FORMAT_OWNER)) {
-						throw new CbeffException("Patron Format Owner should be standard specified of value "
-								+ CbeffConstant.FORMAT_OWNER);
-					}
-					List<SingleType> singleTypeList = bdbInfo.getType();
-					if (singleTypeList == null || singleTypeList.isEmpty()) {
-						throw new CbeffException("Type value needs to be provided");
-					}
-					if (!validateFormatType(bdbInfo.getFormatType(), singleTypeList)) {
-						throw new CbeffException("Patron Format type is invalid");
-					}
-				} else {
-					throw new CbeffException("BDB information can't be empty");
-				}
-			}
-		}
-		return false;
-
-	}
-
-	/**
-	 * Method used for validation of Format Type
-	 * 
-	 * @param formatType
-	 *            format type
-	 * 
-	 * @param singleTypeList
-	 *            List of types
-	 * 
-	 * @return boolean value if format type is matching with type
-	 * 
-	 */
-	private static boolean validateFormatType(long formatType, List<SingleType> singleTypeList) {
-		SingleType singleType = singleTypeList.get(0);
-		switch (singleType.value()) {
-		case "Finger":
-			return formatType == CbeffConstant.FORMAT_TYPE_FINGER
-					|| formatType == CbeffConstant.FORMAT_TYPE_FINGER_MINUTIAE;
-		case "Iris":
-			return formatType == CbeffConstant.FORMAT_TYPE_IRIS;
-		case "Face":
-			return formatType == CbeffConstant.FORMAT_TYPE_FACE;
-		case "HandGeometry":
-			return formatType == CbeffConstant.FORMAT_TYPE_FACE;
-		}
-
-		return false;
-	}
-
-	/**
-	 * Method used for getting Format Type Id from type string
-	 * 
-	 * @param type
-	 *            format type
-	 * 
-	 * @return long format type id
-	 * 
-	 */
-	private static long getFormatType(String type) {
-		switch (type.toLowerCase()) {
-		case "finger":
-			return CbeffConstant.FORMAT_TYPE_FINGER;
-		case "iris":
-			return CbeffConstant.FORMAT_TYPE_IRIS;
-		case "fmr":
-			return CbeffConstant.FORMAT_TYPE_FINGER_MINUTIAE;
-		case "face":
-			return CbeffConstant.FORMAT_TYPE_FACE;
-		case "handgeometry":
-			return CbeffConstant.FORMAT_TYPE_FACE;
-		}
-		return 0;
-	}
-
-	/**
-	 * Method used for creating XML bytes using JAXB
-	 * 
-	 * @param bir
-	 *            BIR type
-	 * @param xsd
-<<<<<<< HEAD
-	 *            byte array
-	 * @return byte[] byte array of XML data
-	 * @throws Exception
-	 *             while validating XML
-=======
-	 *            xml schema definition
-	 * @return byte[] byte array of XML data
-	 * 
-	 * @exception Exception
-	 *                exception
-	 * 
->>>>>>> 2da2947e
-	 */
-	public static byte[] createXMLBytes(BIRType bir, byte[] xsd) throws Exception {
-		CbeffValidator.validateXML(bir);
-		JAXBContext jaxbContext = JAXBContext.newInstance(BIRType.class);
-		Marshaller jaxbMarshaller = jaxbContext.createMarshaller();
-		jaxbMarshaller.setProperty(Marshaller.JAXB_FORMATTED_OUTPUT, Boolean.TRUE); // To
-		ByteArrayOutputStream baos = new ByteArrayOutputStream();
-		OutputStreamWriter writer = new OutputStreamWriter(baos);
-		jaxbMarshaller.marshal(bir, writer);
-		byte[] savedData = baos.toByteArray();
-		writer.close();
-		try {
-			CbeffXSDValidator.validateXML(xsd, savedData);
-		} catch (SAXException sax) {
-			String message = sax.getMessage();
-			message = message.substring(message.indexOf(":"));
-			throw new CbeffException("XSD validation failed due to attribute " + message);
-		}
-		return savedData;
-	}
-
-	private static byte[] readXSD(String name) throws IOException {
-		byte[] fileContent = Files.readAllBytes(Paths.get(tempPath + "/schema/" + name + ".xsd"));
-		return fileContent;
-	}
-
-	/**
-	 * Method used for BIR Type
-	 * 
-	 * @param fileBytes
-	 *            byte array of XML data
-	 * 
-	 * @return BIRType BIR data
-	 * 
-	 * @exception Exception
-	 *                exception
-	 * 
-	 */
-	public static BIRType getBIRFromXML(byte[] fileBytes) throws Exception {
-		JAXBContext jaxbContext = JAXBContext.newInstance(BIRType.class);
-		Unmarshaller unmarshaller = jaxbContext.createUnmarshaller();
-		JAXBElement<BIRType> jaxBir = unmarshaller.unmarshal(new StreamSource(new ByteArrayInputStream(fileBytes)),
-				BIRType.class);
-		BIRType bir = jaxBir.getValue();
-		return bir;
-	}
-
-	/**
-	 * Method used for searching Cbeff data based on type and subtype
-	 * 
-	 * @param bir
-	 *            BIR data
-	 * 
-	 * @param type
-	 *            format type
-	 * 
-	 * @param subType
-	 *            format subtype
-	 * 
-	 * @return bdbMap
-	 * 
-	 * @exception Exception
-	 *                exception
-	 * 
-	 */
-	public static Map<String, String> getBDBBasedOnTypeAndSubType(BIRType bir, String type, String subType)
-			throws Exception {
-
-		if (type == null && subType == null) {
-			return getAllLatestDatafromBIR(bir);
-		}
-		SingleType singleType = null;
-		SingleAnySubtypeType singleAnySubType = null;
-		Long formatType = null;
-		if (type != null) {
-			singleType = getSingleType(type);
-		}
-		if (subType != null) {
-			singleAnySubType = getSingleAnySubtype(subType);
-		}
-		if (type != null) {
-			formatType = getFormatType(type);
-		}
-		Map<String, String> bdbMap = new HashMap<>();
-		if (bir.getBIR() != null && bir.getBIR().size() > 0) {
-			for (BIRType birType : bir.getBIR()) {
-				BDBInfoType bdbInfo = birType.getBDBInfo();
-
-				if (bdbInfo != null) {
-					List<String> singleSubTypeList = bdbInfo.getSubtype();
-					List<SingleType> singleTypeList = bdbInfo.getType();
-					Long bdbFormatType = bdbInfo.getFormatType();
-					boolean formatMatch = bdbFormatType.equals(formatType);
-					if (singleAnySubType == null && singleTypeList.contains(singleType) && formatMatch) {
-						bdbMap.put(
-								singleType.toString() + "_" + String.join(" ", singleSubTypeList) + "_"
-										+ String.valueOf(bdbFormatType) + "_"
-										+ bdbInfo.getCreationDate().toInstant(ZoneOffset.UTC).toEpochMilli(),
-								CryptoUtil.encodeBase64String(birType.getBDB()));
-					} else if (singleType == null && singleSubTypeList.contains(singleAnySubType.value())) {
-						List<String> singleTypeStringList = convertToList(singleTypeList);
-						bdbMap.put(
-								String.join(" ", singleTypeStringList) + "_" + String.join(" ", singleSubTypeList) + "_"
-										+ String.valueOf(bdbFormatType) + "_"
-										+ bdbInfo.getCreationDate().toInstant(ZoneOffset.UTC).toEpochMilli(),
-								CryptoUtil.encodeBase64String(birType.getBDB()));
-					} else if (singleTypeList.contains(singleType)
-							&& singleSubTypeList.contains(singleAnySubType != null ? singleAnySubType.value() : null)
-							&& formatMatch) {
-						bdbMap.put(
-								singleType.toString() + "_" + singleAnySubType.value() + "_"
-										+ String.valueOf(bdbFormatType) + "_"
-										+ bdbInfo.getCreationDate().toInstant(ZoneOffset.UTC).toEpochMilli(),
-								CryptoUtil.encodeBase64String(birType.getBDB()));
-					}
-				}
-			}
-		}
-		Map<String, String> map = new TreeMap<>(bdbMap);
-		Map<String, String> finalMap = new HashMap<>();
-		for (Map.Entry<String, String> mapEntry : map.entrySet()) {
-			String pattern = mapEntry.getKey().substring(0, mapEntry.getKey().lastIndexOf("_"));
-			if (mapEntry.getKey().contains(pattern)) {
-				finalMap.put(mapEntry.getKey().substring(0, mapEntry.getKey().lastIndexOf("_")), mapEntry.getValue());
-			}
-		}
-		return finalMap;
-	}
-
-	private static Map<String, String> getAllLatestDatafromBIR(BIRType bir) throws Exception {
-		Map<String, String> bdbMap = new HashMap<>();
-		if (bir.getBIR() != null && bir.getBIR().size() > 0) {
-			for (BIRType birType : bir.getBIR()) {
-				BDBInfoType bdbInfo = birType.getBDBInfo();
-
-				if (bdbInfo != null) {
-					List<String> singleSubTypeList = bdbInfo.getSubtype();
-					List<SingleType> singleTypeList = bdbInfo.getType();
-					if (singleSubTypeList.isEmpty()) {
-						singleSubTypeList = new ArrayList<>();
-						singleSubTypeList.add("No Subtype");
-					}
-					Long bdbFormatType = bdbInfo.getFormatType();
-					bdbMap.put(
-							String.join(" ", singleTypeList.get(0).toString()) + "_"
-									+ String.join(" ", singleSubTypeList) + "_" + String.valueOf(bdbFormatType) + "_"
-									+ bdbInfo.getCreationDate().toInstant(ZoneOffset.UTC).toEpochMilli(),
-							CryptoUtil.encodeBase64String(birType.getBDB()));
-				}
-			}
-		}
-		Map<String, String> map = new TreeMap<>(bdbMap);
-		Map<String, String> finalMap = new HashMap<>();
-		for (Map.Entry<String, String> mapEntry : map.entrySet()) {
-			String pattern = mapEntry.getKey().substring(0, mapEntry.getKey().lastIndexOf("_"));
-			if (mapEntry.getKey().contains(pattern)) {
-				finalMap.put(mapEntry.getKey().substring(0, mapEntry.getKey().lastIndexOf("_")), mapEntry.getValue());
-			}
-		}
-		return finalMap;
-	}
-
-	/**
-	 * Method to convert single type list to string
-	 * 
-	 */
-	private static List<String> convertToList(List<SingleType> singleTypeList) {
-		return singleTypeList.stream().map(Enum::name).collect(Collectors.toList());
-	}
-
-	/**
-	 * Method to get enum sub type from string subtype
-	 * 
-	 */
-	private static SingleAnySubtypeType getSingleAnySubtype(String subType) {
-		return subType != null ? SingleAnySubtypeType.fromValue(subType) : null;
-	}
-
-	/**
-	 * Method to get enum type from string type
-	 * 
-	 */
-	private static SingleType getSingleType(String type) {
-		if (isInEnum(type, SingleType.class)) {
-			return SingleType.valueOf(type);
-		} else {
-			switch (type) {
-			case "FMR":
-				return SingleType.FINGER;
-			default:
-				return SingleType.fromValue(type);
-			}
-		}
-	}
-
-	public static <E extends Enum<E>> boolean isInEnum(String value, Class<E> enumClass) {
-		for (E e : enumClass.getEnumConstants()) {
-			if (e.name().equals(value)) {
-				return true;
-			}
-		}
-		return false;
-	}
-
-	public static Map<String, String> getAllBDBData(BIRType bir, String type, String subType) throws Exception {
-		SingleType singleType = null;
-		SingleAnySubtypeType singleAnySubType = null;
-		Long formatType = null;
-		if (type != null) {
-			singleType = getSingleType(type);
-		}
-		if (subType != null) {
-			singleAnySubType = getSingleAnySubtype(subType);
-		}
-		if (type != null) {
-			formatType = getFormatType(type);
-		}
-		Map<String, String> bdbMap = new HashMap<>();
-		if (bir.getBIR() != null && bir.getBIR().size() > 0) {
-			for (BIRType birType : bir.getBIR()) {
-				BDBInfoType bdbInfo = birType.getBDBInfo();
-
-				if (bdbInfo != null) {
-					List<String> singleSubTypeList = bdbInfo.getSubtype();
-					List<SingleType> singleTypeList = bdbInfo.getType();
-					Long bdbFormatType = bdbInfo.getFormatType();
-					boolean formatMatch = bdbFormatType.equals(formatType);
-					if (singleAnySubType == null && singleTypeList.contains(singleType) && formatMatch) {
-						bdbMap.put(
-								singleType.toString() + "_" + String.join(" ", singleSubTypeList) + "_"
-										+ String.valueOf(bdbFormatType) + "_"
-										+ bdbInfo.getCreationDate().toInstant(ZoneOffset.UTC).toEpochMilli(),
-								new String(birType.getBDB(), "UTF-8"));
-					} else if (singleType == null && singleSubTypeList.contains(singleAnySubType.value())) {
-						List<String> singleTypeStringList = convertToList(singleTypeList);
-						bdbMap.put(
-								String.join(" ", singleSubTypeList) + "_" + String.join(" ", singleTypeStringList) + "_"
-										+ String.valueOf(bdbFormatType) + "_"
-										+ bdbInfo.getCreationDate().toInstant(ZoneOffset.UTC).toEpochMilli(),
-								new String(birType.getBDB(), "UTF-8"));
-					} else if (singleTypeList.contains(singleType)
-							&& singleSubTypeList.contains(singleAnySubType != null ? singleAnySubType.value() : null)
-							&& formatMatch) {
-						bdbMap.put(
-								singleAnySubType.toString() + "_" + singleType.toString() + "_"
-										+ String.valueOf(bdbFormatType) + "_"
-										+ bdbInfo.getCreationDate().toInstant(ZoneOffset.UTC).toEpochMilli(),
-								new String(birType.getBDB(), "UTF-8"));
-					}
-				}
-			}
-		}
-		return bdbMap;
-	}
-}
+/**
+ * 
+ */
+package io.mosip.kernel.core.cbeffutil.common;
+
+import java.io.ByteArrayInputStream;
+import java.io.ByteArrayOutputStream;
+import java.io.IOException;
+import java.io.OutputStreamWriter;
+import java.nio.file.Files;
+import java.nio.file.Paths;
+import java.time.ZoneOffset;
+import java.util.ArrayList;
+import java.util.HashMap;
+import java.util.List;
+import java.util.Map;
+import java.util.TreeMap;
+import java.util.stream.Collectors;
+
+import javax.xml.bind.JAXBContext;
+import javax.xml.bind.JAXBElement;
+import javax.xml.bind.Marshaller;
+import javax.xml.bind.Unmarshaller;
+import javax.xml.transform.stream.StreamSource;
+
+import org.xml.sax.SAXException;
+
+import io.mosip.kernel.core.cbeffutil.constant.CbeffConstant;
+import io.mosip.kernel.core.cbeffutil.exception.CbeffException;
+import io.mosip.kernel.core.cbeffutil.jaxbclasses.BDBInfoType;
+import io.mosip.kernel.core.cbeffutil.jaxbclasses.BIRType;
+import io.mosip.kernel.core.cbeffutil.jaxbclasses.SingleAnySubtypeType;
+import io.mosip.kernel.core.cbeffutil.jaxbclasses.SingleType;
+import io.mosip.kernel.core.util.CryptoUtil;
+
+/**
+ * @author Ramadurai Pandian
+ * 
+ *         An Utility Class to validate the data before generating an valid
+ *         CBEFF XML and to get all the data based on Type and SubType
+ *
+ */
+public class CbeffValidator {
+
+	private static final String tempPath = "./src/main/resources";
+
+	/**
+	 * Method used for custom validation of the BIR
+	 * 
+	 * @param bir
+	 *            BIR data
+	 * 
+	 * @return boolean value if BIR is valid
+	 * 
+	 * @exception CbeffException
+	 *                when any condition fails
+	 * 
+	 */
+	public static boolean validateXML(BIRType bir) throws CbeffException {
+		if (bir == null) {
+			throw new CbeffException("BIR value is null");
+		}
+		List<BIRType> birList = bir.getBIR();
+		for (BIRType birType : birList) {
+			if (birType != null) {
+				if (birType.getBDB().length < 1) {
+					throw new CbeffException("BDB value can't be empty");
+				}
+				if (birType.getBDBInfo() != null) {
+					BDBInfoType bdbInfo = birType.getBDBInfo();
+					if (!bdbInfo.getFormatOwner().equals(CbeffConstant.FORMAT_OWNER)) {
+						throw new CbeffException("Patron Format Owner should be standard specified of value "
+								+ CbeffConstant.FORMAT_OWNER);
+					}
+					List<SingleType> singleTypeList = bdbInfo.getType();
+					if (singleTypeList == null || singleTypeList.isEmpty()) {
+						throw new CbeffException("Type value needs to be provided");
+					}
+					if (!validateFormatType(bdbInfo.getFormatType(), singleTypeList)) {
+						throw new CbeffException("Patron Format type is invalid");
+					}
+				} else {
+					throw new CbeffException("BDB information can't be empty");
+				}
+			}
+		}
+		return false;
+
+	}
+
+	/**
+	 * Method used for validation of Format Type
+	 * 
+	 * @param formatType
+	 *            format type
+	 * 
+	 * @param singleTypeList
+	 *            List of types
+	 * 
+	 * @return boolean value if format type is matching with type
+	 * 
+	 */
+	private static boolean validateFormatType(long formatType, List<SingleType> singleTypeList) {
+		SingleType singleType = singleTypeList.get(0);
+		switch (singleType.value()) {
+		case "Finger":
+			return formatType == CbeffConstant.FORMAT_TYPE_FINGER
+					|| formatType == CbeffConstant.FORMAT_TYPE_FINGER_MINUTIAE;
+		case "Iris":
+			return formatType == CbeffConstant.FORMAT_TYPE_IRIS;
+		case "Face":
+			return formatType == CbeffConstant.FORMAT_TYPE_FACE;
+		case "HandGeometry":
+			return formatType == CbeffConstant.FORMAT_TYPE_FACE;
+		}
+
+		return false;
+	}
+
+	/**
+	 * Method used for getting Format Type Id from type string
+	 * 
+	 * @param type
+	 *            format type
+	 * 
+	 * @return long format type id
+	 * 
+	 */
+	private static long getFormatType(String type) {
+		switch (type.toLowerCase()) {
+		case "finger":
+			return CbeffConstant.FORMAT_TYPE_FINGER;
+		case "iris":
+			return CbeffConstant.FORMAT_TYPE_IRIS;
+		case "fmr":
+			return CbeffConstant.FORMAT_TYPE_FINGER_MINUTIAE;
+		case "face":
+			return CbeffConstant.FORMAT_TYPE_FACE;
+		case "handgeometry":
+			return CbeffConstant.FORMAT_TYPE_FACE;
+		}
+		return 0;
+	}
+
+	/**
+	 * Method used for creating XML bytes using JAXB
+	 * 
+	 * @param bir
+	 *            BIR type
+	 * @param xsd
+	 *            xml schema definition
+	 * @return byte[] byte array of XML data
+	 * 
+	 * @exception Exception
+	 *                exception
+	 * 
+	 */
+	public static byte[] createXMLBytes(BIRType bir, byte[] xsd) throws Exception {
+		CbeffValidator.validateXML(bir);
+		JAXBContext jaxbContext = JAXBContext.newInstance(BIRType.class);
+		Marshaller jaxbMarshaller = jaxbContext.createMarshaller();
+		jaxbMarshaller.setProperty(Marshaller.JAXB_FORMATTED_OUTPUT, Boolean.TRUE); // To
+		ByteArrayOutputStream baos = new ByteArrayOutputStream();
+		OutputStreamWriter writer = new OutputStreamWriter(baos);
+		jaxbMarshaller.marshal(bir, writer);
+		byte[] savedData = baos.toByteArray();
+		writer.close();
+		try {
+			CbeffXSDValidator.validateXML(xsd, savedData);
+		} catch (SAXException sax) {
+			String message = sax.getMessage();
+			message = message.substring(message.indexOf(":"));
+			throw new CbeffException("XSD validation failed due to attribute " + message);
+		}
+		return savedData;
+	}
+
+	private static byte[] readXSD(String name) throws IOException {
+		byte[] fileContent = Files.readAllBytes(Paths.get(tempPath + "/schema/" + name + ".xsd"));
+		return fileContent;
+	}
+
+	/**
+	 * Method used for BIR Type
+	 * 
+	 * @param fileBytes
+	 *            byte array of XML data
+	 * 
+	 * @return BIRType BIR data
+	 * 
+	 * @exception Exception
+	 *                exception
+	 * 
+	 */
+	public static BIRType getBIRFromXML(byte[] fileBytes) throws Exception {
+		JAXBContext jaxbContext = JAXBContext.newInstance(BIRType.class);
+		Unmarshaller unmarshaller = jaxbContext.createUnmarshaller();
+		JAXBElement<BIRType> jaxBir = unmarshaller.unmarshal(new StreamSource(new ByteArrayInputStream(fileBytes)),
+				BIRType.class);
+		BIRType bir = jaxBir.getValue();
+		return bir;
+	}
+
+	/**
+	 * Method used for searching Cbeff data based on type and subtype
+	 * 
+	 * @param bir
+	 *            BIR data
+	 * 
+	 * @param type
+	 *            format type
+	 * 
+	 * @param subType
+	 *            format subtype
+	 * 
+	 * @return bdbMap
+	 * 
+	 * @exception Exception
+	 *                exception
+	 * 
+	 */
+	public static Map<String, String> getBDBBasedOnTypeAndSubType(BIRType bir, String type, String subType)
+			throws Exception {
+
+		if (type == null && subType == null) {
+			return getAllLatestDatafromBIR(bir);
+		}
+		SingleType singleType = null;
+		SingleAnySubtypeType singleAnySubType = null;
+		Long formatType = null;
+		if (type != null) {
+			singleType = getSingleType(type);
+		}
+		if (subType != null) {
+			singleAnySubType = getSingleAnySubtype(subType);
+		}
+		if (type != null) {
+			formatType = getFormatType(type);
+		}
+		Map<String, String> bdbMap = new HashMap<>();
+		if (bir.getBIR() != null && bir.getBIR().size() > 0) {
+			for (BIRType birType : bir.getBIR()) {
+				BDBInfoType bdbInfo = birType.getBDBInfo();
+
+				if (bdbInfo != null) {
+					List<String> singleSubTypeList = bdbInfo.getSubtype();
+					List<SingleType> singleTypeList = bdbInfo.getType();
+					Long bdbFormatType = bdbInfo.getFormatType();
+					boolean formatMatch = bdbFormatType.equals(formatType);
+					if (singleAnySubType == null && singleTypeList.contains(singleType) && formatMatch) {
+						bdbMap.put(
+								singleType.toString() + "_" + String.join(" ", singleSubTypeList) + "_"
+										+ String.valueOf(bdbFormatType) + "_"
+										+ bdbInfo.getCreationDate().toInstant(ZoneOffset.UTC).toEpochMilli(),
+								CryptoUtil.encodeBase64String(birType.getBDB()));
+					} else if (singleType == null && singleSubTypeList.contains(singleAnySubType.value())) {
+						List<String> singleTypeStringList = convertToList(singleTypeList);
+						bdbMap.put(
+								String.join(" ", singleTypeStringList) + "_" + String.join(" ", singleSubTypeList) + "_"
+										+ String.valueOf(bdbFormatType) + "_"
+										+ bdbInfo.getCreationDate().toInstant(ZoneOffset.UTC).toEpochMilli(),
+								CryptoUtil.encodeBase64String(birType.getBDB()));
+					} else if (singleTypeList.contains(singleType)
+							&& singleSubTypeList.contains(singleAnySubType != null ? singleAnySubType.value() : null)
+							&& formatMatch) {
+						bdbMap.put(
+								singleType.toString() + "_" + singleAnySubType.value() + "_"
+										+ String.valueOf(bdbFormatType) + "_"
+										+ bdbInfo.getCreationDate().toInstant(ZoneOffset.UTC).toEpochMilli(),
+								CryptoUtil.encodeBase64String(birType.getBDB()));
+					}
+				}
+			}
+		}
+		Map<String, String> map = new TreeMap<>(bdbMap);
+		Map<String, String> finalMap = new HashMap<>();
+		for (Map.Entry<String, String> mapEntry : map.entrySet()) {
+			String pattern = mapEntry.getKey().substring(0, mapEntry.getKey().lastIndexOf("_"));
+			if (mapEntry.getKey().contains(pattern)) {
+				finalMap.put(mapEntry.getKey().substring(0, mapEntry.getKey().lastIndexOf("_")), mapEntry.getValue());
+			}
+		}
+		return finalMap;
+	}
+
+	private static Map<String, String> getAllLatestDatafromBIR(BIRType bir) throws Exception {
+		Map<String, String> bdbMap = new HashMap<>();
+		if (bir.getBIR() != null && bir.getBIR().size() > 0) {
+			for (BIRType birType : bir.getBIR()) {
+				BDBInfoType bdbInfo = birType.getBDBInfo();
+
+				if (bdbInfo != null) {
+					List<String> singleSubTypeList = bdbInfo.getSubtype();
+					List<SingleType> singleTypeList = bdbInfo.getType();
+					if (singleSubTypeList.isEmpty()) {
+						singleSubTypeList = new ArrayList<>();
+						singleSubTypeList.add("No Subtype");
+					}
+					Long bdbFormatType = bdbInfo.getFormatType();
+					bdbMap.put(
+							String.join(" ", singleTypeList.get(0).toString()) + "_"
+									+ String.join(" ", singleSubTypeList) + "_" + String.valueOf(bdbFormatType) + "_"
+									+ bdbInfo.getCreationDate().toInstant(ZoneOffset.UTC).toEpochMilli(),
+							CryptoUtil.encodeBase64String(birType.getBDB()));
+				}
+			}
+		}
+		Map<String, String> map = new TreeMap<>(bdbMap);
+		Map<String, String> finalMap = new HashMap<>();
+		for (Map.Entry<String, String> mapEntry : map.entrySet()) {
+			String pattern = mapEntry.getKey().substring(0, mapEntry.getKey().lastIndexOf("_"));
+			if (mapEntry.getKey().contains(pattern)) {
+				finalMap.put(mapEntry.getKey().substring(0, mapEntry.getKey().lastIndexOf("_")), mapEntry.getValue());
+			}
+		}
+		return finalMap;
+	}
+
+	/**
+	 * Method to convert single type list to string
+	 * 
+	 */
+	private static List<String> convertToList(List<SingleType> singleTypeList) {
+		return singleTypeList.stream().map(Enum::name).collect(Collectors.toList());
+	}
+
+	/**
+	 * Method to get enum sub type from string subtype
+	 * 
+	 */
+	private static SingleAnySubtypeType getSingleAnySubtype(String subType) {
+		return subType != null ? SingleAnySubtypeType.fromValue(subType) : null;
+	}
+
+	/**
+	 * Method to get enum type from string type
+	 * 
+	 */
+	private static SingleType getSingleType(String type) {
+		if (isInEnum(type, SingleType.class)) {
+			return SingleType.valueOf(type);
+		} else {
+			switch (type) {
+			case "FMR":
+				return SingleType.FINGER;
+			default:
+				return SingleType.fromValue(type);
+			}
+		}
+	}
+
+	public static <E extends Enum<E>> boolean isInEnum(String value, Class<E> enumClass) {
+		for (E e : enumClass.getEnumConstants()) {
+			if (e.name().equals(value)) {
+				return true;
+			}
+		}
+		return false;
+	}
+
+	public static Map<String, String> getAllBDBData(BIRType bir, String type, String subType) throws Exception {
+		SingleType singleType = null;
+		SingleAnySubtypeType singleAnySubType = null;
+		Long formatType = null;
+		if (type != null) {
+			singleType = getSingleType(type);
+		}
+		if (subType != null) {
+			singleAnySubType = getSingleAnySubtype(subType);
+		}
+		if (type != null) {
+			formatType = getFormatType(type);
+		}
+		Map<String, String> bdbMap = new HashMap<>();
+		if (bir.getBIR() != null && bir.getBIR().size() > 0) {
+			for (BIRType birType : bir.getBIR()) {
+				BDBInfoType bdbInfo = birType.getBDBInfo();
+
+				if (bdbInfo != null) {
+					List<String> singleSubTypeList = bdbInfo.getSubtype();
+					List<SingleType> singleTypeList = bdbInfo.getType();
+					Long bdbFormatType = bdbInfo.getFormatType();
+					boolean formatMatch = bdbFormatType.equals(formatType);
+					if (singleAnySubType == null && singleTypeList.contains(singleType) && formatMatch) {
+						bdbMap.put(
+								singleType.toString() + "_" + String.join(" ", singleSubTypeList) + "_"
+										+ String.valueOf(bdbFormatType) + "_"
+										+ bdbInfo.getCreationDate().toInstant(ZoneOffset.UTC).toEpochMilli(),
+								new String(birType.getBDB(), "UTF-8"));
+					} else if (singleType == null && singleSubTypeList.contains(singleAnySubType.value())) {
+						List<String> singleTypeStringList = convertToList(singleTypeList);
+						bdbMap.put(
+								String.join(" ", singleSubTypeList) + "_" + String.join(" ", singleTypeStringList) + "_"
+										+ String.valueOf(bdbFormatType) + "_"
+										+ bdbInfo.getCreationDate().toInstant(ZoneOffset.UTC).toEpochMilli(),
+								new String(birType.getBDB(), "UTF-8"));
+					} else if (singleTypeList.contains(singleType)
+							&& singleSubTypeList.contains(singleAnySubType != null ? singleAnySubType.value() : null)
+							&& formatMatch) {
+						bdbMap.put(
+								singleAnySubType.toString() + "_" + singleType.toString() + "_"
+										+ String.valueOf(bdbFormatType) + "_"
+										+ bdbInfo.getCreationDate().toInstant(ZoneOffset.UTC).toEpochMilli(),
+								new String(birType.getBDB(), "UTF-8"));
+					}
+				}
+			}
+		}
+		return bdbMap;
+	}
+}