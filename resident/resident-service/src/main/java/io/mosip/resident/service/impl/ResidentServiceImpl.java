package io.mosip.resident.service.impl;

import org.springframework.beans.factory.annotation.Autowired;
import org.springframework.stereotype.Service;

import io.mosip.kernel.core.idvalidator.spi.RidValidator;
import io.mosip.kernel.core.idvalidator.spi.UinValidator;
import io.mosip.kernel.core.idvalidator.spi.VidValidator;
import io.mosip.kernel.core.logger.spi.Logger;
import io.mosip.resident.config.LoggerConfiguration;
import io.mosip.resident.constant.IdType;
<<<<<<< HEAD
import io.mosip.resident.constant.LoggerFileConstant;
import io.mosip.resident.constant.NotificationTemplateCode;
=======
import io.mosip.resident.constant.NotificationTemplate;
>>>>>>> 7184a553
import io.mosip.resident.constant.ResidentErrorCode;
import io.mosip.resident.dto.EuinRequestDTO;
import io.mosip.resident.dto.NotificationRequestDto;
import io.mosip.resident.dto.RequestDTO;
import io.mosip.resident.dto.ResidentReprintRequestDto;
import io.mosip.resident.dto.ResponseDTO;
import io.mosip.resident.exception.ResidentServiceException;
import io.mosip.resident.service.IdAuthService;
import io.mosip.resident.service.ResidentService;
import io.mosip.resident.util.NotificationService;
import io.mosip.resident.util.UINCardDownloadService;

@Service
public class ResidentServiceImpl implements ResidentService {
	
	private static final Logger logger = LoggerConfiguration.logConfig(ResidentServiceImpl.class);

	@Autowired
	private VidValidator<String> vidValidator;
	
	@Autowired
	private UinValidator<String> uinValidator;
	
	@Autowired
	private RidValidator<String> ridValidator;
	
	@Autowired
    private UINCardDownloadService uinCardDownloadService;

    
    @Autowired
    private IdAuthService idAuthService;
    
    @Autowired
    NotificationService notificationService;

	@Override
	public ResponseDTO getRidStatus(RequestDTO request) {
		ResponseDTO response = new ResponseDTO();
		response.setMessage("RID status successfully sent to abXXXXXXXXXcd@xyz.com");
		response.setStatus("success");
		return response;
	}

	@Override
	public byte[]  reqEuin(EuinRequestDTO dto) {
		
		byte[]	response;
		
		if(validateIndividualId(dto.getIndividualId(),dto.getIndividualIdType())) {	
			
			if(idAuthService.validateOtp(dto.getTransactionID(), dto.getIndividualId(),
					dto.getIndividualIdType(), dto.getOtp())) {			
				
<<<<<<< HEAD
				PrintRequest request=new PrintRequest();
				UINCardRequestDTO uincardDTO=new UINCardRequestDTO();
				uincardDTO.setCardType(dto.getCardType());
				uincardDTO.setIdValue(dto.getIndividualId());
				IdType idtype=getIdType(dto.getIndividualIdType());
				uincardDTO.setIdtype(idtype);
				request.setRequest(uincardDTO);
				request.setId(env.getProperty(PRINT_ID));
				request.setVersion(env.getProperty(PRINT_VERSION));
				request.setRequesttime(DateUtils.getUTCCurrentDateTimeString());
				try {
					response = (byte[]) residentServiceRestClient.postApi(env.getProperty(ApiName.REGPROCPRINT.name()),
							null,request, byte[].class, tokenGenerator.getToken());
					if(response !=null) {
						NotificationRequestDto notificationRequestDto=new NotificationRequestDto();
						notificationRequestDto.setId(dto.getIndividualId());
						notificationRequestDto.setIdType(idtype);
						notificationRequestDto.setRegistrationType("NEW");
						notificationRequestDto.setTemplateType(NotificationTemplateCode.RS_DOW_UIN_Status);
						notificationService.sendNotification(notificationRequestDto);
					}
					
				} catch ( Exception e) {
					logger.error(LoggerFileConstant.SESSIONID.toString(), LoggerFileConstant.REGISTRATIONID.toString(),
							dto.getIndividualIdType(), ResidentErrorCode.API_RESOURCE_UNAVAILABLE.getErrorCode()
							+ e.getMessage()+ ExceptionUtils.getStackTrace(e));
					throw new ApisResourceAccessException("Unable to fetch uin card");
=======
				IdType idtype=getIdType(dto.getIndividualIdType());	
				response = uinCardDownloadService.getUINCard(dto.getIndividualId(), dto.getCardType(), idtype);
				if(response !=null) {
					NotificationRequestDto notificationRequestDto=new NotificationRequestDto();
					notificationRequestDto.setId(dto.getIndividualId());
					notificationRequestDto.setIdType(idtype);
					notificationRequestDto.setRegistrationType("NEW");
					notificationRequestDto.setTemplateType(NotificationTemplate.RS_DOW_UIN_Status);
					notificationService.sendNotification(notificationRequestDto);
>>>>>>> 7184a553
				} 
			}
			else {
				throw new ResidentServiceException(ResidentErrorCode.OTP_VALIDATION_FAILED.getErrorCode(),
						ResidentErrorCode.OTP_VALIDATION_FAILED.getErrorMessage());
			}
		}
		else {
			throw new ResidentServiceException(ResidentErrorCode.IN_VALID_UIN_OR_VID.getErrorCode(),
					ResidentErrorCode.IN_VALID_UIN_OR_VID.getErrorMessage());
		}
		
		return response;
	}

	@Override
	public ResponseDTO reqPrintUin(ResidentReprintRequestDto dto) {
		// TODO Auto-generated method stub
		return null;
	}

	@Override
	public ResponseDTO reqUin(RequestDTO dto) {
		// TODO Auto-generated method stub
		return null;
	}

	@Override
	public ResponseDTO reqRid(RequestDTO dto) {
		// TODO Auto-generated method stub
		return null;
	}

	@Override
	public ResponseDTO reqUpdateUin(RequestDTO dto) {
		// TODO Auto-generated method stub
		return null;
	}

	@Override
	public ResponseDTO generatVid(RequestDTO dto) {
		// TODO Auto-generated method stub
		return null;
	}

	@Override
	public ResponseDTO revokeVid(RequestDTO dto) {
		// TODO Auto-generated method stub
		return null;
	}

	@Override
	public ResponseDTO reqAauthLock(RequestDTO dto) {
		// TODO Auto-generated method stub
		return null;
	}

	@Override
	public ResponseDTO reqAuthUnlock(RequestDTO dto) {
		// TODO Auto-generated method stub
		return null;
	}

	@Override
	public ResponseDTO reqAuthHistory(RequestDTO dto) {
		// TODO Auto-generated method stub
		return null;
	}
	
	private boolean validateIndividualId(String individualId,String individualIdType) {
		boolean validation=false;
		if(individualIdType.equalsIgnoreCase(IdType.UIN.toString())) {
			validation= uinValidator.validateId(individualId);
		}
		else if(individualIdType.equalsIgnoreCase(IdType.VID.toString())) {
			validation= vidValidator.validateId(individualId);
		}
		else if(individualIdType.equalsIgnoreCase(IdType.RID.toString())) {
			validation= ridValidator.validateId(individualId);
		}
		else {
			throw new ResidentServiceException(ResidentErrorCode.IN_VALID_UIN_OR_VID.getErrorCode(),
					ResidentErrorCode.IN_VALID_UIN_OR_VID.getErrorMessage());
		}
		return validation;
	}
	private IdType getIdType(String individualIdType) {
		IdType idType=null;
		if(individualIdType.equalsIgnoreCase(IdType.UIN.toString())) {
			idType= IdType.UIN;
		}
		else if(individualIdType.equalsIgnoreCase(IdType.VID.toString())) {
			idType= IdType.VID;
		}
		else if(individualIdType.equalsIgnoreCase(IdType.RID.toString())) {
			idType= IdType.RID;
		}
		return idType;
	}

}<|MERGE_RESOLUTION|>--- conflicted
+++ resolved
@@ -1,211 +1,176 @@
-package io.mosip.resident.service.impl;
-
-import org.springframework.beans.factory.annotation.Autowired;
-import org.springframework.stereotype.Service;
-
-import io.mosip.kernel.core.idvalidator.spi.RidValidator;
-import io.mosip.kernel.core.idvalidator.spi.UinValidator;
-import io.mosip.kernel.core.idvalidator.spi.VidValidator;
-import io.mosip.kernel.core.logger.spi.Logger;
-import io.mosip.resident.config.LoggerConfiguration;
-import io.mosip.resident.constant.IdType;
-<<<<<<< HEAD
-import io.mosip.resident.constant.LoggerFileConstant;
-import io.mosip.resident.constant.NotificationTemplateCode;
-=======
-import io.mosip.resident.constant.NotificationTemplate;
->>>>>>> 7184a553
-import io.mosip.resident.constant.ResidentErrorCode;
-import io.mosip.resident.dto.EuinRequestDTO;
-import io.mosip.resident.dto.NotificationRequestDto;
-import io.mosip.resident.dto.RequestDTO;
-import io.mosip.resident.dto.ResidentReprintRequestDto;
-import io.mosip.resident.dto.ResponseDTO;
-import io.mosip.resident.exception.ResidentServiceException;
-import io.mosip.resident.service.IdAuthService;
-import io.mosip.resident.service.ResidentService;
-import io.mosip.resident.util.NotificationService;
-import io.mosip.resident.util.UINCardDownloadService;
-
-@Service
-public class ResidentServiceImpl implements ResidentService {
-	
-	private static final Logger logger = LoggerConfiguration.logConfig(ResidentServiceImpl.class);
-
-	@Autowired
-	private VidValidator<String> vidValidator;
-	
-	@Autowired
-	private UinValidator<String> uinValidator;
-	
-	@Autowired
-	private RidValidator<String> ridValidator;
-	
-	@Autowired
-    private UINCardDownloadService uinCardDownloadService;
-
-    
-    @Autowired
-    private IdAuthService idAuthService;
-    
-    @Autowired
-    NotificationService notificationService;
-
-	@Override
-	public ResponseDTO getRidStatus(RequestDTO request) {
-		ResponseDTO response = new ResponseDTO();
-		response.setMessage("RID status successfully sent to abXXXXXXXXXcd@xyz.com");
-		response.setStatus("success");
-		return response;
-	}
-
-	@Override
-	public byte[]  reqEuin(EuinRequestDTO dto) {
-		
-		byte[]	response;
-		
-		if(validateIndividualId(dto.getIndividualId(),dto.getIndividualIdType())) {	
-			
-			if(idAuthService.validateOtp(dto.getTransactionID(), dto.getIndividualId(),
-					dto.getIndividualIdType(), dto.getOtp())) {			
-				
-<<<<<<< HEAD
-				PrintRequest request=new PrintRequest();
-				UINCardRequestDTO uincardDTO=new UINCardRequestDTO();
-				uincardDTO.setCardType(dto.getCardType());
-				uincardDTO.setIdValue(dto.getIndividualId());
-				IdType idtype=getIdType(dto.getIndividualIdType());
-				uincardDTO.setIdtype(idtype);
-				request.setRequest(uincardDTO);
-				request.setId(env.getProperty(PRINT_ID));
-				request.setVersion(env.getProperty(PRINT_VERSION));
-				request.setRequesttime(DateUtils.getUTCCurrentDateTimeString());
-				try {
-					response = (byte[]) residentServiceRestClient.postApi(env.getProperty(ApiName.REGPROCPRINT.name()),
-							null,request, byte[].class, tokenGenerator.getToken());
-					if(response !=null) {
-						NotificationRequestDto notificationRequestDto=new NotificationRequestDto();
-						notificationRequestDto.setId(dto.getIndividualId());
-						notificationRequestDto.setIdType(idtype);
-						notificationRequestDto.setRegistrationType("NEW");
-						notificationRequestDto.setTemplateType(NotificationTemplateCode.RS_DOW_UIN_Status);
-						notificationService.sendNotification(notificationRequestDto);
-					}
-					
-				} catch ( Exception e) {
-					logger.error(LoggerFileConstant.SESSIONID.toString(), LoggerFileConstant.REGISTRATIONID.toString(),
-							dto.getIndividualIdType(), ResidentErrorCode.API_RESOURCE_UNAVAILABLE.getErrorCode()
-							+ e.getMessage()+ ExceptionUtils.getStackTrace(e));
-					throw new ApisResourceAccessException("Unable to fetch uin card");
-=======
-				IdType idtype=getIdType(dto.getIndividualIdType());	
-				response = uinCardDownloadService.getUINCard(dto.getIndividualId(), dto.getCardType(), idtype);
-				if(response !=null) {
-					NotificationRequestDto notificationRequestDto=new NotificationRequestDto();
-					notificationRequestDto.setId(dto.getIndividualId());
-					notificationRequestDto.setIdType(idtype);
-					notificationRequestDto.setRegistrationType("NEW");
-					notificationRequestDto.setTemplateType(NotificationTemplate.RS_DOW_UIN_Status);
-					notificationService.sendNotification(notificationRequestDto);
->>>>>>> 7184a553
-				} 
-			}
-			else {
-				throw new ResidentServiceException(ResidentErrorCode.OTP_VALIDATION_FAILED.getErrorCode(),
-						ResidentErrorCode.OTP_VALIDATION_FAILED.getErrorMessage());
-			}
-		}
-		else {
-			throw new ResidentServiceException(ResidentErrorCode.IN_VALID_UIN_OR_VID.getErrorCode(),
-					ResidentErrorCode.IN_VALID_UIN_OR_VID.getErrorMessage());
-		}
-		
-		return response;
-	}
-
-	@Override
-	public ResponseDTO reqPrintUin(ResidentReprintRequestDto dto) {
-		// TODO Auto-generated method stub
-		return null;
-	}
-
-	@Override
-	public ResponseDTO reqUin(RequestDTO dto) {
-		// TODO Auto-generated method stub
-		return null;
-	}
-
-	@Override
-	public ResponseDTO reqRid(RequestDTO dto) {
-		// TODO Auto-generated method stub
-		return null;
-	}
-
-	@Override
-	public ResponseDTO reqUpdateUin(RequestDTO dto) {
-		// TODO Auto-generated method stub
-		return null;
-	}
-
-	@Override
-	public ResponseDTO generatVid(RequestDTO dto) {
-		// TODO Auto-generated method stub
-		return null;
-	}
-
-	@Override
-	public ResponseDTO revokeVid(RequestDTO dto) {
-		// TODO Auto-generated method stub
-		return null;
-	}
-
-	@Override
-	public ResponseDTO reqAauthLock(RequestDTO dto) {
-		// TODO Auto-generated method stub
-		return null;
-	}
-
-	@Override
-	public ResponseDTO reqAuthUnlock(RequestDTO dto) {
-		// TODO Auto-generated method stub
-		return null;
-	}
-
-	@Override
-	public ResponseDTO reqAuthHistory(RequestDTO dto) {
-		// TODO Auto-generated method stub
-		return null;
-	}
-	
-	private boolean validateIndividualId(String individualId,String individualIdType) {
-		boolean validation=false;
-		if(individualIdType.equalsIgnoreCase(IdType.UIN.toString())) {
-			validation= uinValidator.validateId(individualId);
-		}
-		else if(individualIdType.equalsIgnoreCase(IdType.VID.toString())) {
-			validation= vidValidator.validateId(individualId);
-		}
-		else if(individualIdType.equalsIgnoreCase(IdType.RID.toString())) {
-			validation= ridValidator.validateId(individualId);
-		}
-		else {
-			throw new ResidentServiceException(ResidentErrorCode.IN_VALID_UIN_OR_VID.getErrorCode(),
-					ResidentErrorCode.IN_VALID_UIN_OR_VID.getErrorMessage());
-		}
-		return validation;
-	}
-	private IdType getIdType(String individualIdType) {
-		IdType idType=null;
-		if(individualIdType.equalsIgnoreCase(IdType.UIN.toString())) {
-			idType= IdType.UIN;
-		}
-		else if(individualIdType.equalsIgnoreCase(IdType.VID.toString())) {
-			idType= IdType.VID;
-		}
-		else if(individualIdType.equalsIgnoreCase(IdType.RID.toString())) {
-			idType= IdType.RID;
-		}
-		return idType;
-	}
-
+package io.mosip.resident.service.impl;
+
+import org.springframework.beans.factory.annotation.Autowired;
+import org.springframework.stereotype.Service;
+
+import io.mosip.kernel.core.idvalidator.spi.RidValidator;
+import io.mosip.kernel.core.idvalidator.spi.UinValidator;
+import io.mosip.kernel.core.idvalidator.spi.VidValidator;
+import io.mosip.kernel.core.logger.spi.Logger;
+import io.mosip.resident.config.LoggerConfiguration;
+import io.mosip.resident.constant.IdType;
+import io.mosip.resident.constant.NotificationTemplateCode;
+import io.mosip.resident.constant.ResidentErrorCode;
+import io.mosip.resident.dto.EuinRequestDTO;
+import io.mosip.resident.dto.NotificationRequestDto;
+import io.mosip.resident.dto.RequestDTO;
+import io.mosip.resident.dto.ResidentReprintRequestDto;
+import io.mosip.resident.dto.ResponseDTO;
+import io.mosip.resident.exception.ResidentServiceException;
+import io.mosip.resident.service.IdAuthService;
+import io.mosip.resident.service.ResidentService;
+import io.mosip.resident.util.NotificationService;
+import io.mosip.resident.util.UINCardDownloadService;
+
+@Service
+public class ResidentServiceImpl implements ResidentService {
+	
+	private static final Logger logger = LoggerConfiguration.logConfig(ResidentServiceImpl.class);
+
+	@Autowired
+	private VidValidator<String> vidValidator;
+	
+	@Autowired
+	private UinValidator<String> uinValidator;
+	
+	@Autowired
+	private RidValidator<String> ridValidator;
+	
+	@Autowired
+    private UINCardDownloadService uinCardDownloadService;
+
+    
+    @Autowired
+    private IdAuthService idAuthService;
+    
+    @Autowired
+    NotificationService notificationService;
+
+	@Override
+	public ResponseDTO getRidStatus(RequestDTO request) {
+		ResponseDTO response = new ResponseDTO();
+		response.setMessage("RID status successfully sent to abXXXXXXXXXcd@xyz.com");
+		response.setStatus("success");
+		return response;
+	}
+
+	@Override
+	public byte[]  reqEuin(EuinRequestDTO dto) {
+		
+		byte[]	response;
+		
+		if(validateIndividualId(dto.getIndividualId(),dto.getIndividualIdType())) {	
+			
+			if(idAuthService.validateOtp(dto.getTransactionID(), dto.getIndividualId(),
+					dto.getIndividualIdType(), dto.getOtp())) {			
+				
+				IdType idtype=getIdType(dto.getIndividualIdType());	
+				response = uinCardDownloadService.getUINCard(dto.getIndividualId(), dto.getCardType(), idtype);
+				if(response !=null) {
+					NotificationRequestDto notificationRequestDto=new NotificationRequestDto();
+					notificationRequestDto.setId(dto.getIndividualId());
+					notificationRequestDto.setIdType(idtype);
+					notificationRequestDto.setRegistrationType("NEW");
+					notificationRequestDto.setTemplateTypeCode(NotificationTemplateCode.RS_DOW_UIN_Status);
+					notificationService.sendNotification(notificationRequestDto);
+				} 
+			}
+			else {
+				throw new ResidentServiceException(ResidentErrorCode.OTP_VALIDATION_FAILED.getErrorCode(),
+						ResidentErrorCode.OTP_VALIDATION_FAILED.getErrorMessage());
+			}
+		}
+		else {
+			throw new ResidentServiceException(ResidentErrorCode.IN_VALID_UIN_OR_VID.getErrorCode(),
+					ResidentErrorCode.IN_VALID_UIN_OR_VID.getErrorMessage());
+		}
+		
+		return response;
+	}
+
+	@Override
+	public ResponseDTO reqPrintUin(ResidentReprintRequestDto dto) {
+		// TODO Auto-generated method stub
+		return null;
+	}
+
+	@Override
+	public ResponseDTO reqUin(RequestDTO dto) {
+		// TODO Auto-generated method stub
+		return null;
+	}
+
+	@Override
+	public ResponseDTO reqRid(RequestDTO dto) {
+		// TODO Auto-generated method stub
+		return null;
+	}
+
+	@Override
+	public ResponseDTO reqUpdateUin(RequestDTO dto) {
+		// TODO Auto-generated method stub
+		return null;
+	}
+
+	@Override
+	public ResponseDTO generatVid(RequestDTO dto) {
+		// TODO Auto-generated method stub
+		return null;
+	}
+
+	@Override
+	public ResponseDTO revokeVid(RequestDTO dto) {
+		// TODO Auto-generated method stub
+		return null;
+	}
+
+	@Override
+	public ResponseDTO reqAauthLock(RequestDTO dto) {
+		// TODO Auto-generated method stub
+		return null;
+	}
+
+	@Override
+	public ResponseDTO reqAuthUnlock(RequestDTO dto) {
+		// TODO Auto-generated method stub
+		return null;
+	}
+
+	@Override
+	public ResponseDTO reqAuthHistory(RequestDTO dto) {
+		// TODO Auto-generated method stub
+		return null;
+	}
+	
+	private boolean validateIndividualId(String individualId,String individualIdType) {
+		boolean validation=false;
+		if(individualIdType.equalsIgnoreCase(IdType.UIN.toString())) {
+			validation= uinValidator.validateId(individualId);
+		}
+		else if(individualIdType.equalsIgnoreCase(IdType.VID.toString())) {
+			validation= vidValidator.validateId(individualId);
+		}
+		else if(individualIdType.equalsIgnoreCase(IdType.RID.toString())) {
+			validation= ridValidator.validateId(individualId);
+		}
+		else {
+			throw new ResidentServiceException(ResidentErrorCode.IN_VALID_UIN_OR_VID.getErrorCode(),
+					ResidentErrorCode.IN_VALID_UIN_OR_VID.getErrorMessage());
+		}
+		return validation;
+	}
+	private IdType getIdType(String individualIdType) {
+		IdType idType=null;
+		if(individualIdType.equalsIgnoreCase(IdType.UIN.toString())) {
+			idType= IdType.UIN;
+		}
+		else if(individualIdType.equalsIgnoreCase(IdType.VID.toString())) {
+			idType= IdType.VID;
+		}
+		else if(individualIdType.equalsIgnoreCase(IdType.RID.toString())) {
+			idType= IdType.RID;
+		}
+		return idType;
+	}
+
 }