<routes xmlns="http://camel.apache.org/schema/spring">
	<!-- Packet-Reciever to packet-uploader Route -->
	<route id="packet-reciever-->packet-uploader route">
		<from uri="vertx:packet-receiver-bus-out" />
		<log
			message="packet-reciever-->packet-uploader ${bodyAs(String)}" />
		<choice>
			<when>
				<simple>${bodyAs(String)} contains '"isValid":true'</simple>
				<setHeader headerName="CamelHttpMethod">
					<constant>POST</constant>
				</setHeader>
				<setHeader headerName="Content-Type">
					<constant>application/json</constant>
				</setHeader>
				<setBody>
					<simple>${bodyAs(String)}</simple>
				</setBody>
<<<<<<< HEAD
				<to uri="http://localhost:8091/registration-connector/registration-processor/connector/v1.0" />
=======
				<to uri="https://qa.mosip.io/v1/uploader/securezone" />
>>>>>>> 5f170fb6
			</when>
			<when>
				<simple>${bodyAs(String)} contains '"internalError":true'</simple>
				<to uri="vertx:retry-bus-in" />
			</when>
			<otherwise>
				<to uri="vertx:error-bus-in" />
			</otherwise>
		</choice>
	</route>
</routes><|MERGE_RESOLUTION|>--- conflicted
+++ resolved
@@ -16,11 +16,7 @@
 				<setBody>
 					<simple>${bodyAs(String)}</simple>
 				</setBody>
-<<<<<<< HEAD
-				<to uri="http://localhost:8091/registration-connector/registration-processor/connector/v1.0" />
-=======
 				<to uri="https://qa.mosip.io/v1/uploader/securezone" />
->>>>>>> 5f170fb6
 			</when>
 			<when>
 				<simple>${bodyAs(String)} contains '"internalError":true'</simple>
