--- conflicted
+++ resolved
@@ -134,15 +134,10 @@
 #Number of days for which time slot will be calculated
 noOfDays=7
 
-<<<<<<< HEAD
-# Time span configuration for cancel booking and rebooking
-timeSpanCheckForRebook=24
-=======
 # Time span configuration for rebooking
 timeSpanCheckForRebook=24
 
 # Time span configuration for cancel booking 
->>>>>>> 473d0760
 timeSpanCheckForCancel=24
 
 #masterdata service URL for fetching registration centers
