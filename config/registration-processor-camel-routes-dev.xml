<<<<<<< HEAD
<routes xmlns="http://camel.apache.org/schema/spring">
	<!-- Packet-Reciever to Virus Scanner Route -->
	<route id="packet-reciever-->virus-scanner route">
		<from uri="vertx:packet-receiver-out" />
		<log
			message="packet-reciever-->virus-scanner route ${bodyAs(String)}" />
		<choice>
			<when>
				<simple>${bodyAs(String)} contains '"isValid":true'</simple>
				<to uri="vertx:virus-scanner-in" />
			</when>
			<when>
				<simple>${bodyAs(String)} contains '"internalError":true'</simple>
				<to uri="vertx:retry" />
			</when>
			<otherwise>
				<to uri="vertx:error" />
			</otherwise>
		</choice>
	</route>
	<!-- Virus Scanner to Packet Uploader Route -->
	<route id="virus-scan-->packet-uploader route">
		<from uri="vertx:virus-scanner-out" />
		<log
			message=" virus-scan-->packet-uploader route ${bodyAs(String)}" />
		<choice>
			<when>
				<simple>${bodyAs(String)} contains '"isValid":true'</simple>
				<to uri="vertx:packet-uploader-in" />
			</when>
			<when>
				<simple>${bodyAs(String)} contains '"internalError":true'</simple>
				<to uri="vertx:retry" />
			</when>
			<otherwise>
				<to uri="vertx:error" />
			</otherwise>
		</choice>
	</route>
	<!-- Packet Uploader to Registration connector Route -->
	<route id="packet-uploader-->registration-connector route">
		<from uri="vertx:packet-uploader-bus-out" />
		<log
			message="packet-uploader-->registration-connector route ${bodyAs(String)}" />
		<choice>
			<when>
				<simple>${bodyAs(String)} contains '"isValid":true'</simple>
				<setHeader headerName="CamelHttpMethod">
					<constant>POST</constant>
				</setHeader>
				<setHeader headerName="Content-Type">
					<constant>application/json</constant>
				</setHeader>
				<setBody>
					<simple>${bodyAs(String)}</simple>
				</setBody>
				<to uri="http://dev.mosip.io/registration-connector/registration-processor/connector/v1.0" />
			</when>
			<when>
				<simple>${bodyAs(String)} contains '"internalError":true'</simple>
				<to uri="vertx:retry" />
			</when>
			<otherwise>
				<to uri="vertx:error" />
			</otherwise>
		</choice>
	</route>
	<!-- Registration connector to packet-validator Route -->
	<route id="registration-connector-->packet-validator route">
	<from uri="vertx:registration-connector-bus-out" />
	<log
			message="registration-connector-->packet-validator route ${bodyAs(String)}" />
		<choice>
			<when>
				<simple>${bodyAs(String)} contains '"isValid":true'</simple>
				<to uri="vertx:packet-validator-bus-in" />
			</when>
			<when>
				<simple>${bodyAs(String)} contains '"internalError":true'</simple>
				<to uri="vertx:retry" />
			</when>
			<otherwise>
				<to uri="vertx:error" />
			</otherwise>
		</choice>
	</route>
	<!-- Packet Validator to OSI Validator Route -->
	<route id="packet-validator-->osi-validator route">
		<from uri="vertx:packet-validator-bus-out" />
		<log
			message="packet-validator-->osi-validator route ${bodyAs(String)}" />
		<choice>
			<when>
				<simple>${bodyAs(String)} contains '"isValid":true'</simple>
				<to uri="vertx:osi-validator-bus-in" />
			</when>
			<when>
				<simple>${bodyAs(String)} contains '"isValid":false'</simple>
				<to uri="vertx:message-sender-bus" />
			</when>
			<when>
				<simple>${bodyAs(String)} contains '"internalError":true'</simple>
				<to uri="vertx:retry" />
			</when>
			<otherwise>
				<to uri="vertx:error" />
			</otherwise>
		</choice>
	</route>
	<route id="osi-validator-->demo-dedupe route">
		<from uri="vertx:osi-validator-bus-out" />
		<log
			message="osi-validator-->demo-dedupe route ${bodyAs(String)}" />
		<choice>
			<when>
				<simple>${bodyAs(String)} contains '"isValid":true'</simple>
				<to uri="vertx:demo-dedupe-bus-in" />
			</when>
			<when>
				<simple>${bodyAs(String)} contains '"isValid":false'</simple>
				<to uri="vertx:message-sender-bus" />
			</when>
			<when>
				<simple>${bodyAs(String)} contains '"internalError":true'</simple>
				<to uri="vertx:retry" />
			</when>
			<otherwise>
				<to uri="vertx:error" />
			</otherwise>
		</choice>
	</route>
	<route id="demo-dedupe-->bio-dedupe route">
		<from uri="vertx:demo-dedupe-bus-out" />
		<log
			message="demo-dedupe-->bio-dedupe route ${bodyAs(String)}" />
		<choice>
			<when>
				<simple>${bodyAs(String)} contains '"isValid":false'</simple>
				<to uri="vertx:manual-verification-bus"/>
			</when>
			<when>
				<simple>${bodyAs(String)} contains '"isValid":true'</simple>
				<to uri="vertx:bio-dedupe-bus-in" />
			</when>
			<when>
				<simple>${bodyAs(String)} contains '"internalError":true'</simple>
				<to uri="vertx:retry" />
			</when>
			<otherwise>
				<to uri="vertx:error" />
			</otherwise>
		</choice>
	</route>
	<route id="bio-dedupe-->uin-generation route">
		<from uri="vertx:bio-dedupe-bus-out" />
		<log
			message="bio-dedupe-->uin-generation route ${bodyAs(String)}" />
		<choice>
			<when>
				<simple>${bodyAs(String)} contains '"isValid":true'</simple>
				<to uri="vertx:uin-generation-bus-in" />
			</when>
			<when>
				<simple>${bodyAs(String)} contains '"internalError":true'</simple>
				<to uri="vertx:retry" />
			</when>
			<otherwise>
				<to uri="vertx:error" />
			</otherwise>
		</choice>
	</route>
	<route id="manual-verification-->uin-generation route">
		<from uri="vertx:manual-verification-bus" />
		<log
			message="manual-verification-->uin-generation route ${bodyAs(String)}" />
		<choice>
			<when>
				<simple>${bodyAs(String)} contains '"isValid":true'</simple>
				<to uri="vertx:uin-generation-bus-in" />
			</when>
			<when>
				<simple>${bodyAs(String)} contains '"isValid":false'</simple>
				<to uri="vertx:message-sender-bus" />
			</when>
			<when>
				<simple>${bodyAs(String)} contains '"internalError":true'</simple>
				<to uri="vertx:retry" />
			</when>
			<otherwise>
				<to uri="vertx:error" />
			</otherwise>
		</choice>
	</route>
	<!-- UIN Generator to Printing and Message Sender Route -->
	<route id="uin-generation route-->printing-stage-->message-sender-stage">
		<from uri="vertx:uin-generation-bus-out" />
		<log
			message="uin-generation-->printing-stage and message-sender-stage route ${bodyAs(String)}" />
		<choice>
			<when>
				<simple>${bodyAs(String)} contains '"isValid":true'</simple>
				<to uri="vertx:message-sender-bus" />
				<to uri="vertx:printing-bus" />
			</when>
			<when>
				<simple>${bodyAs(String)} contains '"isValid":false'</simple>
				<to uri="vertx:message-sender-bus" />
			</when>
			<when>
				<simple>${bodyAs(String)} contains '"internalError":true'</simple>
				<to uri="vertx:retry" />
			</when>
			<otherwise>
				<to uri="vertx:error" />
			</otherwise>
		</choice>
	</route>
	</routes>
=======
<routes xmlns="http://camel.apache.org/schema/spring">
	<!-- Packet-Reciever to Virus Scanner Route -->
	<route id="packet-reciever-->virus-scanner route">
		<from uri="vertx:packet-receiver-out" />
		<log
			message="packet-reciever-->virus-scanner route ${bodyAs(String)}" />
		<choice>
			<when>
				<simple>${bodyAs(String)} contains '"isValid":true'</simple>
				<to uri="vertx:virus-scanner-in" />
			</when>
			<when>
				<simple>${bodyAs(String)} contains '"internalError":true'</simple>
				<to uri="vertx:retry" />
			</when>
			<otherwise>
				<to uri="vertx:error" />
			</otherwise>
		</choice>
	</route>
	<!-- Virus Scanner to Packet Uploader Route -->
	<route id="virus-scan-->packet-uploader route">
		<from uri="vertx:virus-scanner-out" />
		<log
			message=" virus-scan-->packet-uploader route ${bodyAs(String)}" />
		<choice>
			<when>
				<simple>${bodyAs(String)} contains '"isValid":true'</simple>
				<to uri="vertx:packet-uploader-in" />
			</when>
			<when>
				<simple>${bodyAs(String)} contains '"internalError":true'</simple>
				<to uri="vertx:retry" />
			</when>
			<otherwise>
				<to uri="vertx:error" />
			</otherwise>
		</choice>
	</route>
	<!-- Packet Uploader to Registration connector Route -->
	<route id="packet-uploader-->registration-connector route">
		<from uri="vertx:packet-uploader-bus-out" />
		<log
			message="packet-uploader-->registration-connector route ${bodyAs(String)}" />
		<choice>
			<when>
				<simple>${bodyAs(String)} contains '"isValid":true'</simple>
				<setHeader headerName="CamelHttpMethod">
					<constant>POST</constant>
				</setHeader>
				<setHeader headerName="Content-Type">
					<constant>application/json</constant>
				</setHeader>
				<setBody>
					<simple>${bodyAs(String)}</simple>
				</setBody>
				<to uri="https://dev.mosip.io/registration-connector/registration-processor/connector/v1.0" />
			</when>
			<when>
				<simple>${bodyAs(String)} contains '"internalError":true'</simple>
				<to uri="vertx:retry" />
			</when>
			<otherwise>
				<to uri="vertx:error" />
			</otherwise>
		</choice>
	</route>
	<!-- Registration connector to packet-validator Route -->
	<route id="registration-connector-->packet-validator route">
	<from uri="vertx:registration-connector-bus-out" />
	<log
			message="registration-connector-->packet-validator route ${bodyAs(String)}" />
		<choice>
			<when>
				<simple>${bodyAs(String)} contains '"isValid":true'</simple>
				<to uri="vertx:packet-validator-bus-in" />
			</when>
			<when>
				<simple>${bodyAs(String)} contains '"internalError":true'</simple>
				<to uri="vertx:retry" />
			</when>
			<otherwise>
				<to uri="vertx:error" />
			</otherwise>
		</choice>
	</route>
	<!-- Packet Validator to OSI Validator Route -->
	<route id="packet-validator-->osi-validator route">
		<from uri="vertx:packet-validator-bus-out" />
		<log
			message="packet-validator-->osi-validator route ${bodyAs(String)}" />
		<choice>
			<when>
				<simple>${bodyAs(String)} contains '"isValid":true'</simple>
				<when>
				      <simple>${bodyAs(String)} contains '"reg_type":"ACTIVATED"' or ${bodyAs(String)} contains '"reg_type":"DEACTIVATED"'</simple>
					  <to uri="vertx:uin-generation-bus-in" />
				 </when>
				 <otherwise>
                                      <to uri="vertx:osi-validator-bus-in" />
				 </otherwise>
			</when>
			<when>
				<simple>${bodyAs(String)} contains '"isValid":false'</simple>
				<to uri="vertx:message-sender-bus" />
			</when>
			<when>
				<simple>${bodyAs(String)} contains '"internalError":true'</simple>
				<to uri="vertx:retry" />
			</when>
			<otherwise>
				<to uri="vertx:error" />
			</otherwise>
		</choice>
	</route>
	<route id="osi-validator-->demo-dedupe route">
		<from uri="vertx:osi-validator-bus-out" />
		<log
			message="osi-validator-->demo-dedupe route ${bodyAs(String)}" />
		<choice>
			<when>
				<simple>${bodyAs(String)} contains '"isValid":true'</simple>
				<to uri="vertx:demo-dedupe-bus-in" />
			</when>
			<when>
				<simple>${bodyAs(String)} contains '"isValid":false'</simple>
				<to uri="vertx:message-sender-bus" />
			</when>
			<when>
				<simple>${bodyAs(String)} contains '"internalError":true'</simple>
				<to uri="vertx:retry" />
			</when>
			<otherwise>
				<to uri="vertx:error" />
			</otherwise>
		</choice>
	</route>
	<route id="demo-dedupe-->bio-dedupe route">
		<from uri="vertx:demo-dedupe-bus-out" />
		<log
			message="demo-dedupe-->bio-dedupe route ${bodyAs(String)}" />
		<choice>
			<when>
				<simple>${bodyAs(String)} contains '"isValid":false'</simple>
				<to uri="vertx:manual-verification-bus"/>
			</when>
			<when>
				<simple>${bodyAs(String)} contains '"isValid":true'</simple>
				<to uri="vertx:bio-dedupe-bus-in" />
			</when>
			<when>
				<simple>${bodyAs(String)} contains '"internalError":true'</simple>
				<to uri="vertx:retry" />
			</when>
			<otherwise>
				<to uri="vertx:error" />
			</otherwise>
		</choice>
	</route>
	<route id="bio-dedupe-->uin-generation route">
		<from uri="vertx:bio-dedupe-bus-out" />
		<log
			message="bio-dedupe-->uin-generation route ${bodyAs(String)}" />
		<choice>
			<when>
				<simple>${bodyAs(String)} contains '"isValid":true'</simple>
				<to uri="vertx:uin-generation-bus-in" />
			</when>
			<when>
				<simple>${bodyAs(String)} contains '"internalError":true'</simple>
				<to uri="vertx:retry" />
			</when>
			<otherwise>
				<to uri="vertx:error" />
			</otherwise>
		</choice>
	</route>
	<route id="manual-verification-->uin-generation route">
		<from uri="vertx:manual-verification-bus" />
		<log
			message="manual-verification-->uin-generation route ${bodyAs(String)}" />
		<choice>
			<when>
				<simple>${bodyAs(String)} contains '"isValid":true'</simple>
				<to uri="vertx:uin-generation-bus-in" />
			</when>
			<when>
				<simple>${bodyAs(String)} contains '"isValid":false'</simple>
				<to uri="vertx:message-sender-bus" />
			</when>
			<when>
				<simple>${bodyAs(String)} contains '"internalError":true'</simple>
				<to uri="vertx:retry" />
			</when>
			<otherwise>
				<to uri="vertx:error" />
			</otherwise>
		</choice>
	</route>
	<!-- UIN Generator to Printing and Message Sender Route -->
	<route id="uin-generation route-->printing-stage-->message-sender-stage">
		<from uri="vertx:uin-generation-bus-out" />
		<log
			message="uin-generation-->printing-stage and message-sender-stage route ${bodyAs(String)}" />
		<choice>
			<when>
				<simple>${bodyAs(String)} contains '"isValid":true'</simple>
				<to uri="vertx:message-sender-bus" />
				<to uri="vertx:printing-bus" />
			</when>
			<when>
				<simple>${bodyAs(String)} contains '"isValid":false'</simple>
				<to uri="vertx:message-sender-bus" />
			</when>
			<when>
				<simple>${bodyAs(String)} contains '"internalError":true'</simple>
				<to uri="vertx:retry" />
			</when>
			<otherwise>
				<to uri="vertx:error" />
			</otherwise>
		</choice>
	</route>
	</routes>
>>>>>>> d3d51e7e
<|MERGE_RESOLUTION|>--- conflicted
+++ resolved
@@ -1,223 +1,3 @@
-<<<<<<< HEAD
-<routes xmlns="http://camel.apache.org/schema/spring">
-	<!-- Packet-Reciever to Virus Scanner Route -->
-	<route id="packet-reciever-->virus-scanner route">
-		<from uri="vertx:packet-receiver-out" />
-		<log
-			message="packet-reciever-->virus-scanner route ${bodyAs(String)}" />
-		<choice>
-			<when>
-				<simple>${bodyAs(String)} contains '"isValid":true'</simple>
-				<to uri="vertx:virus-scanner-in" />
-			</when>
-			<when>
-				<simple>${bodyAs(String)} contains '"internalError":true'</simple>
-				<to uri="vertx:retry" />
-			</when>
-			<otherwise>
-				<to uri="vertx:error" />
-			</otherwise>
-		</choice>
-	</route>
-	<!-- Virus Scanner to Packet Uploader Route -->
-	<route id="virus-scan-->packet-uploader route">
-		<from uri="vertx:virus-scanner-out" />
-		<log
-			message=" virus-scan-->packet-uploader route ${bodyAs(String)}" />
-		<choice>
-			<when>
-				<simple>${bodyAs(String)} contains '"isValid":true'</simple>
-				<to uri="vertx:packet-uploader-in" />
-			</when>
-			<when>
-				<simple>${bodyAs(String)} contains '"internalError":true'</simple>
-				<to uri="vertx:retry" />
-			</when>
-			<otherwise>
-				<to uri="vertx:error" />
-			</otherwise>
-		</choice>
-	</route>
-	<!-- Packet Uploader to Registration connector Route -->
-	<route id="packet-uploader-->registration-connector route">
-		<from uri="vertx:packet-uploader-bus-out" />
-		<log
-			message="packet-uploader-->registration-connector route ${bodyAs(String)}" />
-		<choice>
-			<when>
-				<simple>${bodyAs(String)} contains '"isValid":true'</simple>
-				<setHeader headerName="CamelHttpMethod">
-					<constant>POST</constant>
-				</setHeader>
-				<setHeader headerName="Content-Type">
-					<constant>application/json</constant>
-				</setHeader>
-				<setBody>
-					<simple>${bodyAs(String)}</simple>
-				</setBody>
-				<to uri="http://dev.mosip.io/registration-connector/registration-processor/connector/v1.0" />
-			</when>
-			<when>
-				<simple>${bodyAs(String)} contains '"internalError":true'</simple>
-				<to uri="vertx:retry" />
-			</when>
-			<otherwise>
-				<to uri="vertx:error" />
-			</otherwise>
-		</choice>
-	</route>
-	<!-- Registration connector to packet-validator Route -->
-	<route id="registration-connector-->packet-validator route">
-	<from uri="vertx:registration-connector-bus-out" />
-	<log
-			message="registration-connector-->packet-validator route ${bodyAs(String)}" />
-		<choice>
-			<when>
-				<simple>${bodyAs(String)} contains '"isValid":true'</simple>
-				<to uri="vertx:packet-validator-bus-in" />
-			</when>
-			<when>
-				<simple>${bodyAs(String)} contains '"internalError":true'</simple>
-				<to uri="vertx:retry" />
-			</when>
-			<otherwise>
-				<to uri="vertx:error" />
-			</otherwise>
-		</choice>
-	</route>
-	<!-- Packet Validator to OSI Validator Route -->
-	<route id="packet-validator-->osi-validator route">
-		<from uri="vertx:packet-validator-bus-out" />
-		<log
-			message="packet-validator-->osi-validator route ${bodyAs(String)}" />
-		<choice>
-			<when>
-				<simple>${bodyAs(String)} contains '"isValid":true'</simple>
-				<to uri="vertx:osi-validator-bus-in" />
-			</when>
-			<when>
-				<simple>${bodyAs(String)} contains '"isValid":false'</simple>
-				<to uri="vertx:message-sender-bus" />
-			</when>
-			<when>
-				<simple>${bodyAs(String)} contains '"internalError":true'</simple>
-				<to uri="vertx:retry" />
-			</when>
-			<otherwise>
-				<to uri="vertx:error" />
-			</otherwise>
-		</choice>
-	</route>
-	<route id="osi-validator-->demo-dedupe route">
-		<from uri="vertx:osi-validator-bus-out" />
-		<log
-			message="osi-validator-->demo-dedupe route ${bodyAs(String)}" />
-		<choice>
-			<when>
-				<simple>${bodyAs(String)} contains '"isValid":true'</simple>
-				<to uri="vertx:demo-dedupe-bus-in" />
-			</when>
-			<when>
-				<simple>${bodyAs(String)} contains '"isValid":false'</simple>
-				<to uri="vertx:message-sender-bus" />
-			</when>
-			<when>
-				<simple>${bodyAs(String)} contains '"internalError":true'</simple>
-				<to uri="vertx:retry" />
-			</when>
-			<otherwise>
-				<to uri="vertx:error" />
-			</otherwise>
-		</choice>
-	</route>
-	<route id="demo-dedupe-->bio-dedupe route">
-		<from uri="vertx:demo-dedupe-bus-out" />
-		<log
-			message="demo-dedupe-->bio-dedupe route ${bodyAs(String)}" />
-		<choice>
-			<when>
-				<simple>${bodyAs(String)} contains '"isValid":false'</simple>
-				<to uri="vertx:manual-verification-bus"/>
-			</when>
-			<when>
-				<simple>${bodyAs(String)} contains '"isValid":true'</simple>
-				<to uri="vertx:bio-dedupe-bus-in" />
-			</when>
-			<when>
-				<simple>${bodyAs(String)} contains '"internalError":true'</simple>
-				<to uri="vertx:retry" />
-			</when>
-			<otherwise>
-				<to uri="vertx:error" />
-			</otherwise>
-		</choice>
-	</route>
-	<route id="bio-dedupe-->uin-generation route">
-		<from uri="vertx:bio-dedupe-bus-out" />
-		<log
-			message="bio-dedupe-->uin-generation route ${bodyAs(String)}" />
-		<choice>
-			<when>
-				<simple>${bodyAs(String)} contains '"isValid":true'</simple>
-				<to uri="vertx:uin-generation-bus-in" />
-			</when>
-			<when>
-				<simple>${bodyAs(String)} contains '"internalError":true'</simple>
-				<to uri="vertx:retry" />
-			</when>
-			<otherwise>
-				<to uri="vertx:error" />
-			</otherwise>
-		</choice>
-	</route>
-	<route id="manual-verification-->uin-generation route">
-		<from uri="vertx:manual-verification-bus" />
-		<log
-			message="manual-verification-->uin-generation route ${bodyAs(String)}" />
-		<choice>
-			<when>
-				<simple>${bodyAs(String)} contains '"isValid":true'</simple>
-				<to uri="vertx:uin-generation-bus-in" />
-			</when>
-			<when>
-				<simple>${bodyAs(String)} contains '"isValid":false'</simple>
-				<to uri="vertx:message-sender-bus" />
-			</when>
-			<when>
-				<simple>${bodyAs(String)} contains '"internalError":true'</simple>
-				<to uri="vertx:retry" />
-			</when>
-			<otherwise>
-				<to uri="vertx:error" />
-			</otherwise>
-		</choice>
-	</route>
-	<!-- UIN Generator to Printing and Message Sender Route -->
-	<route id="uin-generation route-->printing-stage-->message-sender-stage">
-		<from uri="vertx:uin-generation-bus-out" />
-		<log
-			message="uin-generation-->printing-stage and message-sender-stage route ${bodyAs(String)}" />
-		<choice>
-			<when>
-				<simple>${bodyAs(String)} contains '"isValid":true'</simple>
-				<to uri="vertx:message-sender-bus" />
-				<to uri="vertx:printing-bus" />
-			</when>
-			<when>
-				<simple>${bodyAs(String)} contains '"isValid":false'</simple>
-				<to uri="vertx:message-sender-bus" />
-			</when>
-			<when>
-				<simple>${bodyAs(String)} contains '"internalError":true'</simple>
-				<to uri="vertx:retry" />
-			</when>
-			<otherwise>
-				<to uri="vertx:error" />
-			</otherwise>
-		</choice>
-	</route>
-	</routes>
-=======
 <routes xmlns="http://camel.apache.org/schema/spring">
 	<!-- Packet-Reciever to Virus Scanner Route -->
 	<route id="packet-reciever-->virus-scanner route">
@@ -365,6 +145,10 @@
 				<to uri="vertx:manual-verification-bus"/>
 			</when>
 			<when>
+				<simple>${bodyAs(String)} contains '"isValid":false'</simple>
+				<to uri="vertx:manual-verification-bus"/>
+			</when>
+			<when>
 				<simple>${bodyAs(String)} contains '"isValid":true'</simple>
 				<to uri="vertx:bio-dedupe-bus-in" />
 			</when>
@@ -441,5 +225,4 @@
 			</otherwise>
 		</choice>
 	</route>
-	</routes>
->>>>>>> d3d51e7e
+	</routes>