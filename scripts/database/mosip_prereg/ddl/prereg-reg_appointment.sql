--- conflicted
+++ resolved
@@ -1,56 +1,3 @@
-<<<<<<< HEAD
--- create table section -------------------------------------------------
--- schema 		: prereg					- Pre Registration
--- table 		: reg_appointment			- Stores all booked slots for registration
--- table alias  : rappmnt			
-
--- schemas section -------------------------------------------------
-
--- create schema if prereg schema for Pre Registration is not exists
-create schema if not exists prereg
-;
-
--- table section -------------------------------------------------
-	create table prereg.reg_appointment (
-		
-		id 					character varying (36) not null ,
-		regcntr_id 			character varying (10) not null ,	 -- master.registration_center
-		prereg_id 			character varying(36) not null ,     -- prereg.applicant_demographic.prereg_id
-		booking_dtimes		timestamp not null,
-		appointment_date 	date,
-		slot_from_time 		time,
-		slot_to_time 		time,
-		status_code 		character varying(36) not null ,	-- master.status_list.code
-		
-		lang_code  	character varying(3) not null ,		-- master.language.code
-		
-		cr_by 		character varying (32) not null,      
-		cr_dtimes 	timestamp not null ,
-		upd_by 		character varying (32) ,
-		upd_dtimes 	timestamp ,
-		is_deleted 	boolean ,
-		del_dtimes	timestamp
-				
-	)
-;
-
--- keys section -------------------------------------------------
-alter table prereg.reg_appointment add constraint pk_rappmnt_id primary key (id)
-;
-
--- indexes section -------------------------------------------------
-create unique index idx_rappmnt_id on prereg.reg_appointment (prereg_id, booking_dtimes)
-;
-
--- indexes section -------------------------------------------------
--- create unique index idx_rappmnt_<col> on prereg.reg_appointment ( <colX> )
--- ;
-
--- comments section ------------------------------------------------- 
-comment on table prereg.reg_appointment is 'reg_appointment table stores all booked slots for registration'
-;
-
-=======
 -- create table section -------------------------------------------------
 -- schema 		: prereg					- Pre Registration
 -- table 		: reg_appointment			- Stores all booked slots for registration
@@ -98,4 +45,3 @@
 -- comments section ------------------------------------------------- 
 comment on table prereg.reg_appointment is 'reg_appointment table stores all booked slots for registration'
 ;
->>>>>>> 5135c8bc
