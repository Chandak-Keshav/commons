--- conflicted
+++ resolved
@@ -1,111 +1,3 @@
-<<<<<<< HEAD
-
-/* 
- * Copyright
- * 
- */
-package io.mosip.preregistration.booking.entity;
-
-import java.io.Serializable;
-import java.time.LocalDate;
-import java.time.LocalDateTime;
-import java.time.LocalTime;
-
-import javax.persistence.Column;
-import javax.persistence.Embedded;
-import javax.persistence.Entity;
-import javax.persistence.GeneratedValue;
-import javax.persistence.GenerationType;
-import javax.persistence.Id;
-import javax.persistence.Table;
-
-import org.hibernate.annotations.GenericGenerator;
-import org.hibernate.annotations.NamedQuery;
-
-import lombok.Getter;
-import lombok.Setter;
-
-/**
- * This entity class defines the database table details for Booking application.
- * 
- * @author Kishan Rathore
- * @author Jagadishwari
- * @author Ravi C. Balaji
- * @since 1.0.0
- *
- */
-@Getter
-@Setter
-@Entity
-@Table(name = "reg_appointment", schema = "prereg")
-@NamedQuery(name = "RegistrationBookingEntity.existsByPreIdandStatusCode", query = "SELECT CASE WHEN COUNT(u) > 0 THEN 'true' ELSE 'false' END FROM RegistrationBookingEntity u WHERE u.bookingPK.preregistrationId = ?1 and u.statusCode = ?2")
-@NamedQuery(name="RegistrationBookingEntity.findPreIdAndStatusCode",query="SELECT r from RegistrationBookingEntity r WHERE r.bookingPK.preregistrationId = ?1 and r.statusCode=?2")
-public class RegistrationBookingEntity implements Serializable {
-
-	/** The Constant serialVersionUID. */
-	private static final long serialVersionUID = 7886669943207769620L;
-
-	/** Id. */
-	@Id
-	@GeneratedValue(generator="system-uuid" )
-	@GenericGenerator(name="system-uuid", strategy = "uuid" )
-	@Column(name = "id")
-	private String id;
-	
-	/** Booking primary Key. */
-	@Embedded
-	private RegistrationBookingPK bookingPK;
-
-	/** Registration center id. */
-	@Column(name = "regcntr_id")
-	private String registrationCenterId;
-
-	/** Slot from time. */
-	@Column(name = "slot_from_time")
-	private LocalTime slotFromTime;
-
-	/** Slot to time. */
-	@Column(name = "slot_to_time")
-	private LocalTime slotToTime;
-
-	/** Appointment date. */
-	@Column(name = "appointment_date")
-	private LocalDate regDate;
-
-	/** Status Code. */
-	@Column(name = "status_code")
-	private String statusCode;
-
-	/** Language code. */
-	@Column(name = "lang_code")
-	private String langCode;
-
-	/** Created by. */
-	@Column(name = "cr_by")
-	private String crBy;
-
-	/** Created date time. */
-	@Column(name = "cr_dtimes")
-	private LocalDateTime crDate;
-
-	/** Created by. */
-	@Column(name = "upd_by")
-	private String upBy;
-
-	/** Updated date time. */
-	@Column(name = "upd_dtimes")
-	private LocalDateTime updDate;
-
-	/** Is deleted. */
-	@Column(name = "is_deleted")
-	private boolean isDeleted;
-
-	/** delete date timee. */
-	@Column(name = "del_dtimes")
-	private LocalDateTime delTime;
-
-}
-=======
 /* 
  * Copyright
  * 
@@ -210,5 +102,4 @@
 	@Column(name = "del_dtimes")
 	private LocalDateTime delTime;
 
-}
->>>>>>> c495ed40
+}