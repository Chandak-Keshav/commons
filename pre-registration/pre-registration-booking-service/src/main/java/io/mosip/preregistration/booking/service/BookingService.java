package io.mosip.preregistration.booking.service;

import java.sql.Date;
import java.sql.Time;
import java.sql.Timestamp;
import java.text.SimpleDateFormat;
import java.time.LocalDate;
import java.time.LocalDateTime;
import java.time.LocalTime;
import java.time.format.DateTimeFormatter;
import java.util.ArrayList;
import java.util.Calendar;
import java.util.GregorianCalendar;
import java.util.List;
import java.util.Map;
import java.util.StringTokenizer;
import java.util.TimeZone;
import java.util.regex.Pattern;
import org.springframework.beans.factory.annotation.Autowired;
import org.springframework.beans.factory.annotation.Qualifier;
import org.springframework.beans.factory.annotation.Value;
import org.springframework.boot.web.client.RestTemplateBuilder;
import org.springframework.dao.DataAccessException;
import org.springframework.http.HttpEntity;
import org.springframework.http.HttpHeaders;
import org.springframework.http.HttpMethod;
import org.springframework.http.MediaType;
import org.springframework.http.ResponseEntity;
import org.springframework.stereotype.Component;
import org.springframework.web.client.HttpClientErrorException;
import org.springframework.web.client.RestTemplate;
import org.springframework.web.util.UriComponentsBuilder;

import io.mosip.kernel.core.dataaccess.exception.DataAccessLayerException;
import io.mosip.kernel.core.exception.ParseException;
import io.mosip.preregistration.booking.code.StatusCodes;
import io.mosip.preregistration.booking.dto.AvailabilityDto;
import io.mosip.preregistration.booking.dto.BookingDTO;
import io.mosip.preregistration.booking.dto.BookingRequestDTO;
import io.mosip.preregistration.booking.dto.DateTimeDto;
import io.mosip.preregistration.booking.dto.ExceptionJSONInfo;
import io.mosip.preregistration.booking.dto.HolidayDto;
import io.mosip.preregistration.booking.dto.PreRegResponseDto;
import io.mosip.preregistration.booking.dto.RegistrationCenterDto;
import io.mosip.preregistration.booking.dto.RegistrationCenterHolidayDto;
import io.mosip.preregistration.booking.dto.RegistrationCenterResponseDto;
import io.mosip.preregistration.booking.dto.ResponseDto;
import io.mosip.preregistration.booking.dto.SlotDto;
import io.mosip.preregistration.booking.entity.AvailibityEntity;
import io.mosip.preregistration.booking.entity.RegistrationBookingEntity;
import io.mosip.preregistration.booking.entity.RegistrationBookingPK;
import io.mosip.preregistration.booking.errorcodes.ErrorMessages;
import io.mosip.preregistration.booking.exception.AppointmentCannotBeBookedException;
import io.mosip.preregistration.booking.exception.BookingPreIdNotFoundException;
import io.mosip.preregistration.booking.exception.BookingRegistrationCenterIdNotFoundException;
import io.mosip.preregistration.booking.exception.BookingTimeSlotNotSeletectedException;
import io.mosip.preregistration.booking.exception.IncorrectIDException;
import io.mosip.preregistration.booking.exception.IncorrectVersionException;
import io.mosip.preregistration.booking.exception.InvalidDateTimeFormatException;
import io.mosip.preregistration.booking.exception.TablenotAccessibleException;
import io.mosip.preregistration.booking.exception.TimeSlotAlreadyBooked;
import io.mosip.preregistration.booking.repository.BookingRepository;
import io.mosip.preregistration.booking.repository.RegistrationBookingRepository;

@Component
public class BookingService {

	private RestTemplate restTemplate;

	@Autowired
	RestTemplateBuilder restTemplateBuilder;

	@Autowired
	BookingRepository bookingRepository;

	@Autowired
	@Qualifier("registrationBookingRepository")
	RegistrationBookingRepository registrationBookingRepository;

	@Value("${regCenter.url}")
	String regCenterUrl;

	@Value("${holiday.url}")
	String holidayListUrl;


	@Value("${noOfDays}")
	int noOfDays;

	@Value("${version}")
	String versionUrl;

	@Value("${id}")
	String idUrl;

	@Value("${preRegResourceUrl}")
	private String preRegResourceUrl;

	Timestamp resTime = new Timestamp(System.currentTimeMillis());


	public ResponseDto<String> addAvailability() {
		ResponseDto<String> response = new ResponseDto<>();

		try {
			restTemplate = restTemplateBuilder.build();
			UriComponentsBuilder regbuilder = UriComponentsBuilder.fromHttpUrl(regCenterUrl);
			LocalDate endDate = LocalDate.now().plusDays(noOfDays);
			HttpHeaders headers = new HttpHeaders();
			headers.setContentType(MediaType.APPLICATION_JSON_UTF8);
			HttpEntity<RegistrationCenterResponseDto> entity = new HttpEntity<>(headers);
			String uriBuilder = regbuilder.build().encode().toUriString();

			ResponseEntity<RegistrationCenterResponseDto> responseEntity = restTemplate.exchange(uriBuilder,
					HttpMethod.GET, entity, RegistrationCenterResponseDto.class);

			List<RegistrationCenterDto> regCenter = responseEntity.getBody().getRegistrationCenters();

			if (regCenter.isEmpty()) {
				response.setResTime(new Timestamp(System.currentTimeMillis()));
				response.setStatus(false);
				response.setResponse("No data is preent in registration center master table");
				return response;
			} else {
				for (RegistrationCenterDto regDto : regCenter) {
					String holidayUrl = holidayListUrl + regDto.getLanguageCode() + "/" + 1 + "/"
							+ LocalDate.now().getYear();
					UriComponentsBuilder builder2 = UriComponentsBuilder.fromHttpUrl(holidayUrl);

					HttpEntity<RegistrationCenterHolidayDto> entity2 = new HttpEntity<>(headers);

					String uriBuilder2 = builder2.build().encode().toUriString();
					ResponseEntity<RegistrationCenterHolidayDto> responseEntity2 = restTemplate.exchange(uriBuilder2,
							HttpMethod.GET, entity2, RegistrationCenterHolidayDto.class);
					List<String> holidaylist = new ArrayList<>();
					if (!responseEntity2.getBody().getHolidays().isEmpty()) {
						for (HolidayDto holiday : responseEntity2.getBody().getHolidays()) {
							holidaylist.add(holiday.getHolidayDate());
						}
						holidaylist.add("2018-11-30");
					}

					for (LocalDate sDate = LocalDate.now(); (sDate.isBefore(endDate)
							|| sDate.isEqual(endDate)); sDate = sDate.plusDays(1)) {
						if (holidaylist.contains(sDate.toString())) {
							DateTimeFormatter format = DateTimeFormatter.ofPattern("yyyy-MM-dd HH:mm:ss");
							String text = "2016-11-09 00:00:00";
							LocalDateTime localDateTime = LocalDateTime.parse(text, format);
							LocalTime localTime = localDateTime.toLocalTime();
							saveAvailability(regDto, sDate, localTime, localTime);

						} else {

							int loop1 = ((regDto.getLunchStartTime().getHour() * 60
									+ regDto.getLunchStartTime().getMinute())
									- (regDto.getCenterStartTime().getHour() * 60
											+ regDto.getCenterStartTime().getMinute()))
									/ regDto.getPerKioskProcessTime().getMinute();

							int loop2 = ((regDto.getCenterEndTime().getHour() * 60
									+ regDto.getCenterEndTime().getMinute())
									- (regDto.getLunchEndTime().getHour() * 60 + regDto.getLunchEndTime().getMinute()))
									/ regDto.getPerKioskProcessTime().getMinute();

							int extraTime1 = ((regDto.getLunchStartTime().getHour() * 60
									+ regDto.getLunchStartTime().getMinute())
									- (regDto.getCenterStartTime().getHour() * 60
											+ regDto.getCenterStartTime().getMinute()))
									% regDto.getPerKioskProcessTime().getMinute();

							int extraTime2 = ((regDto.getCenterEndTime().getHour() * 60
									+ regDto.getCenterEndTime().getMinute())
									- (regDto.getLunchEndTime().getHour() * 60 + regDto.getLunchEndTime().getMinute()))
									% regDto.getPerKioskProcessTime().getMinute();

							LocalTime currentTime1 = regDto.getCenterStartTime();
							for (int i = 0; i < loop1; i++) {
								if (i == (loop1 - 1)) {
									LocalTime toTime = currentTime1
											.plusMinutes(regDto.getPerKioskProcessTime().getMinute())
											.plusMinutes(extraTime1);
									saveAvailability(regDto, sDate, currentTime1, toTime);

								} else {
									LocalTime toTime = currentTime1
											.plusMinutes(regDto.getPerKioskProcessTime().getMinute());
									saveAvailability(regDto, sDate, currentTime1, toTime);
								}
								currentTime1 = currentTime1.plusMinutes(regDto.getPerKioskProcessTime().getMinute());
							}

							LocalTime currentTime2 = regDto.getLunchEndTime();
							for (int i = 0; i < loop2; i++) {
								if (i == (loop2 - 1)) {
									LocalTime toTime = currentTime2
											.plusMinutes(regDto.getPerKioskProcessTime().getMinute())
											.plusMinutes(extraTime2);
									saveAvailability(regDto, sDate, currentTime2, toTime);

								} else {
									LocalTime toTime = currentTime2
											.plusMinutes(regDto.getPerKioskProcessTime().getMinute());
									saveAvailability(regDto, sDate, currentTime2, toTime);
								}
								currentTime2 = currentTime2.plusMinutes(regDto.getPerKioskProcessTime().getMinute());
							}
						}
					}
				}
			}
		} catch (HttpClientErrorException e) {
             
		} catch (DataAccessException e) {
			throw new TablenotAccessibleException("Table not accessable ");
		} catch (NullPointerException e) {

		}

		response.setResTime(new Timestamp(System.currentTimeMillis()));
		response.setStatus(true);
		response.setResponse("Master Data is synched successfully");
		return response;

	}

	public ResponseDto<AvailabilityDto> getAvailability(String regID) {
		ResponseDto<AvailabilityDto> response = new ResponseDto<>();
<<<<<<< HEAD
		String date = LocalDate.now().getYear() + "/11/01";
		LocalDate convertedDate = LocalDate.parse(date, DateTimeFormatter.ofPattern("yyyy/MM/dd"));
		convertedDate = convertedDate.withDayOfMonth(convertedDate.getMonth().length(convertedDate.isLeapYear()));
		System.out.println("Converted date " + convertedDate);

		List<String> dateList = bookingRepository.findDate(regID);
		AvailabilityDto availability = new AvailabilityDto();
		List<DateTimeDto> dateTimeList = new ArrayList<>();
		for (String day : dateList) {
			DateTimeDto dateTime = new DateTimeDto();
			List<AvailibityEntity> entity = bookingRepository.findByRegcntrIdAndRegDate(regID, day);
			List<SlotDto> slotList = new ArrayList<>();
			for (AvailibityEntity en : entity) {
				SlotDto slots = new SlotDto();
				slots.setAvailability(en.getAvailabilityNo());
				slots.setFromTime(en.getFromTime());
				slots.setToTime(en.getToTime());
				slotList.add(slots);
			}
			if (entity.get(0).getIsActive()) {
				dateTime.setHoliday(false);
=======
		List<ExceptionJSONInfo> exceptionJSONInfos = new ArrayList<>();
		try {
			List<String> dateList = bookingRepository.findDate(regID);
			if (!dateList.isEmpty()) {
				AvailabilityDto availability = new AvailabilityDto();
				List<DateTimeDto> dateTimeList = new ArrayList<>();
				for (String day : dateList) {
					DateTimeDto dateTime = new DateTimeDto();
					List<AvailibityEntity> entity = bookingRepository.findByRegcntrIdAndRegDate(regID, day);
					if (!entity.isEmpty()) {
						List<SlotDto> slotList = new ArrayList<>();
						for (AvailibityEntity en : entity) {
							SlotDto slots = new SlotDto();
							slots.setAvailability(en.getAvailabilityNo());
							slots.setFromTime(en.getFromTime());
							slots.setToTime(en.getToTime());
							slotList.add(slots);
						}
						if (entity.get(0).getIsActive()) {
							dateTime.setHoliday(false);
						} else {
							dateTime.setHoliday(true);
						}
						dateTime.setTimeSlots(slotList);
						dateTime.setDate(day);
						dateTimeList.add(dateTime);
					} else {
						ExceptionJSONInfo exception = new ExceptionJSONInfo("", "No slots available for that date");
						exceptionJSONInfos.add(exception);
						response.setErr(exceptionJSONInfos);
						response.setResTime(new Timestamp(System.currentTimeMillis()));
						response.setStatus(false);
						return response;
					}

				}
				availability.setCenterDetails(dateTimeList);
				availability.setRegCenterId(regID);

				response.setResTime(new Timestamp(System.currentTimeMillis()));
				response.setStatus(true);
				response.setResponse(availability);

>>>>>>> 4b5138c7
			} else {
				ExceptionJSONInfo exception = new ExceptionJSONInfo("", "No time slots are assigned to that registration center");
				exceptionJSONInfos.add(exception);
				response.setErr(exceptionJSONInfos);
				response.setResTime(new Timestamp(System.currentTimeMillis()));
				response.setStatus(false);

			}
		} catch (DataAccessException e) {
			throw new TablenotAccessibleException("Table not accessable ");
		} catch (NullPointerException e) {

<<<<<<< HEAD
		response.setResTime(new Timestamp(System.currentTimeMillis()));
		response.setStatus(true);
		response.setResponse(availability);

=======
		}
>>>>>>> 4b5138c7
		return response;
	}

	private void saveAvailability(RegistrationCenterDto regDto, LocalDate date, LocalTime currentTime, LocalTime toTime)
			throws TablenotAccessibleException {

		AvailibityEntity avaEntity = new AvailibityEntity();
		avaEntity.setRegDate(date.toString());
		avaEntity.setRegcntrId(regDto.getId());
		avaEntity.setFromTime(currentTime);
		avaEntity.setToTime(toTime);

		avaEntity.setCrBy(regDto.getContactPerson());
		if (currentTime.equals(toTime)) {
			avaEntity.setIsActive(false);
			avaEntity.setAvailabilityNo(0);
		} else {
			avaEntity.setAvailabilityNo(regDto.getNumberOfKiosks());
			avaEntity.setIsActive(true);
		}
		bookingRepository.save(avaEntity);
	}

	@SuppressWarnings({ "unchecked", "rawtypes" })
	public ResponseDto<BookingDTO> bookAppointment(BookingDTO bookingDTO) throws java.text.ParseException {
		ResponseDto responseDTO = new ResponseDto<>();
		try {

			System.out.println("inside bookappointment service");
			RegistrationBookingEntity entity = new RegistrationBookingEntity();
			RegistrationBookingPK bookingPK = new RegistrationBookingPK();
			BookingRequestDTO requestDTO = new BookingRequestDTO();
			if (inputCheck(bookingDTO)) {

				requestDTO = bookingDTO.getRequest();

				boolean existsFlag = registrationBookingRepository
						.existsBypreIdandbookingDateTime(requestDTO.getPre_registration_id(), requestDTO.getReg_date());
				if (!existsFlag) {
					String preRegStatusCode = callGetStatusRestService(requestDTO.getPre_registration_id());

					System.out.println("status code from pre reg: " + preRegStatusCode);
					AvailibityEntity availableEntity = bookingRepository.findByFromTimeAndToTimeAndRegDateAndRegcntrId(
							LocalTime.parse(requestDTO.getSlotFromTime()), LocalTime.parse(requestDTO.getSlotToTime()),
							new Date(requestDTO.getReg_date().getTime()).toString(),
							requestDTO.getRegistration_center_id());

					if (availableEntity != null && availableEntity.getAvailabilityNo() > 0 && preRegStatusCode != null
							&& preRegStatusCode.trim().equalsIgnoreCase("Pending_appointment")) {

						System.out.println("No. of availability: : " + availableEntity.getAvailabilityNo());
						System.out.println("preRegistration StatusCode: : " + preRegStatusCode);

						bookingPK.setPreregistrationId(requestDTO.getPre_registration_id());
						bookingPK.setBookingDateTime(bookingDTO.getReqTime());

						entity.setBookingPK(bookingPK);
						entity.setRegistrationCenterId(requestDTO.getRegistration_center_id());
						entity.setStatus_code("Booked");
						entity.setLang_code("12L");
						entity.setCrBy("987654321");
						entity.setCrDate(resTime);
						entity.setRegDate(new Date(requestDTO.getReg_date().getTime()));
						entity.setSlotFromTime(convertStringToTime(requestDTO.getSlotFromTime()));
						entity.setSlotToTime(convertStringToTime(requestDTO.getSlotToTime()));

						RegistrationBookingEntity resultEntity = registrationBookingRepository.save(entity);


						if (resultEntity != null) {
							List<String> respList = new ArrayList<>();
							
							callUpdateStatusRestService(requestDTO.getPre_registration_id(), "Booked");
							
							availableEntity.setAvailabilityNo(availableEntity.getAvailabilityNo() - 1);
							bookingRepository.update(availableEntity);

							respList.add(StatusCodes.APPOINTMENT_SUCCESSFULLY_BOOKED.toString());
							responseDTO.setResponse(respList);
						}
					} else {

						throw new AppointmentCannotBeBookedException(
								ErrorMessages.APPOINTMENT_CANNOT_BE_BOOKED.toString());

					}
				} else {
					throw new TimeSlotAlreadyBooked(ErrorMessages.APPOINTMENT_TIME_SLOT_IS_ALREADY_BOOKED.toString());

				}
			}
		} catch (DataAccessLayerException e) {

			throw new TablenotAccessibleException(ErrorMessages.REGISTRATION_TABLE_NOT_ACCESSIBLE.toString());

		}
		return responseDTO;
	}

	public boolean mandatoryFieldsCheck(String field) {
		if (field == null || field.equals(null) || field.toString().trim().length() == 0) {
			return false;
		}
		return true;

	}

	/**
	 * @param bookingDto
	 * @return true or false
	 * @throws java.text.ParseException
	 */
	public boolean inputCheck(BookingDTO bookingDto) throws java.text.ParseException {
		boolean flag = true;
		BookingRequestDTO requestDTO = new BookingRequestDTO();
		if (bookingDto.getId() == null || !bookingDto.getId().trim().equalsIgnoreCase(idUrl.trim())) {
			flag = false;
			throw new IncorrectIDException(ErrorMessages.INVALID_ID.toString());
		} else if (bookingDto.getVer() == null || !bookingDto.getVer().trim().equalsIgnoreCase(versionUrl.trim())) {
			flag = false;
			throw new IncorrectVersionException(ErrorMessages.INVALID_VERSION.toString());
		} else if (!validateDate(bookingDto.getReqTime())) {
			flag = false;
			throw new InvalidDateTimeFormatException(ErrorMessages.INVALID_DATE_TIME_FORMAT.toString());
		} else if (bookingDto.getRequest() == null) {
			flag = false;
		} else {
			requestDTO = bookingDto.getRequest();
			if (!mandatoryFieldsCheck(requestDTO.getPre_registration_id())) {
				throw new BookingPreIdNotFoundException(ErrorMessages.PREREGISTRATION_ID_NOT_ENTERED.toString());
			} else if (!mandatoryFieldsCheck(requestDTO.getRegistration_center_id())) {
				throw new BookingRegistrationCenterIdNotFoundException(
						ErrorMessages.REGISTRATION_CENTER_ID_NOT_ENTERED.toString());
			} else if (!validateDate(requestDTO.getReg_date())) {
				throw new BookingTimeSlotNotSeletectedException(
						ErrorMessages.BOOKING_DATE_TIME_NOT_SELECTED.toString());
			} else if (!mandatoryFieldsCheck(requestDTO.getSlotFromTime())) {
				throw new BookingTimeSlotNotSeletectedException(
						ErrorMessages.USER_HAS_NOT_SELECTED_ANY_TIME_SLOT.toString());
			} else if (!mandatoryFieldsCheck(requestDTO.getSlotToTime())) {
				throw new BookingTimeSlotNotSeletectedException(
						ErrorMessages.USER_HAS_NOT_SELECTED_ANY_TIME_SLOT.toString());
			}
		}
		return flag;

	}

	// public Time convertStringToTime(String times) throws java.text.ParseException
	// {
	// SimpleDateFormat format = new SimpleDateFormat("HH:mm");
	// java.util.Date d1 = (java.util.Date) format.parse(times);
	// Time ppstime = new Time(d1.getTime());
	// return ppstime;
	// }

	public Time convertStringToTime(String times) throws java.text.ParseException {
		// SimpleDateFormat simpleFormat = new SimpleDateFormat("HH:mm:ss[.SSSSSS]");
		SimpleDateFormat simpleParse = new SimpleDateFormat("HH:mm");
		java.util.Date d1 = (java.util.Date) simpleParse.parse((times));
		Time ppstime = new Time(d1.getTime());

		return ppstime;
	}

	public boolean validateDate(Timestamp input) {
		if (input != null) {
			boolean time = false;
			String inputTimeInString = "";
			final String ISO_FORMAT = "yyyy-MM-dd HH:mm:ss.SSSSSS";
			final SimpleDateFormat sdf = new SimpleDateFormat(ISO_FORMAT);
			final TimeZone utc = TimeZone.getTimeZone("UTC");
			sdf.setTimeZone(utc);
			java.util.Date date = input;
			inputTimeInString = sdf.format(date);

			try {
				// Tokenize string and separate date and time
				StringTokenizer st = new StringTokenizer(inputTimeInString, " ");
				if (st.countTokens() != 2) {
					return false;
				}
				String[] dateAndTime = new String[2];
				int i = 0;
				while (st.hasMoreTokens()) {
					dateAndTime[i] = st.nextToken();
					i++;
				}

				// Separated Date and Time
				String timeToken = dateAndTime[1];
				StringTokenizer timeTokens = new StringTokenizer(timeToken, ":");
				if (timeTokens.countTokens() != 3) {
					return false;
				}

				// Separated Time
				String[] timeAt = new String[4];
				int j = 0;
				while (timeTokens.hasMoreTokens()) {
					timeAt[j] = timeTokens.nextToken();
					j++;
				}

				int HH = Integer.valueOf(timeAt[0].toString());
				int mm = Integer.valueOf(timeAt[1].toString());
				float ss = Float.valueOf(timeAt[2].toString());

				if (HH < 60 && HH >= 0 && mm < 60 && mm >= 0 && ss < 60 && ss >= 0) {
					time = true;
				}

				// Got Date
				String dateToken = dateAndTime[0];

				// Tokenize separated date and separate year-month-day
				StringTokenizer dateTokens = new StringTokenizer(dateToken, "-");
				if (dateTokens.countTokens() != 3) {
					return false;
				}
				String[] tokenAt = new String[3];

				// token string array with year month and day value.
				int k = 0;
				while (dateTokens.hasMoreTokens()) {
					tokenAt[k] = dateTokens.nextToken();
					k++;
				}

				// create new date with got value of date
				int dayInt = Integer.parseInt(tokenAt[2]);
				int monthInt = Integer.parseInt(tokenAt[1]);
				int yearInt = Integer.parseInt(tokenAt[0]);

				Calendar cal = new GregorianCalendar();
				cal.setLenient(false);
				cal.set(yearInt, monthInt - 1, dayInt);
				cal.getTime();

			} catch (Exception e) {
				e.printStackTrace();
				return false;
			}
			// Here we'll check for correct format is provided else it'll return false
			try {
				Pattern p = Pattern.compile("^\\d{4}[-]?\\d{1,2}[-]?\\d{1,2} \\d{1,2}:\\d{1,2}:\\d{1,2}[.]?\\d{1,6}$");
				if (p.matcher(inputTimeInString).matches()) {
				} else {
					return false;
				}

			} catch (Exception e) {
				e.printStackTrace();
				return false;
			}
			// Cross checking with simple date format to get correct time stamp only
			SimpleDateFormat format = new java.text.SimpleDateFormat("yyyy-MM-dd HH:mm:ss.SSSSSS");
			try {
				format.parse(inputTimeInString);
				if (time) {
					return true;
				} else {
					return false;
				}
			} catch (ParseException e) {
				e.printStackTrace();
				return false;
			} catch (Exception e) {
				e.printStackTrace();
				return false;
			}
		}
		return true;

	}

	/**
	 * @param preId
	 * @param status
	 * @return
	 */
	@SuppressWarnings("rawtypes")
	public ResponseEntity<ResponseDto> callUpdateStatusRestService(String preId, String status) {
		restTemplate = restTemplateBuilder.build();
		UriComponentsBuilder builder = UriComponentsBuilder.fromHttpUrl(preRegResourceUrl + "/applications")
				.queryParam("preRegId", preId).queryParam("status", status);
		HttpHeaders headers = new HttpHeaders();
		headers.setContentType(MediaType.APPLICATION_JSON_UTF8);
		HttpEntity<ResponseDto<String>> httpEntity = new HttpEntity<>(headers);
		String uriBuilder = builder.build().encode().toUriString();
		System.out.println("Url for Update status: " + uriBuilder);
		ResponseEntity<ResponseDto> resp = restTemplate.exchange(uriBuilder, HttpMethod.PUT, httpEntity,
				ResponseDto.class);
		return resp;
	}

	@SuppressWarnings({ "rawtypes", "unchecked" })
	public String callGetStatusRestService(String preId) {
		restTemplate = restTemplateBuilder.build();
		UriComponentsBuilder builder = UriComponentsBuilder.fromHttpUrl(preRegResourceUrl + "/applicationStatus")
				.queryParam("preId", preId);
		HttpHeaders headers = new HttpHeaders();
		headers.setContentType(MediaType.APPLICATION_JSON_UTF8);
		HttpEntity<PreRegResponseDto> httpEntity = new HttpEntity<>(headers);
		String uriBuilder = builder.build().encode().toUriString();
		System.out.println("Url for Get status: " + uriBuilder);
		ResponseEntity<PreRegResponseDto> respEntity = (ResponseEntity) restTemplate.exchange(uriBuilder,
				HttpMethod.GET, httpEntity, PreRegResponseDto.class);
		Map<String, String> mapValues = (Map<String, String>) respEntity.getBody().getResponse().get(0);
		String statusCode = mapValues.get("statusCode").toString().trim();
		System.out.println("statusCode in callGetStatusRestService: " + statusCode);
		return statusCode;
	}

}<|MERGE_RESOLUTION|>--- conflicted
+++ resolved
@@ -225,29 +225,6 @@
 
 	public ResponseDto<AvailabilityDto> getAvailability(String regID) {
 		ResponseDto<AvailabilityDto> response = new ResponseDto<>();
-<<<<<<< HEAD
-		String date = LocalDate.now().getYear() + "/11/01";
-		LocalDate convertedDate = LocalDate.parse(date, DateTimeFormatter.ofPattern("yyyy/MM/dd"));
-		convertedDate = convertedDate.withDayOfMonth(convertedDate.getMonth().length(convertedDate.isLeapYear()));
-		System.out.println("Converted date " + convertedDate);
-
-		List<String> dateList = bookingRepository.findDate(regID);
-		AvailabilityDto availability = new AvailabilityDto();
-		List<DateTimeDto> dateTimeList = new ArrayList<>();
-		for (String day : dateList) {
-			DateTimeDto dateTime = new DateTimeDto();
-			List<AvailibityEntity> entity = bookingRepository.findByRegcntrIdAndRegDate(regID, day);
-			List<SlotDto> slotList = new ArrayList<>();
-			for (AvailibityEntity en : entity) {
-				SlotDto slots = new SlotDto();
-				slots.setAvailability(en.getAvailabilityNo());
-				slots.setFromTime(en.getFromTime());
-				slots.setToTime(en.getToTime());
-				slotList.add(slots);
-			}
-			if (entity.get(0).getIsActive()) {
-				dateTime.setHoliday(false);
-=======
 		List<ExceptionJSONInfo> exceptionJSONInfos = new ArrayList<>();
 		try {
 			List<String> dateList = bookingRepository.findDate(regID);
@@ -291,7 +268,6 @@
 				response.setStatus(true);
 				response.setResponse(availability);
 
->>>>>>> 4b5138c7
 			} else {
 				ExceptionJSONInfo exception = new ExceptionJSONInfo("", "No time slots are assigned to that registration center");
 				exceptionJSONInfos.add(exception);
@@ -304,16 +280,10 @@
 			throw new TablenotAccessibleException("Table not accessable ");
 		} catch (NullPointerException e) {
 
-<<<<<<< HEAD
-		response.setResTime(new Timestamp(System.currentTimeMillis()));
-		response.setStatus(true);
-		response.setResponse(availability);
-
-=======
-		}
->>>>>>> 4b5138c7
+		}
 		return response;
 	}
+
 
 	private void saveAvailability(RegistrationCenterDto regDto, LocalDate date, LocalTime currentTime, LocalTime toTime)
 			throws TablenotAccessibleException {
