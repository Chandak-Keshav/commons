<<<<<<< HEAD
package io.mosip.preregistration.booking.dto;

import java.io.Serializable;

import com.fasterxml.jackson.annotation.JsonProperty;

import io.swagger.annotations.ApiModelProperty;
import lombok.Getter;
import lombok.Setter;
import lombok.ToString;

@ToString
@Getter
@Setter
public class BookingRegistrationDTO implements Serializable{
	/**
	 * 
	 */
	private static final long serialVersionUID = -7286592087727520299L;
	/**
	 * registration Center Id
	 */
	@JsonProperty("registration_center_id")
	@ApiModelProperty(value = "Registration Center ID", position = 1)
	private String registrationCenterId;
	/**
	 * booked Date Time
	 */
	@JsonProperty("appointment_date")
	@ApiModelProperty(value = "Appointment Date", position = 2)
	private String regDate;
	/**
	 * booked from Time Slot
	 */
	@JsonProperty("time_slot_from")
	@ApiModelProperty(value = "From Time Slot", position = 3)
	private String slotFromTime;
	/**
	 * booked to Time Slot
	 */
	@JsonProperty("time_slot_to")
	@ApiModelProperty(value = "To Time Slot", position = 4)
	private String slotToTime;
	@Override
	public int hashCode() {
		return 1;
	}
	@Override
	public boolean equals(Object obj) {
		if (this == obj)
			return true;
		if (obj == null)
			return false;
		if (getClass() != obj.getClass())
			return false;
		BookingRegistrationDTO other = (BookingRegistrationDTO) obj;
		if (regDate == null) {
			if (other.regDate != null)
				return false;
		} else if (!regDate.equals(other.regDate))
			return false;
		if (registrationCenterId == null) {
			if (other.registrationCenterId != null)
				return false;
		} else if (!registrationCenterId.equals(other.registrationCenterId))
			return false;
		if (slotFromTime == null) {
			if (other.slotFromTime != null)
				return false;
		} else if (!slotFromTime.equals(other.slotFromTime))
			return false;
		if (slotToTime == null) {
			if (other.slotToTime != null)
				return false;
		} else if (!slotToTime.equals(other.slotToTime))
			return false;
		return true;
	}
}
=======
package io.mosip.preregistration.booking.dto;

import java.io.Serializable;

import com.fasterxml.jackson.annotation.JsonProperty;

import io.swagger.annotations.ApiModelProperty;
import lombok.Getter;
import lombok.Setter;
import lombok.ToString;

@ToString
@Getter
@Setter
public class BookingRegistrationDTO implements Serializable{
	/**
	 * 
	 */
	private static final long serialVersionUID = -7286592087727520299L;
	/**
	 * registration Center Id
	 */
	@JsonProperty("registartion_center_id")
	@ApiModelProperty(value = "Registartion Center ID", position = 1)
	private String registrationCenterId;
	/**
	 * booked Date Time
	 */
	@JsonProperty("appointement_date")
	@ApiModelProperty(value = "Appointment Date", position = 2)
	private String regDate;
	/**
	 * booked from Time Slot
	 */
	@JsonProperty("time_slot_from")
	@ApiModelProperty(value = "From Time Slot", position = 3)
	private String slotFromTime;
	/**
	 * booked to Time Slot
	 */
	@JsonProperty("time_slot_to")
	@ApiModelProperty(value = "To Time Slot", position = 4)
	private String slotToTime;
}
>>>>>>> 1a566cdc
<|MERGE_RESOLUTION|>--- conflicted
+++ resolved
@@ -1,126 +1,80 @@
-<<<<<<< HEAD
-package io.mosip.preregistration.booking.dto;
 
-import java.io.Serializable;
-
-import com.fasterxml.jackson.annotation.JsonProperty;
-
-import io.swagger.annotations.ApiModelProperty;
-import lombok.Getter;
-import lombok.Setter;
-import lombok.ToString;
-
-@ToString
-@Getter
-@Setter
-public class BookingRegistrationDTO implements Serializable{
-	/**
-	 * 
-	 */
-	private static final long serialVersionUID = -7286592087727520299L;
-	/**
-	 * registration Center Id
-	 */
-	@JsonProperty("registration_center_id")
-	@ApiModelProperty(value = "Registration Center ID", position = 1)
-	private String registrationCenterId;
-	/**
-	 * booked Date Time
-	 */
-	@JsonProperty("appointment_date")
-	@ApiModelProperty(value = "Appointment Date", position = 2)
-	private String regDate;
-	/**
-	 * booked from Time Slot
-	 */
-	@JsonProperty("time_slot_from")
-	@ApiModelProperty(value = "From Time Slot", position = 3)
-	private String slotFromTime;
-	/**
-	 * booked to Time Slot
-	 */
-	@JsonProperty("time_slot_to")
-	@ApiModelProperty(value = "To Time Slot", position = 4)
-	private String slotToTime;
-	@Override
-	public int hashCode() {
-		return 1;
-	}
-	@Override
-	public boolean equals(Object obj) {
-		if (this == obj)
-			return true;
-		if (obj == null)
-			return false;
-		if (getClass() != obj.getClass())
-			return false;
-		BookingRegistrationDTO other = (BookingRegistrationDTO) obj;
-		if (regDate == null) {
-			if (other.regDate != null)
-				return false;
-		} else if (!regDate.equals(other.regDate))
-			return false;
-		if (registrationCenterId == null) {
-			if (other.registrationCenterId != null)
-				return false;
-		} else if (!registrationCenterId.equals(other.registrationCenterId))
-			return false;
-		if (slotFromTime == null) {
-			if (other.slotFromTime != null)
-				return false;
-		} else if (!slotFromTime.equals(other.slotFromTime))
-			return false;
-		if (slotToTime == null) {
-			if (other.slotToTime != null)
-				return false;
-		} else if (!slotToTime.equals(other.slotToTime))
-			return false;
-		return true;
-	}
-}
-=======
-package io.mosip.preregistration.booking.dto;
-
-import java.io.Serializable;
-
-import com.fasterxml.jackson.annotation.JsonProperty;
-
-import io.swagger.annotations.ApiModelProperty;
-import lombok.Getter;
-import lombok.Setter;
-import lombok.ToString;
-
-@ToString
-@Getter
-@Setter
-public class BookingRegistrationDTO implements Serializable{
-	/**
-	 * 
-	 */
-	private static final long serialVersionUID = -7286592087727520299L;
-	/**
-	 * registration Center Id
-	 */
-	@JsonProperty("registartion_center_id")
-	@ApiModelProperty(value = "Registartion Center ID", position = 1)
-	private String registrationCenterId;
-	/**
-	 * booked Date Time
-	 */
-	@JsonProperty("appointement_date")
-	@ApiModelProperty(value = "Appointment Date", position = 2)
-	private String regDate;
-	/**
-	 * booked from Time Slot
-	 */
-	@JsonProperty("time_slot_from")
-	@ApiModelProperty(value = "From Time Slot", position = 3)
-	private String slotFromTime;
-	/**
-	 * booked to Time Slot
-	 */
-	@JsonProperty("time_slot_to")
-	@ApiModelProperty(value = "To Time Slot", position = 4)
-	private String slotToTime;
-}
->>>>>>> 1a566cdc
+package io.mosip.preregistration.booking.dto;
+
+import java.io.Serializable;
+
+import com.fasterxml.jackson.annotation.JsonProperty;
+
+import io.swagger.annotations.ApiModelProperty;
+import lombok.Getter;
+import lombok.Setter;
+import lombok.ToString;
+
+@ToString
+@Getter
+@Setter
+public class BookingRegistrationDTO implements Serializable{
+	/**
+	 * 
+	 */
+	private static final long serialVersionUID = -7286592087727520299L;
+	/**
+	 * registration Center Id
+	 */
+	@JsonProperty("registration_center_id")
+	@ApiModelProperty(value = "Registration Center ID", position = 1)
+	private String registrationCenterId;
+	/**
+	 * booked Date Time
+	 */
+	@JsonProperty("appointment_date")
+	@ApiModelProperty(value = "Appointment Date", position = 2)
+	private String regDate;
+	/**
+	 * booked from Time Slot
+	 */
+	@JsonProperty("time_slot_from")
+	@ApiModelProperty(value = "From Time Slot", position = 3)
+	private String slotFromTime;
+	/**
+	 * booked to Time Slot
+	 */
+	@JsonProperty("time_slot_to")
+	@ApiModelProperty(value = "To Time Slot", position = 4)
+	private String slotToTime;
+	@Override
+	public int hashCode() {
+		return 1;
+	}
+	@Override
+	public boolean equals(Object obj) {
+		if (this == obj)
+			return true;
+		if (obj == null)
+			return false;
+		if (getClass() != obj.getClass())
+			return false;
+		BookingRegistrationDTO other = (BookingRegistrationDTO) obj;
+		if (regDate == null) {
+			if (other.regDate != null)
+				return false;
+		} else if (!regDate.equals(other.regDate))
+			return false;
+		if (registrationCenterId == null) {
+			if (other.registrationCenterId != null)
+				return false;
+		} else if (!registrationCenterId.equals(other.registrationCenterId))
+			return false;
+		if (slotFromTime == null) {
+			if (other.slotFromTime != null)
+				return false;
+		} else if (!slotFromTime.equals(other.slotFromTime))
+			return false;
+		if (slotToTime == null) {
+			if (other.slotToTime != null)
+				return false;
+		} else if (!slotToTime.equals(other.slotToTime))
+			return false;
+		return true;
+	}
+}