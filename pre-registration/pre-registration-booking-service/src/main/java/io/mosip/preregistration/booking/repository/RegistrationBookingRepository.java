--- conflicted
+++ resolved
@@ -1,75 +1,44 @@
-<<<<<<< HEAD
-/* 
- * Copyright
- * 
- */
-package io.mosip.preregistration.booking.repository;
 
-import java.util.List;
-
-import javax.transaction.Transactional;
-
-import org.springframework.data.repository.query.Param;
-import org.springframework.stereotype.Repository;
-
-import io.mosip.kernel.core.dataaccess.spi.repository.BaseRepository;
-import io.mosip.preregistration.booking.entity.RegistrationBookingEntity;
-
-/**
- * This repository interface is used to define the JPA methods for Booking application.
- * 
- * @author Kishan Rathore
- * @author Jagadishwari
- * @author Ravi C. Balaji
- * @since 1.0.0
- *
- */
-@Repository("registrationBookingRepository")
-@Transactional
-public interface RegistrationBookingRepository extends BaseRepository<RegistrationBookingEntity, String> {
-
-	/**
-	 * @param preregistrationId
-	 * @param statusCode
-	 * @return RegistrationBookingEntity based on Pre-regisytration-Id and status code
-	 */
-	public RegistrationBookingEntity findPreIdAndStatusCode(String preregistrationId, String statusCode);
-	
-	/**
-	 * @param registrationCenterId
-	 * @param statusCode
-	 * @return List RegistrationBookingEntity based on Registration center id and status code
- 	 */
-	public List<RegistrationBookingEntity> findByRegistrationCenterIdAndStatusCode(@Param("regcntr_id")String registrationCenterId, @Param("status_code")String statusCode);
-}
-=======
-package io.mosip.preregistration.booking.repository;
-
-import java.util.List;
-
-import javax.transaction.Transactional;
-
-import org.springframework.data.repository.query.Param;
-import org.springframework.stereotype.Repository;
-
-import io.mosip.kernel.core.dataaccess.spi.repository.BaseRepository;
-import io.mosip.preregistration.booking.entity.RegistrationBookingEntity;
-
-@Repository("registrationBookingRepository")
-@Transactional
-public interface RegistrationBookingRepository extends BaseRepository<RegistrationBookingEntity, String> {
-
-
-	
-	/**
-	 * @param preregistrationId
-	 * @param statusCode
-	 * @return true or false
-	 */
-	public boolean existsByPreIdandStatusCode(String preregistrationId, String statusCode);
-
-	public RegistrationBookingEntity findPreIdAndStatusCode(String preregistrationId, String statusCode);
-	
-	public List<RegistrationBookingEntity> findByRegistrationCenterIdAndStatusCode(@Param("regcntr_id")String registrationCenterId, @Param("status_code")String statusCode);
-}
->>>>>>> 1a566cdc
+/* 
+ * Copyright
+ * 
+ */
+package io.mosip.preregistration.booking.repository;
+
+import java.util.List;
+
+import javax.transaction.Transactional;
+
+import org.springframework.data.repository.query.Param;
+import org.springframework.stereotype.Repository;
+
+import io.mosip.kernel.core.dataaccess.spi.repository.BaseRepository;
+import io.mosip.preregistration.booking.entity.RegistrationBookingEntity;
+
+/**
+ * This repository interface is used to define the JPA methods for Booking application.
+ * 
+ * @author Kishan Rathore
+ * @author Jagadishwari
+ * @author Ravi C. Balaji
+ * @since 1.0.0
+ *
+ */
+@Repository("registrationBookingRepository")
+@Transactional
+public interface RegistrationBookingRepository extends BaseRepository<RegistrationBookingEntity, String> {
+
+	/**
+	 * @param preregistrationId
+	 * @param statusCode
+	 * @return RegistrationBookingEntity based on Pre-regisytration-Id and status code
+	 */
+	public RegistrationBookingEntity findPreIdAndStatusCode(String preregistrationId, String statusCode);
+	
+	/**
+	 * @param registrationCenterId
+	 * @param statusCode
+	 * @return List RegistrationBookingEntity based on Registration center id and status code
+ 	 */
+	public List<RegistrationBookingEntity> findByRegistrationCenterIdAndStatusCode(@Param("regcntr_id")String registrationCenterId, @Param("status_code")String statusCode);
+}