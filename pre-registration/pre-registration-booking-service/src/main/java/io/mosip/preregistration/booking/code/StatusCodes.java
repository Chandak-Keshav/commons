--- conflicted
+++ resolved
@@ -1,84 +1,46 @@
-<<<<<<< HEAD
-/* 
- * Copyright
- * 
- */
-package io.mosip.preregistration.booking.code;
-
-/**
- * 
- * This Enum provides the constant variables to accept input request.
- * 
- * @author Kishan Rathore
- * @author Jagadishwari
- * @author Ravi C. Balaji
- * @since 1.0.0
- *
- */
-public enum StatusCodes {
-	
-	/* Pending_Appointment */
-	PENDINGAPPOINTMENT("Pending_Appointment"),
-	
-	/* Booked */
-	BOOKED("Booked"),
-	
-	/* Expired */
-	EXPIRED("Expired"), 
-	
-	/* Consumed */
-	CONSUMED("Consumed"),
-	
-	/* Canceled */
-	CANCELED("Canceled");
-	
-	/**
-	 * @param code
-	 */
-	private StatusCodes(String code) {
-		this.code = code;
-	}
-
-	private final String code;
-
-	/**
-	 * @return the code
-	 */
-	public String getCode() {
-		return code;
-	}
-}
-=======
-package io.mosip.preregistration.booking.code;
-
-/**
- * 
- * Various Status codes for Booking
- * 
- * @author M1046129
- *
- */
-public enum StatusCodes {
-	PENDINGAPPOINTMENT("Pending_Appointment"), 
-	BOOKED("Booked"), 
-	EXPIRED("Expired"), 
-	CONSUMED("Consumed"),
-	CANCELED("Canceled");
-	
-	/**
-	 * @param code
-	 */
-	private StatusCodes(String code) {
-		this.code = code;
-	}
-
-	private final String code;
-
-	/**
-	 * @return the code
-	 */
-	public String getCode() {
-		return code;
-	}
-}
->>>>>>> 1a566cdc
+
+package io.mosip.preregistration.booking.code;
+
+/**
+ * 
+ * This Enum provides the constant variables to accept input request.
+ * 
+ * @author Kishan Rathore
+ * @author Jagadishwari
+ * @author Ravi C. Balaji
+ * @since 1.0.0
+ *
+ */
+public enum StatusCodes {
+	
+	/* Pending_Appointment */
+	PENDINGAPPOINTMENT("Pending_Appointment"),
+	
+	/* Booked */
+	BOOKED("Booked"),
+	
+	/* Expired */
+	EXPIRED("Expired"), 
+	
+	/* Consumed */
+	CONSUMED("Consumed"),
+	
+	/* Canceled */
+	CANCELED("Canceled");
+	
+	/**
+	 * @param code
+	 */
+	private StatusCodes(String code) {
+		this.code = code;
+	}
+
+	private final String code;
+
+	/**
+	 * @return the code
+	 */
+	public String getCode() {
+		return code;
+	}
+}