--- conflicted
+++ resolved
@@ -1,157 +1,77 @@
-<<<<<<< HEAD
-<project xmlns="http://maven.apache.org/POM/4.0.0" xmlns:xsi="http://www.w3.org/2001/XMLSchema-instance"
-	xsi:schemaLocation="http://maven.apache.org/POM/4.0.0 http://maven.apache.org/xsd/maven-4.0.0.xsd">
-	<modelVersion>4.0.0</modelVersion>
-
-
-	<artifactId>pre-registration-booking-service</artifactId>
-
-	<parent>
-		<groupId>io.mosip.preregistration</groupId>
-		<artifactId>pre-registration-parent</artifactId>
-		<version>0.8.3</version>
-	</parent>
-
-	<name>pre-registration-booking-service</name>
-	<properties>
-		<project.build.sourceEncoding>UTF-8</project.build.sourceEncoding>
-	</properties>
-
-	<dependencyManagement>
-		<dependencies>
-			<dependency>
-				<groupId>org.springframework.boot</groupId>
-				<artifactId>spring-boot-dependencies</artifactId>
-				<version>${spring.boot.version}</version>
-				<type>pom</type>
-				<scope>import</scope>
-			</dependency>
-		</dependencies>
-	</dependencyManagement>
-	<dependencies>
-		<dependency>
-			<groupId>org.springframework.boot</groupId>
-			<artifactId>spring-boot-starter-web</artifactId>
-		</dependency>
-		<dependency>
-			<groupId>org.springframework.boot</groupId>
-			<artifactId>spring-boot-starter-test</artifactId>
-		</dependency>
-		<dependency>
-			<groupId>com.h2database</groupId>
-			<artifactId>h2</artifactId>
-		</dependency>
-		 <dependency> 
-		 	<groupId>org.springframework.cloud</groupId>
-		 	<artifactId>spring-cloud-starter-config</artifactId> 
-			<version>${spring-cloud-config.version}</version> 
-		</dependency> 
-		<dependency>
-			<groupId>org.springframework.boot</groupId>
-			<artifactId>spring-boot-devtools</artifactId>
-			<scope>runtime</scope>
-		</dependency>
-		<dependency>
-			<groupId>io.mosip.preregistration</groupId>
-			<artifactId>pre-registration-core</artifactId>
-			<version>${pre.registration.version}</version>
-		</dependency>
-	</dependencies>
-
-	<build>
-		<plugins>
-			<plugin>
-				<groupId>org.springframework.boot</groupId>
-				<artifactId>spring-boot-maven-plugin</artifactId>
-				<executions>
-					<execution>
-						<goals>
-							<goal>build-info</goal>
-							<goal>repackage</goal>
-						</goals>
-					</execution>
-				</executions>
-			</plugin>
-		</plugins>
-	</build>
-
-</project>
-=======
-<project xmlns="http://maven.apache.org/POM/4.0.0" xmlns:xsi="http://www.w3.org/2001/XMLSchema-instance"
-	xsi:schemaLocation="http://maven.apache.org/POM/4.0.0 http://maven.apache.org/xsd/maven-4.0.0.xsd">
-	<modelVersion>4.0.0</modelVersion>
-
-
-	<artifactId>pre-registration-booking-service</artifactId>
-
-	<parent>
-		<groupId>io.mosip.preregistration</groupId>
-		<artifactId>pre-registration-parent</artifactId>
-		<version>0.8.8</version>
-	</parent>
-
-	<name>pre-registration-booking-service</name>
-	<properties>
-		<project.build.sourceEncoding>UTF-8</project.build.sourceEncoding>
-	</properties>
-
-	<dependencyManagement>
-		<dependencies>
-			<dependency>
-				<groupId>org.springframework.boot</groupId>
-				<artifactId>spring-boot-dependencies</artifactId>
-				<version>${spring.boot.version}</version>
-				<type>pom</type>
-				<scope>import</scope>
-			</dependency>
-		</dependencies>
-	</dependencyManagement>
-	<dependencies>
-		<dependency>
-			<groupId>org.springframework.boot</groupId>
-			<artifactId>spring-boot-starter-web</artifactId>
-		</dependency>
-		<dependency>
-			<groupId>org.springframework.boot</groupId>
-			<artifactId>spring-boot-starter-test</artifactId>
-		</dependency>
-		<dependency>
-			<groupId>com.h2database</groupId>
-			<artifactId>h2</artifactId>
-		</dependency>
-		 <dependency> 
-		 	<groupId>org.springframework.cloud</groupId>
-		 	<artifactId>spring-cloud-starter-config</artifactId> 
-			<version>${spring-cloud-config.version}</version> 
-		</dependency> 
-		<dependency>
-			<groupId>org.springframework.boot</groupId>
-			<artifactId>spring-boot-devtools</artifactId>
-			<scope>runtime</scope>
-		</dependency>
-		<dependency>
-			<groupId>io.mosip.preregistration</groupId>
-			<artifactId>pre-registration-core</artifactId>
-			<version>${project.version}</version>
-		</dependency>
-	</dependencies>
-
-	<build>
-		<plugins>
-			<plugin>
-				<groupId>org.springframework.boot</groupId>
-				<artifactId>spring-boot-maven-plugin</artifactId>
-				<executions>
-					<execution>
-						<goals>
-							<goal>build-info</goal>
-							<goal>repackage</goal>
-						</goals>
-					</execution>
-				</executions>
-			</plugin>
-		</plugins>
-	</build>
-
-</project>
->>>>>>> 269ba774
+<project xmlns="http://maven.apache.org/POM/4.0.0" xmlns:xsi="http://www.w3.org/2001/XMLSchema-instance"
+	xsi:schemaLocation="http://maven.apache.org/POM/4.0.0 http://maven.apache.org/xsd/maven-4.0.0.xsd">
+	<modelVersion>4.0.0</modelVersion>
+
+
+	<artifactId>pre-registration-booking-service</artifactId>
+
+	<parent>
+		<groupId>io.mosip.preregistration</groupId>
+		<artifactId>pre-registration-parent</artifactId>
+		<version>0.8.8</version>
+	</parent>
+
+	<name>pre-registration-booking-service</name>
+	<properties>
+		<project.build.sourceEncoding>UTF-8</project.build.sourceEncoding>
+	</properties>
+
+	<dependencyManagement>
+		<dependencies>
+			<dependency>
+				<groupId>org.springframework.boot</groupId>
+				<artifactId>spring-boot-dependencies</artifactId>
+				<version>${spring.boot.version}</version>
+				<type>pom</type>
+				<scope>import</scope>
+			</dependency>
+		</dependencies>
+	</dependencyManagement>
+	<dependencies>
+		<dependency>
+			<groupId>org.springframework.boot</groupId>
+			<artifactId>spring-boot-starter-web</artifactId>
+		</dependency>
+		<dependency>
+			<groupId>org.springframework.boot</groupId>
+			<artifactId>spring-boot-starter-test</artifactId>
+		</dependency>
+		<dependency>
+			<groupId>com.h2database</groupId>
+			<artifactId>h2</artifactId>
+		</dependency>
+		 <dependency> 
+		 	<groupId>org.springframework.cloud</groupId>
+		 	<artifactId>spring-cloud-starter-config</artifactId> 
+			<version>${spring-cloud-config.version}</version> 
+		</dependency> 
+		<dependency>
+			<groupId>org.springframework.boot</groupId>
+			<artifactId>spring-boot-devtools</artifactId>
+			<scope>runtime</scope>
+		</dependency>
+		<dependency>
+			<groupId>io.mosip.preregistration</groupId>
+			<artifactId>pre-registration-core</artifactId>
+			<version>${project.version}</version>
+		</dependency>
+	</dependencies>
+
+	<build>
+		<plugins>
+			<plugin>
+				<groupId>org.springframework.boot</groupId>
+				<artifactId>spring-boot-maven-plugin</artifactId>
+				<executions>
+					<execution>
+						<goals>
+							<goal>build-info</goal>
+							<goal>repackage</goal>
+						</goals>
+					</execution>
+				</executions>
+			</plugin>
+		</plugins>
+	</build>
+
+</project>