<<<<<<< HEAD
/* 
 * Copyright
 * 
 */
package io.mosip.preregistration.documents.controller;

import javax.validation.Valid;

import org.springframework.beans.factory.annotation.Autowired;
import org.springframework.http.HttpStatus;
import org.springframework.http.MediaType;
import org.springframework.http.ResponseEntity;
import org.springframework.security.access.prepost.PreAuthorize;
import org.springframework.web.bind.annotation.CrossOrigin;
import org.springframework.web.bind.annotation.DeleteMapping;
import org.springframework.web.bind.annotation.GetMapping;
import org.springframework.web.bind.annotation.PostMapping;
import org.springframework.web.bind.annotation.RequestMapping;
import org.springframework.web.bind.annotation.RequestParam;
import org.springframework.web.bind.annotation.RequestPart;
import org.springframework.web.bind.annotation.RestController;
import org.springframework.web.multipart.MultipartFile;

import io.mosip.kernel.core.logger.spi.Logger;
import io.mosip.preregistration.core.common.dto.DocumentDeleteResponseDTO;
import io.mosip.preregistration.core.common.dto.DocumentMultipartResponseDTO;
import io.mosip.preregistration.core.common.dto.MainListResponseDTO;
import io.mosip.preregistration.core.config.LoggerConfiguration;
import io.mosip.preregistration.documents.dto.DocumentCopyResponseDTO;
import io.mosip.preregistration.documents.dto.DocumentResponseDTO;
import io.mosip.preregistration.documents.service.DocumentService;
import io.swagger.annotations.Api;
import io.swagger.annotations.ApiOperation;
import io.swagger.annotations.ApiResponse;
import io.swagger.annotations.ApiResponses;

/**
 * This class provides different API's to perform operations on Document upload.
 * 
 * @author Kishan Rathore
 * @author Rajath KR
 * @since 1.0.0
 */
@RestController
@RequestMapping("/")
@Api(tags = "Document Handler")
@CrossOrigin("*")
public class DocumentController {

	/**
	 * Autowired reference for {@link #DocumentUploadService}
	 */
	@Autowired
	private DocumentService documentUploadService;

	/**
	 * Logger configuration for DocumentController
	 */
	private static Logger log = LoggerConfiguration.logConfig(DocumentController.class);

	/**
	 * Post API to upload the document.
	 * 
	 * @param reqDto
	 *            pass documentString
	 * @param file
	 *            pass files
	 * @return response in a format specified in API document
	 * 
	 */
	@PreAuthorize("hasAnyRole('individual')")
	@PostMapping(path = "/documents", consumes = { "multipart/form-data" })
	@ApiOperation(value = "Document Upload")
	@ApiResponses(value = { @ApiResponse(code = 200, message = "Document uploaded successfully"),
			@ApiResponse(code = 400, message = "Document uploaded failed") })
	public ResponseEntity<MainListResponseDTO<DocumentResponseDTO>> fileUpload(
			@RequestPart(value = "Document request", required = true) String reqDto,
			@RequestPart(value = "file", required = true) MultipartFile file) {

		log.info("sessionId", "idType", "id",
				"In fileUpload method of document controller to upload the document for request " + reqDto);
		return ResponseEntity.status(HttpStatus.OK).body(documentUploadService.uploadDocument(file, reqDto));
	}

	/**
	 * 
	 * Post API to copy the document from source to destination by Preregistration
	 * Id
	 * 
	 * @param catCode
	 *            pass cat_type
	 * @param sourcePrId
	 *            pass source_prId
	 * @param destinationPreId
	 *            pass destination_preId
	 * @return response in a format specified in API document
	 */
	@PreAuthorize("hasAnyRole('individual')")
	@PostMapping(path = "/documents/copy", produces = MediaType.APPLICATION_JSON_VALUE)
	@ApiOperation(value = "Copy uploaded document")
	@ApiResponses(value = { @ApiResponse(code = 200, message = "Document successfully copied"),
			@ApiResponse(code = 400, message = "Document copying failed") })
	public ResponseEntity<MainListResponseDTO<DocumentCopyResponseDTO>> copyDocument(
			@Valid @RequestParam(required = true) String catCode,
			@Valid @RequestParam(required = true) String sourcePrId,
			@Valid @RequestParam(required = true) String destinationPreId) {

		log.info("sessionId", "idType", "id",
				"In copyDocument method of document controller to copy the document for request " + catCode + ","
						+ sourcePrId + "," + destinationPreId);
		return ResponseEntity.status(HttpStatus.OK)
				.body(documentUploadService.copyDocument(catCode, sourcePrId, destinationPreId));
	}

	/**
	 * Get API to fetch all the documents for a Preregistration Id
	 * 
	 * @param pre_registration_id
	 *            pass preRegistrationId
	 * @return response in a format specified in API document
	 */
	@PreAuthorize("hasAnyRole('individual','REGISTRATION_OFFICER','REGISTRATION_SUPERVISOR')")
	@GetMapping(path = "/documents", produces = MediaType.APPLICATION_JSON_VALUE)
	@ApiOperation(value = "Get All Document for Pre-Registration Id")
	@ApiResponses(value = { @ApiResponse(code = 200, message = "Documents reterived successfully"),
			@ApiResponse(code = 400, message = "Documents failed to reterive") })
	public ResponseEntity<MainListResponseDTO<DocumentMultipartResponseDTO>> getAllDocumentforPreid(
			@Valid @RequestParam(required = true) String pre_registration_id) {
		log.info("sessionId", "idType", "id",
				"In getAllDocumentforPreid method of document controller to get all the document for pre_registration_id "
						+ pre_registration_id);
		return ResponseEntity.status(HttpStatus.OK)
				.body(documentUploadService.getAllDocumentForPreId(pre_registration_id));
	}

	/**
	 * Delete API to delete the document for a Document Id
	 * 
	 * 
	 * @param documentId
	 *            pass documentId
	 * @return response in a format specified in API document
	 */
	@PreAuthorize("hasAnyRole('individual')")
	@DeleteMapping(path = "/documents", produces = MediaType.APPLICATION_JSON_VALUE)
	@ApiOperation(value = "Delete document by document Id")
	@ApiResponses(value = { @ApiResponse(code = 200, message = "Document successfully deleted"),
			@ApiResponse(code = 400, message = "Document failed to delete") })
	public ResponseEntity<MainListResponseDTO<DocumentDeleteResponseDTO>> deleteDocument(
			@Valid @RequestParam(required = true) String documentId) {
		log.info("sessionId", "idType", "id",
				"In deleteDocument method of document controller to delete the document for documentId " + documentId);
		return ResponseEntity.status(HttpStatus.OK).body(documentUploadService.deleteDocument(documentId));

	}

	/**
	 * Delete API to delete all the documents for a preregistrationId
	 * 
	 * @param pre_registration_id
	 *            pass preregistrationId
	 * @return response in a format specified in API document
	 */
	@PreAuthorize("hasAnyRole('individual')")
	@DeleteMapping(path = "/documents/byPreRegId", produces = MediaType.APPLICATION_JSON_VALUE)
	@ApiOperation(value = "Delete all documents by pre-registration Id")
	@ApiResponses(value = { @ApiResponse(code = 200, message = "Documents successfully deleted"),
			@ApiResponse(code = 400, message = "Documents failed to delete") })
	public ResponseEntity<MainListResponseDTO<DocumentDeleteResponseDTO>> deleteAllByPreId(
			@Valid @RequestParam(required = true) String pre_registration_id) {
		log.info("sessionId", "idType", "id",
				"In deleteDocument method of document controller to delete all the document for preId "
						+ pre_registration_id);
		return ResponseEntity.status(HttpStatus.OK).body(documentUploadService.deleteAllByPreId(pre_registration_id));
	}
}
=======
/* 
 * Copyright
 * 
 */
package io.mosip.preregistration.documents.controller;

import javax.validation.Valid;

import org.springframework.beans.factory.annotation.Autowired;
import org.springframework.http.HttpStatus;
import org.springframework.http.MediaType;
import org.springframework.http.ResponseEntity;
import org.springframework.security.access.prepost.PreAuthorize;
import org.springframework.web.bind.annotation.CrossOrigin;
import org.springframework.web.bind.annotation.DeleteMapping;
import org.springframework.web.bind.annotation.GetMapping;
import org.springframework.web.bind.annotation.PostMapping;
import org.springframework.web.bind.annotation.RequestMapping;
import org.springframework.web.bind.annotation.RequestParam;
import org.springframework.web.bind.annotation.RequestPart;
import org.springframework.web.bind.annotation.RestController;
import org.springframework.web.multipart.MultipartFile;

import io.mosip.kernel.core.logger.spi.Logger;
import io.mosip.preregistration.core.common.dto.DocumentDeleteResponseDTO;
import io.mosip.preregistration.core.common.dto.DocumentMultipartResponseDTO;
import io.mosip.preregistration.core.common.dto.MainListResponseDTO;
import io.mosip.preregistration.core.config.LoggerConfiguration;
import io.mosip.preregistration.documents.dto.DocumentCopyResponseDTO;
import io.mosip.preregistration.documents.dto.DocumentResponseDTO;
import io.mosip.preregistration.documents.service.DocumentService;
import io.swagger.annotations.Api;
import io.swagger.annotations.ApiOperation;
import io.swagger.annotations.ApiResponse;
import io.swagger.annotations.ApiResponses;

/**
 * This class provides different API's to perform operations on Document upload.
 * 
 * @author Kishan Rathore
 * @author Rajath KR
 * @since 1.0.0
 */
@RestController
@RequestMapping("/")
@Api(tags = "Document Handler")
@CrossOrigin("*")
public class DocumentController {

	/**
	 * Autowired reference for {@link #DocumentUploadService}
	 */
	@Autowired
	private DocumentService documentUploadService;

	/**
	 * Logger configuration for DocumentController
	 */
	private static Logger log = LoggerConfiguration.logConfig(DocumentController.class);

	/**
	 * Post API to upload the document.
	 * 
	 * @param reqDto
	 *            pass documentString
	 * @param file
	 *            pass files
	 * @return response in a format specified in API document
	 * 
	 */
	@PreAuthorize("hasAnyRole('individual')")
	@PostMapping(path = "/documents", consumes = { "multipart/form-data" })
	@ApiOperation(value = "Document Upload")
	@ApiResponses(value = { @ApiResponse(code = 200, message = "Document uploaded successfully"),
			@ApiResponse(code = 400, message = "Document uploaded failed") })
	public ResponseEntity<MainListResponseDTO<DocumentResponseDTO>> fileUpload(
			@RequestPart(value = "Document request", required = true) String reqDto,
			@RequestPart(value = "file", required = true) MultipartFile file) {

		log.info("sessionId", "idType", "id",
				"In fileUpload method of document controller to upload the document for request " + reqDto);
		return ResponseEntity.status(HttpStatus.OK).body(documentUploadService.uploadDocument(file, reqDto));
	}

	/**
	 * 
	 * Post API to copy the document from source to destination by Preregistration
	 * Id
	 * 
	 * @param catCode
	 *            pass cat_type
	 * @param sourcePrId
	 *            pass source_prId
	 * @param destinationPreId
	 *            pass destination_preId
	 * @return response in a format specified in API document
	 */
	@PreAuthorize("hasAnyRole('individual')")
	@PostMapping(path = "/documents/copy", produces = MediaType.APPLICATION_JSON_VALUE)
	@ApiOperation(value = "Copy uploaded document")
	@ApiResponses(value = { @ApiResponse(code = 200, message = "Document successfully copied"),
			@ApiResponse(code = 400, message = "Document copying failed") })
	public ResponseEntity<MainListResponseDTO<DocumentCopyResponseDTO>> copyDocument(
			@Valid @RequestParam(required = true) String catCode,
			@Valid @RequestParam(required = true) String sourcePrId,
			@Valid @RequestParam(required = true) String destinationPreId) {

		log.info("sessionId", "idType", "id",
				"In copyDocument method of document controller to copy the document for request " + catCode + ","
						+ sourcePrId + "," + destinationPreId);
		return ResponseEntity.status(HttpStatus.OK)
				.body(documentUploadService.copyDocument(catCode, sourcePrId, destinationPreId));
	}

	/**
	 * Get API to fetch all the documents for a Preregistration Id
	 * 
	 * @param pre_registration_id
	 *            pass preRegistrationId
	 * @return response in a format specified in API document
	 */
	@PreAuthorize("hasAnyRole('individual','REGISTRATION_OFFICER','REGISTRATION_SUPERVISOR')")
	@GetMapping(path = "/documents", produces = MediaType.APPLICATION_JSON_VALUE)
	@ApiOperation(value = "Get All Document for Pre-Registration Id")
	@ApiResponses(value = { @ApiResponse(code = 200, message = "Documents reterived successfully"),
			@ApiResponse(code = 400, message = "Documents failed to reterive") })
	public ResponseEntity<MainListResponseDTO<DocumentMultipartResponseDTO>> getAllDocumentforPreid(
			@Valid @RequestParam(required = true) String pre_registration_id) {
		log.info("sessionId", "idType", "id",
				"In getAllDocumentforPreid method of document controller to get all the document for pre_registration_id "
						+ pre_registration_id);
		return ResponseEntity.status(HttpStatus.OK)
				.body(documentUploadService.getAllDocumentForPreId(pre_registration_id));
	}

	/**
	 * Delete API to delete the document for a Document Id
	 * 
	 * 
	 * @param documentId
	 *            pass documentId
	 * @return response in a format specified in API document
	 */
	@PreAuthorize("hasAnyRole('individual')")
	@DeleteMapping(path = "/documents", produces = MediaType.APPLICATION_JSON_VALUE)
	@ApiOperation(value = "Delete document by document Id")
	@ApiResponses(value = { @ApiResponse(code = 200, message = "Document successfully deleted"),
			@ApiResponse(code = 400, message = "Document failed to delete") })
	public ResponseEntity<MainListResponseDTO<DocumentDeleteResponseDTO>> deleteDocument(
			@Valid @RequestParam(required = true) String documentId) {
		log.info("sessionId", "idType", "id",
				"In deleteDocument method of document controller to delete the document for documentId " + documentId);
		return ResponseEntity.status(HttpStatus.OK).body(documentUploadService.deleteDocument(documentId));

	}

	/**
	 * Delete API to delete all the documents for a preregistrationId
	 * 
	 * @param pre_registration_id
	 *            pass preregistrationId
	 * @return response in a format specified in API document
	 */
	@PreAuthorize("hasAnyRole('individual')")
	@DeleteMapping(path = "/documents/byPreRegId", produces = MediaType.APPLICATION_JSON_VALUE)
	@ApiOperation(value = "Delete all documents by pre-registration Id")
	@ApiResponses(value = { @ApiResponse(code = 200, message = "Documents successfully deleted"),
			@ApiResponse(code = 400, message = "Documents failed to delete") })
	public ResponseEntity<MainListResponseDTO<DocumentDeleteResponseDTO>> deleteAllByPreId(
			@Valid @RequestParam(required = true) String pre_registration_id) {
		log.info("sessionId", "idType", "id",
				"In deleteDocument method of document controller to delete all the document for preId "
						+ pre_registration_id);
		return ResponseEntity.status(HttpStatus.OK).body(documentUploadService.deleteAllByPreId(pre_registration_id));
	}
}
>>>>>>> aafd0a67
<|MERGE_RESOLUTION|>--- conflicted
+++ resolved
@@ -1,4 +1,3 @@
-<<<<<<< HEAD
 /* 
  * Copyright
  * 
@@ -174,182 +173,4 @@
 						+ pre_registration_id);
 		return ResponseEntity.status(HttpStatus.OK).body(documentUploadService.deleteAllByPreId(pre_registration_id));
 	}
-}
-=======
-/* 
- * Copyright
- * 
- */
-package io.mosip.preregistration.documents.controller;
-
-import javax.validation.Valid;
-
-import org.springframework.beans.factory.annotation.Autowired;
-import org.springframework.http.HttpStatus;
-import org.springframework.http.MediaType;
-import org.springframework.http.ResponseEntity;
-import org.springframework.security.access.prepost.PreAuthorize;
-import org.springframework.web.bind.annotation.CrossOrigin;
-import org.springframework.web.bind.annotation.DeleteMapping;
-import org.springframework.web.bind.annotation.GetMapping;
-import org.springframework.web.bind.annotation.PostMapping;
-import org.springframework.web.bind.annotation.RequestMapping;
-import org.springframework.web.bind.annotation.RequestParam;
-import org.springframework.web.bind.annotation.RequestPart;
-import org.springframework.web.bind.annotation.RestController;
-import org.springframework.web.multipart.MultipartFile;
-
-import io.mosip.kernel.core.logger.spi.Logger;
-import io.mosip.preregistration.core.common.dto.DocumentDeleteResponseDTO;
-import io.mosip.preregistration.core.common.dto.DocumentMultipartResponseDTO;
-import io.mosip.preregistration.core.common.dto.MainListResponseDTO;
-import io.mosip.preregistration.core.config.LoggerConfiguration;
-import io.mosip.preregistration.documents.dto.DocumentCopyResponseDTO;
-import io.mosip.preregistration.documents.dto.DocumentResponseDTO;
-import io.mosip.preregistration.documents.service.DocumentService;
-import io.swagger.annotations.Api;
-import io.swagger.annotations.ApiOperation;
-import io.swagger.annotations.ApiResponse;
-import io.swagger.annotations.ApiResponses;
-
-/**
- * This class provides different API's to perform operations on Document upload.
- * 
- * @author Kishan Rathore
- * @author Rajath KR
- * @since 1.0.0
- */
-@RestController
-@RequestMapping("/")
-@Api(tags = "Document Handler")
-@CrossOrigin("*")
-public class DocumentController {
-
-	/**
-	 * Autowired reference for {@link #DocumentUploadService}
-	 */
-	@Autowired
-	private DocumentService documentUploadService;
-
-	/**
-	 * Logger configuration for DocumentController
-	 */
-	private static Logger log = LoggerConfiguration.logConfig(DocumentController.class);
-
-	/**
-	 * Post API to upload the document.
-	 * 
-	 * @param reqDto
-	 *            pass documentString
-	 * @param file
-	 *            pass files
-	 * @return response in a format specified in API document
-	 * 
-	 */
-	@PreAuthorize("hasAnyRole('individual')")
-	@PostMapping(path = "/documents", consumes = { "multipart/form-data" })
-	@ApiOperation(value = "Document Upload")
-	@ApiResponses(value = { @ApiResponse(code = 200, message = "Document uploaded successfully"),
-			@ApiResponse(code = 400, message = "Document uploaded failed") })
-	public ResponseEntity<MainListResponseDTO<DocumentResponseDTO>> fileUpload(
-			@RequestPart(value = "Document request", required = true) String reqDto,
-			@RequestPart(value = "file", required = true) MultipartFile file) {
-
-		log.info("sessionId", "idType", "id",
-				"In fileUpload method of document controller to upload the document for request " + reqDto);
-		return ResponseEntity.status(HttpStatus.OK).body(documentUploadService.uploadDocument(file, reqDto));
-	}
-
-	/**
-	 * 
-	 * Post API to copy the document from source to destination by Preregistration
-	 * Id
-	 * 
-	 * @param catCode
-	 *            pass cat_type
-	 * @param sourcePrId
-	 *            pass source_prId
-	 * @param destinationPreId
-	 *            pass destination_preId
-	 * @return response in a format specified in API document
-	 */
-	@PreAuthorize("hasAnyRole('individual')")
-	@PostMapping(path = "/documents/copy", produces = MediaType.APPLICATION_JSON_VALUE)
-	@ApiOperation(value = "Copy uploaded document")
-	@ApiResponses(value = { @ApiResponse(code = 200, message = "Document successfully copied"),
-			@ApiResponse(code = 400, message = "Document copying failed") })
-	public ResponseEntity<MainListResponseDTO<DocumentCopyResponseDTO>> copyDocument(
-			@Valid @RequestParam(required = true) String catCode,
-			@Valid @RequestParam(required = true) String sourcePrId,
-			@Valid @RequestParam(required = true) String destinationPreId) {
-
-		log.info("sessionId", "idType", "id",
-				"In copyDocument method of document controller to copy the document for request " + catCode + ","
-						+ sourcePrId + "," + destinationPreId);
-		return ResponseEntity.status(HttpStatus.OK)
-				.body(documentUploadService.copyDocument(catCode, sourcePrId, destinationPreId));
-	}
-
-	/**
-	 * Get API to fetch all the documents for a Preregistration Id
-	 * 
-	 * @param pre_registration_id
-	 *            pass preRegistrationId
-	 * @return response in a format specified in API document
-	 */
-	@PreAuthorize("hasAnyRole('individual','REGISTRATION_OFFICER','REGISTRATION_SUPERVISOR')")
-	@GetMapping(path = "/documents", produces = MediaType.APPLICATION_JSON_VALUE)
-	@ApiOperation(value = "Get All Document for Pre-Registration Id")
-	@ApiResponses(value = { @ApiResponse(code = 200, message = "Documents reterived successfully"),
-			@ApiResponse(code = 400, message = "Documents failed to reterive") })
-	public ResponseEntity<MainListResponseDTO<DocumentMultipartResponseDTO>> getAllDocumentforPreid(
-			@Valid @RequestParam(required = true) String pre_registration_id) {
-		log.info("sessionId", "idType", "id",
-				"In getAllDocumentforPreid method of document controller to get all the document for pre_registration_id "
-						+ pre_registration_id);
-		return ResponseEntity.status(HttpStatus.OK)
-				.body(documentUploadService.getAllDocumentForPreId(pre_registration_id));
-	}
-
-	/**
-	 * Delete API to delete the document for a Document Id
-	 * 
-	 * 
-	 * @param documentId
-	 *            pass documentId
-	 * @return response in a format specified in API document
-	 */
-	@PreAuthorize("hasAnyRole('individual')")
-	@DeleteMapping(path = "/documents", produces = MediaType.APPLICATION_JSON_VALUE)
-	@ApiOperation(value = "Delete document by document Id")
-	@ApiResponses(value = { @ApiResponse(code = 200, message = "Document successfully deleted"),
-			@ApiResponse(code = 400, message = "Document failed to delete") })
-	public ResponseEntity<MainListResponseDTO<DocumentDeleteResponseDTO>> deleteDocument(
-			@Valid @RequestParam(required = true) String documentId) {
-		log.info("sessionId", "idType", "id",
-				"In deleteDocument method of document controller to delete the document for documentId " + documentId);
-		return ResponseEntity.status(HttpStatus.OK).body(documentUploadService.deleteDocument(documentId));
-
-	}
-
-	/**
-	 * Delete API to delete all the documents for a preregistrationId
-	 * 
-	 * @param pre_registration_id
-	 *            pass preregistrationId
-	 * @return response in a format specified in API document
-	 */
-	@PreAuthorize("hasAnyRole('individual')")
-	@DeleteMapping(path = "/documents/byPreRegId", produces = MediaType.APPLICATION_JSON_VALUE)
-	@ApiOperation(value = "Delete all documents by pre-registration Id")
-	@ApiResponses(value = { @ApiResponse(code = 200, message = "Documents successfully deleted"),
-			@ApiResponse(code = 400, message = "Documents failed to delete") })
-	public ResponseEntity<MainListResponseDTO<DocumentDeleteResponseDTO>> deleteAllByPreId(
-			@Valid @RequestParam(required = true) String pre_registration_id) {
-		log.info("sessionId", "idType", "id",
-				"In deleteDocument method of document controller to delete all the document for preId "
-						+ pre_registration_id);
-		return ResponseEntity.status(HttpStatus.OK).body(documentUploadService.deleteAllByPreId(pre_registration_id));
-	}
-}
->>>>>>> aafd0a67
+}