/* 
 * Copyright
 * 
 */
package io.mosip.preregistration.documents.controller;

import org.springframework.beans.factory.annotation.Autowired;
import org.springframework.http.HttpStatus;
import org.springframework.http.MediaType;
import org.springframework.http.ResponseEntity;
import org.springframework.web.bind.annotation.CrossOrigin;
import org.springframework.web.bind.annotation.DeleteMapping;
import org.springframework.web.bind.annotation.GetMapping;
import org.springframework.web.bind.annotation.PostMapping;
import org.springframework.web.bind.annotation.RequestMapping;
import org.springframework.web.bind.annotation.RequestParam;
import org.springframework.web.bind.annotation.RequestPart;
import org.springframework.web.bind.annotation.RestController;
import org.springframework.web.multipart.MultipartFile;

import io.mosip.kernel.core.logger.spi.Logger;
import io.mosip.preregistration.core.common.dto.DocumentMultipartResponseDTO;
import io.mosip.preregistration.core.common.dto.MainListResponseDTO;
import io.mosip.preregistration.core.config.LoggerConfiguration;
import io.mosip.preregistration.documents.dto.DocumentCopyResponseDTO;
import io.mosip.preregistration.documents.dto.DocumentDeleteResponseDTO;
import io.mosip.preregistration.documents.dto.DocumentResponseDTO;
import io.mosip.preregistration.documents.service.DocumentService;
import io.swagger.annotations.Api;
import io.swagger.annotations.ApiOperation;
import io.swagger.annotations.ApiResponse;
import io.swagger.annotations.ApiResponses;
<<<<<<< HEAD
=======

>>>>>>> 1a566cdc

/**
 * This class provides different API's to perform operations on Document upload.
 * 
 * @author Rajath KR
 * @author Kishan Rathore
 * @author Tapaswini Behera
 * @author Jagadishwari S
 * @author Ravi C Balaji
 * @since 1.0.0
 */
@RestController
@RequestMapping("/v0.1/pre-registration/")
@Api(tags = "Document Handler")
@CrossOrigin("*")
public class DocumentController {
<<<<<<< HEAD

=======
	
>>>>>>> 1a566cdc
	/**
	 * Autowired reference for {@link #DocumentUploadService}
	 */
	@Autowired
	private DocumentService documentUploadService;
<<<<<<< HEAD

	/**
	 * Logger configuration for DocumentController
	 */
	private static Logger log = LoggerConfiguration.logConfig(DocumentController.class);

	/**
	 * Post API to upload the document.
	 * 
	 * @param reqDto
	 *            pass documentString
	 * @param file
	 *            pass files
=======
	
	/**
	 * Post API to upload the document.
	 * 
	 * @param reqDto pass documentString 
	 * @param file pass files
>>>>>>> 1a566cdc
	 * @return response in a format specified in API document
	 * 
	 */
	@PostMapping(path = "/documents", consumes = { "multipart/form-data" })
	@ApiOperation(value = "Document Upload")
	@ApiResponses(value = { @ApiResponse(code = 200, message = "Document uploaded successfully"),
			@ApiResponse(code = 400, message = "Document uploaded failed") })
	public ResponseEntity<MainListResponseDTO<DocumentResponseDTO>> fileUpload(
			@RequestPart(value = "Document request DTO", required = true) String reqDto,
			@RequestPart(value = "file", required = true) MultipartFile file) {
<<<<<<< HEAD
		log.info("sessionId", "idType", "id",
				"In fileUpload method of document controller to upload the document for request " + reqDto);
=======
>>>>>>> 1a566cdc
		return ResponseEntity.status(HttpStatus.OK).body(documentUploadService.uploadDoucment(file, reqDto));
	}

	/**
<<<<<<< HEAD
	 * Post API to copy the document from source to destination by Preregistration
	 * Id
	 * 
	 * @param catCode
	 *            pass cat_type
	 * @param sourcePrId
	 *            pass source_prId
	 * @param destinationPreId
	 *            pass destination_preId
=======
	 * Post API to copy the document from source to destination by Preregistration Id
	 * 
	 * @param catCode pass cat_type
	 * @param sourcePrId pass source_prId
	 * @param destinationPreId pass destination_preId
>>>>>>> 1a566cdc
	 * @return response in a format specified in API document
	 */
	@PostMapping(path = "/copyDocuments", produces = MediaType.APPLICATION_JSON_VALUE)
	@ApiOperation(value = "Copy uploaded document")
	@ApiResponses(value = { @ApiResponse(code = 200, message = "Document successfully copied"),
			@ApiResponse(code = 400, message = "Document copying failed") })
	public ResponseEntity<MainListResponseDTO<DocumentCopyResponseDTO>> copyDocument(@RequestParam String catCode,
			@RequestParam String sourcePrId, @RequestParam String destinationPreId) {
<<<<<<< HEAD
		log.info("sessionId", "idType", "id",
				"In copyDocument method of document controller to copy the document for request " + catCode + ","
						+ sourcePrId + "," + destinationPreId);
		return ResponseEntity.status(HttpStatus.OK)
				.body(documentUploadService.copyDoucment(catCode, sourcePrId, destinationPreId));
	}

	/**
	 * Get API to fetch all the documents for a Preregistration Id
	 * 
	 * @param pre_registration_id
	 *            pass preRegistrationId
=======
		return ResponseEntity.status(HttpStatus.OK).body(documentUploadService.copyDoucment(catCode, sourcePrId, destinationPreId));
	}
	
	/**
	 * Get API to fetch all the documents for a Preregistration Id
	 * 
	 * @param preId pass preRegistrationId
>>>>>>> 1a566cdc
	 * @return response in a format specified in API document
	 */
	@GetMapping(path = "/getDocument", produces = MediaType.APPLICATION_JSON_VALUE)
	@ApiOperation(value = "Get All Document for Pre-Registration Id")
	@ApiResponses(value = { @ApiResponse(code = 200, message = "Documents reterived successfully"),
			@ApiResponse(code = 400, message = "Documents failed to reterive") })
<<<<<<< HEAD
	public ResponseEntity<MainListResponseDTO<DocumentMultipartResponseDTO>> getAllDocumentforPreid(
			@RequestParam String pre_registration_id) {
		log.info("sessionId", "idType", "id",
				"In getAllDocumentforPreid method of document controller to get all the document for pre_registration_id "
						+ pre_registration_id);
		return ResponseEntity.status(HttpStatus.OK)
				.body(documentUploadService.getAllDocumentForPreId(pre_registration_id));
=======
	public ResponseEntity<MainListResponseDTO<DocumentMultipartResponseDTO>> getAllDocumentforPreid(@RequestParam String preId) {
		return ResponseEntity.status(HttpStatus.OK).body(documentUploadService.getAllDocumentForPreId(preId));
>>>>>>> 1a566cdc
	}

	/**
	 * Delete API to delete the document for a Document Id
	 * 
<<<<<<< HEAD
	 * @param documentId
	 *            pass documentId
=======
	 * @param documentId pass documentId
>>>>>>> 1a566cdc
	 * @return response in a format specified in API document
	 */
	@DeleteMapping(path = "/deleteDocument", produces = MediaType.APPLICATION_JSON_VALUE)
	@ApiOperation(value = "Delete document by document Id")
	@ApiResponses(value = { @ApiResponse(code = 200, message = "Document successfully deleted"),
			@ApiResponse(code = 400, message = "Document failed to delete") })
<<<<<<< HEAD
	public ResponseEntity<MainListResponseDTO<DocumentDeleteResponseDTO>> deleteDocument(
			@RequestParam String documentId) {
		log.info("sessionId", "idType", "id",
				"In deleteDocument method of document controller to delete the document for documentId " + documentId);
=======
	public ResponseEntity<MainListResponseDTO<DocumentDeleteResponseDTO>> deleteDocument(@RequestParam String documentId) {
>>>>>>> 1a566cdc
		return ResponseEntity.status(HttpStatus.OK).body(documentUploadService.deleteDocument(documentId));

	}

	/**
<<<<<<< HEAD
	 * Delete API to delete all the documents for a preregistrationId
	 * 
	 * @param pre_registration_id
	 *            pass preregistrationId
=======
	 * Delete API to delete all the documents for a preregistrationId 
	 * 
	 * @param preId pass preregistrationId
>>>>>>> 1a566cdc
	 * @return response in a format specified in API document
	 */
	@DeleteMapping(path = "/deleteAllByPreRegId", produces = MediaType.APPLICATION_JSON_VALUE)
	@ApiOperation(value = "Delete all documents by pre-registration Id")
	@ApiResponses(value = { @ApiResponse(code = 200, message = "Documents successfully deleted"),
			@ApiResponse(code = 400, message = "Documents failed to delete") })
<<<<<<< HEAD
	public ResponseEntity<MainListResponseDTO<DocumentDeleteResponseDTO>> deleteAllByPreId(
			@RequestParam String pre_registration_id) {
		log.info("sessionId", "idType", "id",
				"In deleteDocument method of document controller to delete all the document for preId "
						+ pre_registration_id);
		return ResponseEntity.status(HttpStatus.OK).body(documentUploadService.deleteAllByPreId(pre_registration_id));
=======
	public ResponseEntity<MainListResponseDTO<DocumentDeleteResponseDTO>> deleteAllByPreId(@RequestParam String preId) {
		return ResponseEntity.status(HttpStatus.OK).body(documentUploadService.deleteAllByPreId(preId));
>>>>>>> 1a566cdc
	}
}<|MERGE_RESOLUTION|>--- conflicted
+++ resolved
@@ -30,10 +30,7 @@
 import io.swagger.annotations.ApiOperation;
 import io.swagger.annotations.ApiResponse;
 import io.swagger.annotations.ApiResponses;
-<<<<<<< HEAD
-=======
 
->>>>>>> 1a566cdc
 
 /**
  * This class provides different API's to perform operations on Document upload.
@@ -50,17 +47,13 @@
 @Api(tags = "Document Handler")
 @CrossOrigin("*")
 public class DocumentController {
-<<<<<<< HEAD
 
-=======
-	
->>>>>>> 1a566cdc
 	/**
 	 * Autowired reference for {@link #DocumentUploadService}
 	 */
 	@Autowired
 	private DocumentService documentUploadService;
-<<<<<<< HEAD
+
 
 	/**
 	 * Logger configuration for DocumentController
@@ -74,14 +67,6 @@
 	 *            pass documentString
 	 * @param file
 	 *            pass files
-=======
-	
-	/**
-	 * Post API to upload the document.
-	 * 
-	 * @param reqDto pass documentString 
-	 * @param file pass files
->>>>>>> 1a566cdc
 	 * @return response in a format specified in API document
 	 * 
 	 */
@@ -92,16 +77,14 @@
 	public ResponseEntity<MainListResponseDTO<DocumentResponseDTO>> fileUpload(
 			@RequestPart(value = "Document request DTO", required = true) String reqDto,
 			@RequestPart(value = "file", required = true) MultipartFile file) {
-<<<<<<< HEAD
+
 		log.info("sessionId", "idType", "id",
 				"In fileUpload method of document controller to upload the document for request " + reqDto);
-=======
->>>>>>> 1a566cdc
 		return ResponseEntity.status(HttpStatus.OK).body(documentUploadService.uploadDoucment(file, reqDto));
 	}
 
 	/**
-<<<<<<< HEAD
+
 	 * Post API to copy the document from source to destination by Preregistration
 	 * Id
 	 * 
@@ -111,13 +94,6 @@
 	 *            pass source_prId
 	 * @param destinationPreId
 	 *            pass destination_preId
-=======
-	 * Post API to copy the document from source to destination by Preregistration Id
-	 * 
-	 * @param catCode pass cat_type
-	 * @param sourcePrId pass source_prId
-	 * @param destinationPreId pass destination_preId
->>>>>>> 1a566cdc
 	 * @return response in a format specified in API document
 	 */
 	@PostMapping(path = "/copyDocuments", produces = MediaType.APPLICATION_JSON_VALUE)
@@ -126,7 +102,7 @@
 			@ApiResponse(code = 400, message = "Document copying failed") })
 	public ResponseEntity<MainListResponseDTO<DocumentCopyResponseDTO>> copyDocument(@RequestParam String catCode,
 			@RequestParam String sourcePrId, @RequestParam String destinationPreId) {
-<<<<<<< HEAD
+
 		log.info("sessionId", "idType", "id",
 				"In copyDocument method of document controller to copy the document for request " + catCode + ","
 						+ sourcePrId + "," + destinationPreId);
@@ -139,22 +115,13 @@
 	 * 
 	 * @param pre_registration_id
 	 *            pass preRegistrationId
-=======
-		return ResponseEntity.status(HttpStatus.OK).body(documentUploadService.copyDoucment(catCode, sourcePrId, destinationPreId));
-	}
-	
-	/**
-	 * Get API to fetch all the documents for a Preregistration Id
-	 * 
-	 * @param preId pass preRegistrationId
->>>>>>> 1a566cdc
 	 * @return response in a format specified in API document
 	 */
 	@GetMapping(path = "/getDocument", produces = MediaType.APPLICATION_JSON_VALUE)
 	@ApiOperation(value = "Get All Document for Pre-Registration Id")
 	@ApiResponses(value = { @ApiResponse(code = 200, message = "Documents reterived successfully"),
 			@ApiResponse(code = 400, message = "Documents failed to reterive") })
-<<<<<<< HEAD
+
 	public ResponseEntity<MainListResponseDTO<DocumentMultipartResponseDTO>> getAllDocumentforPreid(
 			@RequestParam String pre_registration_id) {
 		log.info("sessionId", "idType", "id",
@@ -162,66 +129,45 @@
 						+ pre_registration_id);
 		return ResponseEntity.status(HttpStatus.OK)
 				.body(documentUploadService.getAllDocumentForPreId(pre_registration_id));
-=======
-	public ResponseEntity<MainListResponseDTO<DocumentMultipartResponseDTO>> getAllDocumentforPreid(@RequestParam String preId) {
-		return ResponseEntity.status(HttpStatus.OK).body(documentUploadService.getAllDocumentForPreId(preId));
->>>>>>> 1a566cdc
 	}
 
 	/**
 	 * Delete API to delete the document for a Document Id
 	 * 
-<<<<<<< HEAD
+
 	 * @param documentId
 	 *            pass documentId
-=======
-	 * @param documentId pass documentId
->>>>>>> 1a566cdc
 	 * @return response in a format specified in API document
 	 */
 	@DeleteMapping(path = "/deleteDocument", produces = MediaType.APPLICATION_JSON_VALUE)
 	@ApiOperation(value = "Delete document by document Id")
 	@ApiResponses(value = { @ApiResponse(code = 200, message = "Document successfully deleted"),
 			@ApiResponse(code = 400, message = "Document failed to delete") })
-<<<<<<< HEAD
+
 	public ResponseEntity<MainListResponseDTO<DocumentDeleteResponseDTO>> deleteDocument(
 			@RequestParam String documentId) {
 		log.info("sessionId", "idType", "id",
 				"In deleteDocument method of document controller to delete the document for documentId " + documentId);
-=======
-	public ResponseEntity<MainListResponseDTO<DocumentDeleteResponseDTO>> deleteDocument(@RequestParam String documentId) {
->>>>>>> 1a566cdc
 		return ResponseEntity.status(HttpStatus.OK).body(documentUploadService.deleteDocument(documentId));
 
 	}
 
 	/**
-<<<<<<< HEAD
 	 * Delete API to delete all the documents for a preregistrationId
 	 * 
 	 * @param pre_registration_id
 	 *            pass preregistrationId
-=======
-	 * Delete API to delete all the documents for a preregistrationId 
-	 * 
-	 * @param preId pass preregistrationId
->>>>>>> 1a566cdc
 	 * @return response in a format specified in API document
 	 */
 	@DeleteMapping(path = "/deleteAllByPreRegId", produces = MediaType.APPLICATION_JSON_VALUE)
 	@ApiOperation(value = "Delete all documents by pre-registration Id")
 	@ApiResponses(value = { @ApiResponse(code = 200, message = "Documents successfully deleted"),
 			@ApiResponse(code = 400, message = "Documents failed to delete") })
-<<<<<<< HEAD
 	public ResponseEntity<MainListResponseDTO<DocumentDeleteResponseDTO>> deleteAllByPreId(
 			@RequestParam String pre_registration_id) {
 		log.info("sessionId", "idType", "id",
 				"In deleteDocument method of document controller to delete all the document for preId "
 						+ pre_registration_id);
 		return ResponseEntity.status(HttpStatus.OK).body(documentUploadService.deleteAllByPreId(pre_registration_id));
-=======
-	public ResponseEntity<MainListResponseDTO<DocumentDeleteResponseDTO>> deleteAllByPreId(@RequestParam String preId) {
-		return ResponseEntity.status(HttpStatus.OK).body(documentUploadService.deleteAllByPreId(preId));
->>>>>>> 1a566cdc
 	}
 }