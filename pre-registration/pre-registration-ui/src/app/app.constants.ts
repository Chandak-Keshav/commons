--- conflicted
+++ resolved
@@ -2,10 +2,6 @@
 export const TEXT_PATTERN = '^[a-zA-Z ]*$';
 export const COUNTRY_NAME = 'India';
 export const VERSION = '1.0';
-<<<<<<< HEAD
-export const LOCATION_METADAT_APPEND_URL = 'v1.0/locations/locationhierarchy/country';
-export const LOCATION_IMMEDIATE_CHILDREN_APPEND_URL = 'v1.0/locations/immediatechildren/';
-=======
 export const RESPONSE = 'response';
 export const ERROR = 'error';
 export const NESTED_ERROR = 'err';
@@ -29,7 +25,6 @@
   LOCATION: 'masterdata/'
 };
 
->>>>>>> c21e7e4d
 export const PARAMS_KEYS = {
   getUsers: 'userId',
   getUser: 'preRegId',
