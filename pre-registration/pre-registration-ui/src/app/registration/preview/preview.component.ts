import { Component, OnInit } from '@angular/core';
import { DataStorageService } from 'src/app/shared/data-storage.service';
import { RegistrationService } from '../registration.service';
import { Router, ActivatedRoute } from '@angular/router';
import { UserModel } from '../demographic/modal/user.modal';

@Component({
  selector: 'app-preview',
  templateUrl: './preview.component.html',
  styleUrls: ['./preview.component.css']
})
export class PreviewComponent implements OnInit {
  previewData: any;
  secondaryLanguagelabels: any;
  secondaryLanguage;
  user: UserModel;
  files = [];

  constructor(
    private dataStorageService: DataStorageService,
    private route: ActivatedRoute,
    private router: Router,
    private registrationService: RegistrationService
  ) {}

  ngOnInit() {
<<<<<<< HEAD
   // this.preRegId = this.registrationService.getUsers()[this.registrationService.getUsers().length - 1].preRegId;
   this.user = this.registrationService.getUsers()[this.registrationService.getUsers().length - 1]; 
   console.log(this.user);
      // console.log(response);
      this.previewData = this.user.request.demographicDetails.identity;
      const now = new Date();
      const born = new Date(this.previewData.dateOfBirth[0].value);
      const years = Math.floor((now.getTime() - born.getTime()) / (365.25 * 24 * 60 * 60 * 1000));
      this.previewData.age = years;
      console.log(this.previewData);
      if (this.previewData['fullName'][1].language === 'ARB') {
        this.secondaryLanguage = 'ar';
      }
=======
    // this.preRegId = this.registrationService.getUsers()[this.registrationService.getUsers().length - 1].preRegId;
    this.user = this.registrationService.getUsers()[this.registrationService.getUsers().length - 1];
    console.log(this.user);
    // console.log(response);
    this.previewData = this.user.request.demographicDetails.identity;
    this.previewData.age = new Date().getFullYear() - Number(this.previewData.dateOfBirth[0].value.split('/')[2]);
    console.log(this.previewData);
    if (this.previewData['fullName'][1].language === 'ARB') {
      this.secondaryLanguage = 'ar';
    }
>>>>>>> 5b3e9a6c
    this.dataStorageService
      .getSecondaryLanguageLabels(this.secondaryLanguage || this.previewData['fullName'][1].language)
      .subscribe(response => {
        this.secondaryLanguagelabels = response['preview'];
        console.log(this.secondaryLanguagelabels);
      });
    this.files = this.registrationService.getUsers()[this.registrationService.getUsers().length - 1].files[0];
  }

  modifyDemographic() {
    const routeParams = this.router.url.split('/');
    this.router.navigate([routeParams[1], routeParams[2], 'demographic']);
    localStorage.setItem('newApplicant', 'false');
    this.registrationService.changeMessage({ modifyUser: 'true' });
  }

  modifyDocument() {
    this.navigateBack();
  }

  navigateDashboard() {
    const routeParams = this.router.url.split('/');
    // this.router.navigate(['dashboard', routeParams[2]]);
    this.router.navigate(['../demographic'], { relativeTo: this.route });
    // sessionStorage.setItem('newApplicant', 'true');
    localStorage.setItem('newApplicant', 'false');
    this.registrationService.changeMessage({ modifyUser: 'false' });
  }

  navigateBack() {
    this.router.navigate(['../file-upload'], { relativeTo: this.route });
  }

  navigateNext() {
    this.router.navigate(['../pick-center'], { relativeTo: this.route });
  }
}<|MERGE_RESOLUTION|>--- conflicted
+++ resolved
@@ -24,7 +24,6 @@
   ) {}
 
   ngOnInit() {
-<<<<<<< HEAD
    // this.preRegId = this.registrationService.getUsers()[this.registrationService.getUsers().length - 1].preRegId;
    this.user = this.registrationService.getUsers()[this.registrationService.getUsers().length - 1]; 
    console.log(this.user);
@@ -38,18 +37,6 @@
       if (this.previewData['fullName'][1].language === 'ARB') {
         this.secondaryLanguage = 'ar';
       }
-=======
-    // this.preRegId = this.registrationService.getUsers()[this.registrationService.getUsers().length - 1].preRegId;
-    this.user = this.registrationService.getUsers()[this.registrationService.getUsers().length - 1];
-    console.log(this.user);
-    // console.log(response);
-    this.previewData = this.user.request.demographicDetails.identity;
-    this.previewData.age = new Date().getFullYear() - Number(this.previewData.dateOfBirth[0].value.split('/')[2]);
-    console.log(this.previewData);
-    if (this.previewData['fullName'][1].language === 'ARB') {
-      this.secondaryLanguage = 'ar';
-    }
->>>>>>> 5b3e9a6c
     this.dataStorageService
       .getSecondaryLanguageLabels(this.secondaryLanguage || this.previewData['fullName'][1].language)
       .subscribe(response => {
