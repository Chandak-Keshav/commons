<!--  <h1><b>Book Appointment</b></h1>
<div class="expansionPanelPlacer">
<mat-accordion>
  <div class="spacer">
      <mat-expansion-panel [expanded]="step === 0" (opened)="setStep(0)">
          <mat-expansion-panel-header>
            <mat-panel-title>
              Center Selection
            </mat-panel-title>
            <mat-panel-description *ngIf="showDescription">
              {{selectedCentre.name}}
            </mat-panel-description>
          </mat-expansion-panel-header>    
          <div>
              <mat-form-field>
                  <mat-select [(ngModel)]="locationType" placeholder="Select Location Type">
                    <mat-option *ngFor="let location of locationTypes" [value]="location.value">
                      {{location.viewValue}}
                    </mat-option>
                  </mat-select>
              </mat-form-field>
              <span class="inlineSpacer"></span>
              <mat-form-field>
                  <input matInput placeholder="Search Registration Center" [(ngModel)]="text" value="">     
              </mat-form-field>
              <span class="img-spacer"><i class="material-icons" (click)="showResults()">search</i></span>
              <span class="inlineSpacer"></span>
              <a class="hyperlink" (click)="getLocation()">Show nearby Centers</a>
          </div>
          <div *ngIf="showTable">
            <mat-table [dataSource]="dataSource" class="mat-elevation-z8"> -->

<!-- Radio Button Column -->
<!-- <ng-container matColumnDef="select">
                <mat-header-cell *matHeaderCellDef>
                  Select
                </mat-header-cell>
                <mat-cell *matCellDef="let row; let i = index">
                  <mat-radio-button
                    [checked] = "i == 0"
                    (change)="selectedRow(row)"></mat-radio-button>
                </mat-cell>
              </ng-container> -->

<!-- Registration center name Column -->
<!-- <ng-container matColumnDef="name">
                <mat-header-cell *matHeaderCellDef> Registration Center Name </mat-header-cell>
                <mat-cell *matCellDef="let element"> {{element.name}} </mat-cell>
              </ng-container>
             -->
<!-- Address Column -->
<!-- <ng-container matColumnDef="addressLine1">
                <mat-header-cell *matHeaderCellDef> Address </mat-header-cell>
                <mat-cell *matCellDef="let element"> {{element.addressLine1}} </mat-cell>
              </ng-container> -->

<!-- Contact Person Column -->
<!-- <ng-container matColumnDef="contactPerson">
                <mat-header-cell *matHeaderCellDef> Contact Person </mat-header-cell>
                <mat-cell *matCellDef="let element"> {{element.contactPerson}} </mat-cell>
              </ng-container>
             -->
<!-- Center type Column -->
<!-- <ng-container matColumnDef="centerTypeCode">
                <mat-header-cell *matHeaderCellDef> Center Type </mat-header-cell>
                <mat-cell *matCellDef="let element"> {{element.centerTypeCode}} </mat-cell>
              </ng-container> -->

<!-- Contact Number Column -->
<!-- <ng-container matColumnDef="contactPhone">
                <mat-header-cell *matHeaderCellDef> Contact Number </mat-header-cell>
                <mat-cell *matCellDef="let element"> {{element.contactPhone}} </mat-cell>
              </ng-container>
            
              <mat-header-row *matHeaderRowDef="displayedColumns"></mat-header-row>
              <mat-row *matRowDef="let row; columns: displayedColumns;"
                  (click)="selection.toggle(row)">
              </mat-row>
            </mat-table>
          </div>
          <div *ngIf="showMessage">
            <p>No registration centers found</p>
          </div>
          <br />
          <div class="map-placer" *ngIf="showMap">
            <app-map [mapProvider]="mapProvider"></app-map>
          </div>
          <mat-action-row>
            <button mat-button color="primary" [disabled]="!enableNextButton" (click)="nextStep()">Next</button>
          </mat-action-row>
        </mat-expansion-panel>
  </div>
  <div class="spacer">
    <mat-expansion-panel [expanded]="step === 1" (opened)="setStep(1)">
      <mat-expansion-panel-header>
        <mat-panel-title>
          Time Selection
        </mat-panel-title>
        <mat-panel-description *ngIf="step === 1">
          Applicants
        </mat-panel-description>
      </mat-expansion-panel-header>
        <div *ngIf="selectedCentre !== null">
         <app-time-selection [registrationCenter]="selectedCentre"></app-time-selection>
        </div>
        <div *ngIf="selectedCentre === null">
          <p>Please select the centre first</p>
        </div>
          <mat-action-row>
            <button mat-button color="warn" (click)="prevStep()">Previous</button>
            <button mat-button color="primary" [disabled]="timeSelectionComponent ? !timeSelectionComponent.enableBookButton : true" (click)="makeBooking()">Book</button>
          </mat-action-row>
  
    </mat-expansion-panel>
  </div>
  </mat-accordion>
</div> -->
<div class="center_selection-wrapper">
  <!-- Header -->
  <mat-card class="center-selection__title-card">
    <mat-card-header>
      <p class="center__title-card-text">Book Appointment</p>
    </mat-card-header>
  </mat-card>
  <!-- search container -->

  <!-- Footer navigation -->
<<<<<<< HEAD
  <div>
    <mat-card class="center-selection__button-container">
      <button mat-button class="user-back-btn">Back</button>
      <span class="spacer"></span>
      <button mat-button class="user-book_later-btn">Book Later</button>
      <button mat-button class="user-continue-btn">Continue</button>
    </mat-card>
  </div>
=======
</mat-card>
<div>
  <mat-card class="center-selection__button-container">
    <button mat-button class="user-back-btn">Back</button>
    <span class="spacer"></span>
    <button mat-button class="user-book_later-btn">Book Later</button>
    <button (click)="routeNext()" mat-button class="user-continue-btn">Continue</button>
  </mat-card>
>>>>>>> f54a7962
</div><|MERGE_RESOLUTION|>--- conflicted
+++ resolved
@@ -125,16 +125,6 @@
   <!-- search container -->
 
   <!-- Footer navigation -->
-<<<<<<< HEAD
-  <div>
-    <mat-card class="center-selection__button-container">
-      <button mat-button class="user-back-btn">Back</button>
-      <span class="spacer"></span>
-      <button mat-button class="user-book_later-btn">Book Later</button>
-      <button mat-button class="user-continue-btn">Continue</button>
-    </mat-card>
-  </div>
-=======
 </mat-card>
 <div>
   <mat-card class="center-selection__button-container">
@@ -143,5 +133,4 @@
     <button mat-button class="user-book_later-btn">Book Later</button>
     <button (click)="routeNext()" mat-button class="user-continue-btn">Continue</button>
   </mat-card>
->>>>>>> f54a7962
 </div>