--- conflicted
+++ resolved
@@ -8,10 +8,6 @@
   position: fixed;
   bottom: -9px;
   width: 100%;
-<<<<<<< HEAD
-  z-index: -1;
-=======
   z-index: 2;
->>>>>>> 71da5d6c
   margin-bottom: 2px;
 }