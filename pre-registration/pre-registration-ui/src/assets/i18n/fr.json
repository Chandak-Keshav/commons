{
  "header": {
    "link_about": "À PROPOS DE NOUS",
    "link_faq": "FAQ",
    "link_contact": "CONTACT"
  },
  "login": {
    "text": "Étapes rapides et faciles",
    "sub_text": "Pré-inscription pour",
    "sub_text_UID": "Numéro d'identification unique",
    "label_select": "Choisissez votre langue",
    "label_email_num": "Email ID ou numéro de téléphone",
    "label_otp": "Entrez OTP",
    "action_send": "Envoyer OTP",
    "action_resend": "Renvoyer",
    "action_verify": "Vérifier"
  },
  "stepper": {
    "link_demographic": "Détails démographiques",
    "link_upload_doc": "Télécharger un document",
    "link_book": "Rendez-vous du livre",
    "link_confirm": "Confirmation"
  },
  "demographic": {
    "title": "Détails démographiques",
    "language": "français",
    "label_name": "Nom complet",
    "name_required": "Le nom complet est requis",
    "label_age": "Âge",
    "date_dd": "jj",
    "date_mm": "mm",
    "date_yyyy": "aa",
    "text_years": "Années",
    "text_gender": "Le sexe",
    "button_male": "Mâle",
    "button_female": "Femelle",
    "label_address1": "Adresse 1",
    "label_address2": "Adresse Ligne 2",
    "label_region": "Région",
    "label_province": "Province",
    "label_city": "Ville",
    "label_local_administrative_authority": "Autorité administrative locale",
    "label_mob_num": "Numéro de portable",
    "label_alt_mob_num": "Numéro de téléphone alternatif (facultatif)",
    "label_email_id": "Identifiant Email",
    "label_pin": "Numéro CINE / PIN",
    "action_back": "RETOUR",
    "action_continue": "CONTINUER",
    "action_preview": "APERÇU",
    "validation": {
      "name_required": "Le nom complet est requis",
      "age_validation": "L'âge devrait être inférieur à 150",
      "DOB_validation": "Entrez la date de naissance ou l'âge valide (l'âge doit être inférieur à 150 et le nombre entier)",
      "date_required": "Entrez 2 chiffres pour la date",
      "month_required": "Entrez 2 chiffres pour le mois",
      "year_required": "Entrez 4 chiffres pour l'année",
      "address_required": "L'adresse est obligatoire",
      "region_required": "Veuillez sélectionner une région",
      "province_required": "Veuillez sélectionner une province",
      "city_required": "Veuillez sélectionner une ville",
      "admin_required": "Veuillez sélectionner l'autorité administrative locale",
      "postal_code_required": "Veuillez entrer un code postal valide",
      "mobile_required": "Veuillez entrer un numéro de téléphone valide",
      "email_required": "S'il vous plaît entrer email id valide",
      "pin_required": "Veuillez entrer un code PIN valide"
    }
  },
  "documents": {
    "title_document": "Télécharger des documents",
    "text_filetype": "Type de fichier autorisé Pdf, Word et Max 1 Mo",
    "action_browse": "FEUILLETER",
    "action_back": "RETOUR",
    "action_skip": "SAUTER",
    "action_continue": "CONTINUER",
    "label_sameas": "Pareil que",
    "text_or": "OU",
    "action_view": "VUE"
  },
  "preview": {
    "title_preview": "Aperçu",
    "language": "français",
    "subheading_information": "Informations personnelles",
    "label_name": "Nom complet",
    "label_age": "Âge",
    "text_years": "Années",
    "text_gender": "Le sexe",
    "subheading_contact": "Détails du contact",
    "label_address": "Adresse",
    "label_region": "Région",
    "label_province": "Province",
    "label_city": "Ville",
    "label_local_administrative_authority": "Autorité administrative locale",
    "label_mob_num": "Numéro de portable",
    "label_alt_mob_num": "Numéro de téléphone alternatif (facultatif)",
    "label_email_id": "Identifiant Email",
    "label_pin": "Numéro CINE / PIN",
    "title_document": "Documents téléchargés",
    "action_modify": "modifier",
    "action_back": "RETOUR",
    "action_add_applicant": "AJOUTER LE CANDIDAT",
    "action_continue": "CONTINUER"
  },
  "bookAppointment": {
    "title_book": "Rendez-vous du livre",
    "text_prev": "précédent",
    "text_next": "Suivant",
    "text_morning": "Matin",
    "text_afternoon": "Après midi",
    "text_available": "Candidats disponibles",
    "action_done": "TERMINÉ",
    "action_back": "RETOUR",
    "action_bookLater": "RÉSERVER PLUS TARD",
    "action_continue": "CONTINUER"
  },
  "message": {
    "login": {
      "msg1": "Email ID is not valid",
      "msg2": "Phone number is not valid",
      "msg3": "OTP enter is not valid",
      "msg4": "Login Successful"
    },
    "demographicDetails": {
      "msg1": "Black listed word entered"
    },
    "uploadDocuments": {
      "msg1": "Document exceeding permitted size",
      "msg2": "Virus scan failed",
      "msg3": "File type not supported"
    },
    "appointmentCentreSearch": {
      "msg1": "No result found",
      "msg2": "Location not enable"
    },
    "bookAppointment": {
      "msg1": "The Following User has not been selected any time slot",
      "msg2": "(should provide User name) Do you want to continue Booking"
    },
    "cancelAppointment": {
      "msg1": "Appointment for the selected application will be cancelled",
      "msg2": "Appointment for the selected application has been successfully cancelled"
    }
  },
  "uidStatus": {
    "title": "Mes applications",
    "action_modify_information": "Modifier les informations",
    "action_modify_appointment": "Réserver / modifier un rendez-vous",
    "action_cre_application": "Créer une nouvelle application ",
    "card": {
      "text_app_id": "ID d'application",
      "text_name": "prénom",
      "text_appoinment_date": "Date de rendez-vous",
      "text_status": "Statut",
      "action_modify_information": "Modifier les informations",
      "action_modify_appointment": "Modifier un rendez-vous"
    }
  },
  "appointmentCentreSearch": {
    "title": " Book Appointment ",
    "text_recommended_centres": "Recommended Centres",
    "text_finding_result": "finding result for",
    "text_nearBy": "Nearby",
    "acttion_back": "BACK",
    "action_bookLater": "BOOK LATER",
    "action_continue": "CONTINUE"
  },
  "appointmentConfirmed": {
    "title": "Rendez-vous confirmé",
    "text_confirmation": "L'identifiant pré-enregistrement et les détails du rendez-vous ont été envoyés à l'identifiant et au numéro de téléphone de l'e-mail enregistré.",
    "action_download": "TÉLÉCHARGER",
    "action_print": "IMPRESSION"
  },
<<<<<<< HEAD
  "dialog":{
    "title_applicant":"Nombre de candidats",
    "content_applicant":"Les détails du premier demandeur seront traités comme primaires",
    "invalidApplicantNumber_msg":"Le nombre doit être compris entre 1 et 10",
    "action_ok":"D'accord",
    "title_discard":"Jeter",
    "action_discard_app":"Jeter toute l'application",
    "action_cancel":"Annuler un rendez-vous et sauvegarder les détails",
    "action_submit":"Soumettre",
    "action_dismiss":"D'accord",
    "action_add":"Ajouter",
    "action_close":"Fermer",
    "action_add_to_slot":"Ajouter à la fente"
=======
  "dialog": {
    "title_applicant": "Nombre de candidats",
    "content_applicant": "Les détails du premier demandeur seront traités comme primaires",
    "invalidApplicantNumber_msg": "Le nombre doit être compris entre 1 et 10",
    "action_ok": "D'accord",
    "title_discard": "Jeter",
    "action_discard_app": "Jeter toute l'application",
    "action_cancel": "Annuler un rendez-vous et sauvegarder les détails",
    "action_submit": "Soumettre",
    "action_dismiss": "Rejeter",
    "action_add": "Ajouter",
    "action_close": "Fermer",
    "action_add_to_slot": "Ajouter à la fente"
>>>>>>> 06df2e1a
  },
  "ack": {
    "container_guideline": "Directives importantes",
    "action_download": "TÉLÉCHARGER",
    "action_print": "IMPRESSION"
  },
  "centerSelection": {
    "title": " Rendez-vous du livre ",
    "action_nearBy": "Proche",
    "display_recommended": "Centres recommandés",
    "text_found": "A trouvé",
    "text_centers": "centres",
    "text_timing": "Timing",
    "text_open": "Ouvrir",
    "action_back": "Retour",
    "action_book_later": "Réservez plus tard",
    "action_continue": "CONTINUER"
  }
}<|MERGE_RESOLUTION|>--- conflicted
+++ resolved
@@ -169,7 +169,6 @@
     "action_download": "TÉLÉCHARGER",
     "action_print": "IMPRESSION"
   },
-<<<<<<< HEAD
   "dialog":{
     "title_applicant":"Nombre de candidats",
     "content_applicant":"Les détails du premier demandeur seront traités comme primaires",
@@ -183,21 +182,6 @@
     "action_add":"Ajouter",
     "action_close":"Fermer",
     "action_add_to_slot":"Ajouter à la fente"
-=======
-  "dialog": {
-    "title_applicant": "Nombre de candidats",
-    "content_applicant": "Les détails du premier demandeur seront traités comme primaires",
-    "invalidApplicantNumber_msg": "Le nombre doit être compris entre 1 et 10",
-    "action_ok": "D'accord",
-    "title_discard": "Jeter",
-    "action_discard_app": "Jeter toute l'application",
-    "action_cancel": "Annuler un rendez-vous et sauvegarder les détails",
-    "action_submit": "Soumettre",
-    "action_dismiss": "Rejeter",
-    "action_add": "Ajouter",
-    "action_close": "Fermer",
-    "action_add_to_slot": "Ajouter à la fente"
->>>>>>> 06df2e1a
   },
   "ack": {
     "container_guideline": "Directives importantes",
