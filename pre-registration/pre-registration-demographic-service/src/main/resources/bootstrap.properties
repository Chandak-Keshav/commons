spring.cloud.config.uri=http://104.211.212.28:51000
spring.cloud.config.label=DEV
spring.application.name=pre-registration-demographic-service
spring.profiles.active=dev
management.endpoints.web.exposure.include=refresh
#management.security.enabled=false

mosip.kernel.jsonvalidator.file-storage-uri=${spring.cloud.config.uri}/${spring.application.name}/${spring.profiles.active}/${spring.cloud.config.label}/

management.endpoints.web.exposure.include=refresh

# Plug in property source as either 'LOCAL' or 'CONFIG_SERVER' through this key
mosip.kernel.jsonvalidator.property-source=CONFIG_SERVER

server.servlet.context-path=/demographic

server.port=9092

<<<<<<< HEAD
#disabling health check so that client doesnt try to load properties from sprint config server every
# 5 minutes (should not be done in production)
health.config.enabled=false
=======
schemaName=mosip-prereg-identity-json-schema.json
>>>>>>> 66242969
<|MERGE_RESOLUTION|>--- conflicted
+++ resolved
@@ -16,10 +16,6 @@
 
 server.port=9092
 
-<<<<<<< HEAD
 #disabling health check so that client doesnt try to load properties from sprint config server every
 # 5 minutes (should not be done in production)
 health.config.enabled=false
-=======
-schemaName=mosip-prereg-identity-json-schema.json
->>>>>>> 66242969
