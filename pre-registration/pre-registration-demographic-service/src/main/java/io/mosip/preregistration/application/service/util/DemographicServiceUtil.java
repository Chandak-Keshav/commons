--- conflicted
+++ resolved
@@ -1,454 +1,443 @@
-/* 
- * Copyright
- * 
- */
-package io.mosip.preregistration.application.service.util;
-
-import java.text.SimpleDateFormat;
-import java.time.LocalDateTime;
-import java.time.ZoneId;
-import java.time.format.DateTimeFormatter;
-import java.util.Date;
-import java.util.List;
-import java.util.Map;
-
-import org.json.simple.JSONArray;
-import org.json.simple.JSONObject;
-import org.json.simple.parser.JSONParser;
-import org.json.simple.parser.ParseException;
-import org.springframework.beans.factory.annotation.Autowired;
-import org.springframework.beans.factory.annotation.Value;
-import org.springframework.stereotype.Component;
-
-import io.mosip.kernel.core.logger.spi.Logger;
-import io.mosip.kernel.core.util.DateUtils;
-import io.mosip.preregistration.application.code.RequestCodes;
-import io.mosip.preregistration.application.dto.DemographicCreateResponseDTO;
-import io.mosip.preregistration.application.dto.DemographicRequestDTO;
-import io.mosip.preregistration.application.dto.DemographicUpdateResponseDTO;
-import io.mosip.preregistration.application.entity.DemographicEntity;
-import io.mosip.preregistration.application.errorcodes.ErrorCodes;
-import io.mosip.preregistration.application.errorcodes.ErrorMessages;
-import io.mosip.preregistration.application.exception.OperationNotAllowedException;
-import io.mosip.preregistration.application.exception.SchemaValidationException;
-import io.mosip.preregistration.application.exception.system.DateParseException;
-import io.mosip.preregistration.application.exception.system.JsonParseException;
-import io.mosip.preregistration.core.code.StatusCodes;
-import io.mosip.preregistration.core.common.dto.DemographicResponseDTO;
-import io.mosip.preregistration.core.config.LoggerConfiguration;
-import io.mosip.preregistration.core.util.CryptoUtil;
-import io.mosip.preregistration.core.util.HashUtill;
-import io.mosip.preregistration.core.util.ValidationUtil;
-
-/**
- * This class provides the utility methods for DemographicService
- * 
- * @author Ravi C Balaji
- * @author Sanober Noor
- * @since 1.0.0
- */
-@Component
-public class DemographicServiceUtil {
-
-	@Value("${mosip.utc-datetime-pattern}")
-	private String utcDateTimePattern;
-
-	/**
-	 * Logger instance
-	 */
-	private Logger log = LoggerConfiguration.logConfig(DemographicServiceUtil.class);
-
-	@Autowired
-	CryptoUtil cryptoUtil;
-
-	/**
-	 * This setter method is used to assign the initial demographic entity values to
-	 * the createDTO
-	 * 
-	 * @param demographicEntity
-	 *            pass the demographicEntity
-	 * @return createDTO with the values
-	 */
-	public DemographicResponseDTO setterForCreateDTO(DemographicEntity demographicEntity) {
-		log.info("sessionId", "idType", "id", "In setterForCreateDTO method of pre-registration service util");
-		JSONParser jsonParser = new JSONParser();
-		DemographicResponseDTO createDto = new DemographicResponseDTO();
-		try {
-			createDto.setPreRegistrationId(demographicEntity.getPreRegistrationId());
-			createDto.setDemographicDetails((JSONObject) jsonParser.parse(new String(cryptoUtil
-					.decrypt(demographicEntity.getApplicantDetailJson(), demographicEntity.getEncryptedDateTime()))));
-			createDto.setStatusCode(demographicEntity.getStatusCode());
-			createDto.setLangCode(demographicEntity.getLangCode());
-			createDto.setCreatedBy(demographicEntity.getCreatedBy());
-			createDto.setCreatedDateTime(getLocalDateString(demographicEntity.getCreateDateTime()));
-			createDto.setUpdatedBy(demographicEntity.getUpdatedBy());
-			createDto.setUpdatedDateTime(getLocalDateString(demographicEntity.getUpdateDateTime()));
-		} catch (ParseException ex) {
-			log.error("sessionId", "idType", "id",
-					"In setterForCreateDTO method of pre-registration service- " + ex.getMessage());
-			throw new JsonParseException(ErrorCodes.PRG_PAM_APP_007.toString(),
-					ErrorMessages.JSON_PARSING_FAILED.toString(), ex.getCause());
-		}
-		return createDto;
-	}
-
-	/**
-	 * This setter method is used to assign the initial demographic entity values to
-	 * the createDTO
-	 * 
-	 * @param demographicEntity
-	 *            pass the demographicEntity
-	 * @return createDTO with the values
-	 */
-	public DemographicCreateResponseDTO setterForCreatePreRegistration(DemographicEntity demographicEntity) {
-		log.info("sessionId", "idType", "id", "In setterForCreateDTO method of pre-registration service util");
-		JSONParser jsonParser = new JSONParser();
-		DemographicCreateResponseDTO createDto = new DemographicCreateResponseDTO();
-		try {
-			createDto.setPreRegistrationId(demographicEntity.getPreRegistrationId());
-			createDto.setDemographicDetails((JSONObject) jsonParser.parse(new String(cryptoUtil
-					.decrypt(demographicEntity.getApplicantDetailJson(), demographicEntity.getEncryptedDateTime()))));
-			createDto.setStatusCode(demographicEntity.getStatusCode());
-			createDto.setLangCode(demographicEntity.getLangCode());
-			createDto.setCreatedDateTime(getLocalDateString(demographicEntity.getCreateDateTime()));
-		} catch (ParseException ex) {
-			log.error("sessionId", "idType", "id",
-					"In setterForCreateDTO method of pre-registration service- " + ex.getMessage());
-			throw new JsonParseException(ErrorCodes.PRG_PAM_APP_007.toString(),
-					ErrorMessages.JSON_PARSING_FAILED.toString(), ex.getCause());
-		}
-		return createDto;
-	}
-
-	/**
-	 * This setter method is used to assign the initial demographic entity values to
-	 * the createDTO
-	 * 
-	 * @param demographicEntity
-	 *            pass the demographicEntity
-	 * @return createDTO with the values
-	 */
-	public DemographicUpdateResponseDTO setterForUpdatePreRegistration(DemographicEntity demographicEntity) {
-		log.info("sessionId", "idType", "id", "In setterForCreateDTO method of pre-registration service util");
-		JSONParser jsonParser = new JSONParser();
-		DemographicUpdateResponseDTO createDto = new DemographicUpdateResponseDTO();
-		try {
-			createDto.setPreRegistrationId(demographicEntity.getPreRegistrationId());
-			createDto.setDemographicDetails((JSONObject) jsonParser.parse(new String(cryptoUtil
-					.decrypt(demographicEntity.getApplicantDetailJson(), demographicEntity.getEncryptedDateTime()))));
-			createDto.setStatusCode(demographicEntity.getStatusCode());
-			createDto.setLangCode(demographicEntity.getLangCode());
-			createDto.setUpdatedDateTime(getLocalDateString(demographicEntity.getCreateDateTime()));
-		} catch (ParseException ex) {
-			log.error("sessionId", "idType", "id",
-					"In setterForCreateDTO method of pre-registration service- " + ex.getMessage());
-			throw new JsonParseException(ErrorCodes.PRG_PAM_APP_007.toString(),
-					ErrorMessages.JSON_PARSING_FAILED.toString(), ex.getCause());
-		}
-		return createDto;
-	}
-
-	/**
-	 * This method is used to set the values from the request to the
-	 * demographicEntity entity fields.
-	 * 
-	 * @param demographicRequest
-	 *            pass demographicRequest
-	 * @param requestId
-	 *            pass requestId
-	 * @param entityType
-	 *            pass entityType
-	 * @return demographic entity with values
-	 */
-	public DemographicEntity prepareDemographicEntityForCreate(DemographicRequestDTO demographicRequest,
-			String statuscode, String userId, String preRegistrationId) {
-		log.info("sessionId", "idType", "id", "In prepareDemographicEntity method of pre-registration service util");
-		DemographicEntity demographicEntity = new DemographicEntity();
-		demographicEntity.setPreRegistrationId(preRegistrationId);
-		LocalDateTime encryptionDateTime = DateUtils.getUTCCurrentDateTime();
-		log.info("sessionId", "idType", "id", "Encryption start time : " + DateUtils.getUTCCurrentDateTimeString());
-		byte[] encryptedDemographicDetails = cryptoUtil
-				.encrypt(demographicRequest.getDemographicDetails().toJSONString().getBytes(), encryptionDateTime);
-		log.info("sessionId", "idType", "id", "Encryption end time : " + DateUtils.getUTCCurrentDateTimeString());
-		demographicEntity.setApplicantDetailJson(encryptedDemographicDetails);
-		demographicEntity.setLangCode(demographicRequest.getLangCode());
-		demographicEntity.setCrAppuserId(userId);
-		demographicEntity.setCreatedBy(userId);
-		demographicEntity.setCreateDateTime(LocalDateTime.now(ZoneId.of("UTC")));
-		demographicEntity.setStatusCode(statuscode);
-		log.info("sessionId", "idType", "id", "Hashing start time : " + DateUtils.getUTCCurrentDateTimeString());
-		demographicEntity.setDemogDetailHash(HashUtill.hashUtill(demographicEntity.getApplicantDetailJson()));
-		log.info("sessionId", "idType", "id", "Hashing end time : " + DateUtils.getUTCCurrentDateTimeString());
-		demographicEntity.setUpdatedBy(userId);
-		demographicEntity.setUpdateDateTime(LocalDateTime.now(ZoneId.of("UTC")));
-		demographicEntity.setEncryptedDateTime(encryptionDateTime);
-		return demographicEntity;
-	}
-
-	/**
-	 * This method is used to set the values from the request to the
-	 * demographicEntity entity fields.
-	 * 
-	 * @param demographicRequest
-	 *            pass demographicRequest
-	 * @param requestId
-	 *            pass requestId
-	 * @param entityType
-	 *            pass entityType
-	 * @return demographic entity with values
-	 */
-	public DemographicEntity prepareDemographicEntityForUpdate(DemographicEntity demographicEntity,
-			DemographicRequestDTO demographicRequest, String statuscode, String userId, String preRegistrationId) {
-		log.info("sessionId", "idType", "id", "In prepareDemographicEntity method of pre-registration service util");
-		demographicEntity.setPreRegistrationId(preRegistrationId);
-		LocalDateTime encryptionDateTime = DateUtils.getUTCCurrentDateTime();
-		log.info("sessionId", "idType", "id", "Encryption start time : " + DateUtils.getUTCCurrentDateTimeString());
-		byte[] encryptedDemographicDetails = cryptoUtil
-				.encrypt(demographicRequest.getDemographicDetails().toJSONString().getBytes(), encryptionDateTime);
-		log.info("sessionId", "idType", "id", "Encryption end time : " + DateUtils.getUTCCurrentDateTimeString());
-		demographicEntity.setApplicantDetailJson(encryptedDemographicDetails);
-		demographicEntity.setLangCode(demographicRequest.getLangCode());
-		demographicEntity.setStatusCode(statuscode);
-		log.info("sessionId", "idType", "id", "Hashing start time : " + DateUtils.getUTCCurrentDateTimeString());
-		demographicEntity.setDemogDetailHash(HashUtill.hashUtill(demographicEntity.getApplicantDetailJson()));
-		log.info("sessionId", "idType", "id", "Hashing end time : " + DateUtils.getUTCCurrentDateTimeString());
-		demographicEntity.setUpdateDateTime(LocalDateTime.now(ZoneId.of("UTC")));
-		demographicEntity.setEncryptedDateTime(encryptionDateTime);
-		return demographicEntity;
-	}
-
-	// /**
-	// * This method is used to add the initial request values into a map for input
-	// * validations.
-	// *
-	// * @param demographicRequestDTO
-	// * pass demographicRequestDTO
-	// * @return a map for request input validation
-	// */
-	// public Map<String, String>
-	// prepareRequestParamMap(MainRequestDTO<DemographicRequestDTO>
-	// demographicRequestDTO) {
-	// log.info("sessionId", "idType", "id", "In prepareRequestParamMap method of
-	// pre-registration service util");
-	// Map<String, String> inputValidation = new HashMap<>();
-	// inputValidation.put(RequestCodes.ID.getCode(),
-	// demographicRequestDTO.getId());
-	// inputValidation.put(RequestCodes.VER.getCode(),
-	// demographicRequestDTO.getVersion());
-	// inputValidation.put(RequestCodes.REQ_TIME.getCode(),
-	// new
-	// SimpleDateFormat(utcDateTimePattern).format(demographicRequestDTO.getRequesttime()));
-	// inputValidation.put(RequestCodes.REQUEST.getCode(),
-	// demographicRequestDTO.getRequest().toString());
-	// return inputValidation;
-	// }
-
-	/**
-	 * This method is used to set the JSON values to RequestCodes constants.
-	 * 
-	 * @param demographicData
-	 *            pass demographicData
-	 * @param identityKey
-	 *            pass identityKey
-	 * @return values from JSON based on key
-	 * 
-	 * @throws ParseException
-	 *             On json Parsing Failed
-	 * @throws org.json.simple.parser.ParseException
-	 * 
-	 */
-	public JSONArray getValueFromIdentity(byte[] demographicData, String identityKey)
-			throws ParseException, org.json.simple.parser.ParseException {
-		log.info("sessionId", "idType", "id", "In getValueFromIdentity method of pre-registration service util ");
-		JSONParser jsonParser = new JSONParser();
-		JSONObject jsonObj = (JSONObject) jsonParser.parse(new String(demographicData));
-		JSONObject identityObj = (JSONObject) jsonObj.get(RequestCodes.IDENTITY.getCode());
-		return (JSONArray) identityObj.get(identityKey);
-	}
-
-	/**
-	 * This method is used to set the JSON values to RequestCodes constants.
-	 * 
-	 * @param demographicData
-	 *            pass demographicData
-	 * @param identityKey
-	 *            pass postalcode
-	 * @return values from JSON
-	 * 
-	 * @throws ParseException
-	 *             On json Parsing Failed
-	 * @throws org.json.simple.parser.ParseException
-	 * 
-	 */
-
-<<<<<<< HEAD
-	public String getIdJSONValue(String demographicData, String value) throws ParseException {
-		log.info("sessionId", "idType", "id",
-				"In getValueFromIdentity method of pe-registration service util to get getIdJSONValue ");
-
-=======
-	public String getIdJSONValue(String demographicData, String value) throws ParseException  {
-		log.info("sessionId", "idType", "id", "In getValueFromIdentity method of pe-registration service util to get getIdJSONValue ");
->>>>>>> 47802b68
-		JSONParser jsonParser = new JSONParser();
-		JSONObject jsonObj = (JSONObject) jsonParser.parse(demographicData);
-		JSONObject identityObj = (JSONObject) jsonObj.get(RequestCodes.IDENTITY.getCode());
-		if (identityObj.get(value) != null)
-			return identityObj.get(value).toString();
-<<<<<<< HEAD
-		return "";
-
-=======
-		return ""; 
->>>>>>> 47802b68
-	}
-
-	/**
-	 * This method is used as Null checker for different input keys.
-	 *
-	 * @param key
-	 *            pass the key
-	 * @return true if key not null and return false if key is null.
-	 */
-	public boolean isNull(Object key) {
-		if (key instanceof String) {
-			if (key.equals(""))
-				return true;
-		} else if (key instanceof List<?>) {
-			if (((List<?>) key).isEmpty())
-				return true;
-		} else {
-			if (key == null)
-				return true;
-		}
-		return false;
-
-	}
-
-	/**
-	 * This method is used to validate Pending_Appointment and Booked status codes.
-	 * 
-	 * @param statusCode
-	 *            pass statusCode
-	 * @return true or false
-	 */
-	public boolean checkStatusForDeletion(String statusCode) {
-		log.info("sessionId", "idType", "id", "In checkStatusForDeletion method of pre-registration service util ");
-		if (statusCode.equals(StatusCodes.PENDING_APPOINTMENT.getCode())
-				|| statusCode.equals(StatusCodes.BOOKED.getCode())) {
-			return true;
-		} else {
-			throw new OperationNotAllowedException(ErrorCodes.PRG_PAM_APP_003.name(),
-					ErrorMessages.DELETE_OPERATION_NOT_ALLOWED.name());
-		}
-	}
-
-	/**
-	 * This method is used for parsing and formatting the fromDate and toDate
-	 * 
-	 * @param dateMap
-	 *            pass dateMap
-	 * @param format
-	 *            pass Date format
-	 * @return map with formatted fromDate and toDate
-	 */
-	// public Map<String, LocalDateTime> dateSetter(Map<String, String> dateMap,
-	// String format) {
-	// log.info("sessionId", "idType", "id", "In dateSetter method of
-	// pre-registration service util ");
-	// Map<String, LocalDateTime> localDateTimeMap = new HashMap<>();
-	// try {
-	//
-	// Date fromDate = DateUtils
-	// .parseToDate(URLDecoder.decode(dateMap.get(RequestCodes.FROM_DATE.getCode()),
-	// "UTF-8"), format);
-	//
-	// Date toDate;
-	// if (dateMap.get(RequestCodes.TO_DATE.getCode()) == null
-	// || isNull(dateMap.get(RequestCodes.TO_DATE.getCode()))) {
-	// toDate = fromDate;
-	// Calendar cal = Calendar.getInstance();
-	// cal.setTime(toDate);
-	// cal.set(Calendar.HOUR_OF_DAY, 23);
-	// cal.set(Calendar.MINUTE, 59);
-	// cal.set(Calendar.SECOND, 59);
-	// toDate = cal.getTime();
-	// } else {
-	// toDate =
-	// DateUtils.parseToDate(URLDecoder.decode(dateMap.get(RequestCodes.TO_DATE.getCode()),
-	// "UTF-8"),
-	// format);
-	// }
-	// localDateTimeMap.put(RequestCodes.FROM_DATE.getCode(),
-	// DateUtils.parseDateToLocalDateTime(fromDate));
-	// localDateTimeMap.put(RequestCodes.TO_DATE.getCode(),
-	// DateUtils.parseDateToLocalDateTime(toDate));
-	//
-	// } catch (java.text.ParseException |
-	// io.mosip.kernel.core.exception.ParseException ex) {
-	// log.error("sessionId", "idType", "id",
-	// "In dateSetter method of pre-registration service- " + ex.getCause());
-	// throw new DateParseException(ErrorCodes.PRG_PAM_APP_011.toString(),
-	// ErrorMessages.UNSUPPORTED_DATE_FORMAT.toString(), ex.getCause());
-	// } catch (UnsupportedEncodingException ex) {
-	// log.error("sessionId", "idType", "id",
-	// "In dateSetter method of pre-registration service- " + ex.getCause());
-	// throw new
-	// SystemUnsupportedEncodingException(ErrorCodes.PRG_PAM_APP_009.toString(),
-	// ErrorMessages.UNSUPPORTED_ENCODING_CHARSET.toString(), ex.getCause());
-	// }
-	// return localDateTimeMap;
-	// }
-
-	public String getCurrentResponseTime() {
-		return DateUtils.formatDate(new Date(System.currentTimeMillis()), utcDateTimePattern);
-	}
-
-	public Date getDateFromString(String date) {
-		log.info("sessionId", "idType", "id", "In getDateFromString method of pre-registration service util ");
-		try {
-			return new SimpleDateFormat(utcDateTimePattern).parse(date);
-		} catch (java.text.ParseException ex) {
-			log.error("sessionId", "idType", "id",
-					"In getDateFromString method of pre-registration service- " + ex.getCause());
-			throw new DateParseException(ErrorCodes.PRG_PAM_APP_011.toString(),
-					ErrorMessages.UNSUPPORTED_DATE_FORMAT.toString(), ex.getCause());
-		}
-	}
-
-	public String getLocalDateString(LocalDateTime date) {
-		DateTimeFormatter dateTimeFormatter = DateTimeFormatter.ofPattern(utcDateTimePattern);
-		return date.format(dateTimeFormatter);
-	}
-
-	/**
-	 * 
-	 * @param idValidationFields
-	 *            is a map with key and regex as value
-	 * @param demoDetails
-	 * @return boolean
-	 * @throws ParseException 
-	 */
-<<<<<<< HEAD
-	public boolean validation(Map<String, String> idValidationFields, JSONObject demoDetails) throws ParseException {
-=======
-	public boolean validation(Map<String,String> idValidationFields,JSONObject demoDetails ) throws ParseException {
->>>>>>> 47802b68
-		for (Map.Entry<String, String> entry : idValidationFields.entrySet()) {
-			if (!ValidationUtil.idValidation(getIdJSONValue(demoDetails.toJSONString(), entry.getKey()),
-					entry.getValue())) {
-				throw new SchemaValidationException(ErrorCodes.PRG_PAM_APP_014.name(),
-						entry.getKey() + entry.getValue());
-			}
-		}
-		return true;
-	}
-
-	public boolean isStatusValid(String status) {
-		for (StatusCodes choice : StatusCodes.values())
-			if (choice.getCode().equals(status))
-				return true;
-		return false;
-	}
-
-}
+/* 
+ * Copyright
+ * 
+ */
+package io.mosip.preregistration.application.service.util;
+
+import java.text.SimpleDateFormat;
+import java.time.LocalDateTime;
+import java.time.ZoneId;
+import java.time.format.DateTimeFormatter;
+import java.util.Date;
+import java.util.List;
+import java.util.Map;
+
+import org.json.simple.JSONArray;
+import org.json.simple.JSONObject;
+import org.json.simple.parser.JSONParser;
+import org.json.simple.parser.ParseException;
+import org.springframework.beans.factory.annotation.Autowired;
+import org.springframework.beans.factory.annotation.Value;
+import org.springframework.stereotype.Component;
+
+import io.mosip.kernel.core.logger.spi.Logger;
+import io.mosip.kernel.core.util.DateUtils;
+import io.mosip.preregistration.application.code.RequestCodes;
+import io.mosip.preregistration.application.dto.DemographicCreateResponseDTO;
+import io.mosip.preregistration.application.dto.DemographicRequestDTO;
+import io.mosip.preregistration.application.dto.DemographicUpdateResponseDTO;
+import io.mosip.preregistration.application.entity.DemographicEntity;
+import io.mosip.preregistration.application.errorcodes.ErrorCodes;
+import io.mosip.preregistration.application.errorcodes.ErrorMessages;
+import io.mosip.preregistration.application.exception.OperationNotAllowedException;
+import io.mosip.preregistration.application.exception.SchemaValidationException;
+import io.mosip.preregistration.application.exception.system.DateParseException;
+import io.mosip.preregistration.application.exception.system.JsonParseException;
+import io.mosip.preregistration.core.code.StatusCodes;
+import io.mosip.preregistration.core.common.dto.DemographicResponseDTO;
+import io.mosip.preregistration.core.config.LoggerConfiguration;
+import io.mosip.preregistration.core.util.CryptoUtil;
+import io.mosip.preregistration.core.util.HashUtill;
+import io.mosip.preregistration.core.util.ValidationUtil;
+
+/**
+ * This class provides the utility methods for DemographicService
+ * 
+ * @author Ravi C Balaji
+ * @author Sanober Noor
+ * @since 1.0.0
+ */
+@Component
+public class DemographicServiceUtil {
+
+	@Value("${mosip.utc-datetime-pattern}")
+	private String utcDateTimePattern;
+
+	/**
+	 * Logger instance
+	 */
+	private Logger log = LoggerConfiguration.logConfig(DemographicServiceUtil.class);
+
+	@Autowired
+	CryptoUtil cryptoUtil;
+
+	/**
+	 * This setter method is used to assign the initial demographic entity values to
+	 * the createDTO
+	 * 
+	 * @param demographicEntity
+	 *            pass the demographicEntity
+	 * @return createDTO with the values
+	 */
+	public DemographicResponseDTO setterForCreateDTO(DemographicEntity demographicEntity) {
+		log.info("sessionId", "idType", "id", "In setterForCreateDTO method of pre-registration service util");
+		JSONParser jsonParser = new JSONParser();
+		DemographicResponseDTO createDto = new DemographicResponseDTO();
+		try {
+			createDto.setPreRegistrationId(demographicEntity.getPreRegistrationId());
+			createDto.setDemographicDetails((JSONObject) jsonParser.parse(new String(cryptoUtil
+					.decrypt(demographicEntity.getApplicantDetailJson(), demographicEntity.getEncryptedDateTime()))));
+			createDto.setStatusCode(demographicEntity.getStatusCode());
+			createDto.setLangCode(demographicEntity.getLangCode());
+			createDto.setCreatedBy(demographicEntity.getCreatedBy());
+			createDto.setCreatedDateTime(getLocalDateString(demographicEntity.getCreateDateTime()));
+			createDto.setUpdatedBy(demographicEntity.getUpdatedBy());
+			createDto.setUpdatedDateTime(getLocalDateString(demographicEntity.getUpdateDateTime()));
+		} catch (ParseException ex) {
+			log.error("sessionId", "idType", "id",
+					"In setterForCreateDTO method of pre-registration service- " + ex.getMessage());
+			throw new JsonParseException(ErrorCodes.PRG_PAM_APP_007.toString(),
+					ErrorMessages.JSON_PARSING_FAILED.toString(), ex.getCause());
+		}
+		return createDto;
+	}
+
+	/**
+	 * This setter method is used to assign the initial demographic entity values to
+	 * the createDTO
+	 * 
+	 * @param demographicEntity
+	 *            pass the demographicEntity
+	 * @return createDTO with the values
+	 */
+	public DemographicCreateResponseDTO setterForCreatePreRegistration(DemographicEntity demographicEntity) {
+		log.info("sessionId", "idType", "id", "In setterForCreateDTO method of pre-registration service util");
+		JSONParser jsonParser = new JSONParser();
+		DemographicCreateResponseDTO createDto = new DemographicCreateResponseDTO();
+		try {
+			createDto.setPreRegistrationId(demographicEntity.getPreRegistrationId());
+			createDto.setDemographicDetails((JSONObject) jsonParser.parse(new String(cryptoUtil
+					.decrypt(demographicEntity.getApplicantDetailJson(), demographicEntity.getEncryptedDateTime()))));
+			createDto.setStatusCode(demographicEntity.getStatusCode());
+			createDto.setLangCode(demographicEntity.getLangCode());
+			createDto.setCreatedDateTime(getLocalDateString(demographicEntity.getCreateDateTime()));
+		} catch (ParseException ex) {
+			log.error("sessionId", "idType", "id",
+					"In setterForCreateDTO method of pre-registration service- " + ex.getMessage());
+			throw new JsonParseException(ErrorCodes.PRG_PAM_APP_007.toString(),
+					ErrorMessages.JSON_PARSING_FAILED.toString(), ex.getCause());
+		}
+		return createDto;
+	}
+
+	/**
+	 * This setter method is used to assign the initial demographic entity values to
+	 * the createDTO
+	 * 
+	 * @param demographicEntity
+	 *            pass the demographicEntity
+	 * @return createDTO with the values
+	 */
+	public DemographicUpdateResponseDTO setterForUpdatePreRegistration(DemographicEntity demographicEntity) {
+		log.info("sessionId", "idType", "id", "In setterForCreateDTO method of pre-registration service util");
+		JSONParser jsonParser = new JSONParser();
+		DemographicUpdateResponseDTO createDto = new DemographicUpdateResponseDTO();
+		try {
+			createDto.setPreRegistrationId(demographicEntity.getPreRegistrationId());
+			createDto.setDemographicDetails((JSONObject) jsonParser.parse(new String(cryptoUtil
+					.decrypt(demographicEntity.getApplicantDetailJson(), demographicEntity.getEncryptedDateTime()))));
+			createDto.setStatusCode(demographicEntity.getStatusCode());
+			createDto.setLangCode(demographicEntity.getLangCode());
+			createDto.setUpdatedDateTime(getLocalDateString(demographicEntity.getCreateDateTime()));
+		} catch (ParseException ex) {
+			log.error("sessionId", "idType", "id",
+					"In setterForCreateDTO method of pre-registration service- " + ex.getMessage());
+			throw new JsonParseException(ErrorCodes.PRG_PAM_APP_007.toString(),
+					ErrorMessages.JSON_PARSING_FAILED.toString(), ex.getCause());
+		}
+		return createDto;
+	}
+
+	/**
+	 * This method is used to set the values from the request to the
+	 * demographicEntity entity fields.
+	 * 
+	 * @param demographicRequest
+	 *            pass demographicRequest
+	 * @param requestId
+	 *            pass requestId
+	 * @param entityType
+	 *            pass entityType
+	 * @return demographic entity with values
+	 */
+	public DemographicEntity prepareDemographicEntityForCreate(DemographicRequestDTO demographicRequest,
+			String statuscode, String userId, String preRegistrationId) {
+		log.info("sessionId", "idType", "id", "In prepareDemographicEntity method of pre-registration service util");
+		DemographicEntity demographicEntity = new DemographicEntity();
+		demographicEntity.setPreRegistrationId(preRegistrationId);
+		LocalDateTime encryptionDateTime = DateUtils.getUTCCurrentDateTime();
+		log.info("sessionId", "idType", "id", "Encryption start time : " + DateUtils.getUTCCurrentDateTimeString());
+		byte[] encryptedDemographicDetails = cryptoUtil
+				.encrypt(demographicRequest.getDemographicDetails().toJSONString().getBytes(), encryptionDateTime);
+		log.info("sessionId", "idType", "id", "Encryption end time : " + DateUtils.getUTCCurrentDateTimeString());
+		demographicEntity.setApplicantDetailJson(encryptedDemographicDetails);
+		demographicEntity.setLangCode(demographicRequest.getLangCode());
+		demographicEntity.setCrAppuserId(userId);
+		demographicEntity.setCreatedBy(userId);
+		demographicEntity.setCreateDateTime(LocalDateTime.now(ZoneId.of("UTC")));
+		demographicEntity.setStatusCode(statuscode);
+		log.info("sessionId", "idType", "id", "Hashing start time : " + DateUtils.getUTCCurrentDateTimeString());
+		demographicEntity.setDemogDetailHash(HashUtill.hashUtill(demographicEntity.getApplicantDetailJson()));
+		log.info("sessionId", "idType", "id", "Hashing end time : " + DateUtils.getUTCCurrentDateTimeString());
+		demographicEntity.setUpdatedBy(userId);
+		demographicEntity.setUpdateDateTime(LocalDateTime.now(ZoneId.of("UTC")));
+		demographicEntity.setEncryptedDateTime(encryptionDateTime);
+		return demographicEntity;
+	}
+
+	/**
+	 * This method is used to set the values from the request to the
+	 * demographicEntity entity fields.
+	 * 
+	 * @param demographicRequest
+	 *            pass demographicRequest
+	 * @param requestId
+	 *            pass requestId
+	 * @param entityType
+	 *            pass entityType
+	 * @return demographic entity with values
+	 */
+	public DemographicEntity prepareDemographicEntityForUpdate(DemographicEntity demographicEntity,
+			DemographicRequestDTO demographicRequest, String statuscode, String userId, String preRegistrationId) {
+		log.info("sessionId", "idType", "id", "In prepareDemographicEntity method of pre-registration service util");
+		demographicEntity.setPreRegistrationId(preRegistrationId);
+		LocalDateTime encryptionDateTime = DateUtils.getUTCCurrentDateTime();
+		log.info("sessionId", "idType", "id", "Encryption start time : " + DateUtils.getUTCCurrentDateTimeString());
+		byte[] encryptedDemographicDetails = cryptoUtil
+				.encrypt(demographicRequest.getDemographicDetails().toJSONString().getBytes(), encryptionDateTime);
+		log.info("sessionId", "idType", "id", "Encryption end time : " + DateUtils.getUTCCurrentDateTimeString());
+		demographicEntity.setApplicantDetailJson(encryptedDemographicDetails);
+		demographicEntity.setLangCode(demographicRequest.getLangCode());
+		demographicEntity.setStatusCode(statuscode);
+		log.info("sessionId", "idType", "id", "Hashing start time : " + DateUtils.getUTCCurrentDateTimeString());
+		demographicEntity.setDemogDetailHash(HashUtill.hashUtill(demographicEntity.getApplicantDetailJson()));
+		log.info("sessionId", "idType", "id", "Hashing end time : " + DateUtils.getUTCCurrentDateTimeString());
+		demographicEntity.setUpdateDateTime(LocalDateTime.now(ZoneId.of("UTC")));
+		demographicEntity.setEncryptedDateTime(encryptionDateTime);
+		return demographicEntity;
+	}
+
+	// /**
+	// * This method is used to add the initial request values into a map for input
+	// * validations.
+	// *
+	// * @param demographicRequestDTO
+	// * pass demographicRequestDTO
+	// * @return a map for request input validation
+	// */
+	// public Map<String, String>
+	// prepareRequestParamMap(MainRequestDTO<DemographicRequestDTO>
+	// demographicRequestDTO) {
+	// log.info("sessionId", "idType", "id", "In prepareRequestParamMap method of
+	// pre-registration service util");
+	// Map<String, String> inputValidation = new HashMap<>();
+	// inputValidation.put(RequestCodes.ID.getCode(),
+	// demographicRequestDTO.getId());
+	// inputValidation.put(RequestCodes.VER.getCode(),
+	// demographicRequestDTO.getVersion());
+	// inputValidation.put(RequestCodes.REQ_TIME.getCode(),
+	// new
+	// SimpleDateFormat(utcDateTimePattern).format(demographicRequestDTO.getRequesttime()));
+	// inputValidation.put(RequestCodes.REQUEST.getCode(),
+	// demographicRequestDTO.getRequest().toString());
+	// return inputValidation;
+	// }
+
+	/**
+	 * This method is used to set the JSON values to RequestCodes constants.
+	 * 
+	 * @param demographicData
+	 *            pass demographicData
+	 * @param identityKey
+	 *            pass identityKey
+	 * @return values from JSON based on key
+	 * 
+	 * @throws ParseException
+	 *             On json Parsing Failed
+	 * @throws org.json.simple.parser.ParseException
+	 * 
+	 */
+	public JSONArray getValueFromIdentity(byte[] demographicData, String identityKey)
+			throws ParseException, org.json.simple.parser.ParseException {
+		log.info("sessionId", "idType", "id", "In getValueFromIdentity method of pre-registration service util ");
+		JSONParser jsonParser = new JSONParser();
+		JSONObject jsonObj = (JSONObject) jsonParser.parse(new String(demographicData));
+		JSONObject identityObj = (JSONObject) jsonObj.get(RequestCodes.IDENTITY.getCode());
+		return (JSONArray) identityObj.get(identityKey);
+	}
+
+	/**
+	 * This method is used to set the JSON values to RequestCodes constants.
+	 * 
+	 * @param demographicData
+	 *            pass demographicData
+	 * @param identityKey
+	 *            pass postalcode
+	 * @return values from JSON
+	 * 
+	 * @throws ParseException
+	 *             On json Parsing Failed
+	 * @throws org.json.simple.parser.ParseException
+	 * 
+	 */
+
+	public String getIdJSONValue(String demographicData, String value) throws ParseException {
+		log.info("sessionId", "idType", "id",
+				"In getValueFromIdentity method of pe-registration service util to get getIdJSONValue ");
+
+		JSONParser jsonParser = new JSONParser();
+		JSONObject jsonObj = (JSONObject) jsonParser.parse(demographicData);
+		JSONObject identityObj = (JSONObject) jsonObj.get(RequestCodes.IDENTITY.getCode());
+		if (identityObj.get(value) != null)
+			return identityObj.get(value).toString();
+
+		return "";
+
+	}
+
+	/**
+	 * This method is used as Null checker for different input keys.
+	 *
+	 * @param key
+	 *            pass the key
+	 * @return true if key not null and return false if key is null.
+	 */
+	public boolean isNull(Object key) {
+		if (key instanceof String) {
+			if (key.equals(""))
+				return true;
+		} else if (key instanceof List<?>) {
+			if (((List<?>) key).isEmpty())
+				return true;
+		} else {
+			if (key == null)
+				return true;
+		}
+		return false;
+
+	}
+
+	/**
+	 * This method is used to validate Pending_Appointment and Booked status codes.
+	 * 
+	 * @param statusCode
+	 *            pass statusCode
+	 * @return true or false
+	 */
+	public boolean checkStatusForDeletion(String statusCode) {
+		log.info("sessionId", "idType", "id", "In checkStatusForDeletion method of pre-registration service util ");
+		if (statusCode.equals(StatusCodes.PENDING_APPOINTMENT.getCode())
+				|| statusCode.equals(StatusCodes.BOOKED.getCode())) {
+			return true;
+		} else {
+			throw new OperationNotAllowedException(ErrorCodes.PRG_PAM_APP_003.name(),
+					ErrorMessages.DELETE_OPERATION_NOT_ALLOWED.name());
+		}
+	}
+
+	/**
+	 * This method is used for parsing and formatting the fromDate and toDate
+	 * 
+	 * @param dateMap
+	 *            pass dateMap
+	 * @param format
+	 *            pass Date format
+	 * @return map with formatted fromDate and toDate
+	 */
+	// public Map<String, LocalDateTime> dateSetter(Map<String, String> dateMap,
+	// String format) {
+	// log.info("sessionId", "idType", "id", "In dateSetter method of
+	// pre-registration service util ");
+	// Map<String, LocalDateTime> localDateTimeMap = new HashMap<>();
+	// try {
+	//
+	// Date fromDate = DateUtils
+	// .parseToDate(URLDecoder.decode(dateMap.get(RequestCodes.FROM_DATE.getCode()),
+	// "UTF-8"), format);
+	//
+	// Date toDate;
+	// if (dateMap.get(RequestCodes.TO_DATE.getCode()) == null
+	// || isNull(dateMap.get(RequestCodes.TO_DATE.getCode()))) {
+	// toDate = fromDate;
+	// Calendar cal = Calendar.getInstance();
+	// cal.setTime(toDate);
+	// cal.set(Calendar.HOUR_OF_DAY, 23);
+	// cal.set(Calendar.MINUTE, 59);
+	// cal.set(Calendar.SECOND, 59);
+	// toDate = cal.getTime();
+	// } else {
+	// toDate =
+	// DateUtils.parseToDate(URLDecoder.decode(dateMap.get(RequestCodes.TO_DATE.getCode()),
+	// "UTF-8"),
+	// format);
+	// }
+	// localDateTimeMap.put(RequestCodes.FROM_DATE.getCode(),
+	// DateUtils.parseDateToLocalDateTime(fromDate));
+	// localDateTimeMap.put(RequestCodes.TO_DATE.getCode(),
+	// DateUtils.parseDateToLocalDateTime(toDate));
+	//
+	// } catch (java.text.ParseException |
+	// io.mosip.kernel.core.exception.ParseException ex) {
+	// log.error("sessionId", "idType", "id",
+	// "In dateSetter method of pre-registration service- " + ex.getCause());
+	// throw new DateParseException(ErrorCodes.PRG_PAM_APP_011.toString(),
+	// ErrorMessages.UNSUPPORTED_DATE_FORMAT.toString(), ex.getCause());
+	// } catch (UnsupportedEncodingException ex) {
+	// log.error("sessionId", "idType", "id",
+	// "In dateSetter method of pre-registration service- " + ex.getCause());
+	// throw new
+	// SystemUnsupportedEncodingException(ErrorCodes.PRG_PAM_APP_009.toString(),
+	// ErrorMessages.UNSUPPORTED_ENCODING_CHARSET.toString(), ex.getCause());
+	// }
+	// return localDateTimeMap;
+	// }
+
+	public String getCurrentResponseTime() {
+		return DateUtils.formatDate(new Date(System.currentTimeMillis()), utcDateTimePattern);
+	}
+
+	public Date getDateFromString(String date) {
+		log.info("sessionId", "idType", "id", "In getDateFromString method of pre-registration service util ");
+		try {
+			return new SimpleDateFormat(utcDateTimePattern).parse(date);
+		} catch (java.text.ParseException ex) {
+			log.error("sessionId", "idType", "id",
+					"In getDateFromString method of pre-registration service- " + ex.getCause());
+			throw new DateParseException(ErrorCodes.PRG_PAM_APP_011.toString(),
+					ErrorMessages.UNSUPPORTED_DATE_FORMAT.toString(), ex.getCause());
+		}
+	}
+
+	public String getLocalDateString(LocalDateTime date) {
+		DateTimeFormatter dateTimeFormatter = DateTimeFormatter.ofPattern(utcDateTimePattern);
+		return date.format(dateTimeFormatter);
+	}
+
+	/**
+	 * 
+	 * @param idValidationFields
+	 *            is a map with key and regex as value
+	 * @param demoDetails
+	 * @return boolean
+	 * @throws ParseException
+	 */
+
+	public boolean validation(Map<String, String> idValidationFields, JSONObject demoDetails) throws ParseException {
+		for (Map.Entry<String, String> entry : idValidationFields.entrySet()) {
+			if (!ValidationUtil.idValidation(getIdJSONValue(demoDetails.toJSONString(), entry.getKey()),
+					entry.getValue())) {
+				throw new SchemaValidationException(ErrorCodes.PRG_PAM_APP_014.name(),
+						entry.getKey() + entry.getValue());
+			}
+		}
+		return true;
+	}
+
+	public boolean isStatusValid(String status) {
+		for (StatusCodes choice : StatusCodes.values())
+			if (choice.getCode().equals(status))
+				return true;
+		return false;
+	}
+
+}