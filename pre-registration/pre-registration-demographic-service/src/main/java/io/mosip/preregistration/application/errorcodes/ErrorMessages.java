--- conflicted
+++ resolved
@@ -1,4 +1,3 @@
-<<<<<<< HEAD
 /* 
  * Copyright
  * 
@@ -136,144 +135,4 @@
 	DOCUMENT_SERVICE_FAILED_TO_CALL,
 	
 	DOCUMENT_IS_MISSING;
-}
-=======
-/* 
- * Copyright
- * 
- */
-package io.mosip.preregistration.application.errorcodes;
-
-/**
- * 
- * This Enum provides the constant variables to define Error Messages.
- * 
- * @author Ravi C Balaji
- * @since 1.0.0
- *
- */
-public enum ErrorMessages {
-
-	/**
-	 * ErrorMessage for PRG_PAM_APP_001
-	 */
-	UNABLE_TO_CREATE_THE_PRE_REGISTRATION,
-
-	/**
-	 * ErrorMessage for PRG_PAM_APP_002
-	 */
-	PRE_REGISTRATION_TABLE_NOT_ACCESSIBLE,
-
-	/**
-	 * ErrorMessage for PRG_PAM_APP_003
-	 */
-	DELETE_OPERATION_NOT_ALLOWED,
-
-	/**
-	 * ErrorMessage for PRG_PAM_APP_004
-	 */
-	FAILED_TO_DELETE_THE_PRE_REGISTRATION_RECORD,
-
-	/**
-	 * ErrorMessage for PRG_PAM_APP_005
-	 */
-	UNABLE_TO_FETCH_THE_PRE_REGISTRATION,
-
-	/**
-	 * ErrorMessage for PRG_PAM_APP_005
-	 */
-	NO_RECORD_FOUND_FOR_USER_ID,
-
-	/**
-	 * ErrorMessage for PRG_PAM_APP_006
-	 */
-	INVAILD_STATUS_CODE,
-
-	/**
-	 * ErrorMessage for PRG_PAM_APP_007
-	 */
-	JSON_VALIDATION_FAILED,
-
-	/**
-	 * ErrorMessage for PRG_PAM_APP_007
-	 */
-	JSON_PARSING_FAILED,
-
-	/**
-	 * ErrorMessage for PRG_PAM_APP_007
-	 */
-	JSON_HTTP_REQUEST_EXCEPTION,
-
-	/**
-	 * ErrorMessage for PRG_PAM_APP_007
-	 */
-	JSON_VALIDATION_PROCESSING_EXCEPTION,
-
-	/**
-	 * ErrorMessage for PRG_PAM_APP_007
-	 */
-	JSON_IO_EXCEPTION,
-
-	/**
-	 * ErrorMessage for PRG_PAM_APP_007
-	 */
-	JSON_SCHEMA_IO_EXCEPTION,
-
-	/**
-	 * ErrorMessage for PRG_PAM_APP_008
-	 */
-	UNABLE_TO_UPDATE_THE_PRE_REGISTRATION,
-
-	/**
-	 * ErrorMessage for PRG_PAM_APP_009
-	 */
-	FILE_IO_EXCEPTION,
-
-	/**
-	 * ErrorMessage for PRG_PAM_APP_009
-	 */
-	UNSUPPORTED_ENCODING_CHARSET,
-
-	/**
-	 * ErrorMessage for PRG_PAM_DOC_015
-	 */
-	DOCUMENT_FAILED_TO_DELETE,
-
-	/**
-	 * ErrorMessage for PRG_PAM_DOC_016
-	 */
-	BOOKING_FAILED_TO_DELETE,
-
-	/**
-	 * ErrorMessage for PRG_PAM_APP_011
-	 */
-	UNSUPPORTED_DATE_FORMAT,
-
-	/**
-	 * ErrorMessage for PRG_PAM_APP_012
-	 */
-	MISSING_REQUEST_PARAMETER,
-
-	/**
-	 * ErrorMessage for PRG_PAM_APP_005
-	 */
-	INVALID_STATUS_CODE,
-
-	/**
-	 * PRG_PAM_APP_005
-	 */
-	RECORD_NOT_FOUND_FOR_DATE_RANGE,
-
-	/**
-	 * PRG_PAM_APP_013
-	 */
-	RECORD_NOT_FOUND,
-	
-	/**
-	 * PRG_PAM_APP_014
-	 */
-	DOCUMENT_SERVICE_FAILED_TO_CALL,
-	
-	DOCUMENT_IS_MISSING;
-}
->>>>>>> aafd0a67
+}