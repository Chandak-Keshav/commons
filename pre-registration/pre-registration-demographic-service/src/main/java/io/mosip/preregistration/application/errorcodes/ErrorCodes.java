--- conflicted
+++ resolved
@@ -1,72 +1,69 @@
-/* 
- * Copyright
- * 
- */
-package io.mosip.preregistration.application.errorcodes;
-
-/**
- * 
- * This Enum provides the constant variables to define Error codes.
- * 
- * @author Rajath KR
- * @since 1.0.0
- *
- */
-public enum ErrorCodes {
-
-	/* ErrorCode for UNABLE_TO_CREATE_THE_PRE_REGISTRATION */
-	PRG_PAM_APP_001,
-
-	/* ErrorCode for PRE_REGISTRATION_TABLE_NOT_ACCESSIBLE */
-	PRG_PAM_APP_002,
-
-	/* ErrorCode for DELETE_OPERATION_NOT_ALLOWED */
-	PRG_PAM_APP_003,
-
-	/* ErrorCode for FAILED_TO_DELETE_THE_PRE_REGISTRATION_RECORD */
-	PRG_PAM_APP_004,
-
-	/* ErrorCode for UNABLE_TO_FETCH_THE_PRE_REGISTRATION, RECORD_NOT_FOUND_FOR_DATE_RANGE & NO_RECORD_FOUND_FOR_USER_ID */
-	PRG_PAM_APP_005,
-
-	/* ErrorCode for INVAILD_STATUS_CODE */
-	PRG_PAM_APP_006,
-
-	/* ErrorCode for
-	 * JSON_VALIDATION_FAILED, JSON_PARSING_FAILED, JSON_HTTP_REQUEST_EXCEPTION,
-	 * JSON_VALIDATION_PROCESSING_EXCEPTION, JSON_IO_EXCEPTION &
-	 * JSON_SCHEMA_IO_EXCEPTION
-	 */
-	PRG_PAM_APP_007,
-
-	/* ErrorCode for UNABLE_TO_UPDATE_THE_PRE_REGISTRATION */
-	PRG_PAM_APP_008,
-
-	/* ErrorCode for FILE_IO_EXCEPTION 7 UNSUPPORTED_ENCODING_CHARSET */
-	PRG_PAM_APP_009,
-
-	/* ErrorCode for DOCUMENT_FAILED_TO_DELETE */
-	PRG_PAM_DOC_015,
-	
-	/* ErrorCode for BOOKING_FAILED_TO_DELETE */
-	PRG_PAM_DOC_016,
-
-	/* ErrorCode for UNSUPPORTED_DATE_FORMAT */
-	PRG_PAM_APP_011,
-
-	/* ErrorCode for MISSING_REQUEST_PARAMETER */
-	PRG_PAM_APP_012,
-	
-	/* ErrorCode for RECORD_NOT_FOUND */
-	PRG_PAM_APP_013,
-	
-<<<<<<< HEAD
-	/* ErrorCode for SCHEMA_VALIDATION_EXCEPTION */
-=======
-	/* ErrorCode for DOCUMENT_SERVICE_FAILED_TO_CALL */
->>>>>>> 1d6d62a6
-	PRG_PAM_APP_014,
-	
-	/* ErrorCode for MISSING_DOCUMENT */
-	PRG_PAM_DOC_005;
-}
+/* 
+ * Copyright
+ * 
+ */
+package io.mosip.preregistration.application.errorcodes;
+
+/**
+ * 
+ * This Enum provides the constant variables to define Error codes.
+ * 
+ * @author Rajath KR
+ * @since 1.0.0
+ *
+ */
+public enum ErrorCodes {
+
+	/* ErrorCode for UNABLE_TO_CREATE_THE_PRE_REGISTRATION */
+	PRG_PAM_APP_001,
+
+	/* ErrorCode for PRE_REGISTRATION_TABLE_NOT_ACCESSIBLE */
+	PRG_PAM_APP_002,
+
+	/* ErrorCode for DELETE_OPERATION_NOT_ALLOWED */
+	PRG_PAM_APP_003,
+
+	/* ErrorCode for FAILED_TO_DELETE_THE_PRE_REGISTRATION_RECORD */
+	PRG_PAM_APP_004,
+
+	/* ErrorCode for UNABLE_TO_FETCH_THE_PRE_REGISTRATION, RECORD_NOT_FOUND_FOR_DATE_RANGE & NO_RECORD_FOUND_FOR_USER_ID */
+	PRG_PAM_APP_005,
+
+	/* ErrorCode for INVAILD_STATUS_CODE */
+	PRG_PAM_APP_006,
+
+	/* ErrorCode for
+	 * JSON_VALIDATION_FAILED, JSON_PARSING_FAILED, JSON_HTTP_REQUEST_EXCEPTION,
+	 * JSON_VALIDATION_PROCESSING_EXCEPTION, JSON_IO_EXCEPTION &
+	 * JSON_SCHEMA_IO_EXCEPTION
+	 */
+	PRG_PAM_APP_007,
+
+	/* ErrorCode for UNABLE_TO_UPDATE_THE_PRE_REGISTRATION */
+	PRG_PAM_APP_008,
+
+	/* ErrorCode for FILE_IO_EXCEPTION 7 UNSUPPORTED_ENCODING_CHARSET */
+	PRG_PAM_APP_009,
+
+	/* ErrorCode for DOCUMENT_FAILED_TO_DELETE */
+	PRG_PAM_DOC_015,
+	
+	/* ErrorCode for BOOKING_FAILED_TO_DELETE */
+	PRG_PAM_DOC_016,
+
+	/* ErrorCode for UNSUPPORTED_DATE_FORMAT */
+	PRG_PAM_APP_011,
+
+	/* ErrorCode for MISSING_REQUEST_PARAMETER */
+	PRG_PAM_APP_012,
+	
+	/* ErrorCode for RECORD_NOT_FOUND */
+	PRG_PAM_APP_013,
+	
+	/* ErrorCode for DOCUMENT_SERVICE_FAILED_TO_CALL */
+
+	PRG_PAM_APP_014,
+	
+	/* ErrorCode for MISSING_DOCUMENT */
+	PRG_PAM_DOC_005;
+}